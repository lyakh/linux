// SPDX-License-Identifier: GPL-2.0
/*
 * Extra Boot Config
 * Masami Hiramatsu <mhiramat@kernel.org>
 */

#ifdef __KERNEL__
#include <linux/bootconfig.h>
#include <linux/bug.h>
#include <linux/ctype.h>
#include <linux/errno.h>
#include <linux/kernel.h>
#include <linux/memblock.h>
#include <linux/string.h>
#else /* !__KERNEL__ */
/*
 * NOTE: This is only for tools/bootconfig, because tools/bootconfig will
 * run the parser sanity test.
 * This does NOT mean lib/bootconfig.c is available in the user space.
 * However, if you change this file, please make sure the tools/bootconfig
 * has no issue on building and running.
 */
#include <linux/bootconfig.h>
#endif

/*
 * Extra Boot Config (XBC) is given as tree-structured ascii text of
 * key-value pairs on memory.
 * xbc_parse() parses the text to build a simple tree. Each tree node is
 * simply a key word or a value. A key node may have a next key node or/and
 * a child node (both key and value). A value node may have a next value
 * node (for array).
 */

static struct xbc_node *xbc_nodes __initdata;
static int xbc_node_num __initdata;
static char *xbc_data __initdata;
static size_t xbc_data_size __initdata;
static struct xbc_node *last_parent __initdata;
static const char *xbc_err_msg __initdata;
static int xbc_err_pos __initdata;
static int open_brace[XBC_DEPTH_MAX] __initdata;
static int brace_index __initdata;

#ifdef __KERNEL__
static inline void * __init xbc_alloc_mem(size_t size)
{
	return memblock_alloc(size, SMP_CACHE_BYTES);
}

static inline void __init xbc_free_mem(void *addr, size_t size)
{
	memblock_free_ptr(addr, size);
}

#else /* !__KERNEL__ */

static inline void *xbc_alloc_mem(size_t size)
{
	return malloc(size);
}

static inline void xbc_free_mem(void *addr, size_t size)
{
	free(addr);
}
#endif
/**
 * xbc_get_info() - Get the information of loaded boot config
 * @node_size: A pointer to store the number of nodes.
 * @data_size: A pointer to store the size of bootconfig data.
 *
 * Get the number of used nodes in @node_size if it is not NULL,
 * and the size of bootconfig data in @data_size if it is not NULL.
 * Return 0 if the boot config is initialized, or return -ENODEV.
 */
int __init xbc_get_info(int *node_size, size_t *data_size)
{
	if (!xbc_data)
		return -ENODEV;

	if (node_size)
		*node_size = xbc_node_num;
	if (data_size)
		*data_size = xbc_data_size;
	return 0;
}

static int __init xbc_parse_error(const char *msg, const char *p)
{
	xbc_err_msg = msg;
	xbc_err_pos = (int)(p - xbc_data);

	return -EINVAL;
}

/**
 * xbc_root_node() - Get the root node of extended boot config
 *
 * Return the address of root node of extended boot config. If the
 * extended boot config is not initiized, return NULL.
 */
struct xbc_node * __init xbc_root_node(void)
{
	if (unlikely(!xbc_data))
		return NULL;

	return xbc_nodes;
}

/**
 * xbc_node_index() - Get the index of XBC node
 * @node: A target node of getting index.
 *
 * Return the index number of @node in XBC node list.
 */
int __init xbc_node_index(struct xbc_node *node)
{
	return node - &xbc_nodes[0];
}

/**
 * xbc_node_get_parent() - Get the parent XBC node
 * @node: An XBC node.
 *
 * Return the parent node of @node. If the node is top node of the tree,
 * return NULL.
 */
struct xbc_node * __init xbc_node_get_parent(struct xbc_node *node)
{
	return node->parent == XBC_NODE_MAX ? NULL : &xbc_nodes[node->parent];
}

/**
 * xbc_node_get_child() - Get the child XBC node
 * @node: An XBC node.
 *
 * Return the first child node of @node. If the node has no child, return
 * NULL.
 */
struct xbc_node * __init xbc_node_get_child(struct xbc_node *node)
{
	return node->child ? &xbc_nodes[node->child] : NULL;
}

/**
 * xbc_node_get_next() - Get the next sibling XBC node
 * @node: An XBC node.
 *
 * Return the NEXT sibling node of @node. If the node has no next sibling,
 * return NULL. Note that even if this returns NULL, it doesn't mean @node
 * has no siblings. (You also has to check whether the parent's child node
 * is @node or not.)
 */
struct xbc_node * __init xbc_node_get_next(struct xbc_node *node)
{
	return node->next ? &xbc_nodes[node->next] : NULL;
}

/**
 * xbc_node_get_data() - Get the data of XBC node
 * @node: An XBC node.
 *
 * Return the data (which is always a null terminated string) of @node.
 * If the node has invalid data, warn and return NULL.
 */
const char * __init xbc_node_get_data(struct xbc_node *node)
{
	int offset = node->data & ~XBC_VALUE;

	if (WARN_ON(offset >= xbc_data_size))
		return NULL;

	return xbc_data + offset;
}

static bool __init
xbc_node_match_prefix(struct xbc_node *node, const char **prefix)
{
	const char *p = xbc_node_get_data(node);
	int len = strlen(p);

	if (strncmp(*prefix, p, len))
		return false;

	p = *prefix + len;
	if (*p == '.')
		p++;
	else if (*p != '\0')
		return false;
	*prefix = p;

	return true;
}

/**
 * xbc_node_find_subkey() - Find a subkey node which matches given key
 * @parent: An XBC node.
 * @key: A key string.
 *
 * Search a key node under @parent which matches @key. The @key can contain
 * several words jointed with '.'. If @parent is NULL, this searches the
 * node from whole tree. Return NULL if no node is matched.
 */
struct xbc_node * __init
xbc_node_find_subkey(struct xbc_node *parent, const char *key)
{
	struct xbc_node *node;

	if (parent)
		node = xbc_node_get_subkey(parent);
	else
		node = xbc_root_node();

	while (node && xbc_node_is_key(node)) {
		if (!xbc_node_match_prefix(node, &key))
			node = xbc_node_get_next(node);
		else if (*key != '\0')
			node = xbc_node_get_subkey(node);
		else
			break;
	}

	return node;
}

/**
 * xbc_node_find_value() - Find a value node which matches given key
 * @parent: An XBC node.
 * @key: A key string.
 * @vnode: A container pointer of found XBC node.
 *
 * Search a value node under @parent whose (parent) key node matches @key,
 * store it in *@vnode, and returns the value string.
 * The @key can contain several words jointed with '.'. If @parent is NULL,
 * this searches the node from whole tree. Return the value string if a
 * matched key found, return NULL if no node is matched.
 * Note that this returns 0-length string and stores NULL in *@vnode if the
 * key has no value. And also it will return the value of the first entry if
 * the value is an array.
 */
const char * __init
xbc_node_find_value(struct xbc_node *parent, const char *key,
		    struct xbc_node **vnode)
{
	struct xbc_node *node = xbc_node_find_subkey(parent, key);

	if (!node || !xbc_node_is_key(node))
		return NULL;

	node = xbc_node_get_child(node);
	if (node && !xbc_node_is_value(node))
		return NULL;

	if (vnode)
		*vnode = node;

	return node ? xbc_node_get_data(node) : "";
}

/**
 * xbc_node_compose_key_after() - Compose partial key string of the XBC node
 * @root: Root XBC node
 * @node: Target XBC node.
 * @buf: A buffer to store the key.
 * @size: The size of the @buf.
 *
 * Compose the partial key of the @node into @buf, which is starting right
 * after @root (@root is not included.) If @root is NULL, this returns full
 * key words of @node.
 * Returns the total length of the key stored in @buf. Returns -EINVAL
 * if @node is NULL or @root is not the ancestor of @node or @root is @node,
 * or returns -ERANGE if the key depth is deeper than max depth.
 * This is expected to be used with xbc_find_node() to list up all (child)
 * keys under given key.
 */
int __init xbc_node_compose_key_after(struct xbc_node *root,
				      struct xbc_node *node,
				      char *buf, size_t size)
{
	uint16_t keys[XBC_DEPTH_MAX];
	int depth = 0, ret = 0, total = 0;

	if (!node || node == root)
		return -EINVAL;

	if (xbc_node_is_value(node))
		node = xbc_node_get_parent(node);

	while (node && node != root) {
		keys[depth++] = xbc_node_index(node);
		if (depth == XBC_DEPTH_MAX)
			return -ERANGE;
		node = xbc_node_get_parent(node);
	}
	if (!node && root)
		return -EINVAL;

	while (--depth >= 0) {
		node = xbc_nodes + keys[depth];
		ret = snprintf(buf, size, "%s%s", xbc_node_get_data(node),
			       depth ? "." : "");
		if (ret < 0)
			return ret;
		if (ret > size) {
			size = 0;
		} else {
			size -= ret;
			buf += ret;
		}
		total += ret;
	}

	return total;
}

/**
 * xbc_node_find_next_leaf() - Find the next leaf node under given node
 * @root: An XBC root node
 * @node: An XBC node which starts from.
 *
 * Search the next leaf node (which means the terminal key node) of @node
 * under @root node (including @root node itself).
 * Return the next node or NULL if next leaf node is not found.
 */
struct xbc_node * __init xbc_node_find_next_leaf(struct xbc_node *root,
						 struct xbc_node *node)
{
	struct xbc_node *next;

	if (unlikely(!xbc_data))
		return NULL;

	if (!node) {	/* First try */
		node = root;
		if (!node)
			node = xbc_nodes;
	} else {
		/* Leaf node may have a subkey */
		next = xbc_node_get_subkey(node);
		if (next) {
			node = next;
			goto found;
		}

		if (node == root)	/* @root was a leaf, no child node. */
			return NULL;

		while (!node->next) {
			node = xbc_node_get_parent(node);
			if (node == root)
				return NULL;
			/* User passed a node which is not uder parent */
			if (WARN_ON(!node))
				return NULL;
		}
		node = xbc_node_get_next(node);
	}

found:
	while (node && !xbc_node_is_leaf(node))
		node = xbc_node_get_child(node);

	return node;
}

/**
 * xbc_node_find_next_key_value() - Find the next key-value pair nodes
 * @root: An XBC root node
 * @leaf: A container pointer of XBC node which starts from.
 *
 * Search the next leaf node (which means the terminal key node) of *@leaf
 * under @root node. Returns the value and update *@leaf if next leaf node
 * is found, or NULL if no next leaf node is found.
 * Note that this returns 0-length string if the key has no value, or
 * the value of the first entry if the value is an array.
 */
const char * __init xbc_node_find_next_key_value(struct xbc_node *root,
						 struct xbc_node **leaf)
{
	/* tip must be passed */
	if (WARN_ON(!leaf))
		return NULL;

	*leaf = xbc_node_find_next_leaf(root, *leaf);
	if (!*leaf)
		return NULL;
	if ((*leaf)->child)
		return xbc_node_get_data(xbc_node_get_child(*leaf));
	else
		return "";	/* No value key */
}

/* XBC parse and tree build */

static int __init xbc_init_node(struct xbc_node *node, char *data, uint32_t flag)
{
	unsigned long offset = data - xbc_data;

	if (WARN_ON(offset >= XBC_DATA_MAX))
		return -EINVAL;

	node->data = (uint16_t)offset | flag;
	node->child = 0;
	node->next = 0;

	return 0;
}

static struct xbc_node * __init xbc_add_node(char *data, uint32_t flag)
{
	struct xbc_node *node;

	if (xbc_node_num == XBC_NODE_MAX)
		return NULL;

	node = &xbc_nodes[xbc_node_num++];
	if (xbc_init_node(node, data, flag) < 0)
		return NULL;

	return node;
}

static inline __init struct xbc_node *xbc_last_sibling(struct xbc_node *node)
{
	while (node->next)
		node = xbc_node_get_next(node);

	return node;
}

static inline __init struct xbc_node *xbc_last_child(struct xbc_node *node)
{
	while (node->child)
		node = xbc_node_get_child(node);

	return node;
}

static struct xbc_node * __init __xbc_add_sibling(char *data, uint32_t flag, bool head)
{
	struct xbc_node *sib, *node = xbc_add_node(data, flag);

	if (node) {
		if (!last_parent) {
			/* Ignore @head in this case */
			node->parent = XBC_NODE_MAX;
			sib = xbc_last_sibling(xbc_nodes);
			sib->next = xbc_node_index(node);
		} else {
			node->parent = xbc_node_index(last_parent);
			if (!last_parent->child || head) {
				node->next = last_parent->child;
				last_parent->child = xbc_node_index(node);
			} else {
				sib = xbc_node_get_child(last_parent);
				sib = xbc_last_sibling(sib);
				sib->next = xbc_node_index(node);
			}
		}
	} else
		xbc_parse_error("Too many nodes", data);

	return node;
}

static inline struct xbc_node * __init xbc_add_sibling(char *data, uint32_t flag)
{
	return __xbc_add_sibling(data, flag, false);
}

static inline struct xbc_node * __init xbc_add_head_sibling(char *data, uint32_t flag)
{
	return __xbc_add_sibling(data, flag, true);
}

static inline __init struct xbc_node *xbc_add_child(char *data, uint32_t flag)
{
	struct xbc_node *node = xbc_add_sibling(data, flag);

	if (node)
		last_parent = node;

	return node;
}

static inline __init bool xbc_valid_keyword(char *key)
{
	if (key[0] == '\0')
		return false;

	while (isalnum(*key) || *key == '-' || *key == '_')
		key++;

	return *key == '\0';
}

static char *skip_comment(char *p)
{
	char *ret;

	ret = strchr(p, '\n');
	if (!ret)
		ret = p + strlen(p);
	else
		ret++;

	return ret;
}

static char *skip_spaces_until_newline(char *p)
{
	while (isspace(*p) && *p != '\n')
		p++;
	return p;
}

static int __init __xbc_open_brace(char *p)
{
	/* Push the last key as open brace */
	open_brace[brace_index++] = xbc_node_index(last_parent);
	if (brace_index >= XBC_DEPTH_MAX)
		return xbc_parse_error("Exceed max depth of braces", p);

	return 0;
}

static int __init __xbc_close_brace(char *p)
{
	brace_index--;
	if (!last_parent || brace_index < 0 ||
	    (open_brace[brace_index] != xbc_node_index(last_parent)))
		return xbc_parse_error("Unexpected closing brace", p);

	if (brace_index == 0)
		last_parent = NULL;
	else
		last_parent = &xbc_nodes[open_brace[brace_index - 1]];

	return 0;
}

/*
 * Return delimiter or error, no node added. As same as lib/cmdline.c,
 * you can use " around spaces, but can't escape " for value.
 */
static int __init __xbc_parse_value(char **__v, char **__n)
{
	char *p, *v = *__v;
	int c, quotes = 0;

	v = skip_spaces(v);
	while (*v == '#') {
		v = skip_comment(v);
		v = skip_spaces(v);
	}
	if (*v == '"' || *v == '\'') {
		quotes = *v;
		v++;
	}
	p = v - 1;
	while ((c = *++p)) {
		if (!isprint(c) && !isspace(c))
			return xbc_parse_error("Non printable value", p);
		if (quotes) {
			if (c != quotes)
				continue;
			quotes = 0;
			*p++ = '\0';
			p = skip_spaces_until_newline(p);
			c = *p;
			if (c && !strchr(",;\n#}", c))
				return xbc_parse_error("No value delimiter", p);
			if (*p)
				p++;
			break;
		}
		if (strchr(",;\n#}", c)) {
			*p++ = '\0';
			v = strim(v);
			break;
		}
	}
	if (quotes)
		return xbc_parse_error("No closing quotes", p);
	if (c == '#') {
		p = skip_comment(p);
		c = '\n';	/* A comment must be treated as a newline */
	}
	*__n = p;
	*__v = v;

	return c;
}

static int __init xbc_parse_array(char **__v)
{
	struct xbc_node *node;
	char *next;
	int c = 0;

	if (last_parent->child)
		last_parent = xbc_node_get_child(last_parent);

	do {
		c = __xbc_parse_value(__v, &next);
		if (c < 0)
			return c;

		node = xbc_add_child(*__v, XBC_VALUE);
		if (!node)
			return -ENOMEM;
		*__v = next;
	} while (c == ',');
	node->child = 0;

	return c;
}

static inline __init
struct xbc_node *find_match_node(struct xbc_node *node, char *k)
{
	while (node) {
		if (!strcmp(xbc_node_get_data(node), k))
			break;
		node = xbc_node_get_next(node);
	}
	return node;
}

static int __init __xbc_add_key(char *k)
{
	struct xbc_node *node, *child;

	if (!xbc_valid_keyword(k))
		return xbc_parse_error("Invalid keyword", k);

	if (unlikely(xbc_node_num == 0))
		goto add_node;

	if (!last_parent)	/* the first level */
		node = find_match_node(xbc_nodes, k);
	else {
		child = xbc_node_get_child(last_parent);
		/* Since the value node is the first child, skip it. */
		if (child && xbc_node_is_value(child))
			child = xbc_node_get_next(child);
		node = find_match_node(child, k);
	}

	if (node)
		last_parent = node;
	else {
add_node:
		node = xbc_add_child(k, XBC_KEY);
		if (!node)
			return -ENOMEM;
	}
	return 0;
}

static int __init __xbc_parse_keys(char *k)
{
	char *p;
	int ret;

	k = strim(k);
	while ((p = strchr(k, '.'))) {
		*p++ = '\0';
		ret = __xbc_add_key(k);
		if (ret)
			return ret;
		k = p;
	}

	return __xbc_add_key(k);
}

static int __init xbc_parse_kv(char **k, char *v, int op)
{
	struct xbc_node *prev_parent = last_parent;
	struct xbc_node *child;
	char *next;
	int c, ret;

	ret = __xbc_parse_keys(*k);
	if (ret)
		return ret;

	c = __xbc_parse_value(&v, &next);
	if (c < 0)
		return c;

	child = xbc_node_get_child(last_parent);
	if (child && xbc_node_is_value(child)) {
		if (op == '=')
			return xbc_parse_error("Value is redefined", v);
		if (op == ':') {
			unsigned short nidx = child->next;

			xbc_init_node(child, v, XBC_VALUE);
			child->next = nidx;	/* keep subkeys */
			goto array;
		}
		/* op must be '+' */
		last_parent = xbc_last_child(child);
	}
	/* The value node should always be the first child */
	if (!xbc_add_head_sibling(v, XBC_VALUE))
		return -ENOMEM;

array:
	if (c == ',') {	/* Array */
		c = xbc_parse_array(&next);
		if (c < 0)
			return c;
	}

	last_parent = prev_parent;

	if (c == '}') {
		ret = __xbc_close_brace(next - 1);
		if (ret < 0)
			return ret;
	}

	*k = next;

	return 0;
}

static int __init xbc_parse_key(char **k, char *n)
{
	struct xbc_node *prev_parent = last_parent;
	int ret;

	*k = strim(*k);
	if (**k != '\0') {
		ret = __xbc_parse_keys(*k);
		if (ret)
			return ret;
		last_parent = prev_parent;
	}
	*k = n;

	return 0;
}

static int __init xbc_open_brace(char **k, char *n)
{
	int ret;

	ret = __xbc_parse_keys(*k);
	if (ret)
		return ret;
	*k = n;

	return __xbc_open_brace(n - 1);
}

static int __init xbc_close_brace(char **k, char *n)
{
	int ret;

	ret = xbc_parse_key(k, n);
	if (ret)
		return ret;
	/* k is updated in xbc_parse_key() */

	return __xbc_close_brace(n - 1);
}

static int __init xbc_verify_tree(void)
{
	int i, depth, len, wlen;
	struct xbc_node *n, *m;

	/* Brace closing */
	if (brace_index) {
		n = &xbc_nodes[open_brace[brace_index]];
		return xbc_parse_error("Brace is not closed",
					xbc_node_get_data(n));
	}

	/* Empty tree */
	if (xbc_node_num == 0) {
		xbc_parse_error("Empty config", xbc_data);
		return -ENOENT;
	}

	for (i = 0; i < xbc_node_num; i++) {
		if (xbc_nodes[i].next > xbc_node_num) {
			return xbc_parse_error("No closing brace",
				xbc_node_get_data(xbc_nodes + i));
		}
	}

	/* Key tree limitation check */
	n = &xbc_nodes[0];
	depth = 1;
	len = 0;

	while (n) {
		wlen = strlen(xbc_node_get_data(n)) + 1;
		len += wlen;
		if (len > XBC_KEYLEN_MAX)
			return xbc_parse_error("Too long key length",
				xbc_node_get_data(n));

		m = xbc_node_get_child(n);
		if (m && xbc_node_is_key(m)) {
			n = m;
			depth++;
			if (depth > XBC_DEPTH_MAX)
				return xbc_parse_error("Too many key words",
						xbc_node_get_data(n));
			continue;
		}
		len -= wlen;
		m = xbc_node_get_next(n);
		while (!m) {
			n = xbc_node_get_parent(n);
			if (!n)
				break;
			len -= strlen(xbc_node_get_data(n)) + 1;
			depth--;
			m = xbc_node_get_next(n);
		}
		n = m;
	}

	return 0;
}

/* Need to setup xbc_data and xbc_nodes before call this. */
static int __init xbc_parse_tree(void)
{
	char *p, *q;
	int ret = 0, c;

	last_parent = NULL;
	p = xbc_data;
	do {
		q = strpbrk(p, "{}=+;:\n#");
		if (!q) {
			p = skip_spaces(p);
			if (*p != '\0')
				ret = xbc_parse_error("No delimiter", p);
			break;
		}

		c = *q;
		*q++ = '\0';
		switch (c) {
		case ':':
		case '+':
			if (*q++ != '=') {
				ret = xbc_parse_error(c == '+' ?
						"Wrong '+' operator" :
						"Wrong ':' operator",
							q - 2);
				break;
			}
			fallthrough;
		case '=':
			ret = xbc_parse_kv(&p, q, c);
			break;
		case '{':
			ret = xbc_open_brace(&p, q);
			break;
		case '#':
			q = skip_comment(q);
			fallthrough;
		case ';':
		case '\n':
			ret = xbc_parse_key(&p, q);
			break;
		case '}':
			ret = xbc_close_brace(&p, q);
			break;
		}
	} while (!ret);

	return ret;
}

/**
 * xbc_exit() - Clean up all parsed bootconfig
 *
 * This clears all data structures of parsed bootconfig on memory.
 * If you need to reuse xbc_init() with new boot config, you can
 * use this.
 */
void __init xbc_exit(void)
{
	xbc_free_mem(xbc_data, xbc_data_size);
	xbc_data = NULL;
	xbc_data_size = 0;
	xbc_node_num = 0;
<<<<<<< HEAD
	xbc_free_mem(xbc_nodes, sizeof(struct xbc_node) * XBC_NODE_MAX);
=======
	memblock_free(xbc_nodes, sizeof(struct xbc_node) * XBC_NODE_MAX);
>>>>>>> 658f9ae7
	xbc_nodes = NULL;
	brace_index = 0;
}

/**
 * xbc_init() - Parse given XBC file and build XBC internal tree
 * @data: The boot config text original data
 * @size: The size of @data
 * @emsg: A pointer of const char * to store the error message
 * @epos: A pointer of int to store the error position
 *
 * This parses the boot config text in @data. @size must be smaller
 * than XBC_DATA_MAX.
 * Return the number of stored nodes (>0) if succeeded, or -errno
 * if there is any error.
 * In error cases, @emsg will be updated with an error message and
 * @epos will be updated with the error position which is the byte offset
 * of @buf. If the error is not a parser error, @epos will be -1.
 */
int __init xbc_init(const char *data, size_t size, const char **emsg, int *epos)
{
	int ret;

	if (epos)
		*epos = -1;

	if (xbc_data) {
		if (emsg)
			*emsg = "Bootconfig is already initialized";
		return -EBUSY;
	}
	if (size > XBC_DATA_MAX || size == 0) {
		if (emsg)
			*emsg = size ? "Config data is too big" :
				"Config data is empty";
		return -ERANGE;
	}

	xbc_data = xbc_alloc_mem(size + 1);
	if (!xbc_data) {
		if (emsg)
			*emsg = "Failed to allocate bootconfig data";
		return -ENOMEM;
	}
	memcpy(xbc_data, data, size);
	xbc_data[size] = '\0';
	xbc_data_size = size + 1;

	xbc_nodes = xbc_alloc_mem(sizeof(struct xbc_node) * XBC_NODE_MAX);
	if (!xbc_nodes) {
		if (emsg)
			*emsg = "Failed to allocate bootconfig nodes";
		xbc_exit();
		return -ENOMEM;
	}
	memset(xbc_nodes, 0, sizeof(struct xbc_node) * XBC_NODE_MAX);

	ret = xbc_parse_tree();
	if (!ret)
		ret = xbc_verify_tree();

	if (ret < 0) {
		if (epos)
			*epos = xbc_err_pos;
		if (emsg)
			*emsg = xbc_err_msg;
		xbc_exit();
	} else
		ret = xbc_node_num;

	return ret;
}<|MERGE_RESOLUTION|>--- conflicted
+++ resolved
@@ -50,7 +50,7 @@
 
 static inline void __init xbc_free_mem(void *addr, size_t size)
 {
-	memblock_free_ptr(addr, size);
+	memblock_free(addr, size);
 }
 
 #else /* !__KERNEL__ */
@@ -897,11 +897,7 @@
 	xbc_data = NULL;
 	xbc_data_size = 0;
 	xbc_node_num = 0;
-<<<<<<< HEAD
 	xbc_free_mem(xbc_nodes, sizeof(struct xbc_node) * XBC_NODE_MAX);
-=======
-	memblock_free(xbc_nodes, sizeof(struct xbc_node) * XBC_NODE_MAX);
->>>>>>> 658f9ae7
 	xbc_nodes = NULL;
 	brace_index = 0;
 }
