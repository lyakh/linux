// SPDX-License-Identifier: GPL-2.0-only
/*
 *  linux/lib/vsprintf.c
 *
 *  Copyright (C) 1991, 1992  Linus Torvalds
 */

/* vsprintf.c -- Lars Wirzenius & Linus Torvalds. */
/*
 * Wirzenius wrote this portably, Torvalds fucked it up :-)
 */

/*
 * Fri Jul 13 2001 Crutcher Dunnavant <crutcher+kernel@datastacks.com>
 * - changed to provide snprintf and vsnprintf functions
 * So Feb  1 16:51:32 CET 2004 Juergen Quade <quade@hsnr.de>
 * - scnprintf and vscnprintf
 */

#include <linux/stdarg.h>
#include <linux/build_bug.h>
#include <linux/clk.h>
#include <linux/clk-provider.h>
#include <linux/errname.h>
#include <linux/module.h>	/* for KSYM_SYMBOL_LEN */
#include <linux/types.h>
#include <linux/string.h>
#include <linux/ctype.h>
#include <linux/kernel.h>
#include <linux/kallsyms.h>
#include <linux/math64.h>
#include <linux/uaccess.h>
#include <linux/ioport.h>
#include <linux/dcache.h>
#include <linux/cred.h>
#include <linux/rtc.h>
#include <linux/time.h>
#include <linux/uuid.h>
#include <linux/of.h>
#include <net/addrconf.h>
#include <linux/siphash.h>
#include <linux/compiler.h>
#include <linux/property.h>
#ifdef CONFIG_BLOCK
#include <linux/blkdev.h>
#endif

#include "../mm/internal.h"	/* For the trace_print_flags arrays */

#include <asm/page.h>		/* for PAGE_SIZE */
#include <asm/byteorder.h>	/* cpu_to_le16 */
#include <asm/unaligned.h>

#include <linux/string_helpers.h>
#include "kstrtox.h"

/* Disable pointer hashing if requested */
bool no_hash_pointers __ro_after_init;
EXPORT_SYMBOL_GPL(no_hash_pointers);

static noinline unsigned long long simple_strntoull(const char *startp, size_t max_chars, char **endp, unsigned int base)
{
	const char *cp;
	unsigned long long result = 0ULL;
	size_t prefix_chars;
	unsigned int rv;

	cp = _parse_integer_fixup_radix(startp, &base);
	prefix_chars = cp - startp;
	if (prefix_chars < max_chars) {
		rv = _parse_integer_limit(cp, base, &result, max_chars - prefix_chars);
		/* FIXME */
		cp += (rv & ~KSTRTOX_OVERFLOW);
	} else {
		/* Field too short for prefix + digit, skip over without converting */
		cp = startp + max_chars;
	}

	if (endp)
		*endp = (char *)cp;

	return result;
}

/**
 * simple_strtoull - convert a string to an unsigned long long
 * @cp: The start of the string
 * @endp: A pointer to the end of the parsed string will be placed here
 * @base: The number base to use
 *
 * This function has caveats. Please use kstrtoull instead.
 */
noinline
unsigned long long simple_strtoull(const char *cp, char **endp, unsigned int base)
{
	return simple_strntoull(cp, INT_MAX, endp, base);
}
EXPORT_SYMBOL(simple_strtoull);

/**
 * simple_strtoul - convert a string to an unsigned long
 * @cp: The start of the string
 * @endp: A pointer to the end of the parsed string will be placed here
 * @base: The number base to use
 *
 * This function has caveats. Please use kstrtoul instead.
 */
unsigned long simple_strtoul(const char *cp, char **endp, unsigned int base)
{
	return simple_strtoull(cp, endp, base);
}
EXPORT_SYMBOL(simple_strtoul);

/**
 * simple_strtol - convert a string to a signed long
 * @cp: The start of the string
 * @endp: A pointer to the end of the parsed string will be placed here
 * @base: The number base to use
 *
 * This function has caveats. Please use kstrtol instead.
 */
long simple_strtol(const char *cp, char **endp, unsigned int base)
{
	if (*cp == '-')
		return -simple_strtoul(cp + 1, endp, base);

	return simple_strtoul(cp, endp, base);
}
EXPORT_SYMBOL(simple_strtol);

static long long simple_strntoll(const char *cp, size_t max_chars, char **endp,
				 unsigned int base)
{
	/*
	 * simple_strntoull() safely handles receiving max_chars==0 in the
	 * case cp[0] == '-' && max_chars == 1.
	 * If max_chars == 0 we can drop through and pass it to simple_strntoull()
	 * and the content of *cp is irrelevant.
	 */
	if (*cp == '-' && max_chars > 0)
		return -simple_strntoull(cp + 1, max_chars - 1, endp, base);

	return simple_strntoull(cp, max_chars, endp, base);
}

/**
 * simple_strtoll - convert a string to a signed long long
 * @cp: The start of the string
 * @endp: A pointer to the end of the parsed string will be placed here
 * @base: The number base to use
 *
 * This function has caveats. Please use kstrtoll instead.
 */
long long simple_strtoll(const char *cp, char **endp, unsigned int base)
{
	return simple_strntoll(cp, INT_MAX, endp, base);
}
EXPORT_SYMBOL(simple_strtoll);

static noinline_for_stack
int skip_atoi(const char **s)
{
	int i = 0;

	do {
		i = i*10 + *((*s)++) - '0';
	} while (isdigit(**s));

	return i;
}

/*
 * Decimal conversion is by far the most typical, and is used for
 * /proc and /sys data. This directly impacts e.g. top performance
 * with many processes running. We optimize it for speed by emitting
 * two characters at a time, using a 200 byte lookup table. This
 * roughly halves the number of multiplications compared to computing
 * the digits one at a time. Implementation strongly inspired by the
 * previous version, which in turn used ideas described at
 * <http://www.cs.uiowa.edu/~jones/bcd/divide.html> (with permission
 * from the author, Douglas W. Jones).
 *
 * It turns out there is precisely one 26 bit fixed-point
 * approximation a of 64/100 for which x/100 == (x * (u64)a) >> 32
 * holds for all x in [0, 10^8-1], namely a = 0x28f5c29. The actual
 * range happens to be somewhat larger (x <= 1073741898), but that's
 * irrelevant for our purpose.
 *
 * For dividing a number in the range [10^4, 10^6-1] by 100, we still
 * need a 32x32->64 bit multiply, so we simply use the same constant.
 *
 * For dividing a number in the range [100, 10^4-1] by 100, there are
 * several options. The simplest is (x * 0x147b) >> 19, which is valid
 * for all x <= 43698.
 */

static const u16 decpair[100] = {
#define _(x) (__force u16) cpu_to_le16(((x % 10) | ((x / 10) << 8)) + 0x3030)
	_( 0), _( 1), _( 2), _( 3), _( 4), _( 5), _( 6), _( 7), _( 8), _( 9),
	_(10), _(11), _(12), _(13), _(14), _(15), _(16), _(17), _(18), _(19),
	_(20), _(21), _(22), _(23), _(24), _(25), _(26), _(27), _(28), _(29),
	_(30), _(31), _(32), _(33), _(34), _(35), _(36), _(37), _(38), _(39),
	_(40), _(41), _(42), _(43), _(44), _(45), _(46), _(47), _(48), _(49),
	_(50), _(51), _(52), _(53), _(54), _(55), _(56), _(57), _(58), _(59),
	_(60), _(61), _(62), _(63), _(64), _(65), _(66), _(67), _(68), _(69),
	_(70), _(71), _(72), _(73), _(74), _(75), _(76), _(77), _(78), _(79),
	_(80), _(81), _(82), _(83), _(84), _(85), _(86), _(87), _(88), _(89),
	_(90), _(91), _(92), _(93), _(94), _(95), _(96), _(97), _(98), _(99),
#undef _
};

/*
 * This will print a single '0' even if r == 0, since we would
 * immediately jump to out_r where two 0s would be written but only
 * one of them accounted for in buf. This is needed by ip4_string
 * below. All other callers pass a non-zero value of r.
*/
static noinline_for_stack
char *put_dec_trunc8(char *buf, unsigned r)
{
	unsigned q;

	/* 1 <= r < 10^8 */
	if (r < 100)
		goto out_r;

	/* 100 <= r < 10^8 */
	q = (r * (u64)0x28f5c29) >> 32;
	*((u16 *)buf) = decpair[r - 100*q];
	buf += 2;

	/* 1 <= q < 10^6 */
	if (q < 100)
		goto out_q;

	/*  100 <= q < 10^6 */
	r = (q * (u64)0x28f5c29) >> 32;
	*((u16 *)buf) = decpair[q - 100*r];
	buf += 2;

	/* 1 <= r < 10^4 */
	if (r < 100)
		goto out_r;

	/* 100 <= r < 10^4 */
	q = (r * 0x147b) >> 19;
	*((u16 *)buf) = decpair[r - 100*q];
	buf += 2;
out_q:
	/* 1 <= q < 100 */
	r = q;
out_r:
	/* 1 <= r < 100 */
	*((u16 *)buf) = decpair[r];
	buf += r < 10 ? 1 : 2;
	return buf;
}

#if BITS_PER_LONG == 64 && BITS_PER_LONG_LONG == 64
static noinline_for_stack
char *put_dec_full8(char *buf, unsigned r)
{
	unsigned q;

	/* 0 <= r < 10^8 */
	q = (r * (u64)0x28f5c29) >> 32;
	*((u16 *)buf) = decpair[r - 100*q];
	buf += 2;

	/* 0 <= q < 10^6 */
	r = (q * (u64)0x28f5c29) >> 32;
	*((u16 *)buf) = decpair[q - 100*r];
	buf += 2;

	/* 0 <= r < 10^4 */
	q = (r * 0x147b) >> 19;
	*((u16 *)buf) = decpair[r - 100*q];
	buf += 2;

	/* 0 <= q < 100 */
	*((u16 *)buf) = decpair[q];
	buf += 2;
	return buf;
}

static noinline_for_stack
char *put_dec(char *buf, unsigned long long n)
{
	if (n >= 100*1000*1000)
		buf = put_dec_full8(buf, do_div(n, 100*1000*1000));
	/* 1 <= n <= 1.6e11 */
	if (n >= 100*1000*1000)
		buf = put_dec_full8(buf, do_div(n, 100*1000*1000));
	/* 1 <= n < 1e8 */
	return put_dec_trunc8(buf, n);
}

#elif BITS_PER_LONG == 32 && BITS_PER_LONG_LONG == 64

static void
put_dec_full4(char *buf, unsigned r)
{
	unsigned q;

	/* 0 <= r < 10^4 */
	q = (r * 0x147b) >> 19;
	*((u16 *)buf) = decpair[r - 100*q];
	buf += 2;
	/* 0 <= q < 100 */
	*((u16 *)buf) = decpair[q];
}

/*
 * Call put_dec_full4 on x % 10000, return x / 10000.
 * The approximation x/10000 == (x * 0x346DC5D7) >> 43
 * holds for all x < 1,128,869,999.  The largest value this
 * helper will ever be asked to convert is 1,125,520,955.
 * (second call in the put_dec code, assuming n is all-ones).
 */
static noinline_for_stack
unsigned put_dec_helper4(char *buf, unsigned x)
{
        uint32_t q = (x * (uint64_t)0x346DC5D7) >> 43;

        put_dec_full4(buf, x - q * 10000);
        return q;
}

/* Based on code by Douglas W. Jones found at
 * <http://www.cs.uiowa.edu/~jones/bcd/decimal.html#sixtyfour>
 * (with permission from the author).
 * Performs no 64-bit division and hence should be fast on 32-bit machines.
 */
static
char *put_dec(char *buf, unsigned long long n)
{
	uint32_t d3, d2, d1, q, h;

	if (n < 100*1000*1000)
		return put_dec_trunc8(buf, n);

	d1  = ((uint32_t)n >> 16); /* implicit "& 0xffff" */
	h   = (n >> 32);
	d2  = (h      ) & 0xffff;
	d3  = (h >> 16); /* implicit "& 0xffff" */

	/* n = 2^48 d3 + 2^32 d2 + 2^16 d1 + d0
	     = 281_4749_7671_0656 d3 + 42_9496_7296 d2 + 6_5536 d1 + d0 */
	q   = 656 * d3 + 7296 * d2 + 5536 * d1 + ((uint32_t)n & 0xffff);
	q = put_dec_helper4(buf, q);

	q += 7671 * d3 + 9496 * d2 + 6 * d1;
	q = put_dec_helper4(buf+4, q);

	q += 4749 * d3 + 42 * d2;
	q = put_dec_helper4(buf+8, q);

	q += 281 * d3;
	buf += 12;
	if (q)
		buf = put_dec_trunc8(buf, q);
	else while (buf[-1] == '0')
		--buf;

	return buf;
}

#endif

/*
 * Convert passed number to decimal string.
 * Returns the length of string.  On buffer overflow, returns 0.
 *
 * If speed is not important, use snprintf(). It's easy to read the code.
 */
int num_to_str(char *buf, int size, unsigned long long num, unsigned int width)
{
	/* put_dec requires 2-byte alignment of the buffer. */
	char tmp[sizeof(num) * 3] __aligned(2);
	int idx, len;

	/* put_dec() may work incorrectly for num = 0 (generate "", not "0") */
	if (num <= 9) {
		tmp[0] = '0' + num;
		len = 1;
	} else {
		len = put_dec(tmp, num) - tmp;
	}

	if (len > size || width > size)
		return 0;

	if (width > len) {
		width = width - len;
		for (idx = 0; idx < width; idx++)
			buf[idx] = ' ';
	} else {
		width = 0;
	}

	for (idx = 0; idx < len; ++idx)
		buf[idx + width] = tmp[len - idx - 1];

	return len + width;
}

#define SIGN	1		/* unsigned/signed, must be 1 */
#define LEFT	2		/* left justified */
#define PLUS	4		/* show plus */
#define SPACE	8		/* space if plus */
#define ZEROPAD	16		/* pad with zero, must be 16 == '0' - ' ' */
#define SMALL	32		/* use lowercase in hex (must be 32 == 0x20) */
#define SPECIAL	64		/* prefix hex with "0x", octal with "0" */

static_assert(SIGN == 1);
static_assert(ZEROPAD == ('0' - ' '));
static_assert(SMALL == ('a' ^ 'A'));

enum format_type {
	FORMAT_TYPE_NONE, /* Just a string part */
	FORMAT_TYPE_WIDTH,
	FORMAT_TYPE_PRECISION,
	FORMAT_TYPE_CHAR,
	FORMAT_TYPE_STR,
	FORMAT_TYPE_PTR,
	FORMAT_TYPE_PERCENT_CHAR,
	FORMAT_TYPE_INVALID,
	FORMAT_TYPE_LONG_LONG,
	FORMAT_TYPE_ULONG,
	FORMAT_TYPE_LONG,
	FORMAT_TYPE_UBYTE,
	FORMAT_TYPE_BYTE,
	FORMAT_TYPE_USHORT,
	FORMAT_TYPE_SHORT,
	FORMAT_TYPE_UINT,
	FORMAT_TYPE_INT,
	FORMAT_TYPE_SIZE_T,
	FORMAT_TYPE_PTRDIFF
};

struct printf_spec {
	unsigned int	type:8;		/* format_type enum */
	signed int	field_width:24;	/* width of output field */
	unsigned int	flags:8;	/* flags to number() */
	unsigned int	base:8;		/* number base, 8, 10 or 16 only */
	signed int	precision:16;	/* # of digits/chars */
} __packed;
static_assert(sizeof(struct printf_spec) == 8);

#define FIELD_WIDTH_MAX ((1 << 23) - 1)
#define PRECISION_MAX ((1 << 15) - 1)

static noinline_for_stack
char *number(char *buf, char *end, unsigned long long num,
	     struct printf_spec spec)
{
	/* put_dec requires 2-byte alignment of the buffer. */
	char tmp[3 * sizeof(num)] __aligned(2);
	char sign;
	char locase;
	int need_pfx = ((spec.flags & SPECIAL) && spec.base != 10);
	int i;
	bool is_zero = num == 0LL;
	int field_width = spec.field_width;
	int precision = spec.precision;

	/* locase = 0 or 0x20. ORing digits or letters with 'locase'
	 * produces same digits or (maybe lowercased) letters */
	locase = (spec.flags & SMALL);
	if (spec.flags & LEFT)
		spec.flags &= ~ZEROPAD;
	sign = 0;
	if (spec.flags & SIGN) {
		if ((signed long long)num < 0) {
			sign = '-';
			num = -(signed long long)num;
			field_width--;
		} else if (spec.flags & PLUS) {
			sign = '+';
			field_width--;
		} else if (spec.flags & SPACE) {
			sign = ' ';
			field_width--;
		}
	}
	if (need_pfx) {
		if (spec.base == 16)
			field_width -= 2;
		else if (!is_zero)
			field_width--;
	}

	/* generate full string in tmp[], in reverse order */
	i = 0;
	if (num < spec.base)
		tmp[i++] = hex_asc_upper[num] | locase;
	else if (spec.base != 10) { /* 8 or 16 */
		int mask = spec.base - 1;
		int shift = 3;

		if (spec.base == 16)
			shift = 4;
		do {
			tmp[i++] = (hex_asc_upper[((unsigned char)num) & mask] | locase);
			num >>= shift;
		} while (num);
	} else { /* base 10 */
		i = put_dec(tmp, num) - tmp;
	}

	/* printing 100 using %2d gives "100", not "00" */
	if (i > precision)
		precision = i;
	/* leading space padding */
	field_width -= precision;
	if (!(spec.flags & (ZEROPAD | LEFT))) {
		while (--field_width >= 0) {
			if (buf < end)
				*buf = ' ';
			++buf;
		}
	}
	/* sign */
	if (sign) {
		if (buf < end)
			*buf = sign;
		++buf;
	}
	/* "0x" / "0" prefix */
	if (need_pfx) {
		if (spec.base == 16 || !is_zero) {
			if (buf < end)
				*buf = '0';
			++buf;
		}
		if (spec.base == 16) {
			if (buf < end)
				*buf = ('X' | locase);
			++buf;
		}
	}
	/* zero or space padding */
	if (!(spec.flags & LEFT)) {
		char c = ' ' + (spec.flags & ZEROPAD);

		while (--field_width >= 0) {
			if (buf < end)
				*buf = c;
			++buf;
		}
	}
	/* hmm even more zero padding? */
	while (i <= --precision) {
		if (buf < end)
			*buf = '0';
		++buf;
	}
	/* actual digits of result */
	while (--i >= 0) {
		if (buf < end)
			*buf = tmp[i];
		++buf;
	}
	/* trailing space padding */
	while (--field_width >= 0) {
		if (buf < end)
			*buf = ' ';
		++buf;
	}

	return buf;
}

static noinline_for_stack
char *special_hex_number(char *buf, char *end, unsigned long long num, int size)
{
	struct printf_spec spec;

	spec.type = FORMAT_TYPE_PTR;
	spec.field_width = 2 + 2 * size;	/* 0x + hex */
	spec.flags = SPECIAL | SMALL | ZEROPAD;
	spec.base = 16;
	spec.precision = -1;

	return number(buf, end, num, spec);
}

static void move_right(char *buf, char *end, unsigned len, unsigned spaces)
{
	size_t size;
	if (buf >= end)	/* nowhere to put anything */
		return;
	size = end - buf;
	if (size <= spaces) {
		memset(buf, ' ', size);
		return;
	}
	if (len) {
		if (len > size - spaces)
			len = size - spaces;
		memmove(buf + spaces, buf, len);
	}
	memset(buf, ' ', spaces);
}

/*
 * Handle field width padding for a string.
 * @buf: current buffer position
 * @n: length of string
 * @end: end of output buffer
 * @spec: for field width and flags
 * Returns: new buffer position after padding.
 */
static noinline_for_stack
char *widen_string(char *buf, int n, char *end, struct printf_spec spec)
{
	unsigned spaces;

	if (likely(n >= spec.field_width))
		return buf;
	/* we want to pad the sucker */
	spaces = spec.field_width - n;
	if (!(spec.flags & LEFT)) {
		move_right(buf - n, end, n, spaces);
		return buf + spaces;
	}
	while (spaces--) {
		if (buf < end)
			*buf = ' ';
		++buf;
	}
	return buf;
}

/* Handle string from a well known address. */
static char *string_nocheck(char *buf, char *end, const char *s,
			    struct printf_spec spec)
{
	int len = 0;
	int lim = spec.precision;

	while (lim--) {
		char c = *s++;
		if (!c)
			break;
		if (buf < end)
			*buf = c;
		++buf;
		++len;
	}
	return widen_string(buf, len, end, spec);
}

static char *err_ptr(char *buf, char *end, void *ptr,
		     struct printf_spec spec)
{
	int err = PTR_ERR(ptr);
	const char *sym = errname(err);

	if (sym)
		return string_nocheck(buf, end, sym, spec);

	/*
	 * Somebody passed ERR_PTR(-1234) or some other non-existing
	 * Efoo - or perhaps CONFIG_SYMBOLIC_ERRNAME=n. Fall back to
	 * printing it as its decimal representation.
	 */
	spec.flags |= SIGN;
	spec.base = 10;
	return number(buf, end, err, spec);
}

/* Be careful: error messages must fit into the given buffer. */
static char *error_string(char *buf, char *end, const char *s,
			  struct printf_spec spec)
{
	/*
	 * Hard limit to avoid a completely insane messages. It actually
	 * works pretty well because most error messages are in
	 * the many pointer format modifiers.
	 */
	if (spec.precision == -1)
		spec.precision = 2 * sizeof(void *);

	return string_nocheck(buf, end, s, spec);
}

/*
 * Do not call any complex external code here. Nested printk()/vsprintf()
 * might cause infinite loops. Failures might break printk() and would
 * be hard to debug.
 */
static const char *check_pointer_msg(const void *ptr)
{
	if (!ptr)
		return "(null)";

	if ((unsigned long)ptr < PAGE_SIZE || IS_ERR_VALUE(ptr))
		return "(efault)";

	return NULL;
}

static int check_pointer(char **buf, char *end, const void *ptr,
			 struct printf_spec spec)
{
	const char *err_msg;

	err_msg = check_pointer_msg(ptr);
	if (err_msg) {
		*buf = error_string(*buf, end, err_msg, spec);
		return -EFAULT;
	}

	return 0;
}

static noinline_for_stack
char *string(char *buf, char *end, const char *s,
	     struct printf_spec spec)
{
	if (check_pointer(&buf, end, s, spec))
		return buf;

	return string_nocheck(buf, end, s, spec);
}

static char *pointer_string(char *buf, char *end,
			    const void *ptr,
			    struct printf_spec spec)
{
	spec.base = 16;
	spec.flags |= SMALL;
	if (spec.field_width == -1) {
		spec.field_width = 2 * sizeof(ptr);
		spec.flags |= ZEROPAD;
	}

	return number(buf, end, (unsigned long int)ptr, spec);
}

/* Make pointers available for printing early in the boot sequence. */
static int debug_boot_weak_hash __ro_after_init;

static int __init debug_boot_weak_hash_enable(char *str)
{
	debug_boot_weak_hash = 1;
	pr_info("debug_boot_weak_hash enabled\n");
	return 0;
}
early_param("debug_boot_weak_hash", debug_boot_weak_hash_enable);

static DEFINE_STATIC_KEY_FALSE(filled_random_ptr_key);

static void enable_ptr_key_workfn(struct work_struct *work)
{
	static_branch_enable(&filled_random_ptr_key);
}

/* Maps a pointer to a 32 bit unique identifier. */
static inline int __ptr_to_hashval(const void *ptr, unsigned long *hashval_out)
{
	static siphash_key_t ptr_key __read_mostly;
	unsigned long hashval;

	if (!static_branch_likely(&filled_random_ptr_key)) {
		static bool filled = false;
		static DEFINE_SPINLOCK(filling);
		static DECLARE_WORK(enable_ptr_key_work, enable_ptr_key_workfn);
		unsigned long flags;

<<<<<<< HEAD
		if (!system_unbound_wq ||
		    (!rng_is_initialized() && !rng_has_arch_random()) ||
=======
		if (!system_unbound_wq || !rng_is_initialized() ||
>>>>>>> 3809db64
		    !spin_trylock_irqsave(&filling, flags))
			return -EAGAIN;

		if (!filled) {
			get_random_bytes(&ptr_key, sizeof(ptr_key));
			queue_work(system_unbound_wq, &enable_ptr_key_work);
			filled = true;
		}
		spin_unlock_irqrestore(&filling, flags);
	}


#ifdef CONFIG_64BIT
	hashval = (unsigned long)siphash_1u64((u64)ptr, &ptr_key);
	/*
	 * Mask off the first 32 bits, this makes explicit that we have
	 * modified the address (and 32 bits is plenty for a unique ID).
	 */
	hashval = hashval & 0xffffffff;
#else
	hashval = (unsigned long)siphash_1u32((u32)ptr, &ptr_key);
#endif
	*hashval_out = hashval;
	return 0;
}

int ptr_to_hashval(const void *ptr, unsigned long *hashval_out)
{
	return __ptr_to_hashval(ptr, hashval_out);
}

static char *ptr_to_id(char *buf, char *end, const void *ptr,
		       struct printf_spec spec)
{
	const char *str = sizeof(ptr) == 8 ? "(____ptrval____)" : "(ptrval)";
	unsigned long hashval;
	int ret;

	/*
	 * Print the real pointer value for NULL and error pointers,
	 * as they are not actual addresses.
	 */
	if (IS_ERR_OR_NULL(ptr))
		return pointer_string(buf, end, ptr, spec);

	/* When debugging early boot use non-cryptographically secure hash. */
	if (unlikely(debug_boot_weak_hash)) {
		hashval = hash_long((unsigned long)ptr, 32);
		return pointer_string(buf, end, (const void *)hashval, spec);
	}

	ret = __ptr_to_hashval(ptr, &hashval);
	if (ret) {
		spec.field_width = 2 * sizeof(ptr);
		/* string length must be less than default_width */
		return error_string(buf, end, str, spec);
	}

	return pointer_string(buf, end, (const void *)hashval, spec);
}

static char *default_pointer(char *buf, char *end, const void *ptr,
			     struct printf_spec spec)
{
	/*
	 * default is to _not_ leak addresses, so hash before printing,
	 * unless no_hash_pointers is specified on the command line.
	 */
	if (unlikely(no_hash_pointers))
		return pointer_string(buf, end, ptr, spec);

	return ptr_to_id(buf, end, ptr, spec);
}

int kptr_restrict __read_mostly;

static noinline_for_stack
char *restricted_pointer(char *buf, char *end, const void *ptr,
			 struct printf_spec spec)
{
	switch (kptr_restrict) {
	case 0:
		/* Handle as %p, hash and do _not_ leak addresses. */
		return default_pointer(buf, end, ptr, spec);
	case 1: {
		const struct cred *cred;

		/*
		 * kptr_restrict==1 cannot be used in IRQ context
		 * because its test for CAP_SYSLOG would be meaningless.
		 */
		if (in_irq() || in_serving_softirq() || in_nmi()) {
			if (spec.field_width == -1)
				spec.field_width = 2 * sizeof(ptr);
			return error_string(buf, end, "pK-error", spec);
		}

		/*
		 * Only print the real pointer value if the current
		 * process has CAP_SYSLOG and is running with the
		 * same credentials it started with. This is because
		 * access to files is checked at open() time, but %pK
		 * checks permission at read() time. We don't want to
		 * leak pointer values if a binary opens a file using
		 * %pK and then elevates privileges before reading it.
		 */
		cred = current_cred();
		if (!has_capability_noaudit(current, CAP_SYSLOG) ||
		    !uid_eq(cred->euid, cred->uid) ||
		    !gid_eq(cred->egid, cred->gid))
			ptr = NULL;
		break;
	}
	case 2:
	default:
		/* Always print 0's for %pK */
		ptr = NULL;
		break;
	}

	return pointer_string(buf, end, ptr, spec);
}

static noinline_for_stack
char *dentry_name(char *buf, char *end, const struct dentry *d, struct printf_spec spec,
		  const char *fmt)
{
	const char *array[4], *s;
	const struct dentry *p;
	int depth;
	int i, n;

	switch (fmt[1]) {
		case '2': case '3': case '4':
			depth = fmt[1] - '0';
			break;
		default:
			depth = 1;
	}

	rcu_read_lock();
	for (i = 0; i < depth; i++, d = p) {
		if (check_pointer(&buf, end, d, spec)) {
			rcu_read_unlock();
			return buf;
		}

		p = READ_ONCE(d->d_parent);
		array[i] = READ_ONCE(d->d_name.name);
		if (p == d) {
			if (i)
				array[i] = "";
			i++;
			break;
		}
	}
	s = array[--i];
	for (n = 0; n != spec.precision; n++, buf++) {
		char c = *s++;
		if (!c) {
			if (!i)
				break;
			c = '/';
			s = array[--i];
		}
		if (buf < end)
			*buf = c;
	}
	rcu_read_unlock();
	return widen_string(buf, n, end, spec);
}

static noinline_for_stack
char *file_dentry_name(char *buf, char *end, const struct file *f,
			struct printf_spec spec, const char *fmt)
{
	if (check_pointer(&buf, end, f, spec))
		return buf;

	return dentry_name(buf, end, f->f_path.dentry, spec, fmt);
}
#ifdef CONFIG_BLOCK
static noinline_for_stack
char *bdev_name(char *buf, char *end, struct block_device *bdev,
		struct printf_spec spec, const char *fmt)
{
	struct gendisk *hd;

	if (check_pointer(&buf, end, bdev, spec))
		return buf;

	hd = bdev->bd_disk;
	buf = string(buf, end, hd->disk_name, spec);
	if (bdev->bd_partno) {
		if (isdigit(hd->disk_name[strlen(hd->disk_name)-1])) {
			if (buf < end)
				*buf = 'p';
			buf++;
		}
		buf = number(buf, end, bdev->bd_partno, spec);
	}
	return buf;
}
#endif

static noinline_for_stack
char *symbol_string(char *buf, char *end, void *ptr,
		    struct printf_spec spec, const char *fmt)
{
	unsigned long value;
#ifdef CONFIG_KALLSYMS
	char sym[KSYM_SYMBOL_LEN];
#endif

	if (fmt[1] == 'R')
		ptr = __builtin_extract_return_addr(ptr);
	value = (unsigned long)ptr;

#ifdef CONFIG_KALLSYMS
	if (*fmt == 'B' && fmt[1] == 'b')
		sprint_backtrace_build_id(sym, value);
	else if (*fmt == 'B')
		sprint_backtrace(sym, value);
	else if (*fmt == 'S' && (fmt[1] == 'b' || (fmt[1] == 'R' && fmt[2] == 'b')))
		sprint_symbol_build_id(sym, value);
	else if (*fmt != 's')
		sprint_symbol(sym, value);
	else
		sprint_symbol_no_offset(sym, value);

	return string_nocheck(buf, end, sym, spec);
#else
	return special_hex_number(buf, end, value, sizeof(void *));
#endif
}

static const struct printf_spec default_str_spec = {
	.field_width = -1,
	.precision = -1,
};

static const struct printf_spec default_flag_spec = {
	.base = 16,
	.precision = -1,
	.flags = SPECIAL | SMALL,
};

static const struct printf_spec default_dec_spec = {
	.base = 10,
	.precision = -1,
};

static const struct printf_spec default_dec02_spec = {
	.base = 10,
	.field_width = 2,
	.precision = -1,
	.flags = ZEROPAD,
};

static const struct printf_spec default_dec04_spec = {
	.base = 10,
	.field_width = 4,
	.precision = -1,
	.flags = ZEROPAD,
};

static noinline_for_stack
char *resource_string(char *buf, char *end, struct resource *res,
		      struct printf_spec spec, const char *fmt)
{
#ifndef IO_RSRC_PRINTK_SIZE
#define IO_RSRC_PRINTK_SIZE	6
#endif

#ifndef MEM_RSRC_PRINTK_SIZE
#define MEM_RSRC_PRINTK_SIZE	10
#endif
	static const struct printf_spec io_spec = {
		.base = 16,
		.field_width = IO_RSRC_PRINTK_SIZE,
		.precision = -1,
		.flags = SPECIAL | SMALL | ZEROPAD,
	};
	static const struct printf_spec mem_spec = {
		.base = 16,
		.field_width = MEM_RSRC_PRINTK_SIZE,
		.precision = -1,
		.flags = SPECIAL | SMALL | ZEROPAD,
	};
	static const struct printf_spec bus_spec = {
		.base = 16,
		.field_width = 2,
		.precision = -1,
		.flags = SMALL | ZEROPAD,
	};
	static const struct printf_spec str_spec = {
		.field_width = -1,
		.precision = 10,
		.flags = LEFT,
	};

	/* 32-bit res (sizeof==4): 10 chars in dec, 10 in hex ("0x" + 8)
	 * 64-bit res (sizeof==8): 20 chars in dec, 18 in hex ("0x" + 16) */
#define RSRC_BUF_SIZE		((2 * sizeof(resource_size_t)) + 4)
#define FLAG_BUF_SIZE		(2 * sizeof(res->flags))
#define DECODED_BUF_SIZE	sizeof("[mem - 64bit pref window disabled]")
#define RAW_BUF_SIZE		sizeof("[mem - flags 0x]")
	char sym[max(2*RSRC_BUF_SIZE + DECODED_BUF_SIZE,
		     2*RSRC_BUF_SIZE + FLAG_BUF_SIZE + RAW_BUF_SIZE)];

	char *p = sym, *pend = sym + sizeof(sym);
	int decode = (fmt[0] == 'R') ? 1 : 0;
	const struct printf_spec *specp;

	if (check_pointer(&buf, end, res, spec))
		return buf;

	*p++ = '[';
	if (res->flags & IORESOURCE_IO) {
		p = string_nocheck(p, pend, "io  ", str_spec);
		specp = &io_spec;
	} else if (res->flags & IORESOURCE_MEM) {
		p = string_nocheck(p, pend, "mem ", str_spec);
		specp = &mem_spec;
	} else if (res->flags & IORESOURCE_IRQ) {
		p = string_nocheck(p, pend, "irq ", str_spec);
		specp = &default_dec_spec;
	} else if (res->flags & IORESOURCE_DMA) {
		p = string_nocheck(p, pend, "dma ", str_spec);
		specp = &default_dec_spec;
	} else if (res->flags & IORESOURCE_BUS) {
		p = string_nocheck(p, pend, "bus ", str_spec);
		specp = &bus_spec;
	} else {
		p = string_nocheck(p, pend, "??? ", str_spec);
		specp = &mem_spec;
		decode = 0;
	}
	if (decode && res->flags & IORESOURCE_UNSET) {
		p = string_nocheck(p, pend, "size ", str_spec);
		p = number(p, pend, resource_size(res), *specp);
	} else {
		p = number(p, pend, res->start, *specp);
		if (res->start != res->end) {
			*p++ = '-';
			p = number(p, pend, res->end, *specp);
		}
	}
	if (decode) {
		if (res->flags & IORESOURCE_MEM_64)
			p = string_nocheck(p, pend, " 64bit", str_spec);
		if (res->flags & IORESOURCE_PREFETCH)
			p = string_nocheck(p, pend, " pref", str_spec);
		if (res->flags & IORESOURCE_WINDOW)
			p = string_nocheck(p, pend, " window", str_spec);
		if (res->flags & IORESOURCE_DISABLED)
			p = string_nocheck(p, pend, " disabled", str_spec);
	} else {
		p = string_nocheck(p, pend, " flags ", str_spec);
		p = number(p, pend, res->flags, default_flag_spec);
	}
	*p++ = ']';
	*p = '\0';

	return string_nocheck(buf, end, sym, spec);
}

static noinline_for_stack
char *hex_string(char *buf, char *end, u8 *addr, struct printf_spec spec,
		 const char *fmt)
{
	int i, len = 1;		/* if we pass '%ph[CDN]', field width remains
				   negative value, fallback to the default */
	char separator;

	if (spec.field_width == 0)
		/* nothing to print */
		return buf;

	if (check_pointer(&buf, end, addr, spec))
		return buf;

	switch (fmt[1]) {
	case 'C':
		separator = ':';
		break;
	case 'D':
		separator = '-';
		break;
	case 'N':
		separator = 0;
		break;
	default:
		separator = ' ';
		break;
	}

	if (spec.field_width > 0)
		len = min_t(int, spec.field_width, 64);

	for (i = 0; i < len; ++i) {
		if (buf < end)
			*buf = hex_asc_hi(addr[i]);
		++buf;
		if (buf < end)
			*buf = hex_asc_lo(addr[i]);
		++buf;

		if (separator && i != len - 1) {
			if (buf < end)
				*buf = separator;
			++buf;
		}
	}

	return buf;
}

static noinline_for_stack
char *bitmap_string(char *buf, char *end, unsigned long *bitmap,
		    struct printf_spec spec, const char *fmt)
{
	const int CHUNKSZ = 32;
	int nr_bits = max_t(int, spec.field_width, 0);
	int i, chunksz;
	bool first = true;

	if (check_pointer(&buf, end, bitmap, spec))
		return buf;

	/* reused to print numbers */
	spec = (struct printf_spec){ .flags = SMALL | ZEROPAD, .base = 16 };

	chunksz = nr_bits & (CHUNKSZ - 1);
	if (chunksz == 0)
		chunksz = CHUNKSZ;

	i = ALIGN(nr_bits, CHUNKSZ) - CHUNKSZ;
	for (; i >= 0; i -= CHUNKSZ) {
		u32 chunkmask, val;
		int word, bit;

		chunkmask = ((1ULL << chunksz) - 1);
		word = i / BITS_PER_LONG;
		bit = i % BITS_PER_LONG;
		val = (bitmap[word] >> bit) & chunkmask;

		if (!first) {
			if (buf < end)
				*buf = ',';
			buf++;
		}
		first = false;

		spec.field_width = DIV_ROUND_UP(chunksz, 4);
		buf = number(buf, end, val, spec);

		chunksz = CHUNKSZ;
	}
	return buf;
}

static noinline_for_stack
char *bitmap_list_string(char *buf, char *end, unsigned long *bitmap,
			 struct printf_spec spec, const char *fmt)
{
	int nr_bits = max_t(int, spec.field_width, 0);
	bool first = true;
	int rbot, rtop;

	if (check_pointer(&buf, end, bitmap, spec))
		return buf;

	for_each_set_bitrange(rbot, rtop, bitmap, nr_bits) {
		if (!first) {
			if (buf < end)
				*buf = ',';
			buf++;
		}
		first = false;

		buf = number(buf, end, rbot, default_dec_spec);
		if (rtop == rbot + 1)
			continue;

		if (buf < end)
			*buf = '-';
		buf = number(++buf, end, rtop - 1, default_dec_spec);
	}
	return buf;
}

static noinline_for_stack
char *mac_address_string(char *buf, char *end, u8 *addr,
			 struct printf_spec spec, const char *fmt)
{
	char mac_addr[sizeof("xx:xx:xx:xx:xx:xx")];
	char *p = mac_addr;
	int i;
	char separator;
	bool reversed = false;

	if (check_pointer(&buf, end, addr, spec))
		return buf;

	switch (fmt[1]) {
	case 'F':
		separator = '-';
		break;

	case 'R':
		reversed = true;
		fallthrough;

	default:
		separator = ':';
		break;
	}

	for (i = 0; i < 6; i++) {
		if (reversed)
			p = hex_byte_pack(p, addr[5 - i]);
		else
			p = hex_byte_pack(p, addr[i]);

		if (fmt[0] == 'M' && i != 5)
			*p++ = separator;
	}
	*p = '\0';

	return string_nocheck(buf, end, mac_addr, spec);
}

static noinline_for_stack
char *ip4_string(char *p, const u8 *addr, const char *fmt)
{
	int i;
	bool leading_zeros = (fmt[0] == 'i');
	int index;
	int step;

	switch (fmt[2]) {
	case 'h':
#ifdef __BIG_ENDIAN
		index = 0;
		step = 1;
#else
		index = 3;
		step = -1;
#endif
		break;
	case 'l':
		index = 3;
		step = -1;
		break;
	case 'n':
	case 'b':
	default:
		index = 0;
		step = 1;
		break;
	}
	for (i = 0; i < 4; i++) {
		char temp[4] __aligned(2);	/* hold each IP quad in reverse order */
		int digits = put_dec_trunc8(temp, addr[index]) - temp;
		if (leading_zeros) {
			if (digits < 3)
				*p++ = '0';
			if (digits < 2)
				*p++ = '0';
		}
		/* reverse the digits in the quad */
		while (digits--)
			*p++ = temp[digits];
		if (i < 3)
			*p++ = '.';
		index += step;
	}
	*p = '\0';

	return p;
}

static noinline_for_stack
char *ip6_compressed_string(char *p, const char *addr)
{
	int i, j, range;
	unsigned char zerolength[8];
	int longest = 1;
	int colonpos = -1;
	u16 word;
	u8 hi, lo;
	bool needcolon = false;
	bool useIPv4;
	struct in6_addr in6;

	memcpy(&in6, addr, sizeof(struct in6_addr));

	useIPv4 = ipv6_addr_v4mapped(&in6) || ipv6_addr_is_isatap(&in6);

	memset(zerolength, 0, sizeof(zerolength));

	if (useIPv4)
		range = 6;
	else
		range = 8;

	/* find position of longest 0 run */
	for (i = 0; i < range; i++) {
		for (j = i; j < range; j++) {
			if (in6.s6_addr16[j] != 0)
				break;
			zerolength[i]++;
		}
	}
	for (i = 0; i < range; i++) {
		if (zerolength[i] > longest) {
			longest = zerolength[i];
			colonpos = i;
		}
	}
	if (longest == 1)		/* don't compress a single 0 */
		colonpos = -1;

	/* emit address */
	for (i = 0; i < range; i++) {
		if (i == colonpos) {
			if (needcolon || i == 0)
				*p++ = ':';
			*p++ = ':';
			needcolon = false;
			i += longest - 1;
			continue;
		}
		if (needcolon) {
			*p++ = ':';
			needcolon = false;
		}
		/* hex u16 without leading 0s */
		word = ntohs(in6.s6_addr16[i]);
		hi = word >> 8;
		lo = word & 0xff;
		if (hi) {
			if (hi > 0x0f)
				p = hex_byte_pack(p, hi);
			else
				*p++ = hex_asc_lo(hi);
			p = hex_byte_pack(p, lo);
		}
		else if (lo > 0x0f)
			p = hex_byte_pack(p, lo);
		else
			*p++ = hex_asc_lo(lo);
		needcolon = true;
	}

	if (useIPv4) {
		if (needcolon)
			*p++ = ':';
		p = ip4_string(p, &in6.s6_addr[12], "I4");
	}
	*p = '\0';

	return p;
}

static noinline_for_stack
char *ip6_string(char *p, const char *addr, const char *fmt)
{
	int i;

	for (i = 0; i < 8; i++) {
		p = hex_byte_pack(p, *addr++);
		p = hex_byte_pack(p, *addr++);
		if (fmt[0] == 'I' && i != 7)
			*p++ = ':';
	}
	*p = '\0';

	return p;
}

static noinline_for_stack
char *ip6_addr_string(char *buf, char *end, const u8 *addr,
		      struct printf_spec spec, const char *fmt)
{
	char ip6_addr[sizeof("xxxx:xxxx:xxxx:xxxx:xxxx:xxxx:255.255.255.255")];

	if (fmt[0] == 'I' && fmt[2] == 'c')
		ip6_compressed_string(ip6_addr, addr);
	else
		ip6_string(ip6_addr, addr, fmt);

	return string_nocheck(buf, end, ip6_addr, spec);
}

static noinline_for_stack
char *ip4_addr_string(char *buf, char *end, const u8 *addr,
		      struct printf_spec spec, const char *fmt)
{
	char ip4_addr[sizeof("255.255.255.255")];

	ip4_string(ip4_addr, addr, fmt);

	return string_nocheck(buf, end, ip4_addr, spec);
}

static noinline_for_stack
char *ip6_addr_string_sa(char *buf, char *end, const struct sockaddr_in6 *sa,
			 struct printf_spec spec, const char *fmt)
{
	bool have_p = false, have_s = false, have_f = false, have_c = false;
	char ip6_addr[sizeof("[xxxx:xxxx:xxxx:xxxx:xxxx:xxxx:255.255.255.255]") +
		      sizeof(":12345") + sizeof("/123456789") +
		      sizeof("%1234567890")];
	char *p = ip6_addr, *pend = ip6_addr + sizeof(ip6_addr);
	const u8 *addr = (const u8 *) &sa->sin6_addr;
	char fmt6[2] = { fmt[0], '6' };
	u8 off = 0;

	fmt++;
	while (isalpha(*++fmt)) {
		switch (*fmt) {
		case 'p':
			have_p = true;
			break;
		case 'f':
			have_f = true;
			break;
		case 's':
			have_s = true;
			break;
		case 'c':
			have_c = true;
			break;
		}
	}

	if (have_p || have_s || have_f) {
		*p = '[';
		off = 1;
	}

	if (fmt6[0] == 'I' && have_c)
		p = ip6_compressed_string(ip6_addr + off, addr);
	else
		p = ip6_string(ip6_addr + off, addr, fmt6);

	if (have_p || have_s || have_f)
		*p++ = ']';

	if (have_p) {
		*p++ = ':';
		p = number(p, pend, ntohs(sa->sin6_port), spec);
	}
	if (have_f) {
		*p++ = '/';
		p = number(p, pend, ntohl(sa->sin6_flowinfo &
					  IPV6_FLOWINFO_MASK), spec);
	}
	if (have_s) {
		*p++ = '%';
		p = number(p, pend, sa->sin6_scope_id, spec);
	}
	*p = '\0';

	return string_nocheck(buf, end, ip6_addr, spec);
}

static noinline_for_stack
char *ip4_addr_string_sa(char *buf, char *end, const struct sockaddr_in *sa,
			 struct printf_spec spec, const char *fmt)
{
	bool have_p = false;
	char *p, ip4_addr[sizeof("255.255.255.255") + sizeof(":12345")];
	char *pend = ip4_addr + sizeof(ip4_addr);
	const u8 *addr = (const u8 *) &sa->sin_addr.s_addr;
	char fmt4[3] = { fmt[0], '4', 0 };

	fmt++;
	while (isalpha(*++fmt)) {
		switch (*fmt) {
		case 'p':
			have_p = true;
			break;
		case 'h':
		case 'l':
		case 'n':
		case 'b':
			fmt4[2] = *fmt;
			break;
		}
	}

	p = ip4_string(ip4_addr, addr, fmt4);
	if (have_p) {
		*p++ = ':';
		p = number(p, pend, ntohs(sa->sin_port), spec);
	}
	*p = '\0';

	return string_nocheck(buf, end, ip4_addr, spec);
}

static noinline_for_stack
char *ip_addr_string(char *buf, char *end, const void *ptr,
		     struct printf_spec spec, const char *fmt)
{
	char *err_fmt_msg;

	if (check_pointer(&buf, end, ptr, spec))
		return buf;

	switch (fmt[1]) {
	case '6':
		return ip6_addr_string(buf, end, ptr, spec, fmt);
	case '4':
		return ip4_addr_string(buf, end, ptr, spec, fmt);
	case 'S': {
		const union {
			struct sockaddr		raw;
			struct sockaddr_in	v4;
			struct sockaddr_in6	v6;
		} *sa = ptr;

		switch (sa->raw.sa_family) {
		case AF_INET:
			return ip4_addr_string_sa(buf, end, &sa->v4, spec, fmt);
		case AF_INET6:
			return ip6_addr_string_sa(buf, end, &sa->v6, spec, fmt);
		default:
			return error_string(buf, end, "(einval)", spec);
		}}
	}

	err_fmt_msg = fmt[0] == 'i' ? "(%pi?)" : "(%pI?)";
	return error_string(buf, end, err_fmt_msg, spec);
}

static noinline_for_stack
char *escaped_string(char *buf, char *end, u8 *addr, struct printf_spec spec,
		     const char *fmt)
{
	bool found = true;
	int count = 1;
	unsigned int flags = 0;
	int len;

	if (spec.field_width == 0)
		return buf;				/* nothing to print */

	if (check_pointer(&buf, end, addr, spec))
		return buf;

	do {
		switch (fmt[count++]) {
		case 'a':
			flags |= ESCAPE_ANY;
			break;
		case 'c':
			flags |= ESCAPE_SPECIAL;
			break;
		case 'h':
			flags |= ESCAPE_HEX;
			break;
		case 'n':
			flags |= ESCAPE_NULL;
			break;
		case 'o':
			flags |= ESCAPE_OCTAL;
			break;
		case 'p':
			flags |= ESCAPE_NP;
			break;
		case 's':
			flags |= ESCAPE_SPACE;
			break;
		default:
			found = false;
			break;
		}
	} while (found);

	if (!flags)
		flags = ESCAPE_ANY_NP;

	len = spec.field_width < 0 ? 1 : spec.field_width;

	/*
	 * string_escape_mem() writes as many characters as it can to
	 * the given buffer, and returns the total size of the output
	 * had the buffer been big enough.
	 */
	buf += string_escape_mem(addr, len, buf, buf < end ? end - buf : 0, flags, NULL);

	return buf;
}

static char *va_format(char *buf, char *end, struct va_format *va_fmt,
		       struct printf_spec spec, const char *fmt)
{
	va_list va;

	if (check_pointer(&buf, end, va_fmt, spec))
		return buf;

	va_copy(va, *va_fmt->va);
	buf += vsnprintf(buf, end > buf ? end - buf : 0, va_fmt->fmt, va);
	va_end(va);

	return buf;
}

static noinline_for_stack
char *uuid_string(char *buf, char *end, const u8 *addr,
		  struct printf_spec spec, const char *fmt)
{
	char uuid[UUID_STRING_LEN + 1];
	char *p = uuid;
	int i;
	const u8 *index = uuid_index;
	bool uc = false;

	if (check_pointer(&buf, end, addr, spec))
		return buf;

	switch (*(++fmt)) {
	case 'L':
		uc = true;
		fallthrough;
	case 'l':
		index = guid_index;
		break;
	case 'B':
		uc = true;
		break;
	}

	for (i = 0; i < 16; i++) {
		if (uc)
			p = hex_byte_pack_upper(p, addr[index[i]]);
		else
			p = hex_byte_pack(p, addr[index[i]]);
		switch (i) {
		case 3:
		case 5:
		case 7:
		case 9:
			*p++ = '-';
			break;
		}
	}

	*p = 0;

	return string_nocheck(buf, end, uuid, spec);
}

static noinline_for_stack
char *netdev_bits(char *buf, char *end, const void *addr,
		  struct printf_spec spec,  const char *fmt)
{
	unsigned long long num;
	int size;

	if (check_pointer(&buf, end, addr, spec))
		return buf;

	switch (fmt[1]) {
	case 'F':
		num = *(const netdev_features_t *)addr;
		size = sizeof(netdev_features_t);
		break;
	default:
		return error_string(buf, end, "(%pN?)", spec);
	}

	return special_hex_number(buf, end, num, size);
}

static noinline_for_stack
char *fourcc_string(char *buf, char *end, const u32 *fourcc,
		    struct printf_spec spec, const char *fmt)
{
	char output[sizeof("0123 little-endian (0x01234567)")];
	char *p = output;
	unsigned int i;
	u32 orig, val;

	if (fmt[1] != 'c' || fmt[2] != 'c')
		return error_string(buf, end, "(%p4?)", spec);

	if (check_pointer(&buf, end, fourcc, spec))
		return buf;

	orig = get_unaligned(fourcc);
	val = orig & ~BIT(31);

	for (i = 0; i < sizeof(u32); i++) {
		unsigned char c = val >> (i * 8);

		/* Print non-control ASCII characters as-is, dot otherwise */
		*p++ = isascii(c) && isprint(c) ? c : '.';
	}

	*p++ = ' ';
	strcpy(p, orig & BIT(31) ? "big-endian" : "little-endian");
	p += strlen(p);

	*p++ = ' ';
	*p++ = '(';
	p = special_hex_number(p, output + sizeof(output) - 2, orig, sizeof(u32));
	*p++ = ')';
	*p = '\0';

	return string(buf, end, output, spec);
}

static noinline_for_stack
char *address_val(char *buf, char *end, const void *addr,
		  struct printf_spec spec, const char *fmt)
{
	unsigned long long num;
	int size;

	if (check_pointer(&buf, end, addr, spec))
		return buf;

	switch (fmt[1]) {
	case 'd':
		num = *(const dma_addr_t *)addr;
		size = sizeof(dma_addr_t);
		break;
	case 'p':
	default:
		num = *(const phys_addr_t *)addr;
		size = sizeof(phys_addr_t);
		break;
	}

	return special_hex_number(buf, end, num, size);
}

static noinline_for_stack
char *date_str(char *buf, char *end, const struct rtc_time *tm, bool r)
{
	int year = tm->tm_year + (r ? 0 : 1900);
	int mon = tm->tm_mon + (r ? 0 : 1);

	buf = number(buf, end, year, default_dec04_spec);
	if (buf < end)
		*buf = '-';
	buf++;

	buf = number(buf, end, mon, default_dec02_spec);
	if (buf < end)
		*buf = '-';
	buf++;

	return number(buf, end, tm->tm_mday, default_dec02_spec);
}

static noinline_for_stack
char *time_str(char *buf, char *end, const struct rtc_time *tm, bool r)
{
	buf = number(buf, end, tm->tm_hour, default_dec02_spec);
	if (buf < end)
		*buf = ':';
	buf++;

	buf = number(buf, end, tm->tm_min, default_dec02_spec);
	if (buf < end)
		*buf = ':';
	buf++;

	return number(buf, end, tm->tm_sec, default_dec02_spec);
}

static noinline_for_stack
char *rtc_str(char *buf, char *end, const struct rtc_time *tm,
	      struct printf_spec spec, const char *fmt)
{
	bool have_t = true, have_d = true;
	bool raw = false, iso8601_separator = true;
	bool found = true;
	int count = 2;

	if (check_pointer(&buf, end, tm, spec))
		return buf;

	switch (fmt[count]) {
	case 'd':
		have_t = false;
		count++;
		break;
	case 't':
		have_d = false;
		count++;
		break;
	}

	do {
		switch (fmt[count++]) {
		case 'r':
			raw = true;
			break;
		case 's':
			iso8601_separator = false;
			break;
		default:
			found = false;
			break;
		}
	} while (found);

	if (have_d)
		buf = date_str(buf, end, tm, raw);
	if (have_d && have_t) {
		if (buf < end)
			*buf = iso8601_separator ? 'T' : ' ';
		buf++;
	}
	if (have_t)
		buf = time_str(buf, end, tm, raw);

	return buf;
}

static noinline_for_stack
char *time64_str(char *buf, char *end, const time64_t time,
		 struct printf_spec spec, const char *fmt)
{
	struct rtc_time rtc_time;
	struct tm tm;

	time64_to_tm(time, 0, &tm);

	rtc_time.tm_sec = tm.tm_sec;
	rtc_time.tm_min = tm.tm_min;
	rtc_time.tm_hour = tm.tm_hour;
	rtc_time.tm_mday = tm.tm_mday;
	rtc_time.tm_mon = tm.tm_mon;
	rtc_time.tm_year = tm.tm_year;
	rtc_time.tm_wday = tm.tm_wday;
	rtc_time.tm_yday = tm.tm_yday;

	rtc_time.tm_isdst = 0;

	return rtc_str(buf, end, &rtc_time, spec, fmt);
}

static noinline_for_stack
char *time_and_date(char *buf, char *end, void *ptr, struct printf_spec spec,
		    const char *fmt)
{
	switch (fmt[1]) {
	case 'R':
		return rtc_str(buf, end, (const struct rtc_time *)ptr, spec, fmt);
	case 'T':
		return time64_str(buf, end, *(const time64_t *)ptr, spec, fmt);
	default:
		return error_string(buf, end, "(%pt?)", spec);
	}
}

static noinline_for_stack
char *clock(char *buf, char *end, struct clk *clk, struct printf_spec spec,
	    const char *fmt)
{
	if (!IS_ENABLED(CONFIG_HAVE_CLK))
		return error_string(buf, end, "(%pC?)", spec);

	if (check_pointer(&buf, end, clk, spec))
		return buf;

	switch (fmt[1]) {
	case 'n':
	default:
#ifdef CONFIG_COMMON_CLK
		return string(buf, end, __clk_get_name(clk), spec);
#else
		return ptr_to_id(buf, end, clk, spec);
#endif
	}
}

static
char *format_flags(char *buf, char *end, unsigned long flags,
					const struct trace_print_flags *names)
{
	unsigned long mask;

	for ( ; flags && names->name; names++) {
		mask = names->mask;
		if ((flags & mask) != mask)
			continue;

		buf = string(buf, end, names->name, default_str_spec);

		flags &= ~mask;
		if (flags) {
			if (buf < end)
				*buf = '|';
			buf++;
		}
	}

	if (flags)
		buf = number(buf, end, flags, default_flag_spec);

	return buf;
}

struct page_flags_fields {
	int width;
	int shift;
	int mask;
	const struct printf_spec *spec;
	const char *name;
};

static const struct page_flags_fields pff[] = {
	{SECTIONS_WIDTH, SECTIONS_PGSHIFT, SECTIONS_MASK,
	 &default_dec_spec, "section"},
	{NODES_WIDTH, NODES_PGSHIFT, NODES_MASK,
	 &default_dec_spec, "node"},
	{ZONES_WIDTH, ZONES_PGSHIFT, ZONES_MASK,
	 &default_dec_spec, "zone"},
	{LAST_CPUPID_WIDTH, LAST_CPUPID_PGSHIFT, LAST_CPUPID_MASK,
	 &default_flag_spec, "lastcpupid"},
	{KASAN_TAG_WIDTH, KASAN_TAG_PGSHIFT, KASAN_TAG_MASK,
	 &default_flag_spec, "kasantag"},
};

static
char *format_page_flags(char *buf, char *end, unsigned long flags)
{
	unsigned long main_flags = flags & PAGEFLAGS_MASK;
	bool append = false;
	int i;

	buf = number(buf, end, flags, default_flag_spec);
	if (buf < end)
		*buf = '(';
	buf++;

	/* Page flags from the main area. */
	if (main_flags) {
		buf = format_flags(buf, end, main_flags, pageflag_names);
		append = true;
	}

	/* Page flags from the fields area */
	for (i = 0; i < ARRAY_SIZE(pff); i++) {
		/* Skip undefined fields. */
		if (!pff[i].width)
			continue;

		/* Format: Flag Name + '=' (equals sign) + Number + '|' (separator) */
		if (append) {
			if (buf < end)
				*buf = '|';
			buf++;
		}

		buf = string(buf, end, pff[i].name, default_str_spec);
		if (buf < end)
			*buf = '=';
		buf++;
		buf = number(buf, end, (flags >> pff[i].shift) & pff[i].mask,
			     *pff[i].spec);

		append = true;
	}
	if (buf < end)
		*buf = ')';
	buf++;

	return buf;
}

static noinline_for_stack
char *flags_string(char *buf, char *end, void *flags_ptr,
		   struct printf_spec spec, const char *fmt)
{
	unsigned long flags;
	const struct trace_print_flags *names;

	if (check_pointer(&buf, end, flags_ptr, spec))
		return buf;

	switch (fmt[1]) {
	case 'p':
		return format_page_flags(buf, end, *(unsigned long *)flags_ptr);
	case 'v':
		flags = *(unsigned long *)flags_ptr;
		names = vmaflag_names;
		break;
	case 'g':
		flags = (__force unsigned long)(*(gfp_t *)flags_ptr);
		names = gfpflag_names;
		break;
	default:
		return error_string(buf, end, "(%pG?)", spec);
	}

	return format_flags(buf, end, flags, names);
}

static noinline_for_stack
char *fwnode_full_name_string(struct fwnode_handle *fwnode, char *buf,
			      char *end)
{
	int depth;

	/* Loop starting from the root node to the current node. */
	for (depth = fwnode_count_parents(fwnode); depth >= 0; depth--) {
		struct fwnode_handle *__fwnode =
			fwnode_get_nth_parent(fwnode, depth);

		buf = string(buf, end, fwnode_get_name_prefix(__fwnode),
			     default_str_spec);
		buf = string(buf, end, fwnode_get_name(__fwnode),
			     default_str_spec);

		fwnode_handle_put(__fwnode);
	}

	return buf;
}

static noinline_for_stack
char *device_node_string(char *buf, char *end, struct device_node *dn,
			 struct printf_spec spec, const char *fmt)
{
	char tbuf[sizeof("xxxx") + 1];
	const char *p;
	int ret;
	char *buf_start = buf;
	struct property *prop;
	bool has_mult, pass;

	struct printf_spec str_spec = spec;
	str_spec.field_width = -1;

	if (fmt[0] != 'F')
		return error_string(buf, end, "(%pO?)", spec);

	if (!IS_ENABLED(CONFIG_OF))
		return error_string(buf, end, "(%pOF?)", spec);

	if (check_pointer(&buf, end, dn, spec))
		return buf;

	/* simple case without anything any more format specifiers */
	fmt++;
	if (fmt[0] == '\0' || strcspn(fmt,"fnpPFcC") > 0)
		fmt = "f";

	for (pass = false; strspn(fmt,"fnpPFcC"); fmt++, pass = true) {
		int precision;
		if (pass) {
			if (buf < end)
				*buf = ':';
			buf++;
		}

		switch (*fmt) {
		case 'f':	/* full_name */
			buf = fwnode_full_name_string(of_fwnode_handle(dn), buf,
						      end);
			break;
		case 'n':	/* name */
			p = fwnode_get_name(of_fwnode_handle(dn));
			precision = str_spec.precision;
			str_spec.precision = strchrnul(p, '@') - p;
			buf = string(buf, end, p, str_spec);
			str_spec.precision = precision;
			break;
		case 'p':	/* phandle */
			buf = number(buf, end, (unsigned int)dn->phandle, default_dec_spec);
			break;
		case 'P':	/* path-spec */
			p = fwnode_get_name(of_fwnode_handle(dn));
			if (!p[1])
				p = "/";
			buf = string(buf, end, p, str_spec);
			break;
		case 'F':	/* flags */
			tbuf[0] = of_node_check_flag(dn, OF_DYNAMIC) ? 'D' : '-';
			tbuf[1] = of_node_check_flag(dn, OF_DETACHED) ? 'd' : '-';
			tbuf[2] = of_node_check_flag(dn, OF_POPULATED) ? 'P' : '-';
			tbuf[3] = of_node_check_flag(dn, OF_POPULATED_BUS) ? 'B' : '-';
			tbuf[4] = 0;
			buf = string_nocheck(buf, end, tbuf, str_spec);
			break;
		case 'c':	/* major compatible string */
			ret = of_property_read_string(dn, "compatible", &p);
			if (!ret)
				buf = string(buf, end, p, str_spec);
			break;
		case 'C':	/* full compatible string */
			has_mult = false;
			of_property_for_each_string(dn, "compatible", prop, p) {
				if (has_mult)
					buf = string_nocheck(buf, end, ",", str_spec);
				buf = string_nocheck(buf, end, "\"", str_spec);
				buf = string(buf, end, p, str_spec);
				buf = string_nocheck(buf, end, "\"", str_spec);

				has_mult = true;
			}
			break;
		default:
			break;
		}
	}

	return widen_string(buf, buf - buf_start, end, spec);
}

static noinline_for_stack
char *fwnode_string(char *buf, char *end, struct fwnode_handle *fwnode,
		    struct printf_spec spec, const char *fmt)
{
	struct printf_spec str_spec = spec;
	char *buf_start = buf;

	str_spec.field_width = -1;

	if (*fmt != 'w')
		return error_string(buf, end, "(%pf?)", spec);

	if (check_pointer(&buf, end, fwnode, spec))
		return buf;

	fmt++;

	switch (*fmt) {
	case 'P':	/* name */
		buf = string(buf, end, fwnode_get_name(fwnode), str_spec);
		break;
	case 'f':	/* full_name */
	default:
		buf = fwnode_full_name_string(fwnode, buf, end);
		break;
	}

	return widen_string(buf, buf - buf_start, end, spec);
}

int __init no_hash_pointers_enable(char *str)
{
	if (no_hash_pointers)
		return 0;

	no_hash_pointers = true;

	pr_warn("**********************************************************\n");
	pr_warn("**   NOTICE NOTICE NOTICE NOTICE NOTICE NOTICE NOTICE   **\n");
	pr_warn("**                                                      **\n");
	pr_warn("** This system shows unhashed kernel memory addresses   **\n");
	pr_warn("** via the console, logs, and other interfaces. This    **\n");
	pr_warn("** might reduce the security of your system.            **\n");
	pr_warn("**                                                      **\n");
	pr_warn("** If you see this message and you are not debugging    **\n");
	pr_warn("** the kernel, report this immediately to your system   **\n");
	pr_warn("** administrator!                                       **\n");
	pr_warn("**                                                      **\n");
	pr_warn("**   NOTICE NOTICE NOTICE NOTICE NOTICE NOTICE NOTICE   **\n");
	pr_warn("**********************************************************\n");

	return 0;
}
early_param("no_hash_pointers", no_hash_pointers_enable);

/*
 * Show a '%p' thing.  A kernel extension is that the '%p' is followed
 * by an extra set of alphanumeric characters that are extended format
 * specifiers.
 *
 * Please update scripts/checkpatch.pl when adding/removing conversion
 * characters.  (Search for "check for vsprintf extension").
 *
 * Right now we handle:
 *
 * - 'S' For symbolic direct pointers (or function descriptors) with offset
 * - 's' For symbolic direct pointers (or function descriptors) without offset
 * - '[Ss]R' as above with __builtin_extract_return_addr() translation
 * - 'S[R]b' as above with module build ID (for use in backtraces)
 * - '[Ff]' %pf and %pF were obsoleted and later removed in favor of
 *	    %ps and %pS. Be careful when re-using these specifiers.
 * - 'B' For backtraced symbolic direct pointers with offset
 * - 'Bb' as above with module build ID (for use in backtraces)
 * - 'R' For decoded struct resource, e.g., [mem 0x0-0x1f 64bit pref]
 * - 'r' For raw struct resource, e.g., [mem 0x0-0x1f flags 0x201]
 * - 'b[l]' For a bitmap, the number of bits is determined by the field
 *       width which must be explicitly specified either as part of the
 *       format string '%32b[l]' or through '%*b[l]', [l] selects
 *       range-list format instead of hex format
 * - 'M' For a 6-byte MAC address, it prints the address in the
 *       usual colon-separated hex notation
 * - 'm' For a 6-byte MAC address, it prints the hex address without colons
 * - 'MF' For a 6-byte MAC FDDI address, it prints the address
 *       with a dash-separated hex notation
 * - '[mM]R' For a 6-byte MAC address, Reverse order (Bluetooth)
 * - 'I' [46] for IPv4/IPv6 addresses printed in the usual way
 *       IPv4 uses dot-separated decimal without leading 0's (1.2.3.4)
 *       IPv6 uses colon separated network-order 16 bit hex with leading 0's
 *       [S][pfs]
 *       Generic IPv4/IPv6 address (struct sockaddr *) that falls back to
 *       [4] or [6] and is able to print port [p], flowinfo [f], scope [s]
 * - 'i' [46] for 'raw' IPv4/IPv6 addresses
 *       IPv6 omits the colons (01020304...0f)
 *       IPv4 uses dot-separated decimal with leading 0's (010.123.045.006)
 *       [S][pfs]
 *       Generic IPv4/IPv6 address (struct sockaddr *) that falls back to
 *       [4] or [6] and is able to print port [p], flowinfo [f], scope [s]
 * - '[Ii][4S][hnbl]' IPv4 addresses in host, network, big or little endian order
 * - 'I[6S]c' for IPv6 addresses printed as specified by
 *       https://tools.ietf.org/html/rfc5952
 * - 'E[achnops]' For an escaped buffer, where rules are defined by combination
 *                of the following flags (see string_escape_mem() for the
 *                details):
 *                  a - ESCAPE_ANY
 *                  c - ESCAPE_SPECIAL
 *                  h - ESCAPE_HEX
 *                  n - ESCAPE_NULL
 *                  o - ESCAPE_OCTAL
 *                  p - ESCAPE_NP
 *                  s - ESCAPE_SPACE
 *                By default ESCAPE_ANY_NP is used.
 * - 'U' For a 16 byte UUID/GUID, it prints the UUID/GUID in the form
 *       "xxxxxxxx-xxxx-xxxx-xxxx-xxxxxxxxxxxx"
 *       Options for %pU are:
 *         b big endian lower case hex (default)
 *         B big endian UPPER case hex
 *         l little endian lower case hex
 *         L little endian UPPER case hex
 *           big endian output byte order is:
 *             [0][1][2][3]-[4][5]-[6][7]-[8][9]-[10][11][12][13][14][15]
 *           little endian output byte order is:
 *             [3][2][1][0]-[5][4]-[7][6]-[8][9]-[10][11][12][13][14][15]
 * - 'V' For a struct va_format which contains a format string * and va_list *,
 *       call vsnprintf(->format, *->va_list).
 *       Implements a "recursive vsnprintf".
 *       Do not use this feature without some mechanism to verify the
 *       correctness of the format string and va_list arguments.
 * - 'K' For a kernel pointer that should be hidden from unprivileged users.
 *       Use only for procfs, sysfs and similar files, not printk(); please
 *       read the documentation (path below) first.
 * - 'NF' For a netdev_features_t
 * - '4cc' V4L2 or DRM FourCC code, with endianness and raw numerical value.
 * - 'h[CDN]' For a variable-length buffer, it prints it as a hex string with
 *            a certain separator (' ' by default):
 *              C colon
 *              D dash
 *              N no separator
 *            The maximum supported length is 64 bytes of the input. Consider
 *            to use print_hex_dump() for the larger input.
 * - 'a[pd]' For address types [p] phys_addr_t, [d] dma_addr_t and derivatives
 *           (default assumed to be phys_addr_t, passed by reference)
 * - 'd[234]' For a dentry name (optionally 2-4 last components)
 * - 'D[234]' Same as 'd' but for a struct file
 * - 'g' For block_device name (gendisk + partition number)
 * - 't[RT][dt][r][s]' For time and date as represented by:
 *      R    struct rtc_time
 *      T    time64_t
 * - 'C' For a clock, it prints the name (Common Clock Framework) or address
 *       (legacy clock framework) of the clock
 * - 'Cn' For a clock, it prints the name (Common Clock Framework) or address
 *        (legacy clock framework) of the clock
 * - 'G' For flags to be printed as a collection of symbolic strings that would
 *       construct the specific value. Supported flags given by option:
 *       p page flags (see struct page) given as pointer to unsigned long
 *       g gfp flags (GFP_* and __GFP_*) given as pointer to gfp_t
 *       v vma flags (VM_*) given as pointer to unsigned long
 * - 'OF[fnpPcCF]'  For a device tree object
 *                  Without any optional arguments prints the full_name
 *                  f device node full_name
 *                  n device node name
 *                  p device node phandle
 *                  P device node path spec (name + @unit)
 *                  F device node flags
 *                  c major compatible string
 *                  C full compatible string
 * - 'fw[fP]'	For a firmware node (struct fwnode_handle) pointer
 *		Without an option prints the full name of the node
 *		f full name
 *		P node name, including a possible unit address
 * - 'x' For printing the address unmodified. Equivalent to "%lx".
 *       Please read the documentation (path below) before using!
 * - '[ku]s' For a BPF/tracing related format specifier, e.g. used out of
 *           bpf_trace_printk() where [ku] prefix specifies either kernel (k)
 *           or user (u) memory to probe, and:
 *              s a string, equivalent to "%s" on direct vsnprintf() use
 *
 * ** When making changes please also update:
 *	Documentation/core-api/printk-formats.rst
 *
 * Note: The default behaviour (unadorned %p) is to hash the address,
 * rendering it useful as a unique identifier.
 */
static noinline_for_stack
char *pointer(const char *fmt, char *buf, char *end, void *ptr,
	      struct printf_spec spec)
{
	switch (*fmt) {
	case 'S':
	case 's':
		ptr = dereference_symbol_descriptor(ptr);
		fallthrough;
	case 'B':
		return symbol_string(buf, end, ptr, spec, fmt);
	case 'R':
	case 'r':
		return resource_string(buf, end, ptr, spec, fmt);
	case 'h':
		return hex_string(buf, end, ptr, spec, fmt);
	case 'b':
		switch (fmt[1]) {
		case 'l':
			return bitmap_list_string(buf, end, ptr, spec, fmt);
		default:
			return bitmap_string(buf, end, ptr, spec, fmt);
		}
	case 'M':			/* Colon separated: 00:01:02:03:04:05 */
	case 'm':			/* Contiguous: 000102030405 */
					/* [mM]F (FDDI) */
					/* [mM]R (Reverse order; Bluetooth) */
		return mac_address_string(buf, end, ptr, spec, fmt);
	case 'I':			/* Formatted IP supported
					 * 4:	1.2.3.4
					 * 6:	0001:0203:...:0708
					 * 6c:	1::708 or 1::1.2.3.4
					 */
	case 'i':			/* Contiguous:
					 * 4:	001.002.003.004
					 * 6:   000102...0f
					 */
		return ip_addr_string(buf, end, ptr, spec, fmt);
	case 'E':
		return escaped_string(buf, end, ptr, spec, fmt);
	case 'U':
		return uuid_string(buf, end, ptr, spec, fmt);
	case 'V':
		return va_format(buf, end, ptr, spec, fmt);
	case 'K':
		return restricted_pointer(buf, end, ptr, spec);
	case 'N':
		return netdev_bits(buf, end, ptr, spec, fmt);
	case '4':
		return fourcc_string(buf, end, ptr, spec, fmt);
	case 'a':
		return address_val(buf, end, ptr, spec, fmt);
	case 'd':
		return dentry_name(buf, end, ptr, spec, fmt);
	case 't':
		return time_and_date(buf, end, ptr, spec, fmt);
	case 'C':
		return clock(buf, end, ptr, spec, fmt);
	case 'D':
		return file_dentry_name(buf, end, ptr, spec, fmt);
#ifdef CONFIG_BLOCK
	case 'g':
		return bdev_name(buf, end, ptr, spec, fmt);
#endif

	case 'G':
		return flags_string(buf, end, ptr, spec, fmt);
	case 'O':
		return device_node_string(buf, end, ptr, spec, fmt + 1);
	case 'f':
		return fwnode_string(buf, end, ptr, spec, fmt + 1);
	case 'x':
		return pointer_string(buf, end, ptr, spec);
	case 'e':
		/* %pe with a non-ERR_PTR gets treated as plain %p */
		if (!IS_ERR(ptr))
			return default_pointer(buf, end, ptr, spec);
		return err_ptr(buf, end, ptr, spec);
	case 'u':
	case 'k':
		switch (fmt[1]) {
		case 's':
			return string(buf, end, ptr, spec);
		default:
			return error_string(buf, end, "(einval)", spec);
		}
	default:
		return default_pointer(buf, end, ptr, spec);
	}
}

/*
 * Helper function to decode printf style format.
 * Each call decode a token from the format and return the
 * number of characters read (or likely the delta where it wants
 * to go on the next call).
 * The decoded token is returned through the parameters
 *
 * 'h', 'l', or 'L' for integer fields
 * 'z' support added 23/7/1999 S.H.
 * 'z' changed to 'Z' --davidm 1/25/99
 * 'Z' changed to 'z' --adobriyan 2017-01-25
 * 't' added for ptrdiff_t
 *
 * @fmt: the format string
 * @type of the token returned
 * @flags: various flags such as +, -, # tokens..
 * @field_width: overwritten width
 * @base: base of the number (octal, hex, ...)
 * @precision: precision of a number
 * @qualifier: qualifier of a number (long, size_t, ...)
 */
static noinline_for_stack
int format_decode(const char *fmt, struct printf_spec *spec)
{
	const char *start = fmt;
	char qualifier;

	/* we finished early by reading the field width */
	if (spec->type == FORMAT_TYPE_WIDTH) {
		if (spec->field_width < 0) {
			spec->field_width = -spec->field_width;
			spec->flags |= LEFT;
		}
		spec->type = FORMAT_TYPE_NONE;
		goto precision;
	}

	/* we finished early by reading the precision */
	if (spec->type == FORMAT_TYPE_PRECISION) {
		if (spec->precision < 0)
			spec->precision = 0;

		spec->type = FORMAT_TYPE_NONE;
		goto qualifier;
	}

	/* By default */
	spec->type = FORMAT_TYPE_NONE;

	for (; *fmt ; ++fmt) {
		if (*fmt == '%')
			break;
	}

	/* Return the current non-format string */
	if (fmt != start || !*fmt)
		return fmt - start;

	/* Process flags */
	spec->flags = 0;

	while (1) { /* this also skips first '%' */
		bool found = true;

		++fmt;

		switch (*fmt) {
		case '-': spec->flags |= LEFT;    break;
		case '+': spec->flags |= PLUS;    break;
		case ' ': spec->flags |= SPACE;   break;
		case '#': spec->flags |= SPECIAL; break;
		case '0': spec->flags |= ZEROPAD; break;
		default:  found = false;
		}

		if (!found)
			break;
	}

	/* get field width */
	spec->field_width = -1;

	if (isdigit(*fmt))
		spec->field_width = skip_atoi(&fmt);
	else if (*fmt == '*') {
		/* it's the next argument */
		spec->type = FORMAT_TYPE_WIDTH;
		return ++fmt - start;
	}

precision:
	/* get the precision */
	spec->precision = -1;
	if (*fmt == '.') {
		++fmt;
		if (isdigit(*fmt)) {
			spec->precision = skip_atoi(&fmt);
			if (spec->precision < 0)
				spec->precision = 0;
		} else if (*fmt == '*') {
			/* it's the next argument */
			spec->type = FORMAT_TYPE_PRECISION;
			return ++fmt - start;
		}
	}

qualifier:
	/* get the conversion qualifier */
	qualifier = 0;
	if (*fmt == 'h' || _tolower(*fmt) == 'l' ||
	    *fmt == 'z' || *fmt == 't') {
		qualifier = *fmt++;
		if (unlikely(qualifier == *fmt)) {
			if (qualifier == 'l') {
				qualifier = 'L';
				++fmt;
			} else if (qualifier == 'h') {
				qualifier = 'H';
				++fmt;
			}
		}
	}

	/* default base */
	spec->base = 10;
	switch (*fmt) {
	case 'c':
		spec->type = FORMAT_TYPE_CHAR;
		return ++fmt - start;

	case 's':
		spec->type = FORMAT_TYPE_STR;
		return ++fmt - start;

	case 'p':
		spec->type = FORMAT_TYPE_PTR;
		return ++fmt - start;

	case '%':
		spec->type = FORMAT_TYPE_PERCENT_CHAR;
		return ++fmt - start;

	/* integer number formats - set up the flags and "break" */
	case 'o':
		spec->base = 8;
		break;

	case 'x':
		spec->flags |= SMALL;
		fallthrough;

	case 'X':
		spec->base = 16;
		break;

	case 'd':
	case 'i':
		spec->flags |= SIGN;
		break;
	case 'u':
		break;

	case 'n':
		/*
		 * Since %n poses a greater security risk than
		 * utility, treat it as any other invalid or
		 * unsupported format specifier.
		 */
		fallthrough;

	default:
		WARN_ONCE(1, "Please remove unsupported %%%c in format string\n", *fmt);
		spec->type = FORMAT_TYPE_INVALID;
		return fmt - start;
	}

	if (qualifier == 'L')
		spec->type = FORMAT_TYPE_LONG_LONG;
	else if (qualifier == 'l') {
		BUILD_BUG_ON(FORMAT_TYPE_ULONG + SIGN != FORMAT_TYPE_LONG);
		spec->type = FORMAT_TYPE_ULONG + (spec->flags & SIGN);
	} else if (qualifier == 'z') {
		spec->type = FORMAT_TYPE_SIZE_T;
	} else if (qualifier == 't') {
		spec->type = FORMAT_TYPE_PTRDIFF;
	} else if (qualifier == 'H') {
		BUILD_BUG_ON(FORMAT_TYPE_UBYTE + SIGN != FORMAT_TYPE_BYTE);
		spec->type = FORMAT_TYPE_UBYTE + (spec->flags & SIGN);
	} else if (qualifier == 'h') {
		BUILD_BUG_ON(FORMAT_TYPE_USHORT + SIGN != FORMAT_TYPE_SHORT);
		spec->type = FORMAT_TYPE_USHORT + (spec->flags & SIGN);
	} else {
		BUILD_BUG_ON(FORMAT_TYPE_UINT + SIGN != FORMAT_TYPE_INT);
		spec->type = FORMAT_TYPE_UINT + (spec->flags & SIGN);
	}

	return ++fmt - start;
}

static void
set_field_width(struct printf_spec *spec, int width)
{
	spec->field_width = width;
	if (WARN_ONCE(spec->field_width != width, "field width %d too large", width)) {
		spec->field_width = clamp(width, -FIELD_WIDTH_MAX, FIELD_WIDTH_MAX);
	}
}

static void
set_precision(struct printf_spec *spec, int prec)
{
	spec->precision = prec;
	if (WARN_ONCE(spec->precision != prec, "precision %d too large", prec)) {
		spec->precision = clamp(prec, 0, PRECISION_MAX);
	}
}

/**
 * vsnprintf - Format a string and place it in a buffer
 * @buf: The buffer to place the result into
 * @size: The size of the buffer, including the trailing null space
 * @fmt: The format string to use
 * @args: Arguments for the format string
 *
 * This function generally follows C99 vsnprintf, but has some
 * extensions and a few limitations:
 *
 *  - ``%n`` is unsupported
 *  - ``%p*`` is handled by pointer()
 *
 * See pointer() or Documentation/core-api/printk-formats.rst for more
 * extensive description.
 *
 * **Please update the documentation in both places when making changes**
 *
 * The return value is the number of characters which would
 * be generated for the given input, excluding the trailing
 * '\0', as per ISO C99. If you want to have the exact
 * number of characters written into @buf as return value
 * (not including the trailing '\0'), use vscnprintf(). If the
 * return is greater than or equal to @size, the resulting
 * string is truncated.
 *
 * If you're not already dealing with a va_list consider using snprintf().
 */
int vsnprintf(char *buf, size_t size, const char *fmt, va_list args)
{
	unsigned long long num;
	char *str, *end;
	struct printf_spec spec = {0};

	/* Reject out-of-range values early.  Large positive sizes are
	   used for unknown buffer sizes. */
	if (WARN_ON_ONCE(size > INT_MAX))
		return 0;

	str = buf;
	end = buf + size;

	/* Make sure end is always >= buf */
	if (end < buf) {
		end = ((void *)-1);
		size = end - buf;
	}

	while (*fmt) {
		const char *old_fmt = fmt;
		int read = format_decode(fmt, &spec);

		fmt += read;

		switch (spec.type) {
		case FORMAT_TYPE_NONE: {
			int copy = read;
			if (str < end) {
				if (copy > end - str)
					copy = end - str;
				memcpy(str, old_fmt, copy);
			}
			str += read;
			break;
		}

		case FORMAT_TYPE_WIDTH:
			set_field_width(&spec, va_arg(args, int));
			break;

		case FORMAT_TYPE_PRECISION:
			set_precision(&spec, va_arg(args, int));
			break;

		case FORMAT_TYPE_CHAR: {
			char c;

			if (!(spec.flags & LEFT)) {
				while (--spec.field_width > 0) {
					if (str < end)
						*str = ' ';
					++str;

				}
			}
			c = (unsigned char) va_arg(args, int);
			if (str < end)
				*str = c;
			++str;
			while (--spec.field_width > 0) {
				if (str < end)
					*str = ' ';
				++str;
			}
			break;
		}

		case FORMAT_TYPE_STR:
			str = string(str, end, va_arg(args, char *), spec);
			break;

		case FORMAT_TYPE_PTR:
			str = pointer(fmt, str, end, va_arg(args, void *),
				      spec);
			while (isalnum(*fmt))
				fmt++;
			break;

		case FORMAT_TYPE_PERCENT_CHAR:
			if (str < end)
				*str = '%';
			++str;
			break;

		case FORMAT_TYPE_INVALID:
			/*
			 * Presumably the arguments passed gcc's type
			 * checking, but there is no safe or sane way
			 * for us to continue parsing the format and
			 * fetching from the va_list; the remaining
			 * specifiers and arguments would be out of
			 * sync.
			 */
			goto out;

		default:
			switch (spec.type) {
			case FORMAT_TYPE_LONG_LONG:
				num = va_arg(args, long long);
				break;
			case FORMAT_TYPE_ULONG:
				num = va_arg(args, unsigned long);
				break;
			case FORMAT_TYPE_LONG:
				num = va_arg(args, long);
				break;
			case FORMAT_TYPE_SIZE_T:
				if (spec.flags & SIGN)
					num = va_arg(args, ssize_t);
				else
					num = va_arg(args, size_t);
				break;
			case FORMAT_TYPE_PTRDIFF:
				num = va_arg(args, ptrdiff_t);
				break;
			case FORMAT_TYPE_UBYTE:
				num = (unsigned char) va_arg(args, int);
				break;
			case FORMAT_TYPE_BYTE:
				num = (signed char) va_arg(args, int);
				break;
			case FORMAT_TYPE_USHORT:
				num = (unsigned short) va_arg(args, int);
				break;
			case FORMAT_TYPE_SHORT:
				num = (short) va_arg(args, int);
				break;
			case FORMAT_TYPE_INT:
				num = (int) va_arg(args, int);
				break;
			default:
				num = va_arg(args, unsigned int);
			}

			str = number(str, end, num, spec);
		}
	}

out:
	if (size > 0) {
		if (str < end)
			*str = '\0';
		else
			end[-1] = '\0';
	}

	/* the trailing null byte doesn't count towards the total */
	return str-buf;

}
EXPORT_SYMBOL(vsnprintf);

/**
 * vscnprintf - Format a string and place it in a buffer
 * @buf: The buffer to place the result into
 * @size: The size of the buffer, including the trailing null space
 * @fmt: The format string to use
 * @args: Arguments for the format string
 *
 * The return value is the number of characters which have been written into
 * the @buf not including the trailing '\0'. If @size is == 0 the function
 * returns 0.
 *
 * If you're not already dealing with a va_list consider using scnprintf().
 *
 * See the vsnprintf() documentation for format string extensions over C99.
 */
int vscnprintf(char *buf, size_t size, const char *fmt, va_list args)
{
	int i;

	if (unlikely(!size))
		return 0;

	i = vsnprintf(buf, size, fmt, args);

	if (likely(i < size))
		return i;

	return size - 1;
}
EXPORT_SYMBOL(vscnprintf);

/**
 * snprintf - Format a string and place it in a buffer
 * @buf: The buffer to place the result into
 * @size: The size of the buffer, including the trailing null space
 * @fmt: The format string to use
 * @...: Arguments for the format string
 *
 * The return value is the number of characters which would be
 * generated for the given input, excluding the trailing null,
 * as per ISO C99.  If the return is greater than or equal to
 * @size, the resulting string is truncated.
 *
 * See the vsnprintf() documentation for format string extensions over C99.
 */
int snprintf(char *buf, size_t size, const char *fmt, ...)
{
	va_list args;
	int i;

	va_start(args, fmt);
	i = vsnprintf(buf, size, fmt, args);
	va_end(args);

	return i;
}
EXPORT_SYMBOL(snprintf);

/**
 * scnprintf - Format a string and place it in a buffer
 * @buf: The buffer to place the result into
 * @size: The size of the buffer, including the trailing null space
 * @fmt: The format string to use
 * @...: Arguments for the format string
 *
 * The return value is the number of characters written into @buf not including
 * the trailing '\0'. If @size is == 0 the function returns 0.
 */

int scnprintf(char *buf, size_t size, const char *fmt, ...)
{
	va_list args;
	int i;

	va_start(args, fmt);
	i = vscnprintf(buf, size, fmt, args);
	va_end(args);

	return i;
}
EXPORT_SYMBOL(scnprintf);

/**
 * vsprintf - Format a string and place it in a buffer
 * @buf: The buffer to place the result into
 * @fmt: The format string to use
 * @args: Arguments for the format string
 *
 * The function returns the number of characters written
 * into @buf. Use vsnprintf() or vscnprintf() in order to avoid
 * buffer overflows.
 *
 * If you're not already dealing with a va_list consider using sprintf().
 *
 * See the vsnprintf() documentation for format string extensions over C99.
 */
int vsprintf(char *buf, const char *fmt, va_list args)
{
	return vsnprintf(buf, INT_MAX, fmt, args);
}
EXPORT_SYMBOL(vsprintf);

/**
 * sprintf - Format a string and place it in a buffer
 * @buf: The buffer to place the result into
 * @fmt: The format string to use
 * @...: Arguments for the format string
 *
 * The function returns the number of characters written
 * into @buf. Use snprintf() or scnprintf() in order to avoid
 * buffer overflows.
 *
 * See the vsnprintf() documentation for format string extensions over C99.
 */
int sprintf(char *buf, const char *fmt, ...)
{
	va_list args;
	int i;

	va_start(args, fmt);
	i = vsnprintf(buf, INT_MAX, fmt, args);
	va_end(args);

	return i;
}
EXPORT_SYMBOL(sprintf);

#ifdef CONFIG_BINARY_PRINTF
/*
 * bprintf service:
 * vbin_printf() - VA arguments to binary data
 * bstr_printf() - Binary data to text string
 */

/**
 * vbin_printf - Parse a format string and place args' binary value in a buffer
 * @bin_buf: The buffer to place args' binary value
 * @size: The size of the buffer(by words(32bits), not characters)
 * @fmt: The format string to use
 * @args: Arguments for the format string
 *
 * The format follows C99 vsnprintf, except %n is ignored, and its argument
 * is skipped.
 *
 * The return value is the number of words(32bits) which would be generated for
 * the given input.
 *
 * NOTE:
 * If the return value is greater than @size, the resulting bin_buf is NOT
 * valid for bstr_printf().
 */
int vbin_printf(u32 *bin_buf, size_t size, const char *fmt, va_list args)
{
	struct printf_spec spec = {0};
	char *str, *end;
	int width;

	str = (char *)bin_buf;
	end = (char *)(bin_buf + size);

#define save_arg(type)							\
({									\
	unsigned long long value;					\
	if (sizeof(type) == 8) {					\
		unsigned long long val8;				\
		str = PTR_ALIGN(str, sizeof(u32));			\
		val8 = va_arg(args, unsigned long long);		\
		if (str + sizeof(type) <= end) {			\
			*(u32 *)str = *(u32 *)&val8;			\
			*(u32 *)(str + 4) = *((u32 *)&val8 + 1);	\
		}							\
		value = val8;						\
	} else {							\
		unsigned int val4;					\
		str = PTR_ALIGN(str, sizeof(type));			\
		val4 = va_arg(args, int);				\
		if (str + sizeof(type) <= end)				\
			*(typeof(type) *)str = (type)(long)val4;	\
		value = (unsigned long long)val4;			\
	}								\
	str += sizeof(type);						\
	value;								\
})

	while (*fmt) {
		int read = format_decode(fmt, &spec);

		fmt += read;

		switch (spec.type) {
		case FORMAT_TYPE_NONE:
		case FORMAT_TYPE_PERCENT_CHAR:
			break;
		case FORMAT_TYPE_INVALID:
			goto out;

		case FORMAT_TYPE_WIDTH:
		case FORMAT_TYPE_PRECISION:
			width = (int)save_arg(int);
			/* Pointers may require the width */
			if (*fmt == 'p')
				set_field_width(&spec, width);
			break;

		case FORMAT_TYPE_CHAR:
			save_arg(char);
			break;

		case FORMAT_TYPE_STR: {
			const char *save_str = va_arg(args, char *);
			const char *err_msg;
			size_t len;

			err_msg = check_pointer_msg(save_str);
			if (err_msg)
				save_str = err_msg;

			len = strlen(save_str) + 1;
			if (str + len < end)
				memcpy(str, save_str, len);
			str += len;
			break;
		}

		case FORMAT_TYPE_PTR:
			/* Dereferenced pointers must be done now */
			switch (*fmt) {
			/* Dereference of functions is still OK */
			case 'S':
			case 's':
			case 'x':
			case 'K':
			case 'e':
				save_arg(void *);
				break;
			default:
				if (!isalnum(*fmt)) {
					save_arg(void *);
					break;
				}
				str = pointer(fmt, str, end, va_arg(args, void *),
					      spec);
				if (str + 1 < end)
					*str++ = '\0';
				else
					end[-1] = '\0'; /* Must be nul terminated */
			}
			/* skip all alphanumeric pointer suffixes */
			while (isalnum(*fmt))
				fmt++;
			break;

		default:
			switch (spec.type) {

			case FORMAT_TYPE_LONG_LONG:
				save_arg(long long);
				break;
			case FORMAT_TYPE_ULONG:
			case FORMAT_TYPE_LONG:
				save_arg(unsigned long);
				break;
			case FORMAT_TYPE_SIZE_T:
				save_arg(size_t);
				break;
			case FORMAT_TYPE_PTRDIFF:
				save_arg(ptrdiff_t);
				break;
			case FORMAT_TYPE_UBYTE:
			case FORMAT_TYPE_BYTE:
				save_arg(char);
				break;
			case FORMAT_TYPE_USHORT:
			case FORMAT_TYPE_SHORT:
				save_arg(short);
				break;
			default:
				save_arg(int);
			}
		}
	}

out:
	return (u32 *)(PTR_ALIGN(str, sizeof(u32))) - bin_buf;
#undef save_arg
}
EXPORT_SYMBOL_GPL(vbin_printf);

/**
 * bstr_printf - Format a string from binary arguments and place it in a buffer
 * @buf: The buffer to place the result into
 * @size: The size of the buffer, including the trailing null space
 * @fmt: The format string to use
 * @bin_buf: Binary arguments for the format string
 *
 * This function like C99 vsnprintf, but the difference is that vsnprintf gets
 * arguments from stack, and bstr_printf gets arguments from @bin_buf which is
 * a binary buffer that generated by vbin_printf.
 *
 * The format follows C99 vsnprintf, but has some extensions:
 *  see vsnprintf comment for details.
 *
 * The return value is the number of characters which would
 * be generated for the given input, excluding the trailing
 * '\0', as per ISO C99. If you want to have the exact
 * number of characters written into @buf as return value
 * (not including the trailing '\0'), use vscnprintf(). If the
 * return is greater than or equal to @size, the resulting
 * string is truncated.
 */
int bstr_printf(char *buf, size_t size, const char *fmt, const u32 *bin_buf)
{
	struct printf_spec spec = {0};
	char *str, *end;
	const char *args = (const char *)bin_buf;

	if (WARN_ON_ONCE(size > INT_MAX))
		return 0;

	str = buf;
	end = buf + size;

#define get_arg(type)							\
({									\
	typeof(type) value;						\
	if (sizeof(type) == 8) {					\
		args = PTR_ALIGN(args, sizeof(u32));			\
		*(u32 *)&value = *(u32 *)args;				\
		*((u32 *)&value + 1) = *(u32 *)(args + 4);		\
	} else {							\
		args = PTR_ALIGN(args, sizeof(type));			\
		value = *(typeof(type) *)args;				\
	}								\
	args += sizeof(type);						\
	value;								\
})

	/* Make sure end is always >= buf */
	if (end < buf) {
		end = ((void *)-1);
		size = end - buf;
	}

	while (*fmt) {
		const char *old_fmt = fmt;
		int read = format_decode(fmt, &spec);

		fmt += read;

		switch (spec.type) {
		case FORMAT_TYPE_NONE: {
			int copy = read;
			if (str < end) {
				if (copy > end - str)
					copy = end - str;
				memcpy(str, old_fmt, copy);
			}
			str += read;
			break;
		}

		case FORMAT_TYPE_WIDTH:
			set_field_width(&spec, get_arg(int));
			break;

		case FORMAT_TYPE_PRECISION:
			set_precision(&spec, get_arg(int));
			break;

		case FORMAT_TYPE_CHAR: {
			char c;

			if (!(spec.flags & LEFT)) {
				while (--spec.field_width > 0) {
					if (str < end)
						*str = ' ';
					++str;
				}
			}
			c = (unsigned char) get_arg(char);
			if (str < end)
				*str = c;
			++str;
			while (--spec.field_width > 0) {
				if (str < end)
					*str = ' ';
				++str;
			}
			break;
		}

		case FORMAT_TYPE_STR: {
			const char *str_arg = args;
			args += strlen(str_arg) + 1;
			str = string(str, end, (char *)str_arg, spec);
			break;
		}

		case FORMAT_TYPE_PTR: {
			bool process = false;
			int copy, len;
			/* Non function dereferences were already done */
			switch (*fmt) {
			case 'S':
			case 's':
			case 'x':
			case 'K':
			case 'e':
				process = true;
				break;
			default:
				if (!isalnum(*fmt)) {
					process = true;
					break;
				}
				/* Pointer dereference was already processed */
				if (str < end) {
					len = copy = strlen(args);
					if (copy > end - str)
						copy = end - str;
					memcpy(str, args, copy);
					str += len;
					args += len + 1;
				}
			}
			if (process)
				str = pointer(fmt, str, end, get_arg(void *), spec);

			while (isalnum(*fmt))
				fmt++;
			break;
		}

		case FORMAT_TYPE_PERCENT_CHAR:
			if (str < end)
				*str = '%';
			++str;
			break;

		case FORMAT_TYPE_INVALID:
			goto out;

		default: {
			unsigned long long num;

			switch (spec.type) {

			case FORMAT_TYPE_LONG_LONG:
				num = get_arg(long long);
				break;
			case FORMAT_TYPE_ULONG:
			case FORMAT_TYPE_LONG:
				num = get_arg(unsigned long);
				break;
			case FORMAT_TYPE_SIZE_T:
				num = get_arg(size_t);
				break;
			case FORMAT_TYPE_PTRDIFF:
				num = get_arg(ptrdiff_t);
				break;
			case FORMAT_TYPE_UBYTE:
				num = get_arg(unsigned char);
				break;
			case FORMAT_TYPE_BYTE:
				num = get_arg(signed char);
				break;
			case FORMAT_TYPE_USHORT:
				num = get_arg(unsigned short);
				break;
			case FORMAT_TYPE_SHORT:
				num = get_arg(short);
				break;
			case FORMAT_TYPE_UINT:
				num = get_arg(unsigned int);
				break;
			default:
				num = get_arg(int);
			}

			str = number(str, end, num, spec);
		} /* default: */
		} /* switch(spec.type) */
	} /* while(*fmt) */

out:
	if (size > 0) {
		if (str < end)
			*str = '\0';
		else
			end[-1] = '\0';
	}

#undef get_arg

	/* the trailing null byte doesn't count towards the total */
	return str - buf;
}
EXPORT_SYMBOL_GPL(bstr_printf);

/**
 * bprintf - Parse a format string and place args' binary value in a buffer
 * @bin_buf: The buffer to place args' binary value
 * @size: The size of the buffer(by words(32bits), not characters)
 * @fmt: The format string to use
 * @...: Arguments for the format string
 *
 * The function returns the number of words(u32) written
 * into @bin_buf.
 */
int bprintf(u32 *bin_buf, size_t size, const char *fmt, ...)
{
	va_list args;
	int ret;

	va_start(args, fmt);
	ret = vbin_printf(bin_buf, size, fmt, args);
	va_end(args);

	return ret;
}
EXPORT_SYMBOL_GPL(bprintf);

#endif /* CONFIG_BINARY_PRINTF */

/**
 * vsscanf - Unformat a buffer into a list of arguments
 * @buf:	input buffer
 * @fmt:	format of buffer
 * @args:	arguments
 */
int vsscanf(const char *buf, const char *fmt, va_list args)
{
	const char *str = buf;
	char *next;
	char digit;
	int num = 0;
	u8 qualifier;
	unsigned int base;
	union {
		long long s;
		unsigned long long u;
	} val;
	s16 field_width;
	bool is_sign;

	while (*fmt) {
		/* skip any white space in format */
		/* white space in format matches any amount of
		 * white space, including none, in the input.
		 */
		if (isspace(*fmt)) {
			fmt = skip_spaces(++fmt);
			str = skip_spaces(str);
		}

		/* anything that is not a conversion must match exactly */
		if (*fmt != '%' && *fmt) {
			if (*fmt++ != *str++)
				break;
			continue;
		}

		if (!*fmt)
			break;
		++fmt;

		/* skip this conversion.
		 * advance both strings to next white space
		 */
		if (*fmt == '*') {
			if (!*str)
				break;
			while (!isspace(*fmt) && *fmt != '%' && *fmt) {
				/* '%*[' not yet supported, invalid format */
				if (*fmt == '[')
					return num;
				fmt++;
			}
			while (!isspace(*str) && *str)
				str++;
			continue;
		}

		/* get field width */
		field_width = -1;
		if (isdigit(*fmt)) {
			field_width = skip_atoi(&fmt);
			if (field_width <= 0)
				break;
		}

		/* get conversion qualifier */
		qualifier = -1;
		if (*fmt == 'h' || _tolower(*fmt) == 'l' ||
		    *fmt == 'z') {
			qualifier = *fmt++;
			if (unlikely(qualifier == *fmt)) {
				if (qualifier == 'h') {
					qualifier = 'H';
					fmt++;
				} else if (qualifier == 'l') {
					qualifier = 'L';
					fmt++;
				}
			}
		}

		if (!*fmt)
			break;

		if (*fmt == 'n') {
			/* return number of characters read so far */
			*va_arg(args, int *) = str - buf;
			++fmt;
			continue;
		}

		if (!*str)
			break;

		base = 10;
		is_sign = false;

		switch (*fmt++) {
		case 'c':
		{
			char *s = (char *)va_arg(args, char*);
			if (field_width == -1)
				field_width = 1;
			do {
				*s++ = *str++;
			} while (--field_width > 0 && *str);
			num++;
		}
		continue;
		case 's':
		{
			char *s = (char *)va_arg(args, char *);
			if (field_width == -1)
				field_width = SHRT_MAX;
			/* first, skip leading white space in buffer */
			str = skip_spaces(str);

			/* now copy until next white space */
			while (*str && !isspace(*str) && field_width--)
				*s++ = *str++;
			*s = '\0';
			num++;
		}
		continue;
		/*
		 * Warning: This implementation of the '[' conversion specifier
		 * deviates from its glibc counterpart in the following ways:
		 * (1) It does NOT support ranges i.e. '-' is NOT a special
		 *     character
		 * (2) It cannot match the closing bracket ']' itself
		 * (3) A field width is required
		 * (4) '%*[' (discard matching input) is currently not supported
		 *
		 * Example usage:
		 * ret = sscanf("00:0a:95","%2[^:]:%2[^:]:%2[^:]",
		 *		buf1, buf2, buf3);
		 * if (ret < 3)
		 *    // etc..
		 */
		case '[':
		{
			char *s = (char *)va_arg(args, char *);
			DECLARE_BITMAP(set, 256) = {0};
			unsigned int len = 0;
			bool negate = (*fmt == '^');

			/* field width is required */
			if (field_width == -1)
				return num;

			if (negate)
				++fmt;

			for ( ; *fmt && *fmt != ']'; ++fmt, ++len)
				__set_bit((u8)*fmt, set);

			/* no ']' or no character set found */
			if (!*fmt || !len)
				return num;
			++fmt;

			if (negate) {
				bitmap_complement(set, set, 256);
				/* exclude null '\0' byte */
				__clear_bit(0, set);
			}

			/* match must be non-empty */
			if (!test_bit((u8)*str, set))
				return num;

			while (test_bit((u8)*str, set) && field_width--)
				*s++ = *str++;
			*s = '\0';
			++num;
		}
		continue;
		case 'o':
			base = 8;
			break;
		case 'x':
		case 'X':
			base = 16;
			break;
		case 'i':
			base = 0;
			fallthrough;
		case 'd':
			is_sign = true;
			fallthrough;
		case 'u':
			break;
		case '%':
			/* looking for '%' in str */
			if (*str++ != '%')
				return num;
			continue;
		default:
			/* invalid format; stop here */
			return num;
		}

		/* have some sort of integer conversion.
		 * first, skip white space in buffer.
		 */
		str = skip_spaces(str);

		digit = *str;
		if (is_sign && digit == '-') {
			if (field_width == 1)
				break;

			digit = *(str + 1);
		}

		if (!digit
		    || (base == 16 && !isxdigit(digit))
		    || (base == 10 && !isdigit(digit))
		    || (base == 8 && (!isdigit(digit) || digit > '7'))
		    || (base == 0 && !isdigit(digit)))
			break;

		if (is_sign)
			val.s = simple_strntoll(str,
						field_width >= 0 ? field_width : INT_MAX,
						&next, base);
		else
			val.u = simple_strntoull(str,
						 field_width >= 0 ? field_width : INT_MAX,
						 &next, base);

		switch (qualifier) {
		case 'H':	/* that's 'hh' in format */
			if (is_sign)
				*va_arg(args, signed char *) = val.s;
			else
				*va_arg(args, unsigned char *) = val.u;
			break;
		case 'h':
			if (is_sign)
				*va_arg(args, short *) = val.s;
			else
				*va_arg(args, unsigned short *) = val.u;
			break;
		case 'l':
			if (is_sign)
				*va_arg(args, long *) = val.s;
			else
				*va_arg(args, unsigned long *) = val.u;
			break;
		case 'L':
			if (is_sign)
				*va_arg(args, long long *) = val.s;
			else
				*va_arg(args, unsigned long long *) = val.u;
			break;
		case 'z':
			*va_arg(args, size_t *) = val.u;
			break;
		default:
			if (is_sign)
				*va_arg(args, int *) = val.s;
			else
				*va_arg(args, unsigned int *) = val.u;
			break;
		}
		num++;

		if (!next)
			break;
		str = next;
	}

	return num;
}
EXPORT_SYMBOL(vsscanf);

/**
 * sscanf - Unformat a buffer into a list of arguments
 * @buf:	input buffer
 * @fmt:	formatting of buffer
 * @...:	resulting arguments
 */
int sscanf(const char *buf, const char *fmt, ...)
{
	va_list args;
	int i;

	va_start(args, fmt);
	i = vsscanf(buf, fmt, args);
	va_end(args);

	return i;
}
EXPORT_SYMBOL(sscanf);<|MERGE_RESOLUTION|>--- conflicted
+++ resolved
@@ -769,12 +769,7 @@
 		static DECLARE_WORK(enable_ptr_key_work, enable_ptr_key_workfn);
 		unsigned long flags;
 
-<<<<<<< HEAD
-		if (!system_unbound_wq ||
-		    (!rng_is_initialized() && !rng_has_arch_random()) ||
-=======
 		if (!system_unbound_wq || !rng_is_initialized() ||
->>>>>>> 3809db64
 		    !spin_trylock_irqsave(&filling, flags))
 			return -EAGAIN;
 
