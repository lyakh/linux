--- conflicted
+++ resolved
@@ -2547,7 +2547,6 @@
 	  CONFIG_GCC_PLUGIN_STRUCTLEAK, CONFIG_GCC_PLUGIN_STRUCTLEAK_BYREF,
 	  or CONFIG_GCC_PLUGIN_STRUCTLEAK_BYREF_ALL.
 
-<<<<<<< HEAD
 config FORTIFY_KUNIT_TEST
 	tristate "Test fortified str*() and mem*() function internals at runtime" if !KUNIT_ALL_TESTS
 	depends on KUNIT && FORTIFY_SOURCE
@@ -2556,7 +2555,7 @@
 	  Builds unit tests for checking internals of FORTIFY_SOURCE as used
 	  by the str*() and mem*() family of functions. For testing runtime
 	  traps of FORTIFY_SOURCE, see LKDTM's "FORTIFY_*" tests.
-=======
+
 config HW_BREAKPOINT_KUNIT_TEST
 	bool "Test hw_breakpoint constraints accounting" if !KUNIT_ALL_TESTS
 	depends on HAVE_HW_BREAKPOINT
@@ -2566,7 +2565,6 @@
 	  Tests for hw_breakpoint constraints accounting.
 
 	  If unsure, say N.
->>>>>>> 82aad7ff
 
 config TEST_UDELAY
 	tristate "udelay test driver"
