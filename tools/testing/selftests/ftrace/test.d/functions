<<<<<<< HEAD
check_filter_file() { # check filter file introduced by dynamic ftrace
    if [ ! -f "$1" ]; then
        echo "$1 not found? Is dynamic ftrace not set?"
        exit_unsupported
    fi
}

=======
>>>>>>> 209564d5
clear_trace() { # reset trace output
    echo > trace
}

disable_tracing() { # stop trace recording
    echo 0 > tracing_on
}

enable_tracing() { # start trace recording
    echo 1 > tracing_on
}

reset_tracer() { # reset the current tracer
    echo nop > current_tracer
}

reset_trigger_file() {
    # remove action triggers first
    grep -H ':on[^:]*(' $@ |
    while read line; do
        cmd=`echo $line | cut -f2- -d: | cut -f1 -d"["`
	file=`echo $line | cut -f1 -d:`
	echo "!$cmd" >> $file
    done
    grep -Hv ^# $@ |
    while read line; do
        cmd=`echo $line | cut -f2- -d: | cut -f1 -d"["`
	file=`echo $line | cut -f1 -d:`
	echo "!$cmd" > $file
    done
}

reset_trigger() { # reset all current setting triggers
    if [ -d events/synthetic ]; then
        reset_trigger_file events/synthetic/*/trigger
    fi
    reset_trigger_file events/*/*/trigger
}

reset_events_filter() { # reset all current setting filters
    grep -v ^none events/*/*/filter |
    while read line; do
	echo 0 > `echo $line | cut -f1 -d:`
    done
}

reset_ftrace_filter() { # reset all triggers in set_ftrace_filter
    if [ ! -f set_ftrace_filter ]; then
      return 0
    fi
    echo > set_ftrace_filter
    grep -v '^#' set_ftrace_filter | while read t; do
	tr=`echo $t | cut -d: -f2`
	if [ "$tr" = "" ]; then
	    continue
	fi
	if ! grep -q "$t" set_ftrace_filter; then
		continue;
	fi
	name=`echo $t | cut -d: -f1 | cut -d' ' -f1`
	if [ $tr = "enable_event" -o $tr = "disable_event" ]; then
	    tr=`echo $t | cut -d: -f2-4`
	    limit=`echo $t | cut -d: -f5`
	else
	    tr=`echo $t | cut -d: -f2`
	    limit=`echo $t | cut -d: -f3`
	fi
	if [ "$limit" != "unlimited" ]; then
	    tr="$tr:$limit"
	fi
	echo "!$name:$tr" > set_ftrace_filter
    done
}

disable_events() {
    echo 0 > events/enable
}

clear_synthetic_events() { # reset all current synthetic events
    grep -v ^# synthetic_events |
    while read line; do
        echo "!$line" >> synthetic_events
    done
}

initialize_ftrace() { # Reset ftrace to initial-state
# As the initial state, ftrace will be set to nop tracer,
# no events, no triggers, no filters, no function filters,
# no probes, and tracing on.
    disable_tracing
    reset_tracer
    reset_trigger
    reset_events_filter
    reset_ftrace_filter
    disable_events
    [ -f set_event_pid ] && echo > set_event_pid
    [ -f set_ftrace_pid ] && echo > set_ftrace_pid
    [ -f set_ftrace_notrace ] && echo > set_ftrace_notrace
    [ -f set_graph_function ] && echo | tee set_graph_*
    [ -f stack_trace_filter ] && echo > stack_trace_filter
    [ -f kprobe_events ] && echo > kprobe_events
    [ -f uprobe_events ] && echo > uprobe_events
    [ -f synthetic_events ] && echo > synthetic_events
    [ -f snapshot ] && echo 0 > snapshot
    clear_trace
    enable_tracing
}

check_requires() { # Check required files and tracers
    for i in "$@" ; do
        r=${i%:README}
        t=${i%:tracer}
        if [ $t != $i ]; then
            if ! grep -wq $t available_tracers ; then
                echo "Required tracer $t is not configured."
                exit_unsupported
            fi
        elif [ $r != $i ]; then
            if ! grep -Fq "$r" README ; then
                echo "Required feature pattern \"$r\" is not in README."
                exit_unsupported
            fi
        elif [ ! -e $i ]; then
            echo "Required feature interface $i doesn't exist."
            exit_unsupported
        fi
    done
}

LOCALHOST=127.0.0.1

yield() {
    ping $LOCALHOST -c 1 || sleep .001 || usleep 1 || sleep 1
}

# Since probe event command may include backslash, explicitly use printf "%s"
# to NOT interpret it.
ftrace_errlog_check() { # err-prefix command-with-error-pos-by-^ command-file
    pos=$(printf "%s" "${2%^*}" | wc -c) # error position
    command=$(printf "%s" "$2" | tr -d ^)
    echo "Test command: $command"
    echo > error_log
    (! printf "%s" "$command" >> "$3" ) 2> /dev/null
    grep "$1: error:" -A 3 error_log
    N=$(tail -n 1 error_log | wc -c)
    # "  Command: " and "^\n" => 13
    test $(expr 13 + $pos) -eq $N
}<|MERGE_RESOLUTION|>--- conflicted
+++ resolved
@@ -1,13 +1,3 @@
-<<<<<<< HEAD
-check_filter_file() { # check filter file introduced by dynamic ftrace
-    if [ ! -f "$1" ]; then
-        echo "$1 not found? Is dynamic ftrace not set?"
-        exit_unsupported
-    fi
-}
-
-=======
->>>>>>> 209564d5
 clear_trace() { # reset trace output
     echo > trace
 }
