--- conflicted
+++ resolved
@@ -887,11 +887,7 @@
 		exit(EXIT_FAILURE);
 	}
 
-<<<<<<< HEAD
-	if (errno != ENOMEM) {
-=======
 	if (errno != EFAULT) {
->>>>>>> 2b90b6ac
 		fprintf(stderr, "unexpected recv(2) errno %d\n", errno);
 		exit(EXIT_FAILURE);
 	}
@@ -972,8 +968,6 @@
 	test_inv_buf_server(opts, false);
 }
 
-<<<<<<< HEAD
-=======
 #define HELLO_STR "HELLO"
 #define WORLD_STR "WORLD"
 
@@ -1059,7 +1053,6 @@
 	close(fd);
 }
 
->>>>>>> 2b90b6ac
 static struct test_case test_cases[] = {
 	{
 		.name = "SOCK_STREAM connection reset",
@@ -1130,14 +1123,11 @@
 		.run_client = test_seqpacket_inv_buf_client,
 		.run_server = test_seqpacket_inv_buf_server,
 	},
-<<<<<<< HEAD
-=======
 	{
 		.name = "SOCK_STREAM virtio skb merge",
 		.run_client = test_stream_virtio_skb_merge_client,
 		.run_server = test_stream_virtio_skb_merge_server,
 	},
->>>>>>> 2b90b6ac
 	{},
 };
 
