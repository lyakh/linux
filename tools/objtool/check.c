// SPDX-License-Identifier: GPL-2.0-or-later
/*
 * Copyright (C) 2015-2017 Josh Poimboeuf <jpoimboe@redhat.com>
 */

#include <string.h>
#include <stdlib.h>

#include "builtin.h"
#include "cfi.h"
#include "arch.h"
#include "check.h"
#include "special.h"
#include "warn.h"

#include <linux/hashtable.h>
#include <linux/kernel.h>

#define FAKE_JUMP_OFFSET -1

#define C_JUMP_TABLE_SECTION ".rodata..c_jump_table"

struct alternative {
	struct list_head list;
	struct instruction *insn;
	bool skip_orig;
};

const char *objname;
struct cfi_init_state initial_func_cfi;

struct instruction *find_insn(struct objtool_file *file,
			      struct section *sec, unsigned long offset)
{
	struct instruction *insn;

	hash_for_each_possible(file->insn_hash, insn, hash, sec_offset_hash(sec, offset)) {
		if (insn->sec == sec && insn->offset == offset)
			return insn;
	}

	return NULL;
}

static struct instruction *next_insn_same_sec(struct objtool_file *file,
					      struct instruction *insn)
{
	struct instruction *next = list_next_entry(insn, list);

	if (!next || &next->list == &file->insn_list || next->sec != insn->sec)
		return NULL;

	return next;
}

static struct instruction *next_insn_same_func(struct objtool_file *file,
					       struct instruction *insn)
{
	struct instruction *next = list_next_entry(insn, list);
	struct symbol *func = insn->func;

	if (!func)
		return NULL;

	if (&next->list != &file->insn_list && next->func == func)
		return next;

	/* Check if we're already in the subfunction: */
	if (func == func->cfunc)
		return NULL;

	/* Move to the subfunction: */
	return find_insn(file, func->cfunc->sec, func->cfunc->offset);
}

static struct instruction *prev_insn_same_sym(struct objtool_file *file,
					       struct instruction *insn)
{
	struct instruction *prev = list_prev_entry(insn, list);

	if (&prev->list != &file->insn_list && prev->func == insn->func)
		return prev;

	return NULL;
}

#define func_for_each_insn(file, func, insn)				\
	for (insn = find_insn(file, func->sec, func->offset);		\
	     insn;							\
	     insn = next_insn_same_func(file, insn))

#define sym_for_each_insn(file, sym, insn)				\
	for (insn = find_insn(file, sym->sec, sym->offset);		\
	     insn && &insn->list != &file->insn_list &&			\
		insn->sec == sym->sec &&				\
		insn->offset < sym->offset + sym->len;			\
	     insn = list_next_entry(insn, list))

#define sym_for_each_insn_continue_reverse(file, sym, insn)		\
	for (insn = list_prev_entry(insn, list);			\
	     &insn->list != &file->insn_list &&				\
		insn->sec == sym->sec && insn->offset >= sym->offset;	\
	     insn = list_prev_entry(insn, list))

#define sec_for_each_insn_from(file, insn)				\
	for (; insn; insn = next_insn_same_sec(file, insn))

#define sec_for_each_insn_continue(file, insn)				\
	for (insn = next_insn_same_sec(file, insn); insn;		\
	     insn = next_insn_same_sec(file, insn))

static bool is_static_jump(struct instruction *insn)
{
	return insn->type == INSN_JUMP_CONDITIONAL ||
	       insn->type == INSN_JUMP_UNCONDITIONAL;
}

static bool is_sibling_call(struct instruction *insn)
{
	/* An indirect jump is either a sibling call or a jump to a table. */
	if (insn->type == INSN_JUMP_DYNAMIC)
		return list_empty(&insn->alts);

	if (!is_static_jump(insn))
		return false;

	/* add_jump_destinations() sets insn->call_dest for sibling calls. */
	return !!insn->call_dest;
}

/*
 * This checks to see if the given function is a "noreturn" function.
 *
 * For global functions which are outside the scope of this object file, we
 * have to keep a manual list of them.
 *
 * For local functions, we have to detect them manually by simply looking for
 * the lack of a return instruction.
 */
static bool __dead_end_function(struct objtool_file *file, struct symbol *func,
				int recursion)
{
	int i;
	struct instruction *insn;
	bool empty = true;

	/*
	 * Unfortunately these have to be hard coded because the noreturn
	 * attribute isn't provided in ELF data.
	 */
	static const char * const global_noreturns[] = {
		"__stack_chk_fail",
		"panic",
		"do_exit",
		"do_task_dead",
		"__module_put_and_exit",
		"complete_and_exit",
		"__reiserfs_panic",
		"lbug_with_loc",
		"fortify_panic",
		"usercopy_abort",
		"machine_real_restart",
		"rewind_stack_do_exit",
		"kunit_try_catch_throw",
	};

	if (!func)
		return false;

	if (func->bind == STB_WEAK)
		return false;

	if (func->bind == STB_GLOBAL)
		for (i = 0; i < ARRAY_SIZE(global_noreturns); i++)
			if (!strcmp(func->name, global_noreturns[i]))
				return true;

	if (!func->len)
		return false;

	insn = find_insn(file, func->sec, func->offset);
	if (!insn->func)
		return false;

	func_for_each_insn(file, func, insn) {
		empty = false;

		if (insn->type == INSN_RETURN)
			return false;
	}

	if (empty)
		return false;

	/*
	 * A function can have a sibling call instead of a return.  In that
	 * case, the function's dead-end status depends on whether the target
	 * of the sibling call returns.
	 */
	func_for_each_insn(file, func, insn) {
		if (is_sibling_call(insn)) {
			struct instruction *dest = insn->jump_dest;

			if (!dest)
				/* sibling call to another file */
				return false;

			/* local sibling call */
			if (recursion == 5) {
				/*
				 * Infinite recursion: two functions have
				 * sibling calls to each other.  This is a very
				 * rare case.  It means they aren't dead ends.
				 */
				return false;
			}

			return __dead_end_function(file, dest->func, recursion+1);
		}
	}

	return true;
}

static bool dead_end_function(struct objtool_file *file, struct symbol *func)
{
	return __dead_end_function(file, func, 0);
}

static void init_cfi_state(struct cfi_state *cfi)
{
	int i;

	for (i = 0; i < CFI_NUM_REGS; i++) {
		cfi->regs[i].base = CFI_UNDEFINED;
		cfi->vals[i].base = CFI_UNDEFINED;
	}
	cfi->cfa.base = CFI_UNDEFINED;
	cfi->drap_reg = CFI_UNDEFINED;
	cfi->drap_offset = -1;
}

static void init_insn_state(struct insn_state *state, struct section *sec)
{
	memset(state, 0, sizeof(*state));
	init_cfi_state(&state->cfi);

	/*
	 * We need the full vmlinux for noinstr validation, otherwise we can
	 * not correctly determine insn->call_dest->sec (external symbols do
	 * not have a section).
	 */
	if (vmlinux && sec)
		state->noinstr = sec->noinstr;
}

/*
 * Call the arch-specific instruction decoder for all the instructions and add
 * them to the global instruction list.
 */
static int decode_instructions(struct objtool_file *file)
{
	struct section *sec;
	struct symbol *func;
	unsigned long offset;
	struct instruction *insn;
	unsigned long nr_insns = 0;
	int ret;

	for_each_sec(file, sec) {

		if (!(sec->sh.sh_flags & SHF_EXECINSTR))
			continue;

		if (strcmp(sec->name, ".altinstr_replacement") &&
		    strcmp(sec->name, ".altinstr_aux") &&
		    strncmp(sec->name, ".discard.", 9))
			sec->text = true;

		if (!strcmp(sec->name, ".noinstr.text") ||
		    !strcmp(sec->name, ".entry.text"))
			sec->noinstr = true;

		for (offset = 0; offset < sec->len; offset += insn->len) {
			insn = malloc(sizeof(*insn));
			if (!insn) {
				WARN("malloc failed");
				return -1;
			}
			memset(insn, 0, sizeof(*insn));
			INIT_LIST_HEAD(&insn->alts);
			INIT_LIST_HEAD(&insn->stack_ops);
			init_cfi_state(&insn->cfi);

			insn->sec = sec;
			insn->offset = offset;

			ret = arch_decode_instruction(file->elf, sec, offset,
						      sec->len - offset,
						      &insn->len, &insn->type,
						      &insn->immediate,
						      &insn->stack_ops);
			if (ret)
				goto err;

			hash_add(file->insn_hash, &insn->hash, sec_offset_hash(sec, insn->offset));
			list_add_tail(&insn->list, &file->insn_list);
			nr_insns++;
		}

		list_for_each_entry(func, &sec->symbol_list, list) {
			if (func->type != STT_FUNC || func->alias != func)
				continue;

			if (!find_insn(file, sec, func->offset)) {
				WARN("%s(): can't find starting instruction",
				     func->name);
				return -1;
			}

			sym_for_each_insn(file, func, insn)
				insn->func = func;
		}
	}

	if (stats)
		printf("nr_insns: %lu\n", nr_insns);

	return 0;

err:
	free(insn);
	return ret;
}

static struct instruction *find_last_insn(struct objtool_file *file,
					  struct section *sec)
{
	struct instruction *insn = NULL;
	unsigned int offset;
	unsigned int end = (sec->len > 10) ? sec->len - 10 : 0;

	for (offset = sec->len - 1; offset >= end && !insn; offset--)
		insn = find_insn(file, sec, offset);

	return insn;
}

/*
 * Mark "ud2" instructions and manually annotated dead ends.
 */
static int add_dead_ends(struct objtool_file *file)
{
	struct section *sec;
	struct rela *rela;
	struct instruction *insn;

	/*
	 * By default, "ud2" is a dead end unless otherwise annotated, because
	 * GCC 7 inserts it for certain divide-by-zero cases.
	 */
	for_each_insn(file, insn)
		if (insn->type == INSN_BUG)
			insn->dead_end = true;

	/*
	 * Check for manually annotated dead ends.
	 */
	sec = find_section_by_name(file->elf, ".rela.discard.unreachable");
	if (!sec)
		goto reachable;

	list_for_each_entry(rela, &sec->rela_list, list) {
		if (rela->sym->type != STT_SECTION) {
			WARN("unexpected relocation symbol type in %s", sec->name);
			return -1;
		}
		insn = find_insn(file, rela->sym->sec, rela->addend);
		if (insn)
			insn = list_prev_entry(insn, list);
		else if (rela->addend == rela->sym->sec->len) {
			insn = find_last_insn(file, rela->sym->sec);
			if (!insn) {
				WARN("can't find unreachable insn at %s+0x%x",
				     rela->sym->sec->name, rela->addend);
				return -1;
			}
		} else {
			WARN("can't find unreachable insn at %s+0x%x",
			     rela->sym->sec->name, rela->addend);
			return -1;
		}

		insn->dead_end = true;
	}

reachable:
	/*
	 * These manually annotated reachable checks are needed for GCC 4.4,
	 * where the Linux unreachable() macro isn't supported.  In that case
	 * GCC doesn't know the "ud2" is fatal, so it generates code as if it's
	 * not a dead end.
	 */
	sec = find_section_by_name(file->elf, ".rela.discard.reachable");
	if (!sec)
		return 0;

	list_for_each_entry(rela, &sec->rela_list, list) {
		if (rela->sym->type != STT_SECTION) {
			WARN("unexpected relocation symbol type in %s", sec->name);
			return -1;
		}
		insn = find_insn(file, rela->sym->sec, rela->addend);
		if (insn)
			insn = list_prev_entry(insn, list);
		else if (rela->addend == rela->sym->sec->len) {
			insn = find_last_insn(file, rela->sym->sec);
			if (!insn) {
				WARN("can't find reachable insn at %s+0x%x",
				     rela->sym->sec->name, rela->addend);
				return -1;
			}
		} else {
			WARN("can't find reachable insn at %s+0x%x",
			     rela->sym->sec->name, rela->addend);
			return -1;
		}

		insn->dead_end = false;
	}

	return 0;
}

/*
 * Warnings shouldn't be reported for ignored functions.
 */
static void add_ignores(struct objtool_file *file)
{
	struct instruction *insn;
	struct section *sec;
	struct symbol *func;
	struct rela *rela;

	sec = find_section_by_name(file->elf, ".rela.discard.func_stack_frame_non_standard");
	if (!sec)
		return;

	list_for_each_entry(rela, &sec->rela_list, list) {
		switch (rela->sym->type) {
		case STT_FUNC:
			func = rela->sym;
			break;

		case STT_SECTION:
			func = find_func_by_offset(rela->sym->sec, rela->addend);
			if (!func)
				continue;
			break;

		default:
			WARN("unexpected relocation symbol type in %s: %d", sec->name, rela->sym->type);
			continue;
		}

		func_for_each_insn(file, func, insn)
			insn->ignore = true;
	}
}

/*
 * This is a whitelist of functions that is allowed to be called with AC set.
 * The list is meant to be minimal and only contains compiler instrumentation
 * ABI and a few functions used to implement *_{to,from}_user() functions.
 *
 * These functions must not directly change AC, but may PUSHF/POPF.
 */
static const char *uaccess_safe_builtin[] = {
	/* KASAN */
	"kasan_report",
	"check_memory_region",
	/* KASAN out-of-line */
	"__asan_loadN_noabort",
	"__asan_load1_noabort",
	"__asan_load2_noabort",
	"__asan_load4_noabort",
	"__asan_load8_noabort",
	"__asan_load16_noabort",
	"__asan_storeN_noabort",
	"__asan_store1_noabort",
	"__asan_store2_noabort",
	"__asan_store4_noabort",
	"__asan_store8_noabort",
	"__asan_store16_noabort",
	/* KASAN in-line */
	"__asan_report_load_n_noabort",
	"__asan_report_load1_noabort",
	"__asan_report_load2_noabort",
	"__asan_report_load4_noabort",
	"__asan_report_load8_noabort",
	"__asan_report_load16_noabort",
	"__asan_report_store_n_noabort",
	"__asan_report_store1_noabort",
	"__asan_report_store2_noabort",
	"__asan_report_store4_noabort",
	"__asan_report_store8_noabort",
	"__asan_report_store16_noabort",
	/* KCSAN */
	"__kcsan_check_access",
	"kcsan_found_watchpoint",
	"kcsan_setup_watchpoint",
	"kcsan_check_scoped_accesses",
	"kcsan_disable_current",
	"kcsan_enable_current_nowarn",
	/* KCSAN/TSAN */
	"__tsan_func_entry",
	"__tsan_func_exit",
	"__tsan_read_range",
	"__tsan_write_range",
	"__tsan_read1",
	"__tsan_read2",
	"__tsan_read4",
	"__tsan_read8",
	"__tsan_read16",
	"__tsan_write1",
	"__tsan_write2",
	"__tsan_write4",
	"__tsan_write8",
	"__tsan_write16",
	/* KCOV */
	"write_comp_data",
	"check_kcov_mode",
	"__sanitizer_cov_trace_pc",
	"__sanitizer_cov_trace_const_cmp1",
	"__sanitizer_cov_trace_const_cmp2",
	"__sanitizer_cov_trace_const_cmp4",
	"__sanitizer_cov_trace_const_cmp8",
	"__sanitizer_cov_trace_cmp1",
	"__sanitizer_cov_trace_cmp2",
	"__sanitizer_cov_trace_cmp4",
	"__sanitizer_cov_trace_cmp8",
	"__sanitizer_cov_trace_switch",
	/* UBSAN */
	"ubsan_type_mismatch_common",
	"__ubsan_handle_type_mismatch",
	"__ubsan_handle_type_mismatch_v1",
	"__ubsan_handle_shift_out_of_bounds",
	/* misc */
	"csum_partial_copy_generic",
	"__memcpy_mcsafe",
	"mcsafe_handle_tail",
	"ftrace_likely_update", /* CONFIG_TRACE_BRANCH_PROFILING */
	NULL
};

static void add_uaccess_safe(struct objtool_file *file)
{
	struct symbol *func;
	const char **name;

	if (!uaccess)
		return;

	for (name = uaccess_safe_builtin; *name; name++) {
		func = find_symbol_by_name(file->elf, *name);
		if (!func)
			continue;

		func->uaccess_safe = true;
	}
}

/*
 * FIXME: For now, just ignore any alternatives which add retpolines.  This is
 * a temporary hack, as it doesn't allow ORC to unwind from inside a retpoline.
 * But it at least allows objtool to understand the control flow *around* the
 * retpoline.
 */
static int add_ignore_alternatives(struct objtool_file *file)
{
	struct section *sec;
	struct rela *rela;
	struct instruction *insn;

	sec = find_section_by_name(file->elf, ".rela.discard.ignore_alts");
	if (!sec)
		return 0;

	list_for_each_entry(rela, &sec->rela_list, list) {
		if (rela->sym->type != STT_SECTION) {
			WARN("unexpected relocation symbol type in %s", sec->name);
			return -1;
		}

		insn = find_insn(file, rela->sym->sec, rela->addend);
		if (!insn) {
			WARN("bad .discard.ignore_alts entry");
			return -1;
		}

		insn->ignore_alts = true;
	}

	return 0;
}

/*
 * Find the destination instructions for all jumps.
 */
static int add_jump_destinations(struct objtool_file *file)
{
	struct instruction *insn;
	struct rela *rela;
	struct section *dest_sec;
	unsigned long dest_off;

	for_each_insn(file, insn) {
		if (!is_static_jump(insn))
			continue;

		if (insn->ignore || insn->offset == FAKE_JUMP_OFFSET)
			continue;

		rela = find_rela_by_dest_range(file->elf, insn->sec,
					       insn->offset, insn->len);
		if (!rela) {
			dest_sec = insn->sec;
			dest_off = arch_jump_destination(insn);
		} else if (rela->sym->type == STT_SECTION) {
			dest_sec = rela->sym->sec;
			dest_off = arch_dest_rela_offset(rela->addend);
		} else if (rela->sym->sec->idx) {
			dest_sec = rela->sym->sec;
			dest_off = rela->sym->sym.st_value +
				   arch_dest_rela_offset(rela->addend);
		} else if (strstr(rela->sym->name, "_indirect_thunk_")) {
			/*
			 * Retpoline jumps are really dynamic jumps in
			 * disguise, so convert them accordingly.
			 */
			if (insn->type == INSN_JUMP_UNCONDITIONAL)
				insn->type = INSN_JUMP_DYNAMIC;
			else
				insn->type = INSN_JUMP_DYNAMIC_CONDITIONAL;

			insn->retpoline_safe = true;
			continue;
		} else {
			/* external sibling call */
			insn->call_dest = rela->sym;
			continue;
		}

		insn->jump_dest = find_insn(file, dest_sec, dest_off);
		if (!insn->jump_dest) {

			/*
			 * This is a special case where an alt instruction
			 * jumps past the end of the section.  These are
			 * handled later in handle_group_alt().
			 */
			if (!strcmp(insn->sec->name, ".altinstr_replacement"))
				continue;

			WARN_FUNC("can't find jump dest instruction at %s+0x%lx",
				  insn->sec, insn->offset, dest_sec->name,
				  dest_off);
			return -1;
		}

		/*
		 * Cross-function jump.
		 */
		if (insn->func && insn->jump_dest->func &&
		    insn->func != insn->jump_dest->func) {

			/*
			 * For GCC 8+, create parent/child links for any cold
			 * subfunctions.  This is _mostly_ redundant with a
			 * similar initialization in read_symbols().
			 *
			 * If a function has aliases, we want the *first* such
			 * function in the symbol table to be the subfunction's
			 * parent.  In that case we overwrite the
			 * initialization done in read_symbols().
			 *
			 * However this code can't completely replace the
			 * read_symbols() code because this doesn't detect the
			 * case where the parent function's only reference to a
			 * subfunction is through a jump table.
			 */
			if (!strstr(insn->func->name, ".cold.") &&
			    strstr(insn->jump_dest->func->name, ".cold.")) {
				insn->func->cfunc = insn->jump_dest->func;
				insn->jump_dest->func->pfunc = insn->func;

			} else if (insn->jump_dest->func->pfunc != insn->func->pfunc &&
				   insn->jump_dest->offset == insn->jump_dest->func->offset) {

				/* internal sibling call */
				insn->call_dest = insn->jump_dest->func;
			}
		}
	}

	return 0;
}

static void remove_insn_ops(struct instruction *insn)
{
	struct stack_op *op, *tmp;

	list_for_each_entry_safe(op, tmp, &insn->stack_ops, list) {
		list_del(&op->list);
		free(op);
	}
}

/*
 * Find the destination instructions for all calls.
 */
static int add_call_destinations(struct objtool_file *file)
{
	struct instruction *insn;
	unsigned long dest_off;
	struct rela *rela;

	for_each_insn(file, insn) {
		if (insn->type != INSN_CALL)
			continue;

		rela = find_rela_by_dest_range(file->elf, insn->sec,
					       insn->offset, insn->len);
		if (!rela) {
			dest_off = arch_jump_destination(insn);
			insn->call_dest = find_func_by_offset(insn->sec, dest_off);
			if (!insn->call_dest)
				insn->call_dest = find_symbol_by_offset(insn->sec, dest_off);

			if (insn->ignore)
				continue;

			if (!insn->call_dest) {
				WARN_FUNC("unannotated intra-function call", insn->sec, insn->offset);
				return -1;
			}

			if (insn->func && insn->call_dest->type != STT_FUNC) {
				WARN_FUNC("unsupported call to non-function",
					  insn->sec, insn->offset);
				return -1;
			}

		} else if (rela->sym->type == STT_SECTION) {
			dest_off = arch_dest_rela_offset(rela->addend);
			insn->call_dest = find_func_by_offset(rela->sym->sec,
							      dest_off);
			if (!insn->call_dest) {
				WARN_FUNC("can't find call dest symbol at %s+0x%lx",
					  insn->sec, insn->offset,
					  rela->sym->sec->name,
					  dest_off);
				return -1;
			}
		} else
			insn->call_dest = rela->sym;

		/*
		 * Whatever stack impact regular CALLs have, should be undone
		 * by the RETURN of the called function.
		 *
		 * Annotated intra-function calls retain the stack_ops but
		 * are converted to JUMP, see read_intra_function_calls().
		 */
		remove_insn_ops(insn);
	}

	return 0;
}

/*
 * The .alternatives section requires some extra special care, over and above
 * what other special sections require:
 *
 * 1. Because alternatives are patched in-place, we need to insert a fake jump
 *    instruction at the end so that validate_branch() skips all the original
 *    replaced instructions when validating the new instruction path.
 *
 * 2. An added wrinkle is that the new instruction length might be zero.  In
 *    that case the old instructions are replaced with noops.  We simulate that
 *    by creating a fake jump as the only new instruction.
 *
 * 3. In some cases, the alternative section includes an instruction which
 *    conditionally jumps to the _end_ of the entry.  We have to modify these
 *    jumps' destinations to point back to .text rather than the end of the
 *    entry in .altinstr_replacement.
 */
static int handle_group_alt(struct objtool_file *file,
			    struct special_alt *special_alt,
			    struct instruction *orig_insn,
			    struct instruction **new_insn)
{
	static unsigned int alt_group_next_index = 1;
	struct instruction *last_orig_insn, *last_new_insn, *insn, *fake_jump = NULL;
	unsigned int alt_group = alt_group_next_index++;
	unsigned long dest_off;

	last_orig_insn = NULL;
	insn = orig_insn;
	sec_for_each_insn_from(file, insn) {
		if (insn->offset >= special_alt->orig_off + special_alt->orig_len)
			break;

		insn->alt_group = alt_group;
		last_orig_insn = insn;
	}

	if (next_insn_same_sec(file, last_orig_insn)) {
		fake_jump = malloc(sizeof(*fake_jump));
		if (!fake_jump) {
			WARN("malloc failed");
			return -1;
		}
		memset(fake_jump, 0, sizeof(*fake_jump));
		INIT_LIST_HEAD(&fake_jump->alts);
		INIT_LIST_HEAD(&fake_jump->stack_ops);
		init_cfi_state(&fake_jump->cfi);

		fake_jump->sec = special_alt->new_sec;
		fake_jump->offset = FAKE_JUMP_OFFSET;
		fake_jump->type = INSN_JUMP_UNCONDITIONAL;
		fake_jump->jump_dest = list_next_entry(last_orig_insn, list);
		fake_jump->func = orig_insn->func;
	}

	if (!special_alt->new_len) {
		if (!fake_jump) {
			WARN("%s: empty alternative at end of section",
			     special_alt->orig_sec->name);
			return -1;
		}

		*new_insn = fake_jump;
		return 0;
	}

	last_new_insn = NULL;
	alt_group = alt_group_next_index++;
	insn = *new_insn;
	sec_for_each_insn_from(file, insn) {
		if (insn->offset >= special_alt->new_off + special_alt->new_len)
			break;

		last_new_insn = insn;

		insn->ignore = orig_insn->ignore_alts;
		insn->func = orig_insn->func;
		insn->alt_group = alt_group;

		/*
		 * Since alternative replacement code is copy/pasted by the
		 * kernel after applying relocations, generally such code can't
		 * have relative-address relocation references to outside the
		 * .altinstr_replacement section, unless the arch's
		 * alternatives code can adjust the relative offsets
		 * accordingly.
		 *
		 * The x86 alternatives code adjusts the offsets only when it
		 * encounters a branch instruction at the very beginning of the
		 * replacement group.
		 */
		if ((insn->offset != special_alt->new_off ||
		    (insn->type != INSN_CALL && !is_static_jump(insn))) &&
		    find_rela_by_dest_range(file->elf, insn->sec, insn->offset, insn->len)) {

			WARN_FUNC("unsupported relocation in alternatives section",
				  insn->sec, insn->offset);
			return -1;
		}

		if (!is_static_jump(insn))
			continue;

		if (!insn->immediate)
			continue;

		dest_off = arch_jump_destination(insn);
		if (dest_off == special_alt->new_off + special_alt->new_len) {
			if (!fake_jump) {
				WARN("%s: alternative jump to end of section",
				     special_alt->orig_sec->name);
				return -1;
			}
			insn->jump_dest = fake_jump;
		}

		if (!insn->jump_dest) {
			WARN_FUNC("can't find alternative jump destination",
				  insn->sec, insn->offset);
			return -1;
		}
	}

	if (!last_new_insn) {
		WARN_FUNC("can't find last new alternative instruction",
			  special_alt->new_sec, special_alt->new_off);
		return -1;
	}

	if (fake_jump)
		list_add(&fake_jump->list, &last_new_insn->list);

	return 0;
}

/*
 * A jump table entry can either convert a nop to a jump or a jump to a nop.
 * If the original instruction is a jump, make the alt entry an effective nop
 * by just skipping the original instruction.
 */
static int handle_jump_alt(struct objtool_file *file,
			   struct special_alt *special_alt,
			   struct instruction *orig_insn,
			   struct instruction **new_insn)
{
	if (orig_insn->type == INSN_NOP)
		return 0;

	if (orig_insn->type != INSN_JUMP_UNCONDITIONAL) {
		WARN_FUNC("unsupported instruction at jump label",
			  orig_insn->sec, orig_insn->offset);
		return -1;
	}

	*new_insn = list_next_entry(orig_insn, list);
	return 0;
}

/*
 * Read all the special sections which have alternate instructions which can be
 * patched in or redirected to at runtime.  Each instruction having alternate
 * instruction(s) has them added to its insn->alts list, which will be
 * traversed in validate_branch().
 */
static int add_special_section_alts(struct objtool_file *file)
{
	struct list_head special_alts;
	struct instruction *orig_insn, *new_insn;
	struct special_alt *special_alt, *tmp;
	struct alternative *alt;
	int ret;

	ret = special_get_alts(file->elf, &special_alts);
	if (ret)
		return ret;

	list_for_each_entry_safe(special_alt, tmp, &special_alts, list) {

		orig_insn = find_insn(file, special_alt->orig_sec,
				      special_alt->orig_off);
		if (!orig_insn) {
			WARN_FUNC("special: can't find orig instruction",
				  special_alt->orig_sec, special_alt->orig_off);
			ret = -1;
			goto out;
		}

		new_insn = NULL;
		if (!special_alt->group || special_alt->new_len) {
			new_insn = find_insn(file, special_alt->new_sec,
					     special_alt->new_off);
			if (!new_insn) {
				WARN_FUNC("special: can't find new instruction",
					  special_alt->new_sec,
					  special_alt->new_off);
				ret = -1;
				goto out;
			}
		}

		if (special_alt->group) {
			if (!special_alt->orig_len) {
				WARN_FUNC("empty alternative entry",
					  orig_insn->sec, orig_insn->offset);
				continue;
			}

			ret = handle_group_alt(file, special_alt, orig_insn,
					       &new_insn);
			if (ret)
				goto out;
		} else if (special_alt->jump_or_nop) {
			ret = handle_jump_alt(file, special_alt, orig_insn,
					      &new_insn);
			if (ret)
				goto out;
		}

		alt = malloc(sizeof(*alt));
		if (!alt) {
			WARN("malloc failed");
			ret = -1;
			goto out;
		}

		alt->insn = new_insn;
		alt->skip_orig = special_alt->skip_orig;
		orig_insn->ignore_alts |= special_alt->skip_alt;
		list_add_tail(&alt->list, &orig_insn->alts);

		list_del(&special_alt->list);
		free(special_alt);
	}

out:
	return ret;
}

static int add_jump_table(struct objtool_file *file, struct instruction *insn,
			    struct rela *table)
{
	struct rela *rela = table;
	struct instruction *dest_insn;
	struct alternative *alt;
	struct symbol *pfunc = insn->func->pfunc;
	unsigned int prev_offset = 0;

	/*
	 * Each @rela is a switch table relocation which points to the target
	 * instruction.
	 */
	list_for_each_entry_from(rela, &table->sec->rela_list, list) {

		/* Check for the end of the table: */
		if (rela != table && rela->jump_table_start)
			break;

		/* Make sure the table entries are consecutive: */
		if (prev_offset && rela->offset != prev_offset + 8)
			break;

		/* Detect function pointers from contiguous objects: */
		if (rela->sym->sec == pfunc->sec &&
		    rela->addend == pfunc->offset)
			break;

		dest_insn = find_insn(file, rela->sym->sec, rela->addend);
		if (!dest_insn)
			break;

		/* Make sure the destination is in the same function: */
		if (!dest_insn->func || dest_insn->func->pfunc != pfunc)
			break;

		alt = malloc(sizeof(*alt));
		if (!alt) {
			WARN("malloc failed");
			return -1;
		}

		alt->insn = dest_insn;
		list_add_tail(&alt->list, &insn->alts);
		prev_offset = rela->offset;
	}

	if (!prev_offset) {
		WARN_FUNC("can't find switch jump table",
			  insn->sec, insn->offset);
		return -1;
	}

	return 0;
}

/*
 * find_jump_table() - Given a dynamic jump, find the switch jump table in
 * .rodata associated with it.
 *
 * There are 3 basic patterns:
 *
 * 1. jmpq *[rodata addr](,%reg,8)
 *
 *    This is the most common case by far.  It jumps to an address in a simple
 *    jump table which is stored in .rodata.
 *
 * 2. jmpq *[rodata addr](%rip)
 *
 *    This is caused by a rare GCC quirk, currently only seen in three driver
 *    functions in the kernel, only with certain obscure non-distro configs.
 *
 *    As part of an optimization, GCC makes a copy of an existing switch jump
 *    table, modifies it, and then hard-codes the jump (albeit with an indirect
 *    jump) to use a single entry in the table.  The rest of the jump table and
 *    some of its jump targets remain as dead code.
 *
 *    In such a case we can just crudely ignore all unreachable instruction
 *    warnings for the entire object file.  Ideally we would just ignore them
 *    for the function, but that would require redesigning the code quite a
 *    bit.  And honestly that's just not worth doing: unreachable instruction
 *    warnings are of questionable value anyway, and this is such a rare issue.
 *
 * 3. mov [rodata addr],%reg1
 *    ... some instructions ...
 *    jmpq *(%reg1,%reg2,8)
 *
 *    This is a fairly uncommon pattern which is new for GCC 6.  As of this
 *    writing, there are 11 occurrences of it in the allmodconfig kernel.
 *
 *    As of GCC 7 there are quite a few more of these and the 'in between' code
 *    is significant. Esp. with KASAN enabled some of the code between the mov
 *    and jmpq uses .rodata itself, which can confuse things.
 *
 *    TODO: Once we have DWARF CFI and smarter instruction decoding logic,
 *    ensure the same register is used in the mov and jump instructions.
 *
 *    NOTE: RETPOLINE made it harder still to decode dynamic jumps.
 */
static struct rela *find_jump_table(struct objtool_file *file,
				      struct symbol *func,
				      struct instruction *insn)
{
	struct rela *text_rela, *table_rela;
	struct instruction *dest_insn, *orig_insn = insn;
	struct section *table_sec;
	unsigned long table_offset;

	/*
	 * Backward search using the @first_jump_src links, these help avoid
	 * much of the 'in between' code. Which avoids us getting confused by
	 * it.
	 */
	for (;
	     insn && insn->func && insn->func->pfunc == func;
	     insn = insn->first_jump_src ?: prev_insn_same_sym(file, insn)) {

		if (insn != orig_insn && insn->type == INSN_JUMP_DYNAMIC)
			break;

		/* allow small jumps within the range */
		if (insn->type == INSN_JUMP_UNCONDITIONAL &&
		    insn->jump_dest &&
		    (insn->jump_dest->offset <= insn->offset ||
		     insn->jump_dest->offset > orig_insn->offset))
		    break;

		/* look for a relocation which references .rodata */
		text_rela = find_rela_by_dest_range(file->elf, insn->sec,
						    insn->offset, insn->len);
		if (!text_rela || text_rela->sym->type != STT_SECTION ||
		    !text_rela->sym->sec->rodata)
			continue;

		table_offset = text_rela->addend;
		table_sec = text_rela->sym->sec;

		if (text_rela->type == R_X86_64_PC32)
			table_offset += 4;

		/*
		 * Make sure the .rodata address isn't associated with a
		 * symbol.  GCC jump tables are anonymous data.
		 *
		 * Also support C jump tables which are in the same format as
		 * switch jump tables.  For objtool to recognize them, they
		 * need to be placed in the C_JUMP_TABLE_SECTION section.  They
		 * have symbols associated with them.
		 */
		if (find_symbol_containing(table_sec, table_offset) &&
		    strcmp(table_sec->name, C_JUMP_TABLE_SECTION))
			continue;

		/*
		 * Each table entry has a rela associated with it.  The rela
		 * should reference text in the same function as the original
		 * instruction.
		 */
		table_rela = find_rela_by_dest(file->elf, table_sec, table_offset);
		if (!table_rela)
			continue;
		dest_insn = find_insn(file, table_rela->sym->sec, table_rela->addend);
		if (!dest_insn || !dest_insn->func || dest_insn->func->pfunc != func)
			continue;

		/*
		 * Use of RIP-relative switch jumps is quite rare, and
		 * indicates a rare GCC quirk/bug which can leave dead code
		 * behind.
		 */
		if (text_rela->type == R_X86_64_PC32)
			file->ignore_unreachables = true;

		return table_rela;
	}

	return NULL;
}

/*
 * First pass: Mark the head of each jump table so that in the next pass,
 * we know when a given jump table ends and the next one starts.
 */
static void mark_func_jump_tables(struct objtool_file *file,
				    struct symbol *func)
{
	struct instruction *insn, *last = NULL;
	struct rela *rela;

	func_for_each_insn(file, func, insn) {
		if (!last)
			last = insn;

		/*
		 * Store back-pointers for unconditional forward jumps such
		 * that find_jump_table() can back-track using those and
		 * avoid some potentially confusing code.
		 */
		if (insn->type == INSN_JUMP_UNCONDITIONAL && insn->jump_dest &&
		    insn->offset > last->offset &&
		    insn->jump_dest->offset > insn->offset &&
		    !insn->jump_dest->first_jump_src) {

			insn->jump_dest->first_jump_src = insn;
			last = insn->jump_dest;
		}

		if (insn->type != INSN_JUMP_DYNAMIC)
			continue;

		rela = find_jump_table(file, func, insn);
		if (rela) {
			rela->jump_table_start = true;
			insn->jump_table = rela;
		}
	}
}

static int add_func_jump_tables(struct objtool_file *file,
				  struct symbol *func)
{
	struct instruction *insn;
	int ret;

	func_for_each_insn(file, func, insn) {
		if (!insn->jump_table)
			continue;

		ret = add_jump_table(file, insn, insn->jump_table);
		if (ret)
			return ret;
	}

	return 0;
}

/*
 * For some switch statements, gcc generates a jump table in the .rodata
 * section which contains a list of addresses within the function to jump to.
 * This finds these jump tables and adds them to the insn->alts lists.
 */
static int add_jump_table_alts(struct objtool_file *file)
{
	struct section *sec;
	struct symbol *func;
	int ret;

	if (!file->rodata)
		return 0;

	for_each_sec(file, sec) {
		list_for_each_entry(func, &sec->symbol_list, list) {
			if (func->type != STT_FUNC)
				continue;

			mark_func_jump_tables(file, func);
			ret = add_func_jump_tables(file, func);
			if (ret)
				return ret;
		}
	}

	return 0;
}

static int read_unwind_hints(struct objtool_file *file)
{
	struct section *sec, *relasec;
	struct rela *rela;
	struct unwind_hint *hint;
	struct instruction *insn;
	struct cfi_reg *cfa;
	int i;

	sec = find_section_by_name(file->elf, ".discard.unwind_hints");
	if (!sec)
		return 0;

	relasec = sec->rela;
	if (!relasec) {
		WARN("missing .rela.discard.unwind_hints section");
		return -1;
	}

	if (sec->len % sizeof(struct unwind_hint)) {
		WARN("struct unwind_hint size mismatch");
		return -1;
	}

	file->hints = true;

	for (i = 0; i < sec->len / sizeof(struct unwind_hint); i++) {
		hint = (struct unwind_hint *)sec->data->d_buf + i;

		rela = find_rela_by_dest(file->elf, sec, i * sizeof(*hint));
		if (!rela) {
			WARN("can't find rela for unwind_hints[%d]", i);
			return -1;
		}

		insn = find_insn(file, rela->sym->sec, rela->addend);
		if (!insn) {
			WARN("can't find insn for unwind_hints[%d]", i);
			return -1;
		}

		cfa = &insn->cfi.cfa;

		if (hint->type == UNWIND_HINT_TYPE_RET_OFFSET) {
			insn->ret_offset = hint->sp_offset;
			continue;
		}

		insn->hint = true;

		switch (hint->sp_reg) {
		case ORC_REG_UNDEFINED:
			cfa->base = CFI_UNDEFINED;
			break;
		case ORC_REG_SP:
			cfa->base = CFI_SP;
			break;
		case ORC_REG_BP:
			cfa->base = CFI_BP;
			break;
		case ORC_REG_SP_INDIRECT:
			cfa->base = CFI_SP_INDIRECT;
			break;
		case ORC_REG_R10:
			cfa->base = CFI_R10;
			break;
		case ORC_REG_R13:
			cfa->base = CFI_R13;
			break;
		case ORC_REG_DI:
			cfa->base = CFI_DI;
			break;
		case ORC_REG_DX:
			cfa->base = CFI_DX;
			break;
		default:
			WARN_FUNC("unsupported unwind_hint sp base reg %d",
				  insn->sec, insn->offset, hint->sp_reg);
			return -1;
		}

		cfa->offset = hint->sp_offset;
		insn->cfi.type = hint->type;
		insn->cfi.end = hint->end;
	}

	return 0;
}

static int read_retpoline_hints(struct objtool_file *file)
{
	struct section *sec;
	struct instruction *insn;
	struct rela *rela;

	sec = find_section_by_name(file->elf, ".rela.discard.retpoline_safe");
	if (!sec)
		return 0;

	list_for_each_entry(rela, &sec->rela_list, list) {
		if (rela->sym->type != STT_SECTION) {
			WARN("unexpected relocation symbol type in %s", sec->name);
			return -1;
		}

		insn = find_insn(file, rela->sym->sec, rela->addend);
		if (!insn) {
			WARN("bad .discard.retpoline_safe entry");
			return -1;
		}

		if (insn->type != INSN_JUMP_DYNAMIC &&
		    insn->type != INSN_CALL_DYNAMIC) {
			WARN_FUNC("retpoline_safe hint not an indirect jump/call",
				  insn->sec, insn->offset);
			return -1;
		}

		insn->retpoline_safe = true;
	}

	return 0;
}

static int read_instr_hints(struct objtool_file *file)
{
	struct section *sec;
	struct instruction *insn;
	struct rela *rela;

	sec = find_section_by_name(file->elf, ".rela.discard.instr_end");
	if (!sec)
		return 0;

	list_for_each_entry(rela, &sec->rela_list, list) {
		if (rela->sym->type != STT_SECTION) {
			WARN("unexpected relocation symbol type in %s", sec->name);
			return -1;
		}

		insn = find_insn(file, rela->sym->sec, rela->addend);
		if (!insn) {
			WARN("bad .discard.instr_end entry");
			return -1;
		}

		insn->instr--;
	}

	sec = find_section_by_name(file->elf, ".rela.discard.instr_begin");
	if (!sec)
		return 0;

	list_for_each_entry(rela, &sec->rela_list, list) {
		if (rela->sym->type != STT_SECTION) {
			WARN("unexpected relocation symbol type in %s", sec->name);
			return -1;
		}

		insn = find_insn(file, rela->sym->sec, rela->addend);
		if (!insn) {
			WARN("bad .discard.instr_begin entry");
			return -1;
		}

		insn->instr++;
	}

	return 0;
}

static int read_intra_function_calls(struct objtool_file *file)
{
	struct instruction *insn;
	struct section *sec;
	struct rela *rela;

	sec = find_section_by_name(file->elf, ".rela.discard.intra_function_calls");
	if (!sec)
		return 0;

	list_for_each_entry(rela, &sec->rela_list, list) {
		unsigned long dest_off;

		if (rela->sym->type != STT_SECTION) {
			WARN("unexpected relocation symbol type in %s",
			     sec->name);
			return -1;
		}

		insn = find_insn(file, rela->sym->sec, rela->addend);
		if (!insn) {
			WARN("bad .discard.intra_function_call entry");
			return -1;
		}

		if (insn->type != INSN_CALL) {
			WARN_FUNC("intra_function_call not a direct call",
				  insn->sec, insn->offset);
			return -1;
		}

		/*
		 * Treat intra-function CALLs as JMPs, but with a stack_op.
		 * See add_call_destinations(), which strips stack_ops from
		 * normal CALLs.
		 */
		insn->type = INSN_JUMP_UNCONDITIONAL;

		dest_off = insn->offset + insn->len + insn->immediate;
		insn->jump_dest = find_insn(file, insn->sec, dest_off);
		if (!insn->jump_dest) {
			WARN_FUNC("can't find call dest at %s+0x%lx",
				  insn->sec, insn->offset,
				  insn->sec->name, dest_off);
			return -1;
		}
	}

	return 0;
}

static void mark_rodata(struct objtool_file *file)
{
	struct section *sec;
	bool found = false;

	/*
	 * Search for the following rodata sections, each of which can
	 * potentially contain jump tables:
	 *
	 * - .rodata: can contain GCC switch tables
	 * - .rodata.<func>: same, if -fdata-sections is being used
	 * - .rodata..c_jump_table: contains C annotated jump tables
	 *
	 * .rodata.str1.* sections are ignored; they don't contain jump tables.
	 */
	for_each_sec(file, sec) {
		if (!strncmp(sec->name, ".rodata", 7) &&
		    !strstr(sec->name, ".str1.")) {
			sec->rodata = true;
			found = true;
		}
	}

	file->rodata = found;
}

static int decode_sections(struct objtool_file *file)
{
	int ret;

	mark_rodata(file);

	ret = decode_instructions(file);
	if (ret)
		return ret;

	ret = add_dead_ends(file);
	if (ret)
		return ret;

	add_ignores(file);
	add_uaccess_safe(file);

	ret = add_ignore_alternatives(file);
	if (ret)
		return ret;

	ret = add_jump_destinations(file);
	if (ret)
		return ret;

	ret = add_special_section_alts(file);
	if (ret)
		return ret;

	ret = read_intra_function_calls(file);
	if (ret)
		return ret;

	ret = add_call_destinations(file);
	if (ret)
		return ret;

	ret = add_jump_table_alts(file);
	if (ret)
		return ret;

	ret = read_unwind_hints(file);
	if (ret)
		return ret;

	ret = read_retpoline_hints(file);
	if (ret)
		return ret;

	ret = read_instr_hints(file);
	if (ret)
		return ret;

	return 0;
}

static bool is_fentry_call(struct instruction *insn)
{
	if (insn->type == INSN_CALL && insn->call_dest &&
	    insn->call_dest->type == STT_NOTYPE &&
	    !strcmp(insn->call_dest->name, "__fentry__"))
		return true;

	return false;
}

static bool has_modified_stack_frame(struct instruction *insn, struct insn_state *state)
{
	u8 ret_offset = insn->ret_offset;
	struct cfi_state *cfi = &state->cfi;
	int i;

	if (cfi->cfa.base != initial_func_cfi.cfa.base || cfi->drap)
		return true;

	if (cfi->cfa.offset != initial_func_cfi.cfa.offset + ret_offset)
		return true;

	if (cfi->stack_size != initial_func_cfi.cfa.offset + ret_offset)
		return true;

	/*
	 * If there is a ret offset hint then don't check registers
	 * because a callee-saved register might have been pushed on
	 * the stack.
	 */
	if (ret_offset)
		return false;

	for (i = 0; i < CFI_NUM_REGS; i++) {
		if (cfi->regs[i].base != initial_func_cfi.regs[i].base ||
		    cfi->regs[i].offset != initial_func_cfi.regs[i].offset)
			return true;
	}

	return false;
}

static bool has_valid_stack_frame(struct insn_state *state)
{
	struct cfi_state *cfi = &state->cfi;

	if (cfi->cfa.base == CFI_BP && cfi->regs[CFI_BP].base == CFI_CFA &&
	    cfi->regs[CFI_BP].offset == -16)
		return true;

	if (cfi->drap && cfi->regs[CFI_BP].base == CFI_BP)
		return true;

	return false;
}

static int update_cfi_state_regs(struct instruction *insn,
				  struct cfi_state *cfi,
				  struct stack_op *op)
{
	struct cfi_reg *cfa = &cfi->cfa;

	if (cfa->base != CFI_SP && cfa->base != CFI_SP_INDIRECT)
		return 0;

	/* push */
	if (op->dest.type == OP_DEST_PUSH || op->dest.type == OP_DEST_PUSHF)
		cfa->offset += 8;

	/* pop */
	if (op->src.type == OP_SRC_POP || op->src.type == OP_SRC_POPF)
		cfa->offset -= 8;

	/* add immediate to sp */
	if (op->dest.type == OP_DEST_REG && op->src.type == OP_SRC_ADD &&
	    op->dest.reg == CFI_SP && op->src.reg == CFI_SP)
		cfa->offset -= op->src.offset;

	return 0;
}

static void save_reg(struct cfi_state *cfi, unsigned char reg, int base, int offset)
{
	if (arch_callee_saved_reg(reg) &&
	    cfi->regs[reg].base == CFI_UNDEFINED) {
		cfi->regs[reg].base = base;
		cfi->regs[reg].offset = offset;
	}
}

static void restore_reg(struct cfi_state *cfi, unsigned char reg)
{
	cfi->regs[reg].base = initial_func_cfi.regs[reg].base;
	cfi->regs[reg].offset = initial_func_cfi.regs[reg].offset;
}

/*
 * A note about DRAP stack alignment:
 *
 * GCC has the concept of a DRAP register, which is used to help keep track of
 * the stack pointer when aligning the stack.  r10 or r13 is used as the DRAP
 * register.  The typical DRAP pattern is:
 *
 *   4c 8d 54 24 08		lea    0x8(%rsp),%r10
 *   48 83 e4 c0		and    $0xffffffffffffffc0,%rsp
 *   41 ff 72 f8		pushq  -0x8(%r10)
 *   55				push   %rbp
 *   48 89 e5			mov    %rsp,%rbp
 *				(more pushes)
 *   41 52			push   %r10
 *				...
 *   41 5a			pop    %r10
 *				(more pops)
 *   5d				pop    %rbp
 *   49 8d 62 f8		lea    -0x8(%r10),%rsp
 *   c3				retq
 *
 * There are some variations in the epilogues, like:
 *
 *   5b				pop    %rbx
 *   41 5a			pop    %r10
 *   41 5c			pop    %r12
 *   41 5d			pop    %r13
 *   41 5e			pop    %r14
 *   c9				leaveq
 *   49 8d 62 f8		lea    -0x8(%r10),%rsp
 *   c3				retq
 *
 * and:
 *
 *   4c 8b 55 e8		mov    -0x18(%rbp),%r10
 *   48 8b 5d e0		mov    -0x20(%rbp),%rbx
 *   4c 8b 65 f0		mov    -0x10(%rbp),%r12
 *   4c 8b 6d f8		mov    -0x8(%rbp),%r13
 *   c9				leaveq
 *   49 8d 62 f8		lea    -0x8(%r10),%rsp
 *   c3				retq
 *
 * Sometimes r13 is used as the DRAP register, in which case it's saved and
 * restored beforehand:
 *
 *   41 55			push   %r13
 *   4c 8d 6c 24 10		lea    0x10(%rsp),%r13
 *   48 83 e4 f0		and    $0xfffffffffffffff0,%rsp
 *				...
 *   49 8d 65 f0		lea    -0x10(%r13),%rsp
 *   41 5d			pop    %r13
 *   c3				retq
 */
static int update_cfi_state(struct instruction *insn, struct cfi_state *cfi,
			     struct stack_op *op)
{
	struct cfi_reg *cfa = &cfi->cfa;
	struct cfi_reg *regs = cfi->regs;

	/* stack operations don't make sense with an undefined CFA */
	if (cfa->base == CFI_UNDEFINED) {
		if (insn->func) {
			WARN_FUNC("undefined stack state", insn->sec, insn->offset);
			return -1;
		}
		return 0;
	}

	if (cfi->type == ORC_TYPE_REGS || cfi->type == ORC_TYPE_REGS_IRET)
		return update_cfi_state_regs(insn, cfi, op);

	switch (op->dest.type) {

	case OP_DEST_REG:
		switch (op->src.type) {

		case OP_SRC_REG:
			if (op->src.reg == CFI_SP && op->dest.reg == CFI_BP &&
			    cfa->base == CFI_SP &&
			    regs[CFI_BP].base == CFI_CFA &&
			    regs[CFI_BP].offset == -cfa->offset) {

				/* mov %rsp, %rbp */
				cfa->base = op->dest.reg;
				cfi->bp_scratch = false;
			}

			else if (op->src.reg == CFI_SP &&
				 op->dest.reg == CFI_BP && cfi->drap) {

				/* drap: mov %rsp, %rbp */
				regs[CFI_BP].base = CFI_BP;
				regs[CFI_BP].offset = -cfi->stack_size;
				cfi->bp_scratch = false;
			}

			else if (op->src.reg == CFI_SP && cfa->base == CFI_SP) {

				/*
				 * mov %rsp, %reg
				 *
				 * This is needed for the rare case where GCC
				 * does:
				 *
				 *   mov    %rsp, %rax
				 *   ...
				 *   mov    %rax, %rsp
				 */
				cfi->vals[op->dest.reg].base = CFI_CFA;
				cfi->vals[op->dest.reg].offset = -cfi->stack_size;
			}

			else if (op->src.reg == CFI_BP && op->dest.reg == CFI_SP &&
				 cfa->base == CFI_BP) {

				/*
				 * mov %rbp, %rsp
				 *
				 * Restore the original stack pointer (Clang).
				 */
				cfi->stack_size = -cfi->regs[CFI_BP].offset;
			}

			else if (op->dest.reg == cfa->base) {

				/* mov %reg, %rsp */
				if (cfa->base == CFI_SP &&
				    cfi->vals[op->src.reg].base == CFI_CFA) {

					/*
					 * This is needed for the rare case
					 * where GCC does something dumb like:
					 *
					 *   lea    0x8(%rsp), %rcx
					 *   ...
					 *   mov    %rcx, %rsp
					 */
					cfa->offset = -cfi->vals[op->src.reg].offset;
					cfi->stack_size = cfa->offset;

				} else {
					cfa->base = CFI_UNDEFINED;
					cfa->offset = 0;
				}
			}

			break;

		case OP_SRC_ADD:
			if (op->dest.reg == CFI_SP && op->src.reg == CFI_SP) {

				/* add imm, %rsp */
				cfi->stack_size -= op->src.offset;
				if (cfa->base == CFI_SP)
					cfa->offset -= op->src.offset;
				break;
			}

			if (op->dest.reg == CFI_SP && op->src.reg == CFI_BP) {

				/* lea disp(%rbp), %rsp */
				cfi->stack_size = -(op->src.offset + regs[CFI_BP].offset);
				break;
			}

			if (op->src.reg == CFI_SP && cfa->base == CFI_SP) {

				/* drap: lea disp(%rsp), %drap */
				cfi->drap_reg = op->dest.reg;

				/*
				 * lea disp(%rsp), %reg
				 *
				 * This is needed for the rare case where GCC
				 * does something dumb like:
				 *
				 *   lea    0x8(%rsp), %rcx
				 *   ...
				 *   mov    %rcx, %rsp
				 */
				cfi->vals[op->dest.reg].base = CFI_CFA;
				cfi->vals[op->dest.reg].offset = \
					-cfi->stack_size + op->src.offset;

				break;
			}

			if (cfi->drap && op->dest.reg == CFI_SP &&
			    op->src.reg == cfi->drap_reg) {

				 /* drap: lea disp(%drap), %rsp */
				cfa->base = CFI_SP;
				cfa->offset = cfi->stack_size = -op->src.offset;
				cfi->drap_reg = CFI_UNDEFINED;
				cfi->drap = false;
				break;
			}

			if (op->dest.reg == cfi->cfa.base) {
				WARN_FUNC("unsupported stack register modification",
					  insn->sec, insn->offset);
				return -1;
			}

			break;

		case OP_SRC_AND:
			if (op->dest.reg != CFI_SP ||
			    (cfi->drap_reg != CFI_UNDEFINED && cfa->base != CFI_SP) ||
			    (cfi->drap_reg == CFI_UNDEFINED && cfa->base != CFI_BP)) {
				WARN_FUNC("unsupported stack pointer realignment",
					  insn->sec, insn->offset);
				return -1;
			}

			if (cfi->drap_reg != CFI_UNDEFINED) {
				/* drap: and imm, %rsp */
				cfa->base = cfi->drap_reg;
				cfa->offset = cfi->stack_size = 0;
				cfi->drap = true;
			}

			/*
			 * Older versions of GCC (4.8ish) realign the stack
			 * without DRAP, with a frame pointer.
			 */

			break;

		case OP_SRC_POP:
		case OP_SRC_POPF:
			if (!cfi->drap && op->dest.reg == cfa->base) {

				/* pop %rbp */
				cfa->base = CFI_SP;
			}

			if (cfi->drap && cfa->base == CFI_BP_INDIRECT &&
			    op->dest.reg == cfi->drap_reg &&
			    cfi->drap_offset == -cfi->stack_size) {

				/* drap: pop %drap */
				cfa->base = cfi->drap_reg;
				cfa->offset = 0;
				cfi->drap_offset = -1;

			} else if (regs[op->dest.reg].offset == -cfi->stack_size) {

				/* pop %reg */
				restore_reg(cfi, op->dest.reg);
			}

			cfi->stack_size -= 8;
			if (cfa->base == CFI_SP)
				cfa->offset -= 8;

			break;

		case OP_SRC_REG_INDIRECT:
			if (cfi->drap && op->src.reg == CFI_BP &&
			    op->src.offset == cfi->drap_offset) {

				/* drap: mov disp(%rbp), %drap */
				cfa->base = cfi->drap_reg;
				cfa->offset = 0;
				cfi->drap_offset = -1;
			}

			if (cfi->drap && op->src.reg == CFI_BP &&
			    op->src.offset == regs[op->dest.reg].offset) {

				/* drap: mov disp(%rbp), %reg */
				restore_reg(cfi, op->dest.reg);

			} else if (op->src.reg == cfa->base &&
			    op->src.offset == regs[op->dest.reg].offset + cfa->offset) {

				/* mov disp(%rbp), %reg */
				/* mov disp(%rsp), %reg */
				restore_reg(cfi, op->dest.reg);
			}

			break;

		default:
			WARN_FUNC("unknown stack-related instruction",
				  insn->sec, insn->offset);
			return -1;
		}

		break;

	case OP_DEST_PUSH:
	case OP_DEST_PUSHF:
		cfi->stack_size += 8;
		if (cfa->base == CFI_SP)
			cfa->offset += 8;

		if (op->src.type != OP_SRC_REG)
			break;

		if (cfi->drap) {
			if (op->src.reg == cfa->base && op->src.reg == cfi->drap_reg) {

				/* drap: push %drap */
				cfa->base = CFI_BP_INDIRECT;
				cfa->offset = -cfi->stack_size;

				/* save drap so we know when to restore it */
				cfi->drap_offset = -cfi->stack_size;

			} else if (op->src.reg == CFI_BP && cfa->base == cfi->drap_reg) {

				/* drap: push %rbp */
				cfi->stack_size = 0;

			} else if (regs[op->src.reg].base == CFI_UNDEFINED) {

				/* drap: push %reg */
				save_reg(cfi, op->src.reg, CFI_BP, -cfi->stack_size);
			}

		} else {

			/* push %reg */
			save_reg(cfi, op->src.reg, CFI_CFA, -cfi->stack_size);
		}

		/* detect when asm code uses rbp as a scratch register */
		if (!no_fp && insn->func && op->src.reg == CFI_BP &&
		    cfa->base != CFI_BP)
			cfi->bp_scratch = true;
		break;

	case OP_DEST_REG_INDIRECT:

		if (cfi->drap) {
			if (op->src.reg == cfa->base && op->src.reg == cfi->drap_reg) {

				/* drap: mov %drap, disp(%rbp) */
				cfa->base = CFI_BP_INDIRECT;
				cfa->offset = op->dest.offset;

				/* save drap offset so we know when to restore it */
				cfi->drap_offset = op->dest.offset;
			}

			else if (regs[op->src.reg].base == CFI_UNDEFINED) {

				/* drap: mov reg, disp(%rbp) */
				save_reg(cfi, op->src.reg, CFI_BP, op->dest.offset);
			}

		} else if (op->dest.reg == cfa->base) {

			/* mov reg, disp(%rbp) */
			/* mov reg, disp(%rsp) */
			save_reg(cfi, op->src.reg, CFI_CFA,
				 op->dest.offset - cfi->cfa.offset);
		}

		break;

	case OP_DEST_LEAVE:
		if ((!cfi->drap && cfa->base != CFI_BP) ||
		    (cfi->drap && cfa->base != cfi->drap_reg)) {
			WARN_FUNC("leave instruction with modified stack frame",
				  insn->sec, insn->offset);
			return -1;
		}

		/* leave (mov %rbp, %rsp; pop %rbp) */

		cfi->stack_size = -cfi->regs[CFI_BP].offset - 8;
		restore_reg(cfi, CFI_BP);

		if (!cfi->drap) {
			cfa->base = CFI_SP;
			cfa->offset -= 8;
		}

		break;

	case OP_DEST_MEM:
		if (op->src.type != OP_SRC_POP && op->src.type != OP_SRC_POPF) {
			WARN_FUNC("unknown stack-related memory operation",
				  insn->sec, insn->offset);
			return -1;
		}

		/* pop mem */
		cfi->stack_size -= 8;
		if (cfa->base == CFI_SP)
			cfa->offset -= 8;

		break;

	default:
		WARN_FUNC("unknown stack-related instruction",
			  insn->sec, insn->offset);
		return -1;
	}

	return 0;
}

static int handle_insn_ops(struct instruction *insn, struct insn_state *state)
{
	struct stack_op *op;

	list_for_each_entry(op, &insn->stack_ops, list) {
		struct cfi_state old_cfi = state->cfi;
		int res;

		res = update_cfi_state(insn, &state->cfi, op);
		if (res)
			return res;

		if (insn->alt_group && memcmp(&state->cfi, &old_cfi, sizeof(struct cfi_state))) {
			WARN_FUNC("alternative modifies stack", insn->sec, insn->offset);
			return -1;
		}

		if (op->dest.type == OP_DEST_PUSHF) {
			if (!state->uaccess_stack) {
				state->uaccess_stack = 1;
			} else if (state->uaccess_stack >> 31) {
				WARN_FUNC("PUSHF stack exhausted",
					  insn->sec, insn->offset);
				return 1;
			}
			state->uaccess_stack <<= 1;
			state->uaccess_stack  |= state->uaccess;
		}

		if (op->src.type == OP_SRC_POPF) {
			if (state->uaccess_stack) {
				state->uaccess = state->uaccess_stack & 1;
				state->uaccess_stack >>= 1;
				if (state->uaccess_stack == 1)
					state->uaccess_stack = 0;
			}
		}
	}

	return 0;
}

static bool insn_cfi_match(struct instruction *insn, struct cfi_state *cfi2)
{
	struct cfi_state *cfi1 = &insn->cfi;
	int i;

	if (memcmp(&cfi1->cfa, &cfi2->cfa, sizeof(cfi1->cfa))) {

		WARN_FUNC("stack state mismatch: cfa1=%d%+d cfa2=%d%+d",
			  insn->sec, insn->offset,
			  cfi1->cfa.base, cfi1->cfa.offset,
			  cfi2->cfa.base, cfi2->cfa.offset);

	} else if (memcmp(&cfi1->regs, &cfi2->regs, sizeof(cfi1->regs))) {
		for (i = 0; i < CFI_NUM_REGS; i++) {
			if (!memcmp(&cfi1->regs[i], &cfi2->regs[i],
				    sizeof(struct cfi_reg)))
				continue;

			WARN_FUNC("stack state mismatch: reg1[%d]=%d%+d reg2[%d]=%d%+d",
				  insn->sec, insn->offset,
				  i, cfi1->regs[i].base, cfi1->regs[i].offset,
				  i, cfi2->regs[i].base, cfi2->regs[i].offset);
			break;
		}

	} else if (cfi1->type != cfi2->type) {

		WARN_FUNC("stack state mismatch: type1=%d type2=%d",
			  insn->sec, insn->offset, cfi1->type, cfi2->type);

	} else if (cfi1->drap != cfi2->drap ||
		   (cfi1->drap && cfi1->drap_reg != cfi2->drap_reg) ||
		   (cfi1->drap && cfi1->drap_offset != cfi2->drap_offset)) {

		WARN_FUNC("stack state mismatch: drap1=%d(%d,%d) drap2=%d(%d,%d)",
			  insn->sec, insn->offset,
			  cfi1->drap, cfi1->drap_reg, cfi1->drap_offset,
			  cfi2->drap, cfi2->drap_reg, cfi2->drap_offset);

	} else
		return true;

	return false;
}

static inline bool func_uaccess_safe(struct symbol *func)
{
	if (func)
		return func->uaccess_safe;

	return false;
}

static inline const char *call_dest_name(struct instruction *insn)
{
	if (insn->call_dest)
		return insn->call_dest->name;

	return "{dynamic}";
}

static int validate_call(struct instruction *insn, struct insn_state *state)
{
	if (state->noinstr && state->instr <= 0 &&
	    (!insn->call_dest || !insn->call_dest->sec->noinstr)) {
		WARN_FUNC("call to %s() leaves .noinstr.text section",
				insn->sec, insn->offset, call_dest_name(insn));
		return 1;
	}

	if (state->uaccess && !func_uaccess_safe(insn->call_dest)) {
		WARN_FUNC("call to %s() with UACCESS enabled",
				insn->sec, insn->offset, call_dest_name(insn));
		return 1;
	}

	if (state->df) {
		WARN_FUNC("call to %s() with DF set",
				insn->sec, insn->offset, call_dest_name(insn));
		return 1;
	}

	return 0;
}

static int validate_sibling_call(struct instruction *insn, struct insn_state *state)
{
	if (has_modified_stack_frame(insn, state)) {
		WARN_FUNC("sibling call from callable instruction with modified stack frame",
				insn->sec, insn->offset);
		return 1;
	}

	return validate_call(insn, state);
}

static int validate_return(struct symbol *func, struct instruction *insn, struct insn_state *state)
{
	if (state->noinstr && state->instr > 0) {
		WARN_FUNC("return with instrumentation enabled",
			  insn->sec, insn->offset);
		return 1;
	}

	if (state->uaccess && !func_uaccess_safe(func)) {
		WARN_FUNC("return with UACCESS enabled",
			  insn->sec, insn->offset);
		return 1;
	}

	if (!state->uaccess && func_uaccess_safe(func)) {
		WARN_FUNC("return with UACCESS disabled from a UACCESS-safe function",
			  insn->sec, insn->offset);
		return 1;
	}

	if (state->df) {
		WARN_FUNC("return with DF set",
			  insn->sec, insn->offset);
		return 1;
	}

	if (func && has_modified_stack_frame(insn, state)) {
		WARN_FUNC("return with modified stack frame",
			  insn->sec, insn->offset);
		return 1;
	}

<<<<<<< HEAD
	if (state->bp_scratch) {
=======
	if (state->cfi.bp_scratch) {
>>>>>>> 4775cbe7
		WARN_FUNC("BP used as a scratch register",
			  insn->sec, insn->offset);
		return 1;
	}

	return 0;
}

/*
 * Alternatives should not contain any ORC entries, this in turn means they
 * should not contain any CFI ops, which implies all instructions should have
 * the same same CFI state.
 *
 * It is possible to constuct alternatives that have unreachable holes that go
 * unreported (because they're NOPs), such holes would result in CFI_UNDEFINED
 * states which then results in ORC entries, which we just said we didn't want.
 *
 * Avoid them by copying the CFI entry of the first instruction into the whole
 * alternative.
 */
static void fill_alternative_cfi(struct objtool_file *file, struct instruction *insn)
{
	struct instruction *first_insn = insn;
	int alt_group = insn->alt_group;

	sec_for_each_insn_continue(file, insn) {
		if (insn->alt_group != alt_group)
			break;
		insn->cfi = first_insn->cfi;
	}
}

/*
 * Follow the branch starting at the given instruction, and recursively follow
 * any other branches (jumps).  Meanwhile, track the frame pointer state at
 * each instruction and validate all the rules described in
 * tools/objtool/Documentation/stack-validation.txt.
 */
static int validate_branch(struct objtool_file *file, struct symbol *func,
			   struct instruction *insn, struct insn_state state)
{
	struct alternative *alt;
	struct instruction *next_insn;
	struct section *sec;
	u8 visited;
	int ret;

	sec = insn->sec;

	while (1) {
		next_insn = next_insn_same_sec(file, insn);

		if (file->c_file && func && insn->func && func != insn->func->pfunc) {
			WARN("%s() falls through to next function %s()",
			     func->name, insn->func->name);
			return 1;
		}

		if (func && insn->ignore) {
			WARN_FUNC("BUG: why am I validating an ignored function?",
				  sec, insn->offset);
			return 1;
		}

		visited = 1 << state.uaccess;
		if (insn->visited) {
			if (!insn->hint && !insn_cfi_match(insn, &state.cfi))
				return 1;

			if (insn->visited & visited)
				return 0;
		}

		if (state.noinstr)
			state.instr += insn->instr;

		if (insn->hint)
			state.cfi = insn->cfi;
		else
			insn->cfi = state.cfi;

		insn->visited |= visited;

		if (!insn->ignore_alts && !list_empty(&insn->alts)) {
			bool skip_orig = false;

			list_for_each_entry(alt, &insn->alts, list) {
				if (alt->skip_orig)
					skip_orig = true;

				ret = validate_branch(file, func, alt->insn, state);
				if (ret) {
					if (backtrace)
						BT_FUNC("(alt)", insn);
					return ret;
				}
			}

			if (insn->alt_group)
				fill_alternative_cfi(file, insn);

			if (skip_orig)
				return 0;
		}

		if (handle_insn_ops(insn, &state))
			return 1;

		switch (insn->type) {

		case INSN_RETURN:
			return validate_return(func, insn, &state);

		case INSN_CALL:
		case INSN_CALL_DYNAMIC:
			ret = validate_call(insn, &state);
			if (ret)
				return ret;

			if (!no_fp && func && !is_fentry_call(insn) &&
			    !has_valid_stack_frame(&state)) {
				WARN_FUNC("call without frame pointer save/setup",
					  sec, insn->offset);
				return 1;
			}

			if (dead_end_function(file, insn->call_dest))
				return 0;

			break;

		case INSN_JUMP_CONDITIONAL:
		case INSN_JUMP_UNCONDITIONAL:
			if (func && is_sibling_call(insn)) {
				ret = validate_sibling_call(insn, &state);
				if (ret)
					return ret;

			} else if (insn->jump_dest) {
				ret = validate_branch(file, func,
						      insn->jump_dest, state);
				if (ret) {
					if (backtrace)
						BT_FUNC("(branch)", insn);
					return ret;
				}
			}

			if (insn->type == INSN_JUMP_UNCONDITIONAL)
				return 0;

			break;

		case INSN_JUMP_DYNAMIC:
		case INSN_JUMP_DYNAMIC_CONDITIONAL:
			if (func && is_sibling_call(insn)) {
				ret = validate_sibling_call(insn, &state);
				if (ret)
					return ret;
			}

			if (insn->type == INSN_JUMP_DYNAMIC)
				return 0;

			break;

		case INSN_CONTEXT_SWITCH:
			if (func && (!next_insn || !next_insn->hint)) {
				WARN_FUNC("unsupported instruction in callable function",
					  sec, insn->offset);
				return 1;
			}
			return 0;

		case INSN_STAC:
			if (state.uaccess) {
				WARN_FUNC("recursive UACCESS enable", sec, insn->offset);
				return 1;
			}

			state.uaccess = true;
			break;

		case INSN_CLAC:
			if (!state.uaccess && func) {
				WARN_FUNC("redundant UACCESS disable", sec, insn->offset);
				return 1;
			}

			if (func_uaccess_safe(func) && !state.uaccess_stack) {
				WARN_FUNC("UACCESS-safe disables UACCESS", sec, insn->offset);
				return 1;
			}

			state.uaccess = false;
			break;

		case INSN_STD:
			if (state.df)
				WARN_FUNC("recursive STD", sec, insn->offset);

			state.df = true;
			break;

		case INSN_CLD:
			if (!state.df && func)
				WARN_FUNC("redundant CLD", sec, insn->offset);

			state.df = false;
			break;

		default:
			break;
		}

		if (insn->dead_end)
			return 0;

		if (!next_insn) {
			if (state.cfi.cfa.base == CFI_UNDEFINED)
				return 0;
			WARN("%s: unexpected end of section", sec->name);
			return 1;
		}

		insn = next_insn;
	}

	return 0;
}

static int validate_unwind_hints(struct objtool_file *file, struct section *sec)
{
	struct instruction *insn;
	struct insn_state state;
	int ret, warnings = 0;

	if (!file->hints)
		return 0;

	init_insn_state(&state, sec);

	if (sec) {
		insn = find_insn(file, sec, 0);
		if (!insn)
			return 0;
	} else {
		insn = list_first_entry(&file->insn_list, typeof(*insn), list);
	}

	while (&insn->list != &file->insn_list && (!sec || insn->sec == sec)) {
		if (insn->hint && !insn->visited) {
			ret = validate_branch(file, insn->func, insn, state);
			if (ret && backtrace)
				BT_FUNC("<=== (hint)", insn);
			warnings += ret;
		}

		insn = list_next_entry(insn, list);
	}

	return warnings;
}

static int validate_retpoline(struct objtool_file *file)
{
	struct instruction *insn;
	int warnings = 0;

	for_each_insn(file, insn) {
		if (insn->type != INSN_JUMP_DYNAMIC &&
		    insn->type != INSN_CALL_DYNAMIC)
			continue;

		if (insn->retpoline_safe)
			continue;

		/*
		 * .init.text code is ran before userspace and thus doesn't
		 * strictly need retpolines, except for modules which are
		 * loaded late, they very much do need retpoline in their
		 * .init.text
		 */
		if (!strcmp(insn->sec->name, ".init.text") && !module)
			continue;

		WARN_FUNC("indirect %s found in RETPOLINE build",
			  insn->sec, insn->offset,
			  insn->type == INSN_JUMP_DYNAMIC ? "jump" : "call");

		warnings++;
	}

	return warnings;
}

static bool is_kasan_insn(struct instruction *insn)
{
	return (insn->type == INSN_CALL &&
		!strcmp(insn->call_dest->name, "__asan_handle_no_return"));
}

static bool is_ubsan_insn(struct instruction *insn)
{
	return (insn->type == INSN_CALL &&
		!strcmp(insn->call_dest->name,
			"__ubsan_handle_builtin_unreachable"));
}

static bool ignore_unreachable_insn(struct instruction *insn)
{
	int i;

	if (insn->ignore || insn->type == INSN_NOP)
		return true;

	/*
	 * Ignore any unused exceptions.  This can happen when a whitelisted
	 * function has an exception table entry.
	 *
	 * Also ignore alternative replacement instructions.  This can happen
	 * when a whitelisted function uses one of the ALTERNATIVE macros.
	 */
	if (!strcmp(insn->sec->name, ".fixup") ||
	    !strcmp(insn->sec->name, ".altinstr_replacement") ||
	    !strcmp(insn->sec->name, ".altinstr_aux"))
		return true;

	if (!insn->func)
		return false;

	/*
	 * CONFIG_UBSAN_TRAP inserts a UD2 when it sees
	 * __builtin_unreachable().  The BUG() macro has an unreachable() after
	 * the UD2, which causes GCC's undefined trap logic to emit another UD2
	 * (or occasionally a JMP to UD2).
	 */
	if (list_prev_entry(insn, list)->dead_end &&
	    (insn->type == INSN_BUG ||
	     (insn->type == INSN_JUMP_UNCONDITIONAL &&
	      insn->jump_dest && insn->jump_dest->type == INSN_BUG)))
		return true;

	/*
	 * Check if this (or a subsequent) instruction is related to
	 * CONFIG_UBSAN or CONFIG_KASAN.
	 *
	 * End the search at 5 instructions to avoid going into the weeds.
	 */
	for (i = 0; i < 5; i++) {

		if (is_kasan_insn(insn) || is_ubsan_insn(insn))
			return true;

		if (insn->type == INSN_JUMP_UNCONDITIONAL) {
			if (insn->jump_dest &&
			    insn->jump_dest->func == insn->func) {
				insn = insn->jump_dest;
				continue;
			}

			break;
		}

		if (insn->offset + insn->len >= insn->func->offset + insn->func->len)
			break;

		insn = list_next_entry(insn, list);
	}

	return false;
}

static int validate_symbol(struct objtool_file *file, struct section *sec,
			   struct symbol *sym, struct insn_state *state)
{
	struct instruction *insn;
	int ret;

	if (!sym->len) {
		WARN("%s() is missing an ELF size annotation", sym->name);
		return 1;
	}

	if (sym->pfunc != sym || sym->alias != sym)
		return 0;

	insn = find_insn(file, sec, sym->offset);
	if (!insn || insn->ignore || insn->visited)
		return 0;

	state->uaccess = sym->uaccess_safe;

	ret = validate_branch(file, insn->func, insn, *state);
	if (ret && backtrace)
		BT_FUNC("<=== (sym)", insn);
	return ret;
}

static int validate_section(struct objtool_file *file, struct section *sec)
{
	struct insn_state state;
	struct symbol *func;
	int warnings = 0;

	list_for_each_entry(func, &sec->symbol_list, list) {
		if (func->type != STT_FUNC)
			continue;

		init_insn_state(&state, sec);
		state.cfi.cfa = initial_func_cfi.cfa;
		memcpy(&state.cfi.regs, &initial_func_cfi.regs,
		       CFI_NUM_REGS * sizeof(struct cfi_reg));
		state.cfi.stack_size = initial_func_cfi.cfa.offset;

		warnings += validate_symbol(file, sec, func, &state);
	}

	return warnings;
}

static int validate_vmlinux_functions(struct objtool_file *file)
{
	struct section *sec;
	int warnings = 0;

	sec = find_section_by_name(file->elf, ".noinstr.text");
	if (sec) {
		warnings += validate_section(file, sec);
		warnings += validate_unwind_hints(file, sec);
	}

	sec = find_section_by_name(file->elf, ".entry.text");
	if (sec) {
		warnings += validate_section(file, sec);
		warnings += validate_unwind_hints(file, sec);
	}

	return warnings;
}

static int validate_functions(struct objtool_file *file)
{
	struct section *sec;
	int warnings = 0;

	for_each_sec(file, sec) {
		if (!(sec->sh.sh_flags & SHF_EXECINSTR))
			continue;

		warnings += validate_section(file, sec);
	}

	return warnings;
}

static int validate_reachable_instructions(struct objtool_file *file)
{
	struct instruction *insn;

	if (file->ignore_unreachables)
		return 0;

	for_each_insn(file, insn) {
		if (insn->visited || ignore_unreachable_insn(insn))
			continue;

		WARN_FUNC("unreachable instruction", insn->sec, insn->offset);
		return 1;
	}

	return 0;
}

static struct objtool_file file;

int check(const char *_objname, bool orc)
{
	int ret, warnings = 0;

	objname = _objname;

	file.elf = elf_open_read(objname, orc ? O_RDWR : O_RDONLY);
	if (!file.elf)
		return 1;

	INIT_LIST_HEAD(&file.insn_list);
	hash_init(file.insn_hash);
	file.c_file = find_section_by_name(file.elf, ".comment");
	file.ignore_unreachables = no_unreachable;
	file.hints = false;

	arch_initial_func_cfi_state(&initial_func_cfi);

	ret = decode_sections(&file);
	if (ret < 0)
		goto out;
	warnings += ret;

	if (list_empty(&file.insn_list))
		goto out;

	if (vmlinux && !validate_dup) {
		ret = validate_vmlinux_functions(&file);
		if (ret < 0)
			goto out;

		warnings += ret;
		goto out;
	}

	if (retpoline) {
		ret = validate_retpoline(&file);
		if (ret < 0)
			return ret;
		warnings += ret;
	}

	ret = validate_functions(&file);
	if (ret < 0)
		goto out;
	warnings += ret;

	ret = validate_unwind_hints(&file, NULL);
	if (ret < 0)
		goto out;
	warnings += ret;

	if (!warnings) {
		ret = validate_reachable_instructions(&file);
		if (ret < 0)
			goto out;
		warnings += ret;
	}

	if (orc) {
		ret = create_orc(&file);
		if (ret < 0)
			goto out;

		ret = create_orc_sections(&file);
		if (ret < 0)
			goto out;

		ret = elf_write(file.elf);
		if (ret < 0)
			goto out;
	}

out:
	if (ret < 0) {
		/*
		 *  Fatal error.  The binary is corrupt or otherwise broken in
		 *  some way, or objtool itself is broken.  Fail the kernel
		 *  build.
		 */
		return ret;
	}

	return 0;
}<|MERGE_RESOLUTION|>--- conflicted
+++ resolved
@@ -2257,11 +2257,7 @@
 		return 1;
 	}
 
-<<<<<<< HEAD
-	if (state->bp_scratch) {
-=======
 	if (state->cfi.bp_scratch) {
->>>>>>> 4775cbe7
 		WARN_FUNC("BP used as a scratch register",
 			  insn->sec, insn->offset);
 		return 1;
