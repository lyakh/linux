--- conflicted
+++ resolved
@@ -933,17 +933,7 @@
 		err = -EIO;
 		goto err_out;
 	}
-<<<<<<< HEAD
-	if (magic == __bswap_16(BTF_MAGIC)) {
-		/* non-native endian raw BTF */
-		pr_warn("non-native BTF endianness is not supported\n");
-		err = -LIBBPF_ERRNO__ENDIAN;
-		goto err_out;
-	}
-	if (magic != BTF_MAGIC) {
-=======
 	if (magic != BTF_MAGIC && magic != bswap_16(BTF_MAGIC)) {
->>>>>>> 46bbf461
 		/* definitely not a raw BTF */
 		err = -EPROTO;
 		goto err_out;
