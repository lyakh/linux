/*
 * Common module linker script, always used when linking a module.
 * Archs are free to supply their own linker scripts.  ld will
 * combine them automatically.
 */
#ifdef CONFIG_CFI_CLANG
# include <asm/page.h>
# define ALIGN_CFI 		ALIGN(PAGE_SIZE)
# define SANITIZER_DISCARDS	*(.eh_frame)
#else
# define ALIGN_CFI
# define SANITIZER_DISCARDS
#endif

SECTIONS {
	/DISCARD/ : {
		*(.discard)
		*(.discard.*)
		SANITIZER_DISCARDS
	}

	__ksymtab		0 : { *(SORT(___ksymtab+*)) }
	__ksymtab_gpl		0 : { *(SORT(___ksymtab_gpl+*)) }
	__kcrctab		0 : { *(SORT(___kcrctab+*)) }
	__kcrctab_gpl		0 : { *(SORT(___kcrctab_gpl+*)) }

	.init_array		0 : ALIGN(8) { *(SORT(.init_array.*)) *(.init_array) }

	__jump_table		0 : ALIGN(8) { KEEP(*(__jump_table)) }

	__patchable_function_entries : { *(__patchable_function_entries) }

#ifdef CONFIG_LTO_CLANG
	/*
	 * With CONFIG_LTO_CLANG, LLD always enables -fdata-sections and
	 * -ffunction-sections, which increases the size of the final module.
	 * Merge the split sections in the final binary.
	 */
	.bss : {
		*(.bss .bss.[0-9a-zA-Z_]*)
		*(.bss..L*)
	}

	.data : {
		*(.data .data.[0-9a-zA-Z_]*)
		*(.data..L*)
	}

	.rodata : {
		*(.rodata .rodata.[0-9a-zA-Z_]*)
		*(.rodata..L*)
	}

<<<<<<< HEAD
	.text : { *(.text .text.[0-9a-zA-Z_]*) }
=======
	/*
	 * With CONFIG_CFI_CLANG, we assume __cfi_check is at the beginning
	 * of the .text section, and is aligned to PAGE_SIZE.
	 */
	.text : ALIGN_CFI {
		*(.text.__cfi_check)
		*(.text .text.[0-9a-zA-Z_]* .text..L.cfi*)
	}
>>>>>>> 7238353f
#endif
}

/* bring in arch-specific sections */
#include <asm/module.lds.h><|MERGE_RESOLUTION|>--- conflicted
+++ resolved
@@ -51,9 +51,6 @@
 		*(.rodata..L*)
 	}
 
-<<<<<<< HEAD
-	.text : { *(.text .text.[0-9a-zA-Z_]*) }
-=======
 	/*
 	 * With CONFIG_CFI_CLANG, we assume __cfi_check is at the beginning
 	 * of the .text section, and is aligned to PAGE_SIZE.
@@ -62,7 +59,6 @@
 		*(.text.__cfi_check)
 		*(.text .text.[0-9a-zA-Z_]* .text..L.cfi*)
 	}
->>>>>>> 7238353f
 #endif
 }
 
