--- conflicted
+++ resolved
@@ -94,10 +94,7 @@
 #include <unistd.h>
 #include <fcntl.h>
 #include <string.h>
-<<<<<<< HEAD
-=======
 #include <stdbool.h>
->>>>>>> 282db109
 #include <stdlib.h>
 #include <stdio.h>
 #include <ctype.h>
