--- conflicted
+++ resolved
@@ -175,37 +175,6 @@
         echo >&2 "Install lsb-release or set \$KDEB_CHANGELOG_DIST explicitly"
 fi
 
-<<<<<<< HEAD
-mkdir -p debian/source/
-echo "3.0 (quilt)" > debian/source/format
-
-{
-	echo "diff-ignore"
-	echo "extend-diff-ignore = .*"
-} > debian/source/local-options
-
-# Add .config as a patch
-mkdir -p debian/patches
-{
-	echo "Subject: Add .config"
-	echo "Author: ${maintainer}"
-	echo
-	echo "--- /dev/null"
-	echo "+++ linux/.config"
-	diff -u /dev/null "${KCONFIG_CONFIG}" | tail -n +3
-} > debian/patches/config
-echo config > debian/patches/series
-
-$(dirname $0)/gen-diff-patch debian/patches/diff.patch debian/patches/untracked.patch
-if [ -f debian/patches/diff.patch ]; then
-	echo diff.patch >> debian/patches/series
-fi
-if [ -f debian/patches/untracked.patch ]; then
-	echo untracked.patch >> debian/patches/series
-fi
-
-=======
->>>>>>> 2b90b6ac
 echo $debarch > debian/arch
 extra_build_depends=", $(if_enabled_echo CONFIG_UNWINDER_ORC libelf-dev:native)"
 extra_build_depends="$extra_build_depends, $(if_enabled_echo CONFIG_SYSTEM_TRUSTED_KEYRING libssl-dev:native)"
@@ -299,11 +268,8 @@
 
 srctree ?= .
 KERNELRELEASE = ${KERNELRELEASE}
-<<<<<<< HEAD
-=======
 
 .PHONY: clean build build-arch build-indep binary binary-arch binary-indep
->>>>>>> 2b90b6ac
 
 build-indep:
 build-arch:
