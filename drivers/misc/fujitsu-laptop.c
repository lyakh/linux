--- conflicted
+++ resolved
@@ -464,8 +464,6 @@
 	return 0;
 }
 
-<<<<<<< HEAD
-=======
 static int dmi_check_cb_s6420(const struct dmi_system_id *id)
 {
 	dmi_check_cb_common(id);
@@ -474,7 +472,6 @@
 	return 0;
 }
 
->>>>>>> c07f62e5
 static int dmi_check_cb_p8010(const struct dmi_system_id *id)
 {
 	dmi_check_cb_common(id);
@@ -493,8 +490,6 @@
 		     },
 	 .callback = dmi_check_cb_s6410},
 	{
-<<<<<<< HEAD
-=======
 	 .ident = "Fujitsu Siemens S6420",
 	 .matches = {
 		     DMI_MATCH(DMI_SYS_VENDOR, "FUJITSU SIEMENS"),
@@ -502,7 +497,6 @@
 		     },
 	 .callback = dmi_check_cb_s6420},
 	{
->>>>>>> c07f62e5
 	 .ident = "Fujitsu LifeBook P8010",
 	 .matches = {
 		     DMI_MATCH(DMI_SYS_VENDOR, "FUJITSU"),
