--- conflicted
+++ resolved
@@ -2536,13 +2536,8 @@
 		fp_toint(cpu->iowait_boost * 100));
 }
 
-<<<<<<< HEAD
-static void intel_cpufreq_adjust_hwp(struct cpudata *cpu, u32 target_pstate,
-				     bool strict, bool fast_switch)
-=======
 static void intel_cpufreq_adjust_hwp(struct cpudata *cpu, u32 min, u32 max,
 				     u32 desired, bool fast_switch)
->>>>>>> 76ec55ca
 {
 	u64 prev = READ_ONCE(cpu->hwp_req_cached), value = prev;
 
@@ -2550,14 +2545,10 @@
 	value |= HWP_MIN_PERF(min);
 
 	value &= ~HWP_MAX_PERF(~0L);
-<<<<<<< HEAD
-	value |= HWP_MAX_PERF(strict ? target_pstate : cpu->max_perf_ratio);
-=======
 	value |= HWP_MAX_PERF(max);
 
 	value &= ~HWP_DESIRED_PERF(~0L);
 	value |= HWP_DESIRED_PERF(desired);
->>>>>>> 76ec55ca
 
 	if (value == prev)
 		return;
@@ -2588,14 +2579,6 @@
 
 	target_pstate = intel_pstate_prepare_request(cpu, target_pstate);
 	if (hwp_active) {
-<<<<<<< HEAD
-		intel_cpufreq_adjust_hwp(cpu, target_pstate,
-					 policy->strict_target, fast_switch);
-		cpu->pstate.current_pstate = target_pstate;
-	} else if (target_pstate != old_pstate) {
-		intel_cpufreq_adjust_perf_ctl(cpu, target_pstate, fast_switch);
-		cpu->pstate.current_pstate = target_pstate;
-=======
 		int max_pstate = policy->strict_target ?
 					target_pstate : cpu->max_perf_ratio;
 
@@ -2603,7 +2586,6 @@
 					 fast_switch);
 	} else if (target_pstate != old_pstate) {
 		intel_cpufreq_adjust_perf_ctl(cpu, target_pstate, fast_switch);
->>>>>>> 76ec55ca
 	}
 
 	cpu->pstate.current_pstate = target_pstate;
@@ -3104,10 +3086,7 @@
 			intel_pstate.attr = hwp_cpufreq_attrs;
 			intel_cpufreq.attr = hwp_cpufreq_attrs;
 			intel_cpufreq.flags |= CPUFREQ_NEED_UPDATE_LIMITS;
-<<<<<<< HEAD
-=======
 			intel_cpufreq.adjust_perf = intel_cpufreq_adjust_perf;
->>>>>>> 76ec55ca
 			if (!default_driver)
 				default_driver = &intel_pstate;
 
