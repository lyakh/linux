// SPDX-License-Identifier: GPL-2.0-only
/*
 * drivers/mmc/host/sdhci-msm.c - Qualcomm SDHCI Platform driver
 *
 * Copyright (c) 2013-2014, The Linux Foundation. All rights reserved.
 */

#include <linux/module.h>
#include <linux/of_device.h>
#include <linux/delay.h>
#include <linux/mmc/mmc.h>
#include <linux/pm_runtime.h>
#include <linux/slab.h>
#include <linux/iopoll.h>
#include <linux/regulator/consumer.h>

#include "sdhci-pltfm.h"
#include "cqhci.h"

#define CORE_MCI_VERSION		0x50
#define CORE_VERSION_MAJOR_SHIFT	28
#define CORE_VERSION_MAJOR_MASK		(0xf << CORE_VERSION_MAJOR_SHIFT)
#define CORE_VERSION_MINOR_MASK		0xff

#define CORE_MCI_GENERICS		0x70
#define SWITCHABLE_SIGNALING_VOLTAGE	BIT(29)

#define HC_MODE_EN		0x1
#define CORE_POWER		0x0
#define CORE_SW_RST		BIT(7)
#define FF_CLK_SW_RST_DIS	BIT(13)

#define CORE_PWRCTL_BUS_OFF	BIT(0)
#define CORE_PWRCTL_BUS_ON	BIT(1)
#define CORE_PWRCTL_IO_LOW	BIT(2)
#define CORE_PWRCTL_IO_HIGH	BIT(3)
#define CORE_PWRCTL_BUS_SUCCESS BIT(0)
#define CORE_PWRCTL_IO_SUCCESS	BIT(2)
#define REQ_BUS_OFF		BIT(0)
#define REQ_BUS_ON		BIT(1)
#define REQ_IO_LOW		BIT(2)
#define REQ_IO_HIGH		BIT(3)
#define INT_MASK		0xf
#define MAX_PHASES		16
#define CORE_DLL_LOCK		BIT(7)
#define CORE_DDR_DLL_LOCK	BIT(11)
#define CORE_DLL_EN		BIT(16)
#define CORE_CDR_EN		BIT(17)
#define CORE_CK_OUT_EN		BIT(18)
#define CORE_CDR_EXT_EN		BIT(19)
#define CORE_DLL_PDN		BIT(29)
#define CORE_DLL_RST		BIT(30)
#define CORE_CMD_DAT_TRACK_SEL	BIT(0)

#define CORE_DDR_CAL_EN		BIT(0)
#define CORE_FLL_CYCLE_CNT	BIT(18)
#define CORE_DLL_CLOCK_DISABLE	BIT(21)

#define CORE_VENDOR_SPEC_POR_VAL 0xa1c
#define CORE_CLK_PWRSAVE	BIT(1)
#define CORE_HC_MCLK_SEL_DFLT	(2 << 8)
#define CORE_HC_MCLK_SEL_HS400	(3 << 8)
#define CORE_HC_MCLK_SEL_MASK	(3 << 8)
#define CORE_IO_PAD_PWR_SWITCH_EN	(1 << 15)
#define CORE_IO_PAD_PWR_SWITCH  (1 << 16)
#define CORE_HC_SELECT_IN_EN	BIT(18)
#define CORE_HC_SELECT_IN_HS400	(6 << 19)
#define CORE_HC_SELECT_IN_MASK	(7 << 19)

#define CORE_3_0V_SUPPORT	(1 << 25)
#define CORE_1_8V_SUPPORT	(1 << 26)
#define CORE_VOLT_SUPPORT	(CORE_3_0V_SUPPORT | CORE_1_8V_SUPPORT)

#define CORE_CSR_CDC_CTLR_CFG0		0x130
#define CORE_SW_TRIG_FULL_CALIB		BIT(16)
#define CORE_HW_AUTOCAL_ENA		BIT(17)

#define CORE_CSR_CDC_CTLR_CFG1		0x134
#define CORE_CSR_CDC_CAL_TIMER_CFG0	0x138
#define CORE_TIMER_ENA			BIT(16)

#define CORE_CSR_CDC_CAL_TIMER_CFG1	0x13C
#define CORE_CSR_CDC_REFCOUNT_CFG	0x140
#define CORE_CSR_CDC_COARSE_CAL_CFG	0x144
#define CORE_CDC_OFFSET_CFG		0x14C
#define CORE_CSR_CDC_DELAY_CFG		0x150
#define CORE_CDC_SLAVE_DDA_CFG		0x160
#define CORE_CSR_CDC_STATUS0		0x164
#define CORE_CALIBRATION_DONE		BIT(0)

#define CORE_CDC_ERROR_CODE_MASK	0x7000000

#define CORE_CSR_CDC_GEN_CFG		0x178
#define CORE_CDC_SWITCH_BYPASS_OFF	BIT(0)
#define CORE_CDC_SWITCH_RC_EN		BIT(1)

#define CORE_CDC_T4_DLY_SEL		BIT(0)
#define CORE_CMDIN_RCLK_EN		BIT(1)
#define CORE_START_CDC_TRAFFIC		BIT(6)

#define CORE_PWRSAVE_DLL	BIT(3)

#define DDR_CONFIG_POR_VAL	0x80040873


#define INVALID_TUNING_PHASE	-1
#define SDHCI_MSM_MIN_CLOCK	400000
#define CORE_FREQ_100MHZ	(100 * 1000 * 1000)

#define CDR_SELEXT_SHIFT	20
#define CDR_SELEXT_MASK		(0xf << CDR_SELEXT_SHIFT)
#define CMUX_SHIFT_PHASE_SHIFT	24
#define CMUX_SHIFT_PHASE_MASK	(7 << CMUX_SHIFT_PHASE_SHIFT)

#define MSM_MMC_AUTOSUSPEND_DELAY_MS	50

/* Timeout value to avoid infinite waiting for pwr_irq */
#define MSM_PWR_IRQ_TIMEOUT_MS 5000

#define msm_host_readl(msm_host, host, offset) \
	msm_host->var_ops->msm_readl_relaxed(host, offset)

#define msm_host_writel(msm_host, val, host, offset) \
	msm_host->var_ops->msm_writel_relaxed(val, host, offset)

/* CQHCI vendor specific registers */
#define CQHCI_VENDOR_CFG1	0xA00
#define CQHCI_VENDOR_DIS_RST_ON_CQ_EN	(0x3 << 13)

struct sdhci_msm_offset {
	u32 core_hc_mode;
	u32 core_mci_data_cnt;
	u32 core_mci_status;
	u32 core_mci_fifo_cnt;
	u32 core_mci_version;
	u32 core_generics;
	u32 core_testbus_config;
	u32 core_testbus_sel2_bit;
	u32 core_testbus_ena;
	u32 core_testbus_sel2;
	u32 core_pwrctl_status;
	u32 core_pwrctl_mask;
	u32 core_pwrctl_clear;
	u32 core_pwrctl_ctl;
	u32 core_sdcc_debug_reg;
	u32 core_dll_config;
	u32 core_dll_status;
	u32 core_vendor_spec;
	u32 core_vendor_spec_adma_err_addr0;
	u32 core_vendor_spec_adma_err_addr1;
	u32 core_vendor_spec_func2;
	u32 core_vendor_spec_capabilities0;
	u32 core_ddr_200_cfg;
	u32 core_vendor_spec3;
	u32 core_dll_config_2;
	u32 core_dll_config_3;
	u32 core_ddr_config_old; /* Applicable to sdcc minor ver < 0x49 */
	u32 core_ddr_config;
};

static const struct sdhci_msm_offset sdhci_msm_v5_offset = {
	.core_mci_data_cnt = 0x35c,
	.core_mci_status = 0x324,
	.core_mci_fifo_cnt = 0x308,
	.core_mci_version = 0x318,
	.core_generics = 0x320,
	.core_testbus_config = 0x32c,
	.core_testbus_sel2_bit = 3,
	.core_testbus_ena = (1 << 31),
	.core_testbus_sel2 = (1 << 3),
	.core_pwrctl_status = 0x240,
	.core_pwrctl_mask = 0x244,
	.core_pwrctl_clear = 0x248,
	.core_pwrctl_ctl = 0x24c,
	.core_sdcc_debug_reg = 0x358,
	.core_dll_config = 0x200,
	.core_dll_status = 0x208,
	.core_vendor_spec = 0x20c,
	.core_vendor_spec_adma_err_addr0 = 0x214,
	.core_vendor_spec_adma_err_addr1 = 0x218,
	.core_vendor_spec_func2 = 0x210,
	.core_vendor_spec_capabilities0 = 0x21c,
	.core_ddr_200_cfg = 0x224,
	.core_vendor_spec3 = 0x250,
	.core_dll_config_2 = 0x254,
	.core_dll_config_3 = 0x258,
	.core_ddr_config = 0x25c,
};

static const struct sdhci_msm_offset sdhci_msm_mci_offset = {
	.core_hc_mode = 0x78,
	.core_mci_data_cnt = 0x30,
	.core_mci_status = 0x34,
	.core_mci_fifo_cnt = 0x44,
	.core_mci_version = 0x050,
	.core_generics = 0x70,
	.core_testbus_config = 0x0cc,
	.core_testbus_sel2_bit = 4,
	.core_testbus_ena = (1 << 3),
	.core_testbus_sel2 = (1 << 4),
	.core_pwrctl_status = 0xdc,
	.core_pwrctl_mask = 0xe0,
	.core_pwrctl_clear = 0xe4,
	.core_pwrctl_ctl = 0xe8,
	.core_sdcc_debug_reg = 0x124,
	.core_dll_config = 0x100,
	.core_dll_status = 0x108,
	.core_vendor_spec = 0x10c,
	.core_vendor_spec_adma_err_addr0 = 0x114,
	.core_vendor_spec_adma_err_addr1 = 0x118,
	.core_vendor_spec_func2 = 0x110,
	.core_vendor_spec_capabilities0 = 0x11c,
	.core_ddr_200_cfg = 0x184,
	.core_vendor_spec3 = 0x1b0,
	.core_dll_config_2 = 0x1b4,
	.core_ddr_config_old = 0x1b8,
	.core_ddr_config = 0x1bc,
};

struct sdhci_msm_variant_ops {
	u32 (*msm_readl_relaxed)(struct sdhci_host *host, u32 offset);
	void (*msm_writel_relaxed)(u32 val, struct sdhci_host *host,
			u32 offset);
};

/*
 * From V5, register spaces have changed. Wrap this info in a structure
 * and choose the data_structure based on version info mentioned in DT.
 */
struct sdhci_msm_variant_info {
	bool mci_removed;
	bool restore_dll_config;
	const struct sdhci_msm_variant_ops *var_ops;
	const struct sdhci_msm_offset *offset;
};

struct sdhci_msm_host {
	struct platform_device *pdev;
	void __iomem *core_mem;	/* MSM SDCC mapped address */
	int pwr_irq;		/* power irq */
	struct clk *bus_clk;	/* SDHC bus voter clock */
	struct clk *xo_clk;	/* TCXO clk needed for FLL feature of cm_dll*/
	struct clk_bulk_data bulk_clks[4]; /* core, iface, cal, sleep clocks */
	unsigned long clk_rate;
	struct mmc_host *mmc;
	bool use_14lpp_dll_reset;
	bool tuning_done;
	bool calibration_done;
	u8 saved_tuning_phase;
	bool use_cdclp533;
	u32 curr_pwr_state;
	u32 curr_io_level;
	wait_queue_head_t pwr_irq_wait;
	bool pwr_irq_flag;
	u32 caps_0;
	bool mci_removed;
	bool restore_dll_config;
	const struct sdhci_msm_variant_ops *var_ops;
	const struct sdhci_msm_offset *offset;
	bool use_cdr;
	u32 transfer_mode;
	bool updated_ddr_cfg;
};

static const struct sdhci_msm_offset *sdhci_priv_msm_offset(struct sdhci_host *host)
{
	struct sdhci_pltfm_host *pltfm_host = sdhci_priv(host);
	struct sdhci_msm_host *msm_host = sdhci_pltfm_priv(pltfm_host);

	return msm_host->offset;
}

/*
 * APIs to read/write to vendor specific registers which were there in the
 * core_mem region before MCI was removed.
 */
static u32 sdhci_msm_mci_variant_readl_relaxed(struct sdhci_host *host,
		u32 offset)
{
	struct sdhci_pltfm_host *pltfm_host = sdhci_priv(host);
	struct sdhci_msm_host *msm_host = sdhci_pltfm_priv(pltfm_host);

	return readl_relaxed(msm_host->core_mem + offset);
}

static u32 sdhci_msm_v5_variant_readl_relaxed(struct sdhci_host *host,
		u32 offset)
{
	return readl_relaxed(host->ioaddr + offset);
}

static void sdhci_msm_mci_variant_writel_relaxed(u32 val,
		struct sdhci_host *host, u32 offset)
{
	struct sdhci_pltfm_host *pltfm_host = sdhci_priv(host);
	struct sdhci_msm_host *msm_host = sdhci_pltfm_priv(pltfm_host);

	writel_relaxed(val, msm_host->core_mem + offset);
}

static void sdhci_msm_v5_variant_writel_relaxed(u32 val,
		struct sdhci_host *host, u32 offset)
{
	writel_relaxed(val, host->ioaddr + offset);
}

static unsigned int msm_get_clock_rate_for_bus_mode(struct sdhci_host *host,
						    unsigned int clock)
{
	struct mmc_ios ios = host->mmc->ios;
	/*
	 * The SDHC requires internal clock frequency to be double the
	 * actual clock that will be set for DDR mode. The controller
	 * uses the faster clock(100/400MHz) for some of its parts and
	 * send the actual required clock (50/200MHz) to the card.
	 */
	if (ios.timing == MMC_TIMING_UHS_DDR50 ||
	    ios.timing == MMC_TIMING_MMC_DDR52 ||
	    ios.timing == MMC_TIMING_MMC_HS400 ||
	    host->flags & SDHCI_HS400_TUNING)
		clock *= 2;
	return clock;
}

static void msm_set_clock_rate_for_bus_mode(struct sdhci_host *host,
					    unsigned int clock)
{
	struct sdhci_pltfm_host *pltfm_host = sdhci_priv(host);
	struct sdhci_msm_host *msm_host = sdhci_pltfm_priv(pltfm_host);
	struct mmc_ios curr_ios = host->mmc->ios;
	struct clk *core_clk = msm_host->bulk_clks[0].clk;
	int rc;

	clock = msm_get_clock_rate_for_bus_mode(host, clock);
	rc = clk_set_rate(core_clk, clock);
	if (rc) {
		pr_err("%s: Failed to set clock at rate %u at timing %d\n",
		       mmc_hostname(host->mmc), clock,
		       curr_ios.timing);
		return;
	}
	msm_host->clk_rate = clock;
	pr_debug("%s: Setting clock at rate %lu at timing %d\n",
		 mmc_hostname(host->mmc), clk_get_rate(core_clk),
		 curr_ios.timing);
}

/* Platform specific tuning */
static inline int msm_dll_poll_ck_out_en(struct sdhci_host *host, u8 poll)
{
	u32 wait_cnt = 50;
	u8 ck_out_en;
	struct mmc_host *mmc = host->mmc;
	const struct sdhci_msm_offset *msm_offset =
					sdhci_priv_msm_offset(host);

	/* Poll for CK_OUT_EN bit.  max. poll time = 50us */
	ck_out_en = !!(readl_relaxed(host->ioaddr +
			msm_offset->core_dll_config) & CORE_CK_OUT_EN);

	while (ck_out_en != poll) {
		if (--wait_cnt == 0) {
			dev_err(mmc_dev(mmc), "%s: CK_OUT_EN bit is not %d\n",
			       mmc_hostname(mmc), poll);
			return -ETIMEDOUT;
		}
		udelay(1);

		ck_out_en = !!(readl_relaxed(host->ioaddr +
			msm_offset->core_dll_config) & CORE_CK_OUT_EN);
	}

	return 0;
}

static int msm_config_cm_dll_phase(struct sdhci_host *host, u8 phase)
{
	int rc;
	static const u8 grey_coded_phase_table[] = {
		0x0, 0x1, 0x3, 0x2, 0x6, 0x7, 0x5, 0x4,
		0xc, 0xd, 0xf, 0xe, 0xa, 0xb, 0x9, 0x8
	};
	unsigned long flags;
	u32 config;
	struct mmc_host *mmc = host->mmc;
	const struct sdhci_msm_offset *msm_offset =
					sdhci_priv_msm_offset(host);

	if (phase > 0xf)
		return -EINVAL;

	spin_lock_irqsave(&host->lock, flags);

	config = readl_relaxed(host->ioaddr + msm_offset->core_dll_config);
	config &= ~(CORE_CDR_EN | CORE_CK_OUT_EN);
	config |= (CORE_CDR_EXT_EN | CORE_DLL_EN);
	writel_relaxed(config, host->ioaddr + msm_offset->core_dll_config);

	/* Wait until CK_OUT_EN bit of DLL_CONFIG register becomes '0' */
	rc = msm_dll_poll_ck_out_en(host, 0);
	if (rc)
		goto err_out;

	/*
	 * Write the selected DLL clock output phase (0 ... 15)
	 * to CDR_SELEXT bit field of DLL_CONFIG register.
	 */
	config = readl_relaxed(host->ioaddr + msm_offset->core_dll_config);
	config &= ~CDR_SELEXT_MASK;
	config |= grey_coded_phase_table[phase] << CDR_SELEXT_SHIFT;
	writel_relaxed(config, host->ioaddr + msm_offset->core_dll_config);

	config = readl_relaxed(host->ioaddr + msm_offset->core_dll_config);
	config |= CORE_CK_OUT_EN;
	writel_relaxed(config, host->ioaddr + msm_offset->core_dll_config);

	/* Wait until CK_OUT_EN bit of DLL_CONFIG register becomes '1' */
	rc = msm_dll_poll_ck_out_en(host, 1);
	if (rc)
		goto err_out;

	config = readl_relaxed(host->ioaddr + msm_offset->core_dll_config);
	config |= CORE_CDR_EN;
	config &= ~CORE_CDR_EXT_EN;
	writel_relaxed(config, host->ioaddr + msm_offset->core_dll_config);
	goto out;

err_out:
	dev_err(mmc_dev(mmc), "%s: Failed to set DLL phase: %d\n",
	       mmc_hostname(mmc), phase);
out:
	spin_unlock_irqrestore(&host->lock, flags);
	return rc;
}

/*
 * Find out the greatest range of consecuitive selected
 * DLL clock output phases that can be used as sampling
 * setting for SD3.0 UHS-I card read operation (in SDR104
 * timing mode) or for eMMC4.5 card read operation (in
 * HS400/HS200 timing mode).
 * Select the 3/4 of the range and configure the DLL with the
 * selected DLL clock output phase.
 */

static int msm_find_most_appropriate_phase(struct sdhci_host *host,
					   u8 *phase_table, u8 total_phases)
{
	int ret;
	u8 ranges[MAX_PHASES][MAX_PHASES] = { {0}, {0} };
	u8 phases_per_row[MAX_PHASES] = { 0 };
	int row_index = 0, col_index = 0, selected_row_index = 0, curr_max = 0;
	int i, cnt, phase_0_raw_index = 0, phase_15_raw_index = 0;
	bool phase_0_found = false, phase_15_found = false;
	struct mmc_host *mmc = host->mmc;

	if (!total_phases || (total_phases > MAX_PHASES)) {
		dev_err(mmc_dev(mmc), "%s: Invalid argument: total_phases=%d\n",
		       mmc_hostname(mmc), total_phases);
		return -EINVAL;
	}

	for (cnt = 0; cnt < total_phases; cnt++) {
		ranges[row_index][col_index] = phase_table[cnt];
		phases_per_row[row_index] += 1;
		col_index++;

		if ((cnt + 1) == total_phases) {
			continue;
		/* check if next phase in phase_table is consecutive or not */
		} else if ((phase_table[cnt] + 1) != phase_table[cnt + 1]) {
			row_index++;
			col_index = 0;
		}
	}

	if (row_index >= MAX_PHASES)
		return -EINVAL;

	/* Check if phase-0 is present in first valid window? */
	if (!ranges[0][0]) {
		phase_0_found = true;
		phase_0_raw_index = 0;
		/* Check if cycle exist between 2 valid windows */
		for (cnt = 1; cnt <= row_index; cnt++) {
			if (phases_per_row[cnt]) {
				for (i = 0; i < phases_per_row[cnt]; i++) {
					if (ranges[cnt][i] == 15) {
						phase_15_found = true;
						phase_15_raw_index = cnt;
						break;
					}
				}
			}
		}
	}

	/* If 2 valid windows form cycle then merge them as single window */
	if (phase_0_found && phase_15_found) {
		/* number of phases in raw where phase 0 is present */
		u8 phases_0 = phases_per_row[phase_0_raw_index];
		/* number of phases in raw where phase 15 is present */
		u8 phases_15 = phases_per_row[phase_15_raw_index];

		if (phases_0 + phases_15 >= MAX_PHASES)
			/*
			 * If there are more than 1 phase windows then total
			 * number of phases in both the windows should not be
			 * more than or equal to MAX_PHASES.
			 */
			return -EINVAL;

		/* Merge 2 cyclic windows */
		i = phases_15;
		for (cnt = 0; cnt < phases_0; cnt++) {
			ranges[phase_15_raw_index][i] =
			    ranges[phase_0_raw_index][cnt];
			if (++i >= MAX_PHASES)
				break;
		}

		phases_per_row[phase_0_raw_index] = 0;
		phases_per_row[phase_15_raw_index] = phases_15 + phases_0;
	}

	for (cnt = 0; cnt <= row_index; cnt++) {
		if (phases_per_row[cnt] > curr_max) {
			curr_max = phases_per_row[cnt];
			selected_row_index = cnt;
		}
	}

	i = (curr_max * 3) / 4;
	if (i)
		i--;

	ret = ranges[selected_row_index][i];

	if (ret >= MAX_PHASES) {
		ret = -EINVAL;
		dev_err(mmc_dev(mmc), "%s: Invalid phase selected=%d\n",
		       mmc_hostname(mmc), ret);
	}

	return ret;
}

static inline void msm_cm_dll_set_freq(struct sdhci_host *host)
{
	u32 mclk_freq = 0, config;
	const struct sdhci_msm_offset *msm_offset =
					sdhci_priv_msm_offset(host);

	/* Program the MCLK value to MCLK_FREQ bit field */
	if (host->clock <= 112000000)
		mclk_freq = 0;
	else if (host->clock <= 125000000)
		mclk_freq = 1;
	else if (host->clock <= 137000000)
		mclk_freq = 2;
	else if (host->clock <= 150000000)
		mclk_freq = 3;
	else if (host->clock <= 162000000)
		mclk_freq = 4;
	else if (host->clock <= 175000000)
		mclk_freq = 5;
	else if (host->clock <= 187000000)
		mclk_freq = 6;
	else if (host->clock <= 200000000)
		mclk_freq = 7;

	config = readl_relaxed(host->ioaddr + msm_offset->core_dll_config);
	config &= ~CMUX_SHIFT_PHASE_MASK;
	config |= mclk_freq << CMUX_SHIFT_PHASE_SHIFT;
	writel_relaxed(config, host->ioaddr + msm_offset->core_dll_config);
}

/* Initialize the DLL (Programmable Delay Line) */
static int msm_init_cm_dll(struct sdhci_host *host)
{
	struct mmc_host *mmc = host->mmc;
	struct sdhci_pltfm_host *pltfm_host = sdhci_priv(host);
	struct sdhci_msm_host *msm_host = sdhci_pltfm_priv(pltfm_host);
	int wait_cnt = 50;
	unsigned long flags, xo_clk = 0;
	u32 config;
	const struct sdhci_msm_offset *msm_offset =
					msm_host->offset;

	if (msm_host->use_14lpp_dll_reset && !IS_ERR_OR_NULL(msm_host->xo_clk))
		xo_clk = clk_get_rate(msm_host->xo_clk);

	spin_lock_irqsave(&host->lock, flags);

	/*
	 * Make sure that clock is always enabled when DLL
	 * tuning is in progress. Keeping PWRSAVE ON may
	 * turn off the clock.
	 */
	config = readl_relaxed(host->ioaddr + msm_offset->core_vendor_spec);
	config &= ~CORE_CLK_PWRSAVE;
	writel_relaxed(config, host->ioaddr + msm_offset->core_vendor_spec);

	if (msm_host->use_14lpp_dll_reset) {
		config = readl_relaxed(host->ioaddr +
				msm_offset->core_dll_config);
		config &= ~CORE_CK_OUT_EN;
		writel_relaxed(config, host->ioaddr +
				msm_offset->core_dll_config);

		config = readl_relaxed(host->ioaddr +
				msm_offset->core_dll_config_2);
		config |= CORE_DLL_CLOCK_DISABLE;
		writel_relaxed(config, host->ioaddr +
				msm_offset->core_dll_config_2);
	}

	config = readl_relaxed(host->ioaddr +
			msm_offset->core_dll_config);
	config |= CORE_DLL_RST;
	writel_relaxed(config, host->ioaddr +
			msm_offset->core_dll_config);

	config = readl_relaxed(host->ioaddr +
			msm_offset->core_dll_config);
	config |= CORE_DLL_PDN;
	writel_relaxed(config, host->ioaddr +
			msm_offset->core_dll_config);
	msm_cm_dll_set_freq(host);

	if (msm_host->use_14lpp_dll_reset &&
	    !IS_ERR_OR_NULL(msm_host->xo_clk)) {
		u32 mclk_freq = 0;

		config = readl_relaxed(host->ioaddr +
				msm_offset->core_dll_config_2);
		config &= CORE_FLL_CYCLE_CNT;
		if (config)
			mclk_freq = DIV_ROUND_CLOSEST_ULL((host->clock * 8),
					xo_clk);
		else
			mclk_freq = DIV_ROUND_CLOSEST_ULL((host->clock * 4),
					xo_clk);

		config = readl_relaxed(host->ioaddr +
				msm_offset->core_dll_config_2);
		config &= ~(0xFF << 10);
		config |= mclk_freq << 10;

		writel_relaxed(config, host->ioaddr +
				msm_offset->core_dll_config_2);
		/* wait for 5us before enabling DLL clock */
		udelay(5);
	}

	config = readl_relaxed(host->ioaddr +
			msm_offset->core_dll_config);
	config &= ~CORE_DLL_RST;
	writel_relaxed(config, host->ioaddr +
			msm_offset->core_dll_config);

	config = readl_relaxed(host->ioaddr +
			msm_offset->core_dll_config);
	config &= ~CORE_DLL_PDN;
	writel_relaxed(config, host->ioaddr +
			msm_offset->core_dll_config);

	if (msm_host->use_14lpp_dll_reset) {
		msm_cm_dll_set_freq(host);
		config = readl_relaxed(host->ioaddr +
				msm_offset->core_dll_config_2);
		config &= ~CORE_DLL_CLOCK_DISABLE;
		writel_relaxed(config, host->ioaddr +
				msm_offset->core_dll_config_2);
	}

	config = readl_relaxed(host->ioaddr +
			msm_offset->core_dll_config);
	config |= CORE_DLL_EN;
	writel_relaxed(config, host->ioaddr +
			msm_offset->core_dll_config);

	config = readl_relaxed(host->ioaddr +
			msm_offset->core_dll_config);
	config |= CORE_CK_OUT_EN;
	writel_relaxed(config, host->ioaddr +
			msm_offset->core_dll_config);

	/* Wait until DLL_LOCK bit of DLL_STATUS register becomes '1' */
	while (!(readl_relaxed(host->ioaddr + msm_offset->core_dll_status) &
		 CORE_DLL_LOCK)) {
		/* max. wait for 50us sec for LOCK bit to be set */
		if (--wait_cnt == 0) {
			dev_err(mmc_dev(mmc), "%s: DLL failed to LOCK\n",
			       mmc_hostname(mmc));
			spin_unlock_irqrestore(&host->lock, flags);
			return -ETIMEDOUT;
		}
		udelay(1);
	}

	spin_unlock_irqrestore(&host->lock, flags);
	return 0;
}

static void msm_hc_select_default(struct sdhci_host *host)
{
	struct sdhci_pltfm_host *pltfm_host = sdhci_priv(host);
	struct sdhci_msm_host *msm_host = sdhci_pltfm_priv(pltfm_host);
	u32 config;
	const struct sdhci_msm_offset *msm_offset =
					msm_host->offset;

	if (!msm_host->use_cdclp533) {
		config = readl_relaxed(host->ioaddr +
				msm_offset->core_vendor_spec3);
		config &= ~CORE_PWRSAVE_DLL;
		writel_relaxed(config, host->ioaddr +
				msm_offset->core_vendor_spec3);
	}

	config = readl_relaxed(host->ioaddr + msm_offset->core_vendor_spec);
	config &= ~CORE_HC_MCLK_SEL_MASK;
	config |= CORE_HC_MCLK_SEL_DFLT;
	writel_relaxed(config, host->ioaddr + msm_offset->core_vendor_spec);

	/*
	 * Disable HC_SELECT_IN to be able to use the UHS mode select
	 * configuration from Host Control2 register for all other
	 * modes.
	 * Write 0 to HC_SELECT_IN and HC_SELECT_IN_EN field
	 * in VENDOR_SPEC_FUNC
	 */
	config = readl_relaxed(host->ioaddr + msm_offset->core_vendor_spec);
	config &= ~CORE_HC_SELECT_IN_EN;
	config &= ~CORE_HC_SELECT_IN_MASK;
	writel_relaxed(config, host->ioaddr + msm_offset->core_vendor_spec);

	/*
	 * Make sure above writes impacting free running MCLK are completed
	 * before changing the clk_rate at GCC.
	 */
	wmb();
}

static void msm_hc_select_hs400(struct sdhci_host *host)
{
	struct sdhci_pltfm_host *pltfm_host = sdhci_priv(host);
	struct sdhci_msm_host *msm_host = sdhci_pltfm_priv(pltfm_host);
	struct mmc_ios ios = host->mmc->ios;
	u32 config, dll_lock;
	int rc;
	const struct sdhci_msm_offset *msm_offset =
					msm_host->offset;

	/* Select the divided clock (free running MCLK/2) */
	config = readl_relaxed(host->ioaddr + msm_offset->core_vendor_spec);
	config &= ~CORE_HC_MCLK_SEL_MASK;
	config |= CORE_HC_MCLK_SEL_HS400;

	writel_relaxed(config, host->ioaddr + msm_offset->core_vendor_spec);
	/*
	 * Select HS400 mode using the HC_SELECT_IN from VENDOR SPEC
	 * register
	 */
	if ((msm_host->tuning_done || ios.enhanced_strobe) &&
	    !msm_host->calibration_done) {
		config = readl_relaxed(host->ioaddr +
				msm_offset->core_vendor_spec);
		config |= CORE_HC_SELECT_IN_HS400;
		config |= CORE_HC_SELECT_IN_EN;
		writel_relaxed(config, host->ioaddr +
				msm_offset->core_vendor_spec);
	}
	if (!msm_host->clk_rate && !msm_host->use_cdclp533) {
		/*
		 * Poll on DLL_LOCK or DDR_DLL_LOCK bits in
		 * core_dll_status to be set. This should get set
		 * within 15 us at 200 MHz.
		 */
		rc = readl_relaxed_poll_timeout(host->ioaddr +
						msm_offset->core_dll_status,
						dll_lock,
						(dll_lock &
						(CORE_DLL_LOCK |
						CORE_DDR_DLL_LOCK)), 10,
						1000);
		if (rc == -ETIMEDOUT)
			pr_err("%s: Unable to get DLL_LOCK/DDR_DLL_LOCK, dll_status: 0x%08x\n",
			       mmc_hostname(host->mmc), dll_lock);
	}
	/*
	 * Make sure above writes impacting free running MCLK are completed
	 * before changing the clk_rate at GCC.
	 */
	wmb();
}

/*
 * sdhci_msm_hc_select_mode :- In general all timing modes are
 * controlled via UHS mode select in Host Control2 register.
 * eMMC specific HS200/HS400 doesn't have their respective modes
 * defined here, hence we use these values.
 *
 * HS200 - SDR104 (Since they both are equivalent in functionality)
 * HS400 - This involves multiple configurations
 *		Initially SDR104 - when tuning is required as HS200
 *		Then when switching to DDR @ 400MHz (HS400) we use
 *		the vendor specific HC_SELECT_IN to control the mode.
 *
 * In addition to controlling the modes we also need to select the
 * correct input clock for DLL depending on the mode.
 *
 * HS400 - divided clock (free running MCLK/2)
 * All other modes - default (free running MCLK)
 */
static void sdhci_msm_hc_select_mode(struct sdhci_host *host)
{
	struct mmc_ios ios = host->mmc->ios;

	if (ios.timing == MMC_TIMING_MMC_HS400 ||
	    host->flags & SDHCI_HS400_TUNING)
		msm_hc_select_hs400(host);
	else
		msm_hc_select_default(host);
}

static int sdhci_msm_cdclp533_calibration(struct sdhci_host *host)
{
	struct sdhci_pltfm_host *pltfm_host = sdhci_priv(host);
	struct sdhci_msm_host *msm_host = sdhci_pltfm_priv(pltfm_host);
	u32 config, calib_done;
	int ret;
	const struct sdhci_msm_offset *msm_offset =
					msm_host->offset;

	pr_debug("%s: %s: Enter\n", mmc_hostname(host->mmc), __func__);

	/*
	 * Retuning in HS400 (DDR mode) will fail, just reset the
	 * tuning block and restore the saved tuning phase.
	 */
	ret = msm_init_cm_dll(host);
	if (ret)
		goto out;

	/* Set the selected phase in delay line hw block */
	ret = msm_config_cm_dll_phase(host, msm_host->saved_tuning_phase);
	if (ret)
		goto out;

	config = readl_relaxed(host->ioaddr + msm_offset->core_dll_config);
	config |= CORE_CMD_DAT_TRACK_SEL;
	writel_relaxed(config, host->ioaddr + msm_offset->core_dll_config);

	config = readl_relaxed(host->ioaddr + msm_offset->core_ddr_200_cfg);
	config &= ~CORE_CDC_T4_DLY_SEL;
	writel_relaxed(config, host->ioaddr + msm_offset->core_ddr_200_cfg);

	config = readl_relaxed(host->ioaddr + CORE_CSR_CDC_GEN_CFG);
	config &= ~CORE_CDC_SWITCH_BYPASS_OFF;
	writel_relaxed(config, host->ioaddr + CORE_CSR_CDC_GEN_CFG);

	config = readl_relaxed(host->ioaddr + CORE_CSR_CDC_GEN_CFG);
	config |= CORE_CDC_SWITCH_RC_EN;
	writel_relaxed(config, host->ioaddr + CORE_CSR_CDC_GEN_CFG);

	config = readl_relaxed(host->ioaddr + msm_offset->core_ddr_200_cfg);
	config &= ~CORE_START_CDC_TRAFFIC;
	writel_relaxed(config, host->ioaddr + msm_offset->core_ddr_200_cfg);

	/* Perform CDC Register Initialization Sequence */

	writel_relaxed(0x11800EC, host->ioaddr + CORE_CSR_CDC_CTLR_CFG0);
	writel_relaxed(0x3011111, host->ioaddr + CORE_CSR_CDC_CTLR_CFG1);
	writel_relaxed(0x1201000, host->ioaddr + CORE_CSR_CDC_CAL_TIMER_CFG0);
	writel_relaxed(0x4, host->ioaddr + CORE_CSR_CDC_CAL_TIMER_CFG1);
	writel_relaxed(0xCB732020, host->ioaddr + CORE_CSR_CDC_REFCOUNT_CFG);
	writel_relaxed(0xB19, host->ioaddr + CORE_CSR_CDC_COARSE_CAL_CFG);
	writel_relaxed(0x4E2, host->ioaddr + CORE_CSR_CDC_DELAY_CFG);
	writel_relaxed(0x0, host->ioaddr + CORE_CDC_OFFSET_CFG);
	writel_relaxed(0x16334, host->ioaddr + CORE_CDC_SLAVE_DDA_CFG);

	/* CDC HW Calibration */

	config = readl_relaxed(host->ioaddr + CORE_CSR_CDC_CTLR_CFG0);
	config |= CORE_SW_TRIG_FULL_CALIB;
	writel_relaxed(config, host->ioaddr + CORE_CSR_CDC_CTLR_CFG0);

	config = readl_relaxed(host->ioaddr + CORE_CSR_CDC_CTLR_CFG0);
	config &= ~CORE_SW_TRIG_FULL_CALIB;
	writel_relaxed(config, host->ioaddr + CORE_CSR_CDC_CTLR_CFG0);

	config = readl_relaxed(host->ioaddr + CORE_CSR_CDC_CTLR_CFG0);
	config |= CORE_HW_AUTOCAL_ENA;
	writel_relaxed(config, host->ioaddr + CORE_CSR_CDC_CTLR_CFG0);

	config = readl_relaxed(host->ioaddr + CORE_CSR_CDC_CAL_TIMER_CFG0);
	config |= CORE_TIMER_ENA;
	writel_relaxed(config, host->ioaddr + CORE_CSR_CDC_CAL_TIMER_CFG0);

	ret = readl_relaxed_poll_timeout(host->ioaddr + CORE_CSR_CDC_STATUS0,
					 calib_done,
					 (calib_done & CORE_CALIBRATION_DONE),
					 1, 50);

	if (ret == -ETIMEDOUT) {
		pr_err("%s: %s: CDC calibration was not completed\n",
		       mmc_hostname(host->mmc), __func__);
		goto out;
	}

	ret = readl_relaxed(host->ioaddr + CORE_CSR_CDC_STATUS0)
			& CORE_CDC_ERROR_CODE_MASK;
	if (ret) {
		pr_err("%s: %s: CDC error code %d\n",
		       mmc_hostname(host->mmc), __func__, ret);
		ret = -EINVAL;
		goto out;
	}

	config = readl_relaxed(host->ioaddr + msm_offset->core_ddr_200_cfg);
	config |= CORE_START_CDC_TRAFFIC;
	writel_relaxed(config, host->ioaddr + msm_offset->core_ddr_200_cfg);
out:
	pr_debug("%s: %s: Exit, ret %d\n", mmc_hostname(host->mmc),
		 __func__, ret);
	return ret;
}

static int sdhci_msm_cm_dll_sdc4_calibration(struct sdhci_host *host)
{
	struct mmc_host *mmc = host->mmc;
	u32 dll_status, config, ddr_cfg_offset;
	int ret;
	struct sdhci_pltfm_host *pltfm_host = sdhci_priv(host);
	struct sdhci_msm_host *msm_host = sdhci_pltfm_priv(pltfm_host);
	const struct sdhci_msm_offset *msm_offset =
					sdhci_priv_msm_offset(host);

	pr_debug("%s: %s: Enter\n", mmc_hostname(host->mmc), __func__);

	/*
	 * Currently the core_ddr_config register defaults to desired
	 * configuration on reset. Currently reprogramming the power on
	 * reset (POR) value in case it might have been modified by
	 * bootloaders. In the future, if this changes, then the desired
	 * values will need to be programmed appropriately.
	 */
	if (msm_host->updated_ddr_cfg)
		ddr_cfg_offset = msm_offset->core_ddr_config;
	else
		ddr_cfg_offset = msm_offset->core_ddr_config_old;
	writel_relaxed(DDR_CONFIG_POR_VAL, host->ioaddr + ddr_cfg_offset);

	if (mmc->ios.enhanced_strobe) {
		config = readl_relaxed(host->ioaddr +
				msm_offset->core_ddr_200_cfg);
		config |= CORE_CMDIN_RCLK_EN;
		writel_relaxed(config, host->ioaddr +
				msm_offset->core_ddr_200_cfg);
	}

	config = readl_relaxed(host->ioaddr + msm_offset->core_dll_config_2);
	config |= CORE_DDR_CAL_EN;
	writel_relaxed(config, host->ioaddr + msm_offset->core_dll_config_2);

	ret = readl_relaxed_poll_timeout(host->ioaddr +
					msm_offset->core_dll_status,
					dll_status,
					(dll_status & CORE_DDR_DLL_LOCK),
					10, 1000);

	if (ret == -ETIMEDOUT) {
		pr_err("%s: %s: CM_DLL_SDC4 calibration was not completed\n",
		       mmc_hostname(host->mmc), __func__);
		goto out;
	}

	config = readl_relaxed(host->ioaddr + msm_offset->core_vendor_spec3);
	config |= CORE_PWRSAVE_DLL;
	writel_relaxed(config, host->ioaddr + msm_offset->core_vendor_spec3);

	/*
	 * Drain writebuffer to ensure above DLL calibration
	 * and PWRSAVE DLL is enabled.
	 */
	wmb();
out:
	pr_debug("%s: %s: Exit, ret %d\n", mmc_hostname(host->mmc),
		 __func__, ret);
	return ret;
}

static int sdhci_msm_hs400_dll_calibration(struct sdhci_host *host)
{
	struct sdhci_pltfm_host *pltfm_host = sdhci_priv(host);
	struct sdhci_msm_host *msm_host = sdhci_pltfm_priv(pltfm_host);
	struct mmc_host *mmc = host->mmc;
	int ret;
	u32 config;
	const struct sdhci_msm_offset *msm_offset =
					msm_host->offset;

	pr_debug("%s: %s: Enter\n", mmc_hostname(host->mmc), __func__);

	/*
	 * Retuning in HS400 (DDR mode) will fail, just reset the
	 * tuning block and restore the saved tuning phase.
	 */
	ret = msm_init_cm_dll(host);
	if (ret)
		goto out;

	if (!mmc->ios.enhanced_strobe) {
		/* Set the selected phase in delay line hw block */
		ret = msm_config_cm_dll_phase(host,
					      msm_host->saved_tuning_phase);
		if (ret)
			goto out;
		config = readl_relaxed(host->ioaddr +
				msm_offset->core_dll_config);
		config |= CORE_CMD_DAT_TRACK_SEL;
		writel_relaxed(config, host->ioaddr +
				msm_offset->core_dll_config);
	}

	if (msm_host->use_cdclp533)
		ret = sdhci_msm_cdclp533_calibration(host);
	else
		ret = sdhci_msm_cm_dll_sdc4_calibration(host);
out:
	pr_debug("%s: %s: Exit, ret %d\n", mmc_hostname(host->mmc),
		 __func__, ret);
	return ret;
}

static bool sdhci_msm_is_tuning_needed(struct sdhci_host *host)
{
	struct mmc_ios *ios = &host->mmc->ios;

	/*
	 * Tuning is required for SDR104, HS200 and HS400 cards and
	 * if clock frequency is greater than 100MHz in these modes.
	 */
	if (host->clock <= CORE_FREQ_100MHZ ||
	    !(ios->timing == MMC_TIMING_MMC_HS400 ||
	    ios->timing == MMC_TIMING_MMC_HS200 ||
	    ios->timing == MMC_TIMING_UHS_SDR104) ||
	    ios->enhanced_strobe)
		return false;

	return true;
}

static int sdhci_msm_restore_sdr_dll_config(struct sdhci_host *host)
{
	struct sdhci_pltfm_host *pltfm_host = sdhci_priv(host);
	struct sdhci_msm_host *msm_host = sdhci_pltfm_priv(pltfm_host);
	int ret;

	/*
	 * SDR DLL comes into picture only for timing modes which needs
	 * tuning.
	 */
	if (!sdhci_msm_is_tuning_needed(host))
		return 0;

	/* Reset the tuning block */
	ret = msm_init_cm_dll(host);
	if (ret)
		return ret;

	/* Restore the tuning block */
	ret = msm_config_cm_dll_phase(host, msm_host->saved_tuning_phase);

	return ret;
}

static void sdhci_msm_set_cdr(struct sdhci_host *host, bool enable)
{
	const struct sdhci_msm_offset *msm_offset = sdhci_priv_msm_offset(host);
	u32 config, oldconfig = readl_relaxed(host->ioaddr +
					      msm_offset->core_dll_config);

	config = oldconfig;
	if (enable) {
		config |= CORE_CDR_EN;
		config &= ~CORE_CDR_EXT_EN;
	} else {
		config &= ~CORE_CDR_EN;
		config |= CORE_CDR_EXT_EN;
	}

	if (config != oldconfig) {
		writel_relaxed(config, host->ioaddr +
			       msm_offset->core_dll_config);
	}
}

static int sdhci_msm_execute_tuning(struct mmc_host *mmc, u32 opcode)
{
	struct sdhci_host *host = mmc_priv(mmc);
	int tuning_seq_cnt = 3;
	u8 phase, tuned_phases[16], tuned_phase_cnt = 0;
	int rc;
	struct mmc_ios ios = host->mmc->ios;
	struct sdhci_pltfm_host *pltfm_host = sdhci_priv(host);
	struct sdhci_msm_host *msm_host = sdhci_pltfm_priv(pltfm_host);

	if (!sdhci_msm_is_tuning_needed(host)) {
		msm_host->use_cdr = false;
		sdhci_msm_set_cdr(host, false);
		return 0;
	}

	/* Clock-Data-Recovery used to dynamically adjust RX sampling point */
	msm_host->use_cdr = true;

	/*
	 * For HS400 tuning in HS200 timing requires:
	 * - select MCLK/2 in VENDOR_SPEC
	 * - program MCLK to 400MHz (or nearest supported) in GCC
	 */
	if (host->flags & SDHCI_HS400_TUNING) {
		sdhci_msm_hc_select_mode(host);
		msm_set_clock_rate_for_bus_mode(host, ios.clock);
		host->flags &= ~SDHCI_HS400_TUNING;
	}

retry:
	/* First of all reset the tuning block */
	rc = msm_init_cm_dll(host);
	if (rc)
		return rc;

	phase = 0;
	do {
		/* Set the phase in delay line hw block */
		rc = msm_config_cm_dll_phase(host, phase);
		if (rc)
			return rc;

		rc = mmc_send_tuning(mmc, opcode, NULL);
		if (!rc) {
			/* Tuning is successful at this tuning point */
			tuned_phases[tuned_phase_cnt++] = phase;
			dev_dbg(mmc_dev(mmc), "%s: Found good phase = %d\n",
				 mmc_hostname(mmc), phase);
		}
	} while (++phase < ARRAY_SIZE(tuned_phases));

	if (tuned_phase_cnt) {
		rc = msm_find_most_appropriate_phase(host, tuned_phases,
						     tuned_phase_cnt);
		if (rc < 0)
			return rc;
		else
			phase = rc;

		/*
		 * Finally set the selected phase in delay
		 * line hw block.
		 */
		rc = msm_config_cm_dll_phase(host, phase);
		if (rc)
			return rc;
		msm_host->saved_tuning_phase = phase;
		dev_dbg(mmc_dev(mmc), "%s: Setting the tuning phase to %d\n",
			 mmc_hostname(mmc), phase);
	} else {
		if (--tuning_seq_cnt)
			goto retry;
		/* Tuning failed */
		dev_dbg(mmc_dev(mmc), "%s: No tuning point found\n",
		       mmc_hostname(mmc));
		rc = -EIO;
	}

	if (!rc)
		msm_host->tuning_done = true;
	return rc;
}

/*
 * sdhci_msm_hs400 - Calibrate the DLL for HS400 bus speed mode operation.
 * This needs to be done for both tuning and enhanced_strobe mode.
 * DLL operation is only needed for clock > 100MHz. For clock <= 100MHz
 * fixed feedback clock is used.
 */
static void sdhci_msm_hs400(struct sdhci_host *host, struct mmc_ios *ios)
{
	struct sdhci_pltfm_host *pltfm_host = sdhci_priv(host);
	struct sdhci_msm_host *msm_host = sdhci_pltfm_priv(pltfm_host);
	int ret;

	if (host->clock > CORE_FREQ_100MHZ &&
	    (msm_host->tuning_done || ios->enhanced_strobe) &&
	    !msm_host->calibration_done) {
		ret = sdhci_msm_hs400_dll_calibration(host);
		if (!ret)
			msm_host->calibration_done = true;
		else
			pr_err("%s: Failed to calibrate DLL for hs400 mode (%d)\n",
			       mmc_hostname(host->mmc), ret);
	}
}

static void sdhci_msm_set_uhs_signaling(struct sdhci_host *host,
					unsigned int uhs)
{
	struct mmc_host *mmc = host->mmc;
	struct sdhci_pltfm_host *pltfm_host = sdhci_priv(host);
	struct sdhci_msm_host *msm_host = sdhci_pltfm_priv(pltfm_host);
	u16 ctrl_2;
	u32 config;
	const struct sdhci_msm_offset *msm_offset =
					msm_host->offset;

	ctrl_2 = sdhci_readw(host, SDHCI_HOST_CONTROL2);
	/* Select Bus Speed Mode for host */
	ctrl_2 &= ~SDHCI_CTRL_UHS_MASK;
	switch (uhs) {
	case MMC_TIMING_UHS_SDR12:
		ctrl_2 |= SDHCI_CTRL_UHS_SDR12;
		break;
	case MMC_TIMING_UHS_SDR25:
		ctrl_2 |= SDHCI_CTRL_UHS_SDR25;
		break;
	case MMC_TIMING_UHS_SDR50:
		ctrl_2 |= SDHCI_CTRL_UHS_SDR50;
		break;
	case MMC_TIMING_MMC_HS400:
	case MMC_TIMING_MMC_HS200:
	case MMC_TIMING_UHS_SDR104:
		ctrl_2 |= SDHCI_CTRL_UHS_SDR104;
		break;
	case MMC_TIMING_UHS_DDR50:
	case MMC_TIMING_MMC_DDR52:
		ctrl_2 |= SDHCI_CTRL_UHS_DDR50;
		break;
	}

	/*
	 * When clock frequency is less than 100MHz, the feedback clock must be
	 * provided and DLL must not be used so that tuning can be skipped. To
	 * provide feedback clock, the mode selection can be any value less
	 * than 3'b011 in bits [2:0] of HOST CONTROL2 register.
	 */
	if (host->clock <= CORE_FREQ_100MHZ) {
		if (uhs == MMC_TIMING_MMC_HS400 ||
		    uhs == MMC_TIMING_MMC_HS200 ||
		    uhs == MMC_TIMING_UHS_SDR104)
			ctrl_2 &= ~SDHCI_CTRL_UHS_MASK;
		/*
		 * DLL is not required for clock <= 100MHz
		 * Thus, make sure DLL it is disabled when not required
		 */
		config = readl_relaxed(host->ioaddr +
				msm_offset->core_dll_config);
		config |= CORE_DLL_RST;
		writel_relaxed(config, host->ioaddr +
				msm_offset->core_dll_config);

		config = readl_relaxed(host->ioaddr +
				msm_offset->core_dll_config);
		config |= CORE_DLL_PDN;
		writel_relaxed(config, host->ioaddr +
				msm_offset->core_dll_config);

		/*
		 * The DLL needs to be restored and CDCLP533 recalibrated
		 * when the clock frequency is set back to 400MHz.
		 */
		msm_host->calibration_done = false;
	}

	dev_dbg(mmc_dev(mmc), "%s: clock=%u uhs=%u ctrl_2=0x%x\n",
		mmc_hostname(host->mmc), host->clock, uhs, ctrl_2);
	sdhci_writew(host, ctrl_2, SDHCI_HOST_CONTROL2);

	if (mmc->ios.timing == MMC_TIMING_MMC_HS400)
		sdhci_msm_hs400(host, &mmc->ios);
}

static inline void sdhci_msm_init_pwr_irq_wait(struct sdhci_msm_host *msm_host)
{
	init_waitqueue_head(&msm_host->pwr_irq_wait);
}

static inline void sdhci_msm_complete_pwr_irq_wait(
		struct sdhci_msm_host *msm_host)
{
	wake_up(&msm_host->pwr_irq_wait);
}

/*
 * sdhci_msm_check_power_status API should be called when registers writes
 * which can toggle sdhci IO bus ON/OFF or change IO lines HIGH/LOW happens.
 * To what state the register writes will change the IO lines should be passed
 * as the argument req_type. This API will check whether the IO line's state
 * is already the expected state and will wait for power irq only if
 * power irq is expected to be trigerred based on the current IO line state
 * and expected IO line state.
 */
static void sdhci_msm_check_power_status(struct sdhci_host *host, u32 req_type)
{
	struct sdhci_pltfm_host *pltfm_host = sdhci_priv(host);
	struct sdhci_msm_host *msm_host = sdhci_pltfm_priv(pltfm_host);
	bool done = false;
	u32 val = SWITCHABLE_SIGNALING_VOLTAGE;
	const struct sdhci_msm_offset *msm_offset =
					msm_host->offset;

	pr_debug("%s: %s: request %d curr_pwr_state %x curr_io_level %x\n",
			mmc_hostname(host->mmc), __func__, req_type,
			msm_host->curr_pwr_state, msm_host->curr_io_level);

	/*
	 * The power interrupt will not be generated for signal voltage
	 * switches if SWITCHABLE_SIGNALING_VOLTAGE in MCI_GENERICS is not set.
	 * Since sdhci-msm-v5, this bit has been removed and SW must consider
	 * it as always set.
	 */
	if (!msm_host->mci_removed)
		val = msm_host_readl(msm_host, host,
				msm_offset->core_generics);
	if ((req_type & REQ_IO_HIGH || req_type & REQ_IO_LOW) &&
	    !(val & SWITCHABLE_SIGNALING_VOLTAGE)) {
		return;
	}

	/*
	 * The IRQ for request type IO High/LOW will be generated when -
	 * there is a state change in 1.8V enable bit (bit 3) of
	 * SDHCI_HOST_CONTROL2 register. The reset state of that bit is 0
	 * which indicates 3.3V IO voltage. So, when MMC core layer tries
	 * to set it to 3.3V before card detection happens, the
	 * IRQ doesn't get triggered as there is no state change in this bit.
	 * The driver already handles this case by changing the IO voltage
	 * level to high as part of controller power up sequence. Hence, check
	 * for host->pwr to handle a case where IO voltage high request is
	 * issued even before controller power up.
	 */
	if ((req_type & REQ_IO_HIGH) && !host->pwr) {
		pr_debug("%s: do not wait for power IRQ that never comes, req_type: %d\n",
				mmc_hostname(host->mmc), req_type);
		return;
	}
	if ((req_type & msm_host->curr_pwr_state) ||
			(req_type & msm_host->curr_io_level))
		done = true;
	/*
	 * This is needed here to handle cases where register writes will
	 * not change the current bus state or io level of the controller.
	 * In this case, no power irq will be triggerred and we should
	 * not wait.
	 */
	if (!done) {
		if (!wait_event_timeout(msm_host->pwr_irq_wait,
				msm_host->pwr_irq_flag,
				msecs_to_jiffies(MSM_PWR_IRQ_TIMEOUT_MS)))
			dev_warn(&msm_host->pdev->dev,
				 "%s: pwr_irq for req: (%d) timed out\n",
				 mmc_hostname(host->mmc), req_type);
	}
	pr_debug("%s: %s: request %d done\n", mmc_hostname(host->mmc),
			__func__, req_type);
}

static void sdhci_msm_dump_pwr_ctrl_regs(struct sdhci_host *host)
{
	struct sdhci_pltfm_host *pltfm_host = sdhci_priv(host);
	struct sdhci_msm_host *msm_host = sdhci_pltfm_priv(pltfm_host);
	const struct sdhci_msm_offset *msm_offset =
					msm_host->offset;

	pr_err("%s: PWRCTL_STATUS: 0x%08x | PWRCTL_MASK: 0x%08x | PWRCTL_CTL: 0x%08x\n",
		mmc_hostname(host->mmc),
		msm_host_readl(msm_host, host, msm_offset->core_pwrctl_status),
		msm_host_readl(msm_host, host, msm_offset->core_pwrctl_mask),
		msm_host_readl(msm_host, host, msm_offset->core_pwrctl_ctl));
}

static void sdhci_msm_handle_pwr_irq(struct sdhci_host *host, int irq)
{
	struct sdhci_pltfm_host *pltfm_host = sdhci_priv(host);
	struct sdhci_msm_host *msm_host = sdhci_pltfm_priv(pltfm_host);
	u32 irq_status, irq_ack = 0;
	int retry = 10;
	u32 pwr_state = 0, io_level = 0;
	u32 config;
	const struct sdhci_msm_offset *msm_offset = msm_host->offset;

	irq_status = msm_host_readl(msm_host, host,
			msm_offset->core_pwrctl_status);
	irq_status &= INT_MASK;

	msm_host_writel(msm_host, irq_status, host,
			msm_offset->core_pwrctl_clear);

	/*
	 * There is a rare HW scenario where the first clear pulse could be
	 * lost when actual reset and clear/read of status register is
	 * happening at a time. Hence, retry for at least 10 times to make
	 * sure status register is cleared. Otherwise, this will result in
	 * a spurious power IRQ resulting in system instability.
	 */
	while (irq_status & msm_host_readl(msm_host, host,
				msm_offset->core_pwrctl_status)) {
		if (retry == 0) {
			pr_err("%s: Timedout clearing (0x%x) pwrctl status register\n",
					mmc_hostname(host->mmc), irq_status);
			sdhci_msm_dump_pwr_ctrl_regs(host);
			WARN_ON(1);
			break;
		}
		msm_host_writel(msm_host, irq_status, host,
			msm_offset->core_pwrctl_clear);
		retry--;
		udelay(10);
	}

	/* Handle BUS ON/OFF*/
	if (irq_status & CORE_PWRCTL_BUS_ON) {
		pwr_state = REQ_BUS_ON;
		io_level = REQ_IO_HIGH;
		irq_ack |= CORE_PWRCTL_BUS_SUCCESS;
	}
	if (irq_status & CORE_PWRCTL_BUS_OFF) {
		pwr_state = REQ_BUS_OFF;
		io_level = REQ_IO_LOW;
		irq_ack |= CORE_PWRCTL_BUS_SUCCESS;
	}
	/* Handle IO LOW/HIGH */
	if (irq_status & CORE_PWRCTL_IO_LOW) {
		io_level = REQ_IO_LOW;
		irq_ack |= CORE_PWRCTL_IO_SUCCESS;
	}
	if (irq_status & CORE_PWRCTL_IO_HIGH) {
		io_level = REQ_IO_HIGH;
		irq_ack |= CORE_PWRCTL_IO_SUCCESS;
	}

	/*
	 * The driver has to acknowledge the interrupt, switch voltages and
	 * report back if it succeded or not to this register. The voltage
	 * switches are handled by the sdhci core, so just report success.
	 */
	msm_host_writel(msm_host, irq_ack, host,
			msm_offset->core_pwrctl_ctl);

	/*
	 * If we don't have info regarding the voltage levels supported by
	 * regulators, don't change the IO PAD PWR SWITCH.
	 */
	if (msm_host->caps_0 & CORE_VOLT_SUPPORT) {
		u32 new_config;
		/*
		 * We should unset IO PAD PWR switch only if the register write
		 * can set IO lines high and the regulator also switches to 3 V.
		 * Else, we should keep the IO PAD PWR switch set.
		 * This is applicable to certain targets where eMMC vccq supply
		 * is only 1.8V. In such targets, even during REQ_IO_HIGH, the
		 * IO PAD PWR switch must be kept set to reflect actual
		 * regulator voltage. This way, during initialization of
		 * controllers with only 1.8V, we will set the IO PAD bit
		 * without waiting for a REQ_IO_LOW.
		 */
		config = readl_relaxed(host->ioaddr +
				msm_offset->core_vendor_spec);
		new_config = config;

		if ((io_level & REQ_IO_HIGH) &&
				(msm_host->caps_0 & CORE_3_0V_SUPPORT))
			new_config &= ~CORE_IO_PAD_PWR_SWITCH;
		else if ((io_level & REQ_IO_LOW) ||
				(msm_host->caps_0 & CORE_1_8V_SUPPORT))
			new_config |= CORE_IO_PAD_PWR_SWITCH;

		if (config ^ new_config)
			writel_relaxed(new_config, host->ioaddr +
					msm_offset->core_vendor_spec);
	}

	if (pwr_state)
		msm_host->curr_pwr_state = pwr_state;
	if (io_level)
		msm_host->curr_io_level = io_level;

	pr_debug("%s: %s: Handled IRQ(%d), irq_status=0x%x, ack=0x%x\n",
		mmc_hostname(msm_host->mmc), __func__, irq, irq_status,
		irq_ack);
}

static irqreturn_t sdhci_msm_pwr_irq(int irq, void *data)
{
	struct sdhci_host *host = (struct sdhci_host *)data;
	struct sdhci_pltfm_host *pltfm_host = sdhci_priv(host);
	struct sdhci_msm_host *msm_host = sdhci_pltfm_priv(pltfm_host);

	sdhci_msm_handle_pwr_irq(host, irq);
	msm_host->pwr_irq_flag = 1;
	sdhci_msm_complete_pwr_irq_wait(msm_host);


	return IRQ_HANDLED;
}

static unsigned int sdhci_msm_get_max_clock(struct sdhci_host *host)
{
	struct sdhci_pltfm_host *pltfm_host = sdhci_priv(host);
	struct sdhci_msm_host *msm_host = sdhci_pltfm_priv(pltfm_host);
	struct clk *core_clk = msm_host->bulk_clks[0].clk;

	return clk_round_rate(core_clk, ULONG_MAX);
}

static unsigned int sdhci_msm_get_min_clock(struct sdhci_host *host)
{
	return SDHCI_MSM_MIN_CLOCK;
}

/**
 * __sdhci_msm_set_clock - sdhci_msm clock control.
 *
 * Description:
 * MSM controller does not use internal divider and
 * instead directly control the GCC clock as per
 * HW recommendation.
 **/
static void __sdhci_msm_set_clock(struct sdhci_host *host, unsigned int clock)
{
	u16 clk;
	/*
	 * Keep actual_clock as zero -
	 * - since there is no divider used so no need of having actual_clock.
	 * - MSM controller uses SDCLK for data timeout calculation. If
	 *   actual_clock is zero, host->clock is taken for calculation.
	 */
	host->mmc->actual_clock = 0;

	sdhci_writew(host, 0, SDHCI_CLOCK_CONTROL);

	if (clock == 0)
		return;

	/*
	 * MSM controller do not use clock divider.
	 * Thus read SDHCI_CLOCK_CONTROL and only enable
	 * clock with no divider value programmed.
	 */
	clk = sdhci_readw(host, SDHCI_CLOCK_CONTROL);
	sdhci_enable_clk(host, clk);
}

/* sdhci_msm_set_clock - Called with (host->lock) spinlock held. */
static void sdhci_msm_set_clock(struct sdhci_host *host, unsigned int clock)
{
	struct sdhci_pltfm_host *pltfm_host = sdhci_priv(host);
	struct sdhci_msm_host *msm_host = sdhci_pltfm_priv(pltfm_host);

	if (!clock) {
		msm_host->clk_rate = clock;
		goto out;
	}

	sdhci_msm_hc_select_mode(host);

	msm_set_clock_rate_for_bus_mode(host, clock);
out:
	__sdhci_msm_set_clock(host, clock);
}

/*****************************************************************************\
 *                                                                           *
 * MSM Command Queue Engine (CQE)                                            *
 *                                                                           *
\*****************************************************************************/

static u32 sdhci_msm_cqe_irq(struct sdhci_host *host, u32 intmask)
{
	int cmd_error = 0;
	int data_error = 0;

	if (!sdhci_cqe_irq(host, intmask, &cmd_error, &data_error))
		return intmask;

	cqhci_irq(host->mmc, intmask, cmd_error, data_error);
	return 0;
}

<<<<<<< HEAD
void sdhci_msm_cqe_disable(struct mmc_host *mmc, bool recovery)
=======
static void sdhci_msm_cqe_disable(struct mmc_host *mmc, bool recovery)
>>>>>>> 1a3d4700
{
	struct sdhci_host *host = mmc_priv(mmc);
	unsigned long flags;
	u32 ctrl;

	/*
	 * When CQE is halted, the legacy SDHCI path operates only
	 * on 16-byte descriptors in 64bit mode.
	 */
	if (host->flags & SDHCI_USE_64_BIT_DMA)
		host->desc_sz = 16;

	spin_lock_irqsave(&host->lock, flags);

	/*
	 * During CQE command transfers, command complete bit gets latched.
	 * So s/w should clear command complete interrupt status when CQE is
	 * either halted or disabled. Otherwise unexpected SDCHI legacy
	 * interrupt gets triggered when CQE is halted/disabled.
	 */
	ctrl = sdhci_readl(host, SDHCI_INT_ENABLE);
	ctrl |= SDHCI_INT_RESPONSE;
	sdhci_writel(host,  ctrl, SDHCI_INT_ENABLE);
	sdhci_writel(host, SDHCI_INT_RESPONSE, SDHCI_INT_STATUS);

	spin_unlock_irqrestore(&host->lock, flags);

	sdhci_cqe_disable(mmc, recovery);
}

static const struct cqhci_host_ops sdhci_msm_cqhci_ops = {
	.enable		= sdhci_cqe_enable,
	.disable	= sdhci_msm_cqe_disable,
};

static int sdhci_msm_cqe_add_host(struct sdhci_host *host,
				struct platform_device *pdev)
{
	struct sdhci_pltfm_host *pltfm_host = sdhci_priv(host);
	struct sdhci_msm_host *msm_host = sdhci_pltfm_priv(pltfm_host);
	struct cqhci_host *cq_host;
	bool dma64;
	u32 cqcfg;
	int ret;

	/*
	 * When CQE is halted, SDHC operates only on 16byte ADMA descriptors.
	 * So ensure ADMA table is allocated for 16byte descriptors.
	 */
	if (host->caps & SDHCI_CAN_64BIT)
		host->alloc_desc_sz = 16;

	ret = sdhci_setup_host(host);
	if (ret)
		return ret;

	cq_host = cqhci_pltfm_init(pdev);
	if (IS_ERR(cq_host)) {
		ret = PTR_ERR(cq_host);
		dev_err(&pdev->dev, "cqhci-pltfm init: failed: %d\n", ret);
		goto cleanup;
	}

	msm_host->mmc->caps2 |= MMC_CAP2_CQE | MMC_CAP2_CQE_DCMD;
	cq_host->ops = &sdhci_msm_cqhci_ops;

	dma64 = host->flags & SDHCI_USE_64_BIT_DMA;

	ret = cqhci_init(cq_host, host->mmc, dma64);
	if (ret) {
		dev_err(&pdev->dev, "%s: CQE init: failed (%d)\n",
				mmc_hostname(host->mmc), ret);
		goto cleanup;
	}

	/* Disable cqe reset due to cqe enable signal */
	cqcfg = cqhci_readl(cq_host, CQHCI_VENDOR_CFG1);
	cqcfg |= CQHCI_VENDOR_DIS_RST_ON_CQ_EN;
	cqhci_writel(cq_host, cqcfg, CQHCI_VENDOR_CFG1);

	/*
	 * SDHC expects 12byte ADMA descriptors till CQE is enabled.
	 * So limit desc_sz to 12 so that the data commands that are sent
	 * during card initialization (before CQE gets enabled) would
	 * get executed without any issues.
	 */
	if (host->flags & SDHCI_USE_64_BIT_DMA)
		host->desc_sz = 12;

	ret = __sdhci_add_host(host);
	if (ret)
		goto cleanup;

	dev_info(&pdev->dev, "%s: CQE init: success\n",
			mmc_hostname(host->mmc));
	return ret;

cleanup:
	sdhci_cleanup_host(host);
	return ret;
}

/*
 * Platform specific register write functions. This is so that, if any
 * register write needs to be followed up by platform specific actions,
 * they can be added here. These functions can go to sleep when writes
 * to certain registers are done.
 * These functions are relying on sdhci_set_ios not using spinlock.
 */
static int __sdhci_msm_check_write(struct sdhci_host *host, u16 val, int reg)
{
	struct sdhci_pltfm_host *pltfm_host = sdhci_priv(host);
	struct sdhci_msm_host *msm_host = sdhci_pltfm_priv(pltfm_host);
	u32 req_type = 0;

	switch (reg) {
	case SDHCI_HOST_CONTROL2:
		req_type = (val & SDHCI_CTRL_VDD_180) ? REQ_IO_LOW :
			REQ_IO_HIGH;
		break;
	case SDHCI_SOFTWARE_RESET:
		if (host->pwr && (val & SDHCI_RESET_ALL))
			req_type = REQ_BUS_OFF;
		break;
	case SDHCI_POWER_CONTROL:
		req_type = !val ? REQ_BUS_OFF : REQ_BUS_ON;
		break;
	case SDHCI_TRANSFER_MODE:
		msm_host->transfer_mode = val;
		break;
	case SDHCI_COMMAND:
		if (!msm_host->use_cdr)
			break;
		if ((msm_host->transfer_mode & SDHCI_TRNS_READ) &&
		    SDHCI_GET_CMD(val) != MMC_SEND_TUNING_BLOCK_HS200 &&
		    SDHCI_GET_CMD(val) != MMC_SEND_TUNING_BLOCK)
			sdhci_msm_set_cdr(host, true);
		else
			sdhci_msm_set_cdr(host, false);
		break;
	}

	if (req_type) {
		msm_host->pwr_irq_flag = 0;
		/*
		 * Since this register write may trigger a power irq, ensure
		 * all previous register writes are complete by this point.
		 */
		mb();
	}
	return req_type;
}

/* This function may sleep*/
static void sdhci_msm_writew(struct sdhci_host *host, u16 val, int reg)
{
	u32 req_type = 0;

	req_type = __sdhci_msm_check_write(host, val, reg);
	writew_relaxed(val, host->ioaddr + reg);

	if (req_type)
		sdhci_msm_check_power_status(host, req_type);
}

/* This function may sleep*/
static void sdhci_msm_writeb(struct sdhci_host *host, u8 val, int reg)
{
	u32 req_type = 0;

	req_type = __sdhci_msm_check_write(host, val, reg);

	writeb_relaxed(val, host->ioaddr + reg);

	if (req_type)
		sdhci_msm_check_power_status(host, req_type);
}

static void sdhci_msm_set_regulator_caps(struct sdhci_msm_host *msm_host)
{
	struct mmc_host *mmc = msm_host->mmc;
	struct regulator *supply = mmc->supply.vqmmc;
	u32 caps = 0, config;
	struct sdhci_host *host = mmc_priv(mmc);
	const struct sdhci_msm_offset *msm_offset = msm_host->offset;

	if (!IS_ERR(mmc->supply.vqmmc)) {
		if (regulator_is_supported_voltage(supply, 1700000, 1950000))
			caps |= CORE_1_8V_SUPPORT;
		if (regulator_is_supported_voltage(supply, 2700000, 3600000))
			caps |= CORE_3_0V_SUPPORT;

		if (!caps)
			pr_warn("%s: 1.8/3V not supported for vqmmc\n",
					mmc_hostname(mmc));
	}

	if (caps) {
		/*
		 * Set the PAD_PWR_SWITCH_EN bit so that the PAD_PWR_SWITCH
		 * bit can be used as required later on.
		 */
		u32 io_level = msm_host->curr_io_level;

		config = readl_relaxed(host->ioaddr +
				msm_offset->core_vendor_spec);
		config |= CORE_IO_PAD_PWR_SWITCH_EN;

		if ((io_level & REQ_IO_HIGH) && (caps &	CORE_3_0V_SUPPORT))
			config &= ~CORE_IO_PAD_PWR_SWITCH;
		else if ((io_level & REQ_IO_LOW) || (caps & CORE_1_8V_SUPPORT))
			config |= CORE_IO_PAD_PWR_SWITCH;

		writel_relaxed(config,
				host->ioaddr + msm_offset->core_vendor_spec);
	}
	msm_host->caps_0 |= caps;
	pr_debug("%s: supported caps: 0x%08x\n", mmc_hostname(mmc), caps);
}

static const struct sdhci_msm_variant_ops mci_var_ops = {
	.msm_readl_relaxed = sdhci_msm_mci_variant_readl_relaxed,
	.msm_writel_relaxed = sdhci_msm_mci_variant_writel_relaxed,
};

static const struct sdhci_msm_variant_ops v5_var_ops = {
	.msm_readl_relaxed = sdhci_msm_v5_variant_readl_relaxed,
	.msm_writel_relaxed = sdhci_msm_v5_variant_writel_relaxed,
};

static const struct sdhci_msm_variant_info sdhci_msm_mci_var = {
	.var_ops = &mci_var_ops,
	.offset = &sdhci_msm_mci_offset,
};

static const struct sdhci_msm_variant_info sdhci_msm_v5_var = {
	.mci_removed = true,
	.var_ops = &v5_var_ops,
	.offset = &sdhci_msm_v5_offset,
};

static const struct sdhci_msm_variant_info sdm845_sdhci_var = {
	.mci_removed = true,
	.restore_dll_config = true,
	.var_ops = &v5_var_ops,
	.offset = &sdhci_msm_v5_offset,
};

static const struct of_device_id sdhci_msm_dt_match[] = {
	{.compatible = "qcom,sdhci-msm-v4", .data = &sdhci_msm_mci_var},
	{.compatible = "qcom,sdhci-msm-v5", .data = &sdhci_msm_v5_var},
	{.compatible = "qcom,sdm845-sdhci", .data = &sdm845_sdhci_var},
	{},
};

MODULE_DEVICE_TABLE(of, sdhci_msm_dt_match);

static const struct sdhci_ops sdhci_msm_ops = {
	.reset = sdhci_reset,
	.set_clock = sdhci_msm_set_clock,
	.get_min_clock = sdhci_msm_get_min_clock,
	.get_max_clock = sdhci_msm_get_max_clock,
	.set_bus_width = sdhci_set_bus_width,
	.set_uhs_signaling = sdhci_msm_set_uhs_signaling,
	.write_w = sdhci_msm_writew,
	.write_b = sdhci_msm_writeb,
	.irq	= sdhci_msm_cqe_irq,
};

static const struct sdhci_pltfm_data sdhci_msm_pdata = {
	.quirks = SDHCI_QUIRK_BROKEN_CARD_DETECTION |
		  SDHCI_QUIRK_SINGLE_POWER_WRITE |
		  SDHCI_QUIRK_CAP_CLOCK_BASE_BROKEN,
	.quirks2 = SDHCI_QUIRK2_PRESET_VALUE_BROKEN,
	.ops = &sdhci_msm_ops,
};

static int sdhci_msm_probe(struct platform_device *pdev)
{
	struct sdhci_host *host;
	struct sdhci_pltfm_host *pltfm_host;
	struct sdhci_msm_host *msm_host;
	struct clk *clk;
	int ret;
	u16 host_version, core_minor;
	u32 core_version, config;
	u8 core_major;
	const struct sdhci_msm_offset *msm_offset;
	const struct sdhci_msm_variant_info *var_info;
	struct device_node *node = pdev->dev.of_node;

	host = sdhci_pltfm_init(pdev, &sdhci_msm_pdata, sizeof(*msm_host));
	if (IS_ERR(host))
		return PTR_ERR(host);

	host->sdma_boundary = 0;
	pltfm_host = sdhci_priv(host);
	msm_host = sdhci_pltfm_priv(pltfm_host);
	msm_host->mmc = host->mmc;
	msm_host->pdev = pdev;

	ret = mmc_of_parse(host->mmc);
	if (ret)
		goto pltfm_free;

	/*
	 * Based on the compatible string, load the required msm host info from
	 * the data associated with the version info.
	 */
	var_info = of_device_get_match_data(&pdev->dev);

	msm_host->mci_removed = var_info->mci_removed;
	msm_host->restore_dll_config = var_info->restore_dll_config;
	msm_host->var_ops = var_info->var_ops;
	msm_host->offset = var_info->offset;

	msm_offset = msm_host->offset;

	sdhci_get_of_property(pdev);

	msm_host->saved_tuning_phase = INVALID_TUNING_PHASE;

	/* Setup SDCC bus voter clock. */
	msm_host->bus_clk = devm_clk_get(&pdev->dev, "bus");
	if (!IS_ERR(msm_host->bus_clk)) {
		/* Vote for max. clk rate for max. performance */
		ret = clk_set_rate(msm_host->bus_clk, INT_MAX);
		if (ret)
			goto pltfm_free;
		ret = clk_prepare_enable(msm_host->bus_clk);
		if (ret)
			goto pltfm_free;
	}

	/* Setup main peripheral bus clock */
	clk = devm_clk_get(&pdev->dev, "iface");
	if (IS_ERR(clk)) {
		ret = PTR_ERR(clk);
		dev_err(&pdev->dev, "Peripheral clk setup failed (%d)\n", ret);
		goto bus_clk_disable;
	}
	msm_host->bulk_clks[1].clk = clk;

	/* Setup SDC MMC clock */
	clk = devm_clk_get(&pdev->dev, "core");
	if (IS_ERR(clk)) {
		ret = PTR_ERR(clk);
		dev_err(&pdev->dev, "SDC MMC clk setup failed (%d)\n", ret);
		goto bus_clk_disable;
	}
	msm_host->bulk_clks[0].clk = clk;

	/* Vote for maximum clock rate for maximum performance */
	ret = clk_set_rate(clk, INT_MAX);
	if (ret)
		dev_warn(&pdev->dev, "core clock boost failed\n");

	clk = devm_clk_get(&pdev->dev, "cal");
	if (IS_ERR(clk))
		clk = NULL;
	msm_host->bulk_clks[2].clk = clk;

	clk = devm_clk_get(&pdev->dev, "sleep");
	if (IS_ERR(clk))
		clk = NULL;
	msm_host->bulk_clks[3].clk = clk;

	ret = clk_bulk_prepare_enable(ARRAY_SIZE(msm_host->bulk_clks),
				      msm_host->bulk_clks);
	if (ret)
		goto bus_clk_disable;

	/*
	 * xo clock is needed for FLL feature of cm_dll.
	 * In case if xo clock is not mentioned in DT, warn and proceed.
	 */
	msm_host->xo_clk = devm_clk_get(&pdev->dev, "xo");
	if (IS_ERR(msm_host->xo_clk)) {
		ret = PTR_ERR(msm_host->xo_clk);
		dev_warn(&pdev->dev, "TCXO clk not present (%d)\n", ret);
	}

	if (!msm_host->mci_removed) {
		msm_host->core_mem = devm_platform_ioremap_resource(pdev, 1);
		if (IS_ERR(msm_host->core_mem)) {
			ret = PTR_ERR(msm_host->core_mem);
			goto clk_disable;
		}
	}

	/* Reset the vendor spec register to power on reset state */
	writel_relaxed(CORE_VENDOR_SPEC_POR_VAL,
			host->ioaddr + msm_offset->core_vendor_spec);

	if (!msm_host->mci_removed) {
		/* Set HC_MODE_EN bit in HC_MODE register */
		msm_host_writel(msm_host, HC_MODE_EN, host,
				msm_offset->core_hc_mode);
		config = msm_host_readl(msm_host, host,
				msm_offset->core_hc_mode);
		config |= FF_CLK_SW_RST_DIS;
		msm_host_writel(msm_host, config, host,
				msm_offset->core_hc_mode);
	}

	host_version = readw_relaxed((host->ioaddr + SDHCI_HOST_VERSION));
	dev_dbg(&pdev->dev, "Host Version: 0x%x Vendor Version 0x%x\n",
		host_version, ((host_version & SDHCI_VENDOR_VER_MASK) >>
			       SDHCI_VENDOR_VER_SHIFT));

	core_version = msm_host_readl(msm_host, host,
			msm_offset->core_mci_version);
	core_major = (core_version & CORE_VERSION_MAJOR_MASK) >>
		      CORE_VERSION_MAJOR_SHIFT;
	core_minor = core_version & CORE_VERSION_MINOR_MASK;
	dev_dbg(&pdev->dev, "MCI Version: 0x%08x, major: 0x%04x, minor: 0x%02x\n",
		core_version, core_major, core_minor);

	if (core_major == 1 && core_minor >= 0x42)
		msm_host->use_14lpp_dll_reset = true;

	/*
	 * SDCC 5 controller with major version 1, minor version 0x34 and later
	 * with HS 400 mode support will use CM DLL instead of CDC LP 533 DLL.
	 */
	if (core_major == 1 && core_minor < 0x34)
		msm_host->use_cdclp533 = true;

	/*
	 * Support for some capabilities is not advertised by newer
	 * controller versions and must be explicitly enabled.
	 */
	if (core_major >= 1 && core_minor != 0x11 && core_minor != 0x12) {
		config = readl_relaxed(host->ioaddr + SDHCI_CAPABILITIES);
		config |= SDHCI_CAN_VDD_300 | SDHCI_CAN_DO_8BIT;
		writel_relaxed(config, host->ioaddr +
				msm_offset->core_vendor_spec_capabilities0);
	}

	if (core_major == 1 && core_minor >= 0x49)
		msm_host->updated_ddr_cfg = true;

	/*
	 * Power on reset state may trigger power irq if previous status of
	 * PWRCTL was either BUS_ON or IO_HIGH_V. So before enabling pwr irq
	 * interrupt in GIC, any pending power irq interrupt should be
	 * acknowledged. Otherwise power irq interrupt handler would be
	 * fired prematurely.
	 */
	sdhci_msm_handle_pwr_irq(host, 0);

	/*
	 * Ensure that above writes are propogated before interrupt enablement
	 * in GIC.
	 */
	mb();

	/* Setup IRQ for handling power/voltage tasks with PMIC */
	msm_host->pwr_irq = platform_get_irq_byname(pdev, "pwr_irq");
	if (msm_host->pwr_irq < 0) {
		ret = msm_host->pwr_irq;
		goto clk_disable;
	}

	sdhci_msm_init_pwr_irq_wait(msm_host);
	/* Enable pwr irq interrupts */
	msm_host_writel(msm_host, INT_MASK, host,
		msm_offset->core_pwrctl_mask);

	ret = devm_request_threaded_irq(&pdev->dev, msm_host->pwr_irq, NULL,
					sdhci_msm_pwr_irq, IRQF_ONESHOT,
					dev_name(&pdev->dev), host);
	if (ret) {
		dev_err(&pdev->dev, "Request IRQ failed (%d)\n", ret);
		goto clk_disable;
	}

	pm_runtime_get_noresume(&pdev->dev);
	pm_runtime_set_active(&pdev->dev);
	pm_runtime_enable(&pdev->dev);
	pm_runtime_set_autosuspend_delay(&pdev->dev,
					 MSM_MMC_AUTOSUSPEND_DELAY_MS);
	pm_runtime_use_autosuspend(&pdev->dev);

	host->mmc_host_ops.execute_tuning = sdhci_msm_execute_tuning;
	if (of_property_read_bool(node, "supports-cqe"))
		ret = sdhci_msm_cqe_add_host(host, pdev);
	else
		ret = sdhci_add_host(host);
	if (ret)
		goto pm_runtime_disable;
	sdhci_msm_set_regulator_caps(msm_host);

	pm_runtime_mark_last_busy(&pdev->dev);
	pm_runtime_put_autosuspend(&pdev->dev);

	return 0;

pm_runtime_disable:
	pm_runtime_disable(&pdev->dev);
	pm_runtime_set_suspended(&pdev->dev);
	pm_runtime_put_noidle(&pdev->dev);
clk_disable:
	clk_bulk_disable_unprepare(ARRAY_SIZE(msm_host->bulk_clks),
				   msm_host->bulk_clks);
bus_clk_disable:
	if (!IS_ERR(msm_host->bus_clk))
		clk_disable_unprepare(msm_host->bus_clk);
pltfm_free:
	sdhci_pltfm_free(pdev);
	return ret;
}

static int sdhci_msm_remove(struct platform_device *pdev)
{
	struct sdhci_host *host = platform_get_drvdata(pdev);
	struct sdhci_pltfm_host *pltfm_host = sdhci_priv(host);
	struct sdhci_msm_host *msm_host = sdhci_pltfm_priv(pltfm_host);
	int dead = (readl_relaxed(host->ioaddr + SDHCI_INT_STATUS) ==
		    0xffffffff);

	sdhci_remove_host(host, dead);

	pm_runtime_get_sync(&pdev->dev);
	pm_runtime_disable(&pdev->dev);
	pm_runtime_put_noidle(&pdev->dev);

	clk_bulk_disable_unprepare(ARRAY_SIZE(msm_host->bulk_clks),
				   msm_host->bulk_clks);
	if (!IS_ERR(msm_host->bus_clk))
		clk_disable_unprepare(msm_host->bus_clk);
	sdhci_pltfm_free(pdev);
	return 0;
}

static __maybe_unused int sdhci_msm_runtime_suspend(struct device *dev)
{
	struct sdhci_host *host = dev_get_drvdata(dev);
	struct sdhci_pltfm_host *pltfm_host = sdhci_priv(host);
	struct sdhci_msm_host *msm_host = sdhci_pltfm_priv(pltfm_host);

	clk_bulk_disable_unprepare(ARRAY_SIZE(msm_host->bulk_clks),
				   msm_host->bulk_clks);

	return 0;
}

static __maybe_unused int sdhci_msm_runtime_resume(struct device *dev)
{
	struct sdhci_host *host = dev_get_drvdata(dev);
	struct sdhci_pltfm_host *pltfm_host = sdhci_priv(host);
	struct sdhci_msm_host *msm_host = sdhci_pltfm_priv(pltfm_host);
	int ret;

	ret = clk_bulk_prepare_enable(ARRAY_SIZE(msm_host->bulk_clks),
				       msm_host->bulk_clks);
	if (ret)
		return ret;
	/*
	 * Whenever core-clock is gated dynamically, it's needed to
	 * restore the SDR DLL settings when the clock is ungated.
	 */
	if (msm_host->restore_dll_config && msm_host->clk_rate)
		return sdhci_msm_restore_sdr_dll_config(host);

	return 0;
}

static const struct dev_pm_ops sdhci_msm_pm_ops = {
	SET_SYSTEM_SLEEP_PM_OPS(pm_runtime_force_suspend,
				pm_runtime_force_resume)
	SET_RUNTIME_PM_OPS(sdhci_msm_runtime_suspend,
			   sdhci_msm_runtime_resume,
			   NULL)
};

static struct platform_driver sdhci_msm_driver = {
	.probe = sdhci_msm_probe,
	.remove = sdhci_msm_remove,
	.driver = {
		   .name = "sdhci_msm",
		   .of_match_table = sdhci_msm_dt_match,
		   .pm = &sdhci_msm_pm_ops,
	},
};

module_platform_driver(sdhci_msm_driver);

MODULE_DESCRIPTION("Qualcomm Secure Digital Host Controller Interface driver");
MODULE_LICENSE("GPL v2");<|MERGE_RESOLUTION|>--- conflicted
+++ resolved
@@ -1590,11 +1590,7 @@
 	return 0;
 }
 
-<<<<<<< HEAD
-void sdhci_msm_cqe_disable(struct mmc_host *mmc, bool recovery)
-=======
 static void sdhci_msm_cqe_disable(struct mmc_host *mmc, bool recovery)
->>>>>>> 1a3d4700
 {
 	struct sdhci_host *host = mmc_priv(mmc);
 	unsigned long flags;
