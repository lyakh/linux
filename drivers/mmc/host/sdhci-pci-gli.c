--- conflicted
+++ resolved
@@ -364,8 +364,6 @@
 }
 #endif
 
-<<<<<<< HEAD
-=======
 static void gl9763e_hs400_enhanced_strobe(struct mmc_host *mmc,
 					  struct mmc_ios *ios)
 {
@@ -441,7 +439,6 @@
 	return 0;
 }
 
->>>>>>> 4775cbe7
 static const struct sdhci_ops sdhci_gl9755_ops = {
 	.set_clock		= sdhci_set_clock,
 	.enable_dma		= sdhci_pci_enable_dma,
@@ -480,8 +477,6 @@
 #ifdef CONFIG_PM_SLEEP
 	.resume         = sdhci_pci_gli_resume,
 #endif
-<<<<<<< HEAD
-=======
 };
 
 static const struct sdhci_ops sdhci_gl9763e_ops = {
@@ -500,5 +495,4 @@
 #ifdef CONFIG_PM_SLEEP
 	.resume         = sdhci_pci_gli_resume,
 #endif
->>>>>>> 4775cbe7
 };