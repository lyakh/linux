--- conflicted
+++ resolved
@@ -138,8 +138,6 @@
 			DMI_MATCH(DMI_PRODUCT_VERSION, "ThinkPad L490"),
 		},
 	},
-<<<<<<< HEAD
-=======
 	{
 		.callback = tpm_tis_disable_irq,
 		.ident = "UPX-TGL",
@@ -147,7 +145,6 @@
 			DMI_MATCH(DMI_SYS_VENDOR, "AAEON"),
 		},
 	},
->>>>>>> 15e42a8e
 	{}
 };
 
