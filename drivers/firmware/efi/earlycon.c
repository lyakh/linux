--- conflicted
+++ resolved
@@ -17,11 +17,7 @@
 static const struct font_desc *font;
 static u32 efi_x, efi_y;
 static u64 fb_base;
-<<<<<<< HEAD
-static pgprot_t fb_prot;
-=======
 static bool fb_wb;
->>>>>>> e704cc87
 static void *efi_fb;
 
 /*
@@ -37,15 +33,8 @@
 	if (!earlycon_console || !(earlycon_console->flags & CON_ENABLED))
 		return 0;
 
-<<<<<<< HEAD
-	if (pgprot_val(fb_prot) == pgprot_val(PAGE_KERNEL))
-		efi_fb = memremap(fb_base, screen_info.lfb_size, MEMREMAP_WB);
-	else
-		efi_fb = memremap(fb_base, screen_info.lfb_size, MEMREMAP_WC);
-=======
 	efi_fb = memremap(fb_base, screen_info.lfb_size,
 			  fb_wb ? MEMREMAP_WB : MEMREMAP_WC);
->>>>>>> e704cc87
 
 	return efi_fb ? 0 : -ENOMEM;
 }
@@ -62,18 +51,12 @@
 
 static __ref void *efi_earlycon_map(unsigned long start, unsigned long len)
 {
-<<<<<<< HEAD
+	pgprot_t fb_prot;
+
 	if (efi_fb)
 		return efi_fb + start;
 
-=======
-	pgprot_t fb_prot;
-
-	if (efi_fb)
-		return efi_fb + start;
-
 	fb_prot = fb_wb ? PAGE_KERNEL : pgprot_writecombine(PAGE_KERNEL);
->>>>>>> e704cc87
 	return early_memremap_prot(fb_base + start, len, pgprot_val(fb_prot));
 }
 
