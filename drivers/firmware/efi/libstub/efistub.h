/* SPDX-License-Identifier: GPL-2.0 */

#ifndef _DRIVERS_FIRMWARE_EFI_EFISTUB_H
#define _DRIVERS_FIRMWARE_EFI_EFISTUB_H

#include <linux/compiler.h>
#include <linux/efi.h>
#include <linux/kernel.h>
#include <linux/kern_levels.h>
#include <linux/types.h>
#include <asm/efi.h>

/* error code which can't be mistaken for valid address */
#define EFI_ERROR	(~0UL)

/*
 * __init annotations should not be used in the EFI stub, since the code is
 * either included in the decompressor (x86, ARM) where they have no effect,
 * or the whole stub is __init annotated at the section level (arm64), by
 * renaming the sections, in which case the __init annotation will be
 * redundant, and will result in section names like .init.init.text, and our
 * linker script does not expect that.
 */
#undef __init

/*
 * Allow the platform to override the allocation granularity: this allows
 * systems that have the capability to run with a larger page size to deal
 * with the allocations for initrd and fdt more efficiently.
 */
#ifndef EFI_ALLOC_ALIGN
#define EFI_ALLOC_ALIGN		EFI_PAGE_SIZE
#endif

<<<<<<< HEAD
#if defined(CONFIG_ARM) || defined(CONFIG_X86)
#define __efistub_global	__section(.data)
#else
#define __efistub_global
#endif
=======
extern bool efi_nochunk;
extern bool efi_nokaslr;
extern bool efi_noinitrd;
extern int efi_loglevel;
extern bool efi_novamap;
>>>>>>> 4775cbe7

extern const efi_system_table_t *efi_system_table;

efi_status_t __efiapi efi_pe_entry(efi_handle_t handle,
				   efi_system_table_t *sys_table_arg);

#ifndef ARCH_HAS_EFISTUB_WRAPPERS

#define efi_is_native()		(true)
#define efi_bs_call(func, ...)	efi_system_table->boottime->func(__VA_ARGS__)
#define efi_rt_call(func, ...)	efi_system_table->runtime->func(__VA_ARGS__)
#define efi_table_attr(inst, attr)	(inst->attr)
#define efi_call_proto(inst, func, ...) inst->func(inst, ##__VA_ARGS__)

#endif

#define efi_info(fmt, ...) \
	efi_printk(KERN_INFO fmt, ##__VA_ARGS__)
#define efi_err(fmt, ...) \
	efi_printk(KERN_ERR "ERROR: " fmt, ##__VA_ARGS__)
#define efi_debug(fmt, ...) \
	efi_printk(KERN_DEBUG "DEBUG: " fmt, ##__VA_ARGS__)

/* Helper macros for the usual case of using simple C variables: */
#ifndef fdt_setprop_inplace_var
#define fdt_setprop_inplace_var(fdt, node_offset, name, var) \
	fdt_setprop_inplace((fdt), (node_offset), (name), &(var), sizeof(var))
#endif

#ifndef fdt_setprop_var
#define fdt_setprop_var(fdt, node_offset, name, var) \
	fdt_setprop((fdt), (node_offset), (name), &(var), sizeof(var))
#endif

#define get_efi_var(name, vendor, ...)				\
	efi_rt_call(get_variable, (efi_char16_t *)(name),	\
		    (efi_guid_t *)(vendor), __VA_ARGS__)

#define set_efi_var(name, vendor, ...)				\
	efi_rt_call(set_variable, (efi_char16_t *)(name),	\
		    (efi_guid_t *)(vendor), __VA_ARGS__)

#define efi_get_handle_at(array, idx)					\
	(efi_is_native() ? (array)[idx] 				\
		: (efi_handle_t)(unsigned long)((u32 *)(array))[idx])

#define efi_get_handle_num(size)					\
	((size) / (efi_is_native() ? sizeof(efi_handle_t) : sizeof(u32)))

#define for_each_efi_handle(handle, array, size, i)			\
	for (i = 0;							\
	     i < efi_get_handle_num(size) &&				\
		((handle = efi_get_handle_at((array), i)) || true);	\
	     i++)

static inline
void efi_set_u64_split(u64 data, u32 *lo, u32 *hi)
{
	*lo = lower_32_bits(data);
	*hi = upper_32_bits(data);
}

/*
 * Allocation types for calls to boottime->allocate_pages.
 */
#define EFI_ALLOCATE_ANY_PAGES		0
#define EFI_ALLOCATE_MAX_ADDRESS	1
#define EFI_ALLOCATE_ADDRESS		2
#define EFI_MAX_ALLOCATE_TYPE		3

/*
 * The type of search to perform when calling boottime->locate_handle
 */
#define EFI_LOCATE_ALL_HANDLES			0
#define EFI_LOCATE_BY_REGISTER_NOTIFY		1
#define EFI_LOCATE_BY_PROTOCOL			2

/*
<<<<<<< HEAD
=======
 * boottime->stall takes the time period in microseconds
 */
#define EFI_USEC_PER_SEC		1000000

/*
 * boottime->set_timer takes the time in 100ns units
 */
#define EFI_100NSEC_PER_USEC	((u64)10)

/*
>>>>>>> 4775cbe7
 * An efi_boot_memmap is used by efi_get_memory_map() to return the
 * EFI memory map in a dynamically allocated buffer.
 *
 * The buffer allocated for the EFI memory map includes extra room for
 * a minimum of EFI_MMAP_NR_SLACK_SLOTS additional EFI memory descriptors.
 * This facilitates the reuse of the EFI memory map buffer when a second
 * call to ExitBootServices() is needed because of intervening changes to
 * the EFI memory map. Other related structures, e.g. x86 e820ext, need
 * to factor in this headroom requirement as well.
 */
#define EFI_MMAP_NR_SLACK_SLOTS	8

struct efi_boot_memmap {
	efi_memory_desc_t	**map;
	unsigned long		*map_size;
	unsigned long		*desc_size;
	u32			*desc_ver;
	unsigned long		*key_ptr;
	unsigned long		*buff_size;
};

typedef struct efi_generic_dev_path efi_device_path_protocol_t;

typedef void *efi_event_t;
/* Note that notifications won't work in mixed mode */
typedef void (__efiapi *efi_event_notify_t)(efi_event_t, void *);

#define EFI_EVT_TIMER		0x80000000U
#define EFI_EVT_RUNTIME		0x40000000U
#define EFI_EVT_NOTIFY_WAIT	0x00000100U
#define EFI_EVT_NOTIFY_SIGNAL	0x00000200U

/*
 * boottime->wait_for_event takes an array of events as input.
 * Provide a helper to set it up correctly for mixed mode.
 */
static inline
void efi_set_event_at(efi_event_t *events, size_t idx, efi_event_t event)
{
	if (efi_is_native())
		events[idx] = event;
	else
		((u32 *)events)[idx] = (u32)(unsigned long)event;
}

#define EFI_TPL_APPLICATION	4
#define EFI_TPL_CALLBACK	8
#define EFI_TPL_NOTIFY		16
#define EFI_TPL_HIGH_LEVEL	31

typedef enum {
	EfiTimerCancel,
	EfiTimerPeriodic,
	EfiTimerRelative
} EFI_TIMER_DELAY;

/*
 * EFI Boot Services table
 */
union efi_boot_services {
	struct {
		efi_table_hdr_t hdr;
		void *raise_tpl;
		void *restore_tpl;
		efi_status_t (__efiapi *allocate_pages)(int, int, unsigned long,
							efi_physical_addr_t *);
		efi_status_t (__efiapi *free_pages)(efi_physical_addr_t,
						    unsigned long);
		efi_status_t (__efiapi *get_memory_map)(unsigned long *, void *,
							unsigned long *,
							unsigned long *, u32 *);
		efi_status_t (__efiapi *allocate_pool)(int, unsigned long,
						       void **);
		efi_status_t (__efiapi *free_pool)(void *);
		efi_status_t (__efiapi *create_event)(u32, unsigned long,
						      efi_event_notify_t, void *,
						      efi_event_t *);
		efi_status_t (__efiapi *set_timer)(efi_event_t,
						  EFI_TIMER_DELAY, u64);
		efi_status_t (__efiapi *wait_for_event)(unsigned long,
							efi_event_t *,
							unsigned long *);
		void *signal_event;
		efi_status_t (__efiapi *close_event)(efi_event_t);
		void *check_event;
		void *install_protocol_interface;
		void *reinstall_protocol_interface;
		void *uninstall_protocol_interface;
		efi_status_t (__efiapi *handle_protocol)(efi_handle_t,
							 efi_guid_t *, void **);
		void *__reserved;
		void *register_protocol_notify;
		efi_status_t (__efiapi *locate_handle)(int, efi_guid_t *,
						       void *, unsigned long *,
						       efi_handle_t *);
		efi_status_t (__efiapi *locate_device_path)(efi_guid_t *,
							    efi_device_path_protocol_t **,
							    efi_handle_t *);
		efi_status_t (__efiapi *install_configuration_table)(efi_guid_t *,
								     void *);
		void *load_image;
		void *start_image;
		efi_status_t __noreturn (__efiapi *exit)(efi_handle_t,
							 efi_status_t,
							 unsigned long,
							 efi_char16_t *);
		void *unload_image;
		efi_status_t (__efiapi *exit_boot_services)(efi_handle_t,
							    unsigned long);
		void *get_next_monotonic_count;
		efi_status_t (__efiapi *stall)(unsigned long);
		void *set_watchdog_timer;
		void *connect_controller;
		efi_status_t (__efiapi *disconnect_controller)(efi_handle_t,
							       efi_handle_t,
							       efi_handle_t);
		void *open_protocol;
		void *close_protocol;
		void *open_protocol_information;
		void *protocols_per_handle;
		void *locate_handle_buffer;
		efi_status_t (__efiapi *locate_protocol)(efi_guid_t *, void *,
							 void **);
		void *install_multiple_protocol_interfaces;
		void *uninstall_multiple_protocol_interfaces;
		void *calculate_crc32;
		void *copy_mem;
		void *set_mem;
		void *create_event_ex;
	};
	struct {
		efi_table_hdr_t hdr;
		u32 raise_tpl;
		u32 restore_tpl;
		u32 allocate_pages;
		u32 free_pages;
		u32 get_memory_map;
		u32 allocate_pool;
		u32 free_pool;
		u32 create_event;
		u32 set_timer;
		u32 wait_for_event;
		u32 signal_event;
		u32 close_event;
		u32 check_event;
		u32 install_protocol_interface;
		u32 reinstall_protocol_interface;
		u32 uninstall_protocol_interface;
		u32 handle_protocol;
		u32 __reserved;
		u32 register_protocol_notify;
		u32 locate_handle;
		u32 locate_device_path;
		u32 install_configuration_table;
		u32 load_image;
		u32 start_image;
		u32 exit;
		u32 unload_image;
		u32 exit_boot_services;
		u32 get_next_monotonic_count;
		u32 stall;
		u32 set_watchdog_timer;
		u32 connect_controller;
		u32 disconnect_controller;
		u32 open_protocol;
		u32 close_protocol;
		u32 open_protocol_information;
		u32 protocols_per_handle;
		u32 locate_handle_buffer;
		u32 locate_protocol;
		u32 install_multiple_protocol_interfaces;
		u32 uninstall_multiple_protocol_interfaces;
		u32 calculate_crc32;
		u32 copy_mem;
		u32 set_mem;
		u32 create_event_ex;
	} mixed_mode;
};

typedef union efi_uga_draw_protocol efi_uga_draw_protocol_t;

union efi_uga_draw_protocol {
	struct {
		efi_status_t (__efiapi *get_mode)(efi_uga_draw_protocol_t *,
						  u32*, u32*, u32*, u32*);
		void *set_mode;
		void *blt;
	};
	struct {
		u32 get_mode;
		u32 set_mode;
		u32 blt;
	} mixed_mode;
};

typedef struct {
	u16 scan_code;
	efi_char16_t unicode_char;
} efi_input_key_t;

union efi_simple_text_input_protocol {
	struct {
		void *reset;
		efi_status_t (__efiapi *read_keystroke)(efi_simple_text_input_protocol_t *,
							efi_input_key_t *);
		efi_event_t wait_for_key;
	};
	struct {
		u32 reset;
		u32 read_keystroke;
		u32 wait_for_key;
	} mixed_mode;
};

efi_status_t efi_wait_for_key(unsigned long usec, efi_input_key_t *key);

union efi_simple_text_output_protocol {
	struct {
		void *reset;
		efi_status_t (__efiapi *output_string)(efi_simple_text_output_protocol_t *,
						       efi_char16_t *);
		void *test_string;
	};
	struct {
		u32 reset;
		u32 output_string;
		u32 test_string;
	} mixed_mode;
};

#define PIXEL_RGB_RESERVED_8BIT_PER_COLOR		0
#define PIXEL_BGR_RESERVED_8BIT_PER_COLOR		1
#define PIXEL_BIT_MASK					2
#define PIXEL_BLT_ONLY					3
#define PIXEL_FORMAT_MAX				4

typedef struct {
	u32 red_mask;
	u32 green_mask;
	u32 blue_mask;
	u32 reserved_mask;
} efi_pixel_bitmask_t;

typedef struct {
	u32 version;
	u32 horizontal_resolution;
	u32 vertical_resolution;
	int pixel_format;
	efi_pixel_bitmask_t pixel_information;
	u32 pixels_per_scan_line;
} efi_graphics_output_mode_info_t;

typedef union efi_graphics_output_protocol_mode efi_graphics_output_protocol_mode_t;

union efi_graphics_output_protocol_mode {
	struct {
		u32 max_mode;
		u32 mode;
		efi_graphics_output_mode_info_t *info;
		unsigned long size_of_info;
		efi_physical_addr_t frame_buffer_base;
		unsigned long frame_buffer_size;
	};
	struct {
		u32 max_mode;
		u32 mode;
		u32 info;
		u32 size_of_info;
		u64 frame_buffer_base;
		u32 frame_buffer_size;
	} mixed_mode;
};

typedef union efi_graphics_output_protocol efi_graphics_output_protocol_t;

union efi_graphics_output_protocol {
	struct {
		efi_status_t (__efiapi *query_mode)(efi_graphics_output_protocol_t *,
						    u32, unsigned long *,
						    efi_graphics_output_mode_info_t **);
		efi_status_t (__efiapi *set_mode)  (efi_graphics_output_protocol_t *, u32);
		void *blt;
		efi_graphics_output_protocol_mode_t *mode;
	};
	struct {
		u32 query_mode;
		u32 set_mode;
		u32 blt;
		u32 mode;
	} mixed_mode;
};

typedef union {
	struct {
		u32			revision;
		efi_handle_t		parent_handle;
		efi_system_table_t	*system_table;
		efi_handle_t		device_handle;
		void			*file_path;
		void			*reserved;
		u32			load_options_size;
		void			*load_options;
		void			*image_base;
		__aligned_u64		image_size;
		unsigned int		image_code_type;
		unsigned int		image_data_type;
		efi_status_t		(__efiapi *unload)(efi_handle_t image_handle);
	};
	struct {
		u32		revision;
		u32		parent_handle;
		u32		system_table;
		u32		device_handle;
		u32		file_path;
		u32		reserved;
		u32		load_options_size;
		u32		load_options;
		u32		image_base;
		__aligned_u64	image_size;
		u32		image_code_type;
		u32		image_data_type;
		u32		unload;
	} mixed_mode;
} efi_loaded_image_t;

typedef struct {
	u64			size;
	u64			file_size;
	u64			phys_size;
	efi_time_t		create_time;
	efi_time_t		last_access_time;
	efi_time_t		modification_time;
	__aligned_u64		attribute;
	efi_char16_t		filename[];
} efi_file_info_t;

typedef struct efi_file_protocol efi_file_protocol_t;

struct efi_file_protocol {
	u64		revision;
	efi_status_t	(__efiapi *open)	(efi_file_protocol_t *,
						 efi_file_protocol_t **,
						 efi_char16_t *, u64, u64);
	efi_status_t	(__efiapi *close)	(efi_file_protocol_t *);
	efi_status_t	(__efiapi *delete)	(efi_file_protocol_t *);
	efi_status_t	(__efiapi *read)	(efi_file_protocol_t *,
						 unsigned long *, void *);
	efi_status_t	(__efiapi *write)	(efi_file_protocol_t *,
						 unsigned long, void *);
	efi_status_t	(__efiapi *get_position)(efi_file_protocol_t *, u64 *);
	efi_status_t	(__efiapi *set_position)(efi_file_protocol_t *, u64);
	efi_status_t	(__efiapi *get_info)	(efi_file_protocol_t *,
						 efi_guid_t *, unsigned long *,
						 void *);
	efi_status_t	(__efiapi *set_info)	(efi_file_protocol_t *,
						 efi_guid_t *, unsigned long,
						 void *);
	efi_status_t	(__efiapi *flush)	(efi_file_protocol_t *);
};

typedef struct efi_simple_file_system_protocol efi_simple_file_system_protocol_t;

struct efi_simple_file_system_protocol {
	u64	revision;
	int	(__efiapi *open_volume)(efi_simple_file_system_protocol_t *,
					efi_file_protocol_t **);
};

#define EFI_FILE_MODE_READ	0x0000000000000001
#define EFI_FILE_MODE_WRITE	0x0000000000000002
#define EFI_FILE_MODE_CREATE	0x8000000000000000

typedef enum {
	EfiPciIoWidthUint8,
	EfiPciIoWidthUint16,
	EfiPciIoWidthUint32,
	EfiPciIoWidthUint64,
	EfiPciIoWidthFifoUint8,
	EfiPciIoWidthFifoUint16,
	EfiPciIoWidthFifoUint32,
	EfiPciIoWidthFifoUint64,
	EfiPciIoWidthFillUint8,
	EfiPciIoWidthFillUint16,
	EfiPciIoWidthFillUint32,
	EfiPciIoWidthFillUint64,
	EfiPciIoWidthMaximum
} EFI_PCI_IO_PROTOCOL_WIDTH;

typedef enum {
	EfiPciIoAttributeOperationGet,
	EfiPciIoAttributeOperationSet,
	EfiPciIoAttributeOperationEnable,
	EfiPciIoAttributeOperationDisable,
	EfiPciIoAttributeOperationSupported,
    EfiPciIoAttributeOperationMaximum
} EFI_PCI_IO_PROTOCOL_ATTRIBUTE_OPERATION;

typedef struct {
	u32 read;
	u32 write;
} efi_pci_io_protocol_access_32_t;

typedef union efi_pci_io_protocol efi_pci_io_protocol_t;

typedef
efi_status_t (__efiapi *efi_pci_io_protocol_cfg_t)(efi_pci_io_protocol_t *,
						   EFI_PCI_IO_PROTOCOL_WIDTH,
						   u32 offset,
						   unsigned long count,
						   void *buffer);

typedef struct {
	void *read;
	void *write;
} efi_pci_io_protocol_access_t;

typedef struct {
	efi_pci_io_protocol_cfg_t read;
	efi_pci_io_protocol_cfg_t write;
} efi_pci_io_protocol_config_access_t;

union efi_pci_io_protocol {
	struct {
		void *poll_mem;
		void *poll_io;
		efi_pci_io_protocol_access_t mem;
		efi_pci_io_protocol_access_t io;
		efi_pci_io_protocol_config_access_t pci;
		void *copy_mem;
		void *map;
		void *unmap;
		void *allocate_buffer;
		void *free_buffer;
		void *flush;
		efi_status_t (__efiapi *get_location)(efi_pci_io_protocol_t *,
						      unsigned long *segment_nr,
						      unsigned long *bus_nr,
						      unsigned long *device_nr,
						      unsigned long *func_nr);
		void *attributes;
		void *get_bar_attributes;
		void *set_bar_attributes;
		uint64_t romsize;
		void *romimage;
	};
	struct {
		u32 poll_mem;
		u32 poll_io;
		efi_pci_io_protocol_access_32_t mem;
		efi_pci_io_protocol_access_32_t io;
		efi_pci_io_protocol_access_32_t pci;
		u32 copy_mem;
		u32 map;
		u32 unmap;
		u32 allocate_buffer;
		u32 free_buffer;
		u32 flush;
		u32 get_location;
		u32 attributes;
		u32 get_bar_attributes;
		u32 set_bar_attributes;
		u64 romsize;
		u32 romimage;
	} mixed_mode;
};

#define EFI_PCI_IO_ATTRIBUTE_ISA_MOTHERBOARD_IO 0x0001
#define EFI_PCI_IO_ATTRIBUTE_ISA_IO 0x0002
#define EFI_PCI_IO_ATTRIBUTE_VGA_PALETTE_IO 0x0004
#define EFI_PCI_IO_ATTRIBUTE_VGA_MEMORY 0x0008
#define EFI_PCI_IO_ATTRIBUTE_VGA_IO 0x0010
#define EFI_PCI_IO_ATTRIBUTE_IDE_PRIMARY_IO 0x0020
#define EFI_PCI_IO_ATTRIBUTE_IDE_SECONDARY_IO 0x0040
#define EFI_PCI_IO_ATTRIBUTE_MEMORY_WRITE_COMBINE 0x0080
#define EFI_PCI_IO_ATTRIBUTE_IO 0x0100
#define EFI_PCI_IO_ATTRIBUTE_MEMORY 0x0200
#define EFI_PCI_IO_ATTRIBUTE_BUS_MASTER 0x0400
#define EFI_PCI_IO_ATTRIBUTE_MEMORY_CACHED 0x0800
#define EFI_PCI_IO_ATTRIBUTE_MEMORY_DISABLE 0x1000
#define EFI_PCI_IO_ATTRIBUTE_EMBEDDED_DEVICE 0x2000
#define EFI_PCI_IO_ATTRIBUTE_EMBEDDED_ROM 0x4000
#define EFI_PCI_IO_ATTRIBUTE_DUAL_ADDRESS_CYCLE 0x8000
#define EFI_PCI_IO_ATTRIBUTE_ISA_IO_16 0x10000
#define EFI_PCI_IO_ATTRIBUTE_VGA_PALETTE_IO_16 0x20000
#define EFI_PCI_IO_ATTRIBUTE_VGA_IO_16 0x40000

struct efi_dev_path;

typedef union apple_properties_protocol apple_properties_protocol_t;

union apple_properties_protocol {
	struct {
		unsigned long version;
		efi_status_t (__efiapi *get)(apple_properties_protocol_t *,
					     struct efi_dev_path *,
					     efi_char16_t *, void *, u32 *);
		efi_status_t (__efiapi *set)(apple_properties_protocol_t *,
					     struct efi_dev_path *,
					     efi_char16_t *, void *, u32);
		efi_status_t (__efiapi *del)(apple_properties_protocol_t *,
					     struct efi_dev_path *,
					     efi_char16_t *);
		efi_status_t (__efiapi *get_all)(apple_properties_protocol_t *,
						 void *buffer, u32 *);
	};
	struct {
		u32 version;
		u32 get;
		u32 set;
		u32 del;
		u32 get_all;
	} mixed_mode;
};

typedef u32 efi_tcg2_event_log_format;

typedef union efi_tcg2_protocol efi_tcg2_protocol_t;

union efi_tcg2_protocol {
	struct {
		void *get_capability;
		efi_status_t (__efiapi *get_event_log)(efi_handle_t,
						       efi_tcg2_event_log_format,
						       efi_physical_addr_t *,
						       efi_physical_addr_t *,
						       efi_bool_t *);
		void *hash_log_extend_event;
		void *submit_command;
		void *get_active_pcr_banks;
		void *set_active_pcr_banks;
		void *get_result_of_set_active_pcr_banks;
	};
	struct {
		u32 get_capability;
		u32 get_event_log;
		u32 hash_log_extend_event;
		u32 submit_command;
		u32 get_active_pcr_banks;
		u32 set_active_pcr_banks;
		u32 get_result_of_set_active_pcr_banks;
	} mixed_mode;
};

typedef union efi_load_file_protocol efi_load_file_protocol_t;
typedef union efi_load_file_protocol efi_load_file2_protocol_t;

union efi_load_file_protocol {
	struct {
		efi_status_t (__efiapi *load_file)(efi_load_file_protocol_t *,
						   efi_device_path_protocol_t *,
						   bool, unsigned long *, void *);
	};
	struct {
		u32 load_file;
	} mixed_mode;
};

void efi_pci_disable_bridge_busmaster(void);

typedef efi_status_t (*efi_exit_boot_map_processing)(
	struct efi_boot_memmap *map,
	void *priv);

efi_status_t efi_exit_boot_services(void *handle,
				    struct efi_boot_memmap *map,
				    void *priv,
				    efi_exit_boot_map_processing priv_func);

efi_status_t allocate_new_fdt_and_exit_boot(void *handle,
					    unsigned long *new_fdt_addr,
					    unsigned long max_addr,
					    u64 initrd_addr, u64 initrd_size,
					    char *cmdline_ptr,
					    unsigned long fdt_addr,
					    unsigned long fdt_size);

void *get_fdt(unsigned long *fdt_size);

void efi_get_virtmap(efi_memory_desc_t *memory_map, unsigned long map_size,
		     unsigned long desc_size, efi_memory_desc_t *runtime_map,
		     int *count);

efi_status_t efi_get_random_bytes(unsigned long size, u8 *out);

efi_status_t efi_random_alloc(unsigned long size, unsigned long align,
			      unsigned long *addr, unsigned long random_seed);

efi_status_t check_platform_features(void);

void *get_efi_config_table(efi_guid_t guid);

/* NOTE: These functions do not print a trailing newline after the string */
void efi_char16_puts(efi_char16_t *);
void efi_puts(const char *str);

__printf(1, 2) int efi_printk(char const *fmt, ...);

void efi_free(unsigned long size, unsigned long addr);

char *efi_convert_cmdline(efi_loaded_image_t *image, int *cmd_line_len);

efi_status_t efi_get_memory_map(struct efi_boot_memmap *map);

efi_status_t efi_allocate_pages(unsigned long size, unsigned long *addr,
				unsigned long max);

efi_status_t efi_allocate_pages_aligned(unsigned long size, unsigned long *addr,
					unsigned long max, unsigned long align);

efi_status_t efi_relocate_kernel(unsigned long *image_addr,
				 unsigned long image_size,
				 unsigned long alloc_size,
				 unsigned long preferred_addr,
				 unsigned long alignment,
				 unsigned long min_addr);

efi_status_t efi_parse_options(char const *cmdline);

void efi_parse_option_graphics(char *option);

efi_status_t efi_setup_gop(struct screen_info *si, efi_guid_t *proto,
			   unsigned long size);

efi_status_t handle_cmdline_files(efi_loaded_image_t *image,
				  const efi_char16_t *optstr,
				  int optstr_size,
				  unsigned long soft_limit,
				  unsigned long hard_limit,
				  unsigned long *load_addr,
				  unsigned long *load_size);


static inline efi_status_t efi_load_dtb(efi_loaded_image_t *image,
					unsigned long *load_addr,
					unsigned long *load_size)
{
	return handle_cmdline_files(image, L"dtb=", sizeof(L"dtb=") - 2,
				    ULONG_MAX, ULONG_MAX, load_addr, load_size);
}

efi_status_t efi_load_initrd(efi_loaded_image_t *image,
			     unsigned long *load_addr,
			     unsigned long *load_size,
			     unsigned long soft_limit,
			     unsigned long hard_limit);

#endif<|MERGE_RESOLUTION|>--- conflicted
+++ resolved
@@ -32,19 +32,11 @@
 #define EFI_ALLOC_ALIGN		EFI_PAGE_SIZE
 #endif
 
-<<<<<<< HEAD
-#if defined(CONFIG_ARM) || defined(CONFIG_X86)
-#define __efistub_global	__section(.data)
-#else
-#define __efistub_global
-#endif
-=======
 extern bool efi_nochunk;
 extern bool efi_nokaslr;
 extern bool efi_noinitrd;
 extern int efi_loglevel;
 extern bool efi_novamap;
->>>>>>> 4775cbe7
 
 extern const efi_system_table_t *efi_system_table;
 
@@ -123,8 +115,6 @@
 #define EFI_LOCATE_BY_PROTOCOL			2
 
 /*
-<<<<<<< HEAD
-=======
  * boottime->stall takes the time period in microseconds
  */
 #define EFI_USEC_PER_SEC		1000000
@@ -135,7 +125,6 @@
 #define EFI_100NSEC_PER_USEC	((u64)10)
 
 /*
->>>>>>> 4775cbe7
  * An efi_boot_memmap is used by efi_get_memory_map() to return the
  * EFI memory map in a dynamically allocated buffer.
  *
