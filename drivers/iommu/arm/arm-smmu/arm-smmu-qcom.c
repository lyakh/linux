--- conflicted
+++ resolved
@@ -330,10 +330,7 @@
 static const struct of_device_id __maybe_unused qcom_smmu_impl_of_match[] = {
 	{ .compatible = "qcom,msm8998-smmu-v2" },
 	{ .compatible = "qcom,sc7180-smmu-500" },
-<<<<<<< HEAD
-=======
 	{ .compatible = "qcom,sc8180x-smmu-500" },
->>>>>>> 04bd701d
 	{ .compatible = "qcom,sdm630-smmu-v2" },
 	{ .compatible = "qcom,sdm845-smmu-500" },
 	{ .compatible = "qcom,sm8150-smmu-500" },
