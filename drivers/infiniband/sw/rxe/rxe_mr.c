--- conflicted
+++ resolved
@@ -687,11 +687,6 @@
 	if (atomic_read(&mr->num_mw) > 0)
 		return -EINVAL;
 
-<<<<<<< HEAD
-	mr->state = RXE_MR_STATE_INVALID;
-	rxe_put(mr_pd(mr));
-=======
->>>>>>> 88084a3d
 	rxe_put(mr);
 
 	return 0;
