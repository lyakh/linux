--- conflicted
+++ resolved
@@ -1532,20 +1532,9 @@
 	case IB_QPT_UD:
 		qp->pri.vid = 0xFFFF;
 		qp->alt.vid = 0xFFFF;
-<<<<<<< HEAD
-		fallthrough;
-	case IB_QPT_UD:
-	{
-		err = create_qp_common(pd, init_attr, udata, 0, &qp);
-		if (err) {
-			kfree(qp);
-			return ERR_PTR(err);
-		}
-=======
 		err = create_qp_common(pd, init_attr, udata, 0, qp);
 		if (err)
 			return err;
->>>>>>> 11811d61
 
 		qp->ibqp.qp_num = qp->mqp.qpn;
 		qp->xrcdn = xrcdn;
