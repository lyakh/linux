/*
 * Copyright (c) 2016 Hisilicon Limited.
 * Copyright (c) 2007, 2008 Mellanox Technologies. All rights reserved.
 *
 * This software is available to you under a choice of one of two
 * licenses.  You may choose to be licensed under the terms of the GNU
 * General Public License (GPL) Version 2, available from the file
 * COPYING in the main directory of this source tree, or the
 * OpenIB.org BSD license below:
 *
 *     Redistribution and use in source and binary forms, with or
 *     without modification, are permitted provided that the following
 *     conditions are met:
 *
 *      - Redistributions of source code must retain the above
 *        copyright notice, this list of conditions and the following
 *        disclaimer.
 *
 *      - Redistributions in binary form must reproduce the above
 *        copyright notice, this list of conditions and the following
 *        disclaimer in the documentation and/or other materials
 *        provided with the distribution.
 *
 * THE SOFTWARE IS PROVIDED "AS IS", WITHOUT WARRANTY OF ANY KIND,
 * EXPRESS OR IMPLIED, INCLUDING BUT NOT LIMITED TO THE WARRANTIES OF
 * MERCHANTABILITY, FITNESS FOR A PARTICULAR PURPOSE AND
 * NONINFRINGEMENT. IN NO EVENT SHALL THE AUTHORS OR COPYRIGHT HOLDERS
 * BE LIABLE FOR ANY CLAIM, DAMAGES OR OTHER LIABILITY, WHETHER IN AN
 * ACTION OF CONTRACT, TORT OR OTHERWISE, ARISING FROM, OUT OF OR IN
 * CONNECTION WITH THE SOFTWARE OR THE USE OR OTHER DEALINGS IN THE
 * SOFTWARE.
 */
#include <linux/acpi.h>
#include <linux/module.h>
#include <linux/pci.h>
#include <rdma/ib_addr.h>
#include <rdma/ib_smi.h>
#include <rdma/ib_user_verbs.h>
#include <rdma/ib_cache.h>
#include "hns_roce_common.h"
#include "hns_roce_device.h"
#include "hns_roce_hem.h"

static int hns_roce_set_mac(struct hns_roce_dev *hr_dev, u32 port,
			    const u8 *addr)
{
	u8 phy_port;
	u32 i;

	if (hr_dev->pci_dev->revision >= PCI_REVISION_ID_HIP09)
		return 0;

	if (!memcmp(hr_dev->dev_addr[port], addr, ETH_ALEN))
		return 0;

	for (i = 0; i < ETH_ALEN; i++)
		hr_dev->dev_addr[port][i] = addr[i];

	phy_port = hr_dev->iboe.phy_port[port];
	return hr_dev->hw->set_mac(hr_dev, phy_port, addr);
}

static int hns_roce_add_gid(const struct ib_gid_attr *attr, void **context)
{
	struct hns_roce_dev *hr_dev = to_hr_dev(attr->device);
	u32 port = attr->port_num - 1;
	int ret;

	if (port >= hr_dev->caps.num_ports)
		return -EINVAL;

	ret = hr_dev->hw->set_gid(hr_dev, attr->index, &attr->gid, attr);

	return ret;
}

static int hns_roce_del_gid(const struct ib_gid_attr *attr, void **context)
{
	struct hns_roce_dev *hr_dev = to_hr_dev(attr->device);
	u32 port = attr->port_num - 1;
	int ret;

	if (port >= hr_dev->caps.num_ports)
		return -EINVAL;

	ret = hr_dev->hw->set_gid(hr_dev, attr->index, NULL, NULL);

	return ret;
}

static int handle_en_event(struct hns_roce_dev *hr_dev, u32 port,
			   unsigned long event)
{
	struct device *dev = hr_dev->dev;
	struct net_device *netdev;
	int ret = 0;

	netdev = hr_dev->iboe.netdevs[port];
	if (!netdev) {
		dev_err(dev, "can't find netdev on port(%u)!\n", port);
		return -ENODEV;
	}

	switch (event) {
	case NETDEV_UP:
	case NETDEV_CHANGE:
	case NETDEV_REGISTER:
	case NETDEV_CHANGEADDR:
		ret = hns_roce_set_mac(hr_dev, port, netdev->dev_addr);
		break;
	case NETDEV_DOWN:
		/*
		 * In v1 engine, only support all ports closed together.
		 */
		break;
	default:
		dev_dbg(dev, "NETDEV event = 0x%x!\n", (u32)(event));
		break;
	}

	return ret;
}

static int hns_roce_netdev_event(struct notifier_block *self,
				 unsigned long event, void *ptr)
{
	struct net_device *dev = netdev_notifier_info_to_dev(ptr);
	struct hns_roce_ib_iboe *iboe = NULL;
	struct hns_roce_dev *hr_dev = NULL;
	int ret;
	u32 port;

	hr_dev = container_of(self, struct hns_roce_dev, iboe.nb);
	iboe = &hr_dev->iboe;

	for (port = 0; port < hr_dev->caps.num_ports; port++) {
		if (dev == iboe->netdevs[port]) {
			ret = handle_en_event(hr_dev, port, event);
			if (ret)
				return NOTIFY_DONE;
			break;
		}
	}

	return NOTIFY_DONE;
}

static int hns_roce_setup_mtu_mac(struct hns_roce_dev *hr_dev)
{
	int ret;
	u8 i;

	for (i = 0; i < hr_dev->caps.num_ports; i++) {
		ret = hns_roce_set_mac(hr_dev, i,
				       hr_dev->iboe.netdevs[i]->dev_addr);
		if (ret)
			return ret;
	}

	return 0;
}

static int hns_roce_query_device(struct ib_device *ib_dev,
				 struct ib_device_attr *props,
				 struct ib_udata *uhw)
{
	struct hns_roce_dev *hr_dev = to_hr_dev(ib_dev);

	memset(props, 0, sizeof(*props));

	props->fw_ver = hr_dev->caps.fw_ver;
	props->sys_image_guid = cpu_to_be64(hr_dev->sys_image_guid);
	props->max_mr_size = (u64)(~(0ULL));
	props->page_size_cap = hr_dev->caps.page_size_cap;
	props->vendor_id = hr_dev->vendor_id;
	props->vendor_part_id = hr_dev->vendor_part_id;
	props->hw_ver = hr_dev->hw_rev;
	props->max_qp = hr_dev->caps.num_qps;
	props->max_qp_wr = hr_dev->caps.max_wqes;
	props->device_cap_flags = IB_DEVICE_PORT_ACTIVE_EVENT |
				  IB_DEVICE_RC_RNR_NAK_GEN;
	props->max_send_sge = hr_dev->caps.max_sq_sg;
	props->max_recv_sge = hr_dev->caps.max_rq_sg;
	props->max_sge_rd = 1;
	props->max_cq = hr_dev->caps.num_cqs;
	props->max_cqe = hr_dev->caps.max_cqes;
	props->max_mr = hr_dev->caps.num_mtpts;
	props->max_pd = hr_dev->caps.num_pds;
	props->max_qp_rd_atom = hr_dev->caps.max_qp_dest_rdma;
	props->max_qp_init_rd_atom = hr_dev->caps.max_qp_init_rdma;
	props->atomic_cap = hr_dev->caps.flags & HNS_ROCE_CAP_FLAG_ATOMIC ?
			    IB_ATOMIC_HCA : IB_ATOMIC_NONE;
	props->max_pkeys = 1;
	props->local_ca_ack_delay = hr_dev->caps.local_ca_ack_delay;
	if (hr_dev->caps.flags & HNS_ROCE_CAP_FLAG_SRQ) {
		props->max_srq = hr_dev->caps.num_srqs;
		props->max_srq_wr = hr_dev->caps.max_srq_wrs;
		props->max_srq_sge = hr_dev->caps.max_srq_sges;
	}

	if (hr_dev->caps.flags & HNS_ROCE_CAP_FLAG_FRMR &&
	    hr_dev->pci_dev->revision >= PCI_REVISION_ID_HIP09) {
		props->device_cap_flags |= IB_DEVICE_MEM_MGT_EXTENSIONS;
		props->max_fast_reg_page_list_len = HNS_ROCE_FRMR_MAX_PA;
	}

	if (hr_dev->caps.flags & HNS_ROCE_CAP_FLAG_XRC)
		props->device_cap_flags |= IB_DEVICE_XRC;

	return 0;
}

static int hns_roce_query_port(struct ib_device *ib_dev, u32 port_num,
			       struct ib_port_attr *props)
{
	struct hns_roce_dev *hr_dev = to_hr_dev(ib_dev);
	struct device *dev = hr_dev->dev;
	struct net_device *net_dev;
	unsigned long flags;
	enum ib_mtu mtu;
	u32 port;

	port = port_num - 1;

	/* props being zeroed by the caller, avoid zeroing it here */

	props->max_mtu = hr_dev->caps.max_mtu;
	props->gid_tbl_len = hr_dev->caps.gid_table_len[port];
	props->port_cap_flags = IB_PORT_CM_SUP | IB_PORT_REINIT_SUP |
				IB_PORT_VENDOR_CLASS_SUP |
				IB_PORT_BOOT_MGMT_SUP;
	props->max_msg_sz = HNS_ROCE_MAX_MSG_LEN;
	props->pkey_tbl_len = 1;
	props->active_width = IB_WIDTH_4X;
	props->active_speed = 1;

	spin_lock_irqsave(&hr_dev->iboe.lock, flags);

	net_dev = hr_dev->iboe.netdevs[port];
	if (!net_dev) {
		spin_unlock_irqrestore(&hr_dev->iboe.lock, flags);
		dev_err(dev, "find netdev %u failed!\n", port);
		return -EINVAL;
	}

	mtu = iboe_get_mtu(net_dev->mtu);
	props->active_mtu = mtu ? min(props->max_mtu, mtu) : IB_MTU_256;
	props->state = netif_running(net_dev) && netif_carrier_ok(net_dev) ?
			       IB_PORT_ACTIVE :
			       IB_PORT_DOWN;
	props->phys_state = props->state == IB_PORT_ACTIVE ?
				    IB_PORT_PHYS_STATE_LINK_UP :
				    IB_PORT_PHYS_STATE_DISABLED;

	spin_unlock_irqrestore(&hr_dev->iboe.lock, flags);

	return 0;
}

static enum rdma_link_layer hns_roce_get_link_layer(struct ib_device *device,
						    u32 port_num)
{
	return IB_LINK_LAYER_ETHERNET;
}

static int hns_roce_query_pkey(struct ib_device *ib_dev, u32 port, u16 index,
			       u16 *pkey)
{
	if (index > 0)
		return -EINVAL;

	*pkey = PKEY_ID;

	return 0;
}

static int hns_roce_modify_device(struct ib_device *ib_dev, int mask,
				  struct ib_device_modify *props)
{
	unsigned long flags;

	if (mask & ~IB_DEVICE_MODIFY_NODE_DESC)
		return -EOPNOTSUPP;

	if (mask & IB_DEVICE_MODIFY_NODE_DESC) {
		spin_lock_irqsave(&to_hr_dev(ib_dev)->sm_lock, flags);
		memcpy(ib_dev->node_desc, props->node_desc, NODE_DESC_SIZE);
		spin_unlock_irqrestore(&to_hr_dev(ib_dev)->sm_lock, flags);
	}

	return 0;
}

struct hns_user_mmap_entry *
hns_roce_user_mmap_entry_insert(struct ib_ucontext *ucontext, u64 address,
				size_t length,
				enum hns_roce_mmap_type mmap_type)
{
	struct hns_user_mmap_entry *entry;
	int ret;

	entry = kzalloc(sizeof(*entry), GFP_KERNEL);
	if (!entry)
		return NULL;

	entry->address = address;
	entry->mmap_type = mmap_type;

	switch (mmap_type) {
	/* pgoff 0 must be used by DB for compatibility */
	case HNS_ROCE_MMAP_TYPE_DB:
		ret = rdma_user_mmap_entry_insert_exact(
				ucontext, &entry->rdma_entry, length, 0);
		break;
	case HNS_ROCE_MMAP_TYPE_DWQE:
		ret = rdma_user_mmap_entry_insert_range(
				ucontext, &entry->rdma_entry, length, 1,
				U32_MAX);
		break;
	default:
		ret = -EINVAL;
		break;
	}

	if (ret) {
		kfree(entry);
		return NULL;
	}

	return entry;
}

static void hns_roce_dealloc_uar_entry(struct hns_roce_ucontext *context)
{
	if (context->db_mmap_entry)
		rdma_user_mmap_entry_remove(
			&context->db_mmap_entry->rdma_entry);
}

static int hns_roce_alloc_uar_entry(struct ib_ucontext *uctx)
{
	struct hns_roce_ucontext *context = to_hr_ucontext(uctx);
	u64 address;

	address = context->uar.pfn << PAGE_SHIFT;
	context->db_mmap_entry = hns_roce_user_mmap_entry_insert(
		uctx, address, PAGE_SIZE, HNS_ROCE_MMAP_TYPE_DB);
	if (!context->db_mmap_entry)
		return -ENOMEM;

	return 0;
}

static int hns_roce_alloc_ucontext(struct ib_ucontext *uctx,
				   struct ib_udata *udata)
{
	int ret;
	struct hns_roce_ucontext *context = to_hr_ucontext(uctx);
	struct hns_roce_ib_alloc_ucontext_resp resp = {};
	struct hns_roce_dev *hr_dev = to_hr_dev(uctx->device);

	if (!hr_dev->active)
		return -EAGAIN;

	resp.qp_tab_size = hr_dev->caps.num_qps;
	resp.srq_tab_size = hr_dev->caps.num_srqs;

	ret = hns_roce_uar_alloc(hr_dev, &context->uar);
	if (ret)
		goto error_fail_uar_alloc;

	ret = hns_roce_alloc_uar_entry(uctx);
	if (ret)
		goto error_fail_uar_entry;

	if (hr_dev->caps.flags & HNS_ROCE_CAP_FLAG_CQ_RECORD_DB ||
	    hr_dev->caps.flags & HNS_ROCE_CAP_FLAG_QP_RECORD_DB) {
		INIT_LIST_HEAD(&context->page_list);
		mutex_init(&context->page_mutex);
	}

	resp.cqe_size = hr_dev->caps.cqe_sz;

	ret = ib_copy_to_udata(udata, &resp,
			       min(udata->outlen, sizeof(resp)));
	if (ret)
		goto error_fail_copy_to_udata;

	return 0;

error_fail_copy_to_udata:
	hns_roce_dealloc_uar_entry(context);

error_fail_uar_entry:
	ida_free(&hr_dev->uar_ida.ida, (int)context->uar.logic_idx);

error_fail_uar_alloc:
	return ret;
}

static void hns_roce_dealloc_ucontext(struct ib_ucontext *ibcontext)
{
	struct hns_roce_ucontext *context = to_hr_ucontext(ibcontext);
	struct hns_roce_dev *hr_dev = to_hr_dev(ibcontext->device);

	hns_roce_dealloc_uar_entry(context);

	ida_free(&hr_dev->uar_ida.ida, (int)context->uar.logic_idx);
}

static int hns_roce_mmap(struct ib_ucontext *uctx, struct vm_area_struct *vma)
{
	struct rdma_user_mmap_entry *rdma_entry;
	struct hns_user_mmap_entry *entry;
	phys_addr_t pfn;
	pgprot_t prot;
	int ret;

	rdma_entry = rdma_user_mmap_entry_get_pgoff(uctx, vma->vm_pgoff);
	if (!rdma_entry)
		return -EINVAL;

	entry = to_hns_mmap(rdma_entry);
	pfn = entry->address >> PAGE_SHIFT;

	switch (entry->mmap_type) {
	case HNS_ROCE_MMAP_TYPE_DB:
	case HNS_ROCE_MMAP_TYPE_DWQE:
		prot = pgprot_device(vma->vm_page_prot);
		break;
	default:
		return -EINVAL;
	}

	ret = rdma_user_mmap_io(uctx, vma, pfn, rdma_entry->npages * PAGE_SIZE,
				prot, rdma_entry);

	rdma_user_mmap_entry_put(rdma_entry);

	return ret;
}

static void hns_roce_free_mmap(struct rdma_user_mmap_entry *rdma_entry)
{
	struct hns_user_mmap_entry *entry = to_hns_mmap(rdma_entry);

	kfree(entry);
}

static int hns_roce_port_immutable(struct ib_device *ib_dev, u32 port_num,
				   struct ib_port_immutable *immutable)
{
	struct ib_port_attr attr;
	int ret;

	ret = ib_query_port(ib_dev, port_num, &attr);
	if (ret)
		return ret;

	immutable->pkey_tbl_len = attr.pkey_tbl_len;
	immutable->gid_tbl_len = attr.gid_tbl_len;

	immutable->max_mad_size = IB_MGMT_MAD_SIZE;
	immutable->core_cap_flags = RDMA_CORE_PORT_IBA_ROCE;
	if (to_hr_dev(ib_dev)->caps.flags & HNS_ROCE_CAP_FLAG_ROCE_V1_V2)
		immutable->core_cap_flags |= RDMA_CORE_PORT_IBA_ROCE_UDP_ENCAP;

	return 0;
}

static void hns_roce_disassociate_ucontext(struct ib_ucontext *ibcontext)
{
}

static void hns_roce_get_fw_ver(struct ib_device *device, char *str)
{
	u64 fw_ver = to_hr_dev(device)->caps.fw_ver;
	unsigned int major, minor, sub_minor;

	major = upper_32_bits(fw_ver);
	minor = high_16_bits(lower_32_bits(fw_ver));
	sub_minor = low_16_bits(fw_ver);

	snprintf(str, IB_FW_VERSION_NAME_MAX, "%u.%u.%04u", major, minor,
		 sub_minor);
}

static void hns_roce_unregister_device(struct hns_roce_dev *hr_dev)
{
	struct hns_roce_ib_iboe *iboe = &hr_dev->iboe;

	hr_dev->active = false;
	unregister_netdevice_notifier(&iboe->nb);
	ib_unregister_device(&hr_dev->ib_dev);
}

static const struct ib_device_ops hns_roce_dev_ops = {
	.owner = THIS_MODULE,
	.driver_id = RDMA_DRIVER_HNS,
	.uverbs_abi_ver = 1,
	.uverbs_no_driver_id_binding = 1,

	.get_dev_fw_str = hns_roce_get_fw_ver,
	.add_gid = hns_roce_add_gid,
	.alloc_pd = hns_roce_alloc_pd,
	.alloc_ucontext = hns_roce_alloc_ucontext,
	.create_ah = hns_roce_create_ah,
	.create_user_ah = hns_roce_create_ah,
	.create_cq = hns_roce_create_cq,
	.create_qp = hns_roce_create_qp,
	.dealloc_pd = hns_roce_dealloc_pd,
	.dealloc_ucontext = hns_roce_dealloc_ucontext,
	.del_gid = hns_roce_del_gid,
	.dereg_mr = hns_roce_dereg_mr,
	.destroy_ah = hns_roce_destroy_ah,
	.destroy_cq = hns_roce_destroy_cq,
	.disassociate_ucontext = hns_roce_disassociate_ucontext,
	.get_dma_mr = hns_roce_get_dma_mr,
	.get_link_layer = hns_roce_get_link_layer,
	.get_port_immutable = hns_roce_port_immutable,
	.mmap = hns_roce_mmap,
	.mmap_free = hns_roce_free_mmap,
	.modify_device = hns_roce_modify_device,
	.modify_qp = hns_roce_modify_qp,
	.query_ah = hns_roce_query_ah,
	.query_device = hns_roce_query_device,
	.query_pkey = hns_roce_query_pkey,
	.query_port = hns_roce_query_port,
	.reg_user_mr = hns_roce_reg_user_mr,

	INIT_RDMA_OBJ_SIZE(ib_ah, hns_roce_ah, ibah),
	INIT_RDMA_OBJ_SIZE(ib_cq, hns_roce_cq, ib_cq),
	INIT_RDMA_OBJ_SIZE(ib_pd, hns_roce_pd, ibpd),
	INIT_RDMA_OBJ_SIZE(ib_qp, hns_roce_qp, ibqp),
	INIT_RDMA_OBJ_SIZE(ib_ucontext, hns_roce_ucontext, ibucontext),
};

static const struct ib_device_ops hns_roce_dev_mr_ops = {
	.rereg_user_mr = hns_roce_rereg_user_mr,
};

static const struct ib_device_ops hns_roce_dev_mw_ops = {
	.alloc_mw = hns_roce_alloc_mw,
	.dealloc_mw = hns_roce_dealloc_mw,

	INIT_RDMA_OBJ_SIZE(ib_mw, hns_roce_mw, ibmw),
};

static const struct ib_device_ops hns_roce_dev_frmr_ops = {
	.alloc_mr = hns_roce_alloc_mr,
	.map_mr_sg = hns_roce_map_mr_sg,
};

static const struct ib_device_ops hns_roce_dev_srq_ops = {
	.create_srq = hns_roce_create_srq,
	.destroy_srq = hns_roce_destroy_srq,

	INIT_RDMA_OBJ_SIZE(ib_srq, hns_roce_srq, ibsrq),
};

static const struct ib_device_ops hns_roce_dev_xrcd_ops = {
	.alloc_xrcd = hns_roce_alloc_xrcd,
	.dealloc_xrcd = hns_roce_dealloc_xrcd,

	INIT_RDMA_OBJ_SIZE(ib_xrcd, hns_roce_xrcd, ibxrcd),
};

static const struct ib_device_ops hns_roce_dev_restrack_ops = {
	.fill_res_cq_entry = hns_roce_fill_res_cq_entry,
	.fill_res_cq_entry_raw = hns_roce_fill_res_cq_entry_raw,
	.fill_res_qp_entry = hns_roce_fill_res_qp_entry,
	.fill_res_qp_entry_raw = hns_roce_fill_res_qp_entry_raw,
	.fill_res_mr_entry = hns_roce_fill_res_mr_entry,
	.fill_res_mr_entry_raw = hns_roce_fill_res_mr_entry_raw,
};

static int hns_roce_register_device(struct hns_roce_dev *hr_dev)
{
	int ret;
	struct hns_roce_ib_iboe *iboe = NULL;
	struct ib_device *ib_dev = NULL;
	struct device *dev = hr_dev->dev;
	unsigned int i;

	iboe = &hr_dev->iboe;
	spin_lock_init(&iboe->lock);

	ib_dev = &hr_dev->ib_dev;

	ib_dev->node_type = RDMA_NODE_IB_CA;
	ib_dev->dev.parent = dev;

	ib_dev->phys_port_cnt = hr_dev->caps.num_ports;
	ib_dev->local_dma_lkey = hr_dev->caps.reserved_lkey;
	ib_dev->num_comp_vectors = hr_dev->caps.num_comp_vectors;

	if (hr_dev->caps.flags & HNS_ROCE_CAP_FLAG_REREG_MR)
		ib_set_device_ops(ib_dev, &hns_roce_dev_mr_ops);

	if (hr_dev->caps.flags & HNS_ROCE_CAP_FLAG_MW)
		ib_set_device_ops(ib_dev, &hns_roce_dev_mw_ops);

	if (hr_dev->caps.flags & HNS_ROCE_CAP_FLAG_FRMR)
		ib_set_device_ops(ib_dev, &hns_roce_dev_frmr_ops);

	if (hr_dev->caps.flags & HNS_ROCE_CAP_FLAG_SRQ) {
		ib_set_device_ops(ib_dev, &hns_roce_dev_srq_ops);
		ib_set_device_ops(ib_dev, hr_dev->hw->hns_roce_dev_srq_ops);
	}

	if (hr_dev->caps.flags & HNS_ROCE_CAP_FLAG_XRC)
		ib_set_device_ops(ib_dev, &hns_roce_dev_xrcd_ops);

	ib_set_device_ops(ib_dev, hr_dev->hw->hns_roce_dev_ops);
	ib_set_device_ops(ib_dev, &hns_roce_dev_ops);
	ib_set_device_ops(ib_dev, &hns_roce_dev_restrack_ops);
	for (i = 0; i < hr_dev->caps.num_ports; i++) {
		if (!hr_dev->iboe.netdevs[i])
			continue;

		ret = ib_device_set_netdev(ib_dev, hr_dev->iboe.netdevs[i],
					   i + 1);
		if (ret)
			return ret;
	}
	dma_set_max_seg_size(dev, UINT_MAX);
	ret = ib_register_device(ib_dev, "hns_%d", dev);
	if (ret) {
		dev_err(dev, "ib_register_device failed!\n");
		return ret;
	}

	ret = hns_roce_setup_mtu_mac(hr_dev);
	if (ret) {
		dev_err(dev, "setup_mtu_mac failed!\n");
		goto error_failed_setup_mtu_mac;
	}

	iboe->nb.notifier_call = hns_roce_netdev_event;
	ret = register_netdevice_notifier(&iboe->nb);
	if (ret) {
		dev_err(dev, "register_netdevice_notifier failed!\n");
		goto error_failed_setup_mtu_mac;
	}

	hr_dev->active = true;
	return 0;

error_failed_setup_mtu_mac:
	ib_unregister_device(ib_dev);

	return ret;
}

static int hns_roce_init_hem(struct hns_roce_dev *hr_dev)
{
	struct device *dev = hr_dev->dev;
	int ret;

	ret = hns_roce_init_hem_table(hr_dev, &hr_dev->mr_table.mtpt_table,
				      HEM_TYPE_MTPT, hr_dev->caps.mtpt_entry_sz,
				      hr_dev->caps.num_mtpts);
	if (ret) {
		dev_err(dev, "failed to init MTPT context memory, aborting.\n");
		return ret;
	}

	ret = hns_roce_init_hem_table(hr_dev, &hr_dev->qp_table.qp_table,
				      HEM_TYPE_QPC, hr_dev->caps.qpc_sz,
				      hr_dev->caps.num_qps);
	if (ret) {
		dev_err(dev, "failed to init QP context memory, aborting.\n");
		goto err_unmap_dmpt;
	}

	ret = hns_roce_init_hem_table(hr_dev, &hr_dev->qp_table.irrl_table,
				      HEM_TYPE_IRRL,
				      hr_dev->caps.irrl_entry_sz *
				      hr_dev->caps.max_qp_init_rdma,
				      hr_dev->caps.num_qps);
	if (ret) {
		dev_err(dev, "failed to init irrl_table memory, aborting.\n");
		goto err_unmap_qp;
	}

	if (hr_dev->caps.trrl_entry_sz) {
		ret = hns_roce_init_hem_table(hr_dev,
					      &hr_dev->qp_table.trrl_table,
					      HEM_TYPE_TRRL,
					      hr_dev->caps.trrl_entry_sz *
					      hr_dev->caps.max_qp_dest_rdma,
					      hr_dev->caps.num_qps);
		if (ret) {
			dev_err(dev,
				"failed to init trrl_table memory, aborting.\n");
			goto err_unmap_irrl;
		}
	}

	ret = hns_roce_init_hem_table(hr_dev, &hr_dev->cq_table.table,
				      HEM_TYPE_CQC, hr_dev->caps.cqc_entry_sz,
				      hr_dev->caps.num_cqs);
	if (ret) {
		dev_err(dev, "failed to init CQ context memory, aborting.\n");
		goto err_unmap_trrl;
	}

	if (hr_dev->caps.flags & HNS_ROCE_CAP_FLAG_SRQ) {
		ret = hns_roce_init_hem_table(hr_dev, &hr_dev->srq_table.table,
					      HEM_TYPE_SRQC,
					      hr_dev->caps.srqc_entry_sz,
					      hr_dev->caps.num_srqs);
		if (ret) {
			dev_err(dev,
				"failed to init SRQ context memory, aborting.\n");
			goto err_unmap_cq;
		}
	}

	if (hr_dev->caps.flags & HNS_ROCE_CAP_FLAG_QP_FLOW_CTRL) {
		ret = hns_roce_init_hem_table(hr_dev,
					      &hr_dev->qp_table.sccc_table,
					      HEM_TYPE_SCCC,
					      hr_dev->caps.sccc_sz,
					      hr_dev->caps.num_qps);
		if (ret) {
			dev_err(dev,
				"failed to init SCC context memory, aborting.\n");
			goto err_unmap_srq;
		}
	}

	if (hr_dev->caps.qpc_timer_entry_sz) {
		ret = hns_roce_init_hem_table(hr_dev, &hr_dev->qpc_timer_table,
					      HEM_TYPE_QPC_TIMER,
					      hr_dev->caps.qpc_timer_entry_sz,
<<<<<<< HEAD
					      hr_dev->caps.num_qpc_timer);
=======
					      hr_dev->caps.qpc_timer_bt_num, 1);
>>>>>>> 4fe89d07
		if (ret) {
			dev_err(dev,
				"failed to init QPC timer memory, aborting.\n");
			goto err_unmap_ctx;
		}
	}

	if (hr_dev->caps.cqc_timer_entry_sz) {
		ret = hns_roce_init_hem_table(hr_dev, &hr_dev->cqc_timer_table,
					      HEM_TYPE_CQC_TIMER,
					      hr_dev->caps.cqc_timer_entry_sz,
					      hr_dev->caps.cqc_timer_bt_num);
		if (ret) {
			dev_err(dev,
				"failed to init CQC timer memory, aborting.\n");
			goto err_unmap_qpc_timer;
		}
	}

	if (hr_dev->caps.gmv_entry_sz) {
		ret = hns_roce_init_hem_table(hr_dev, &hr_dev->gmv_table,
					      HEM_TYPE_GMV,
					      hr_dev->caps.gmv_entry_sz,
					      hr_dev->caps.gmv_entry_num);
		if (ret) {
			dev_err(dev,
				"failed to init gmv table memory, ret = %d\n",
				ret);
			goto err_unmap_cqc_timer;
		}
	}

	return 0;

err_unmap_cqc_timer:
	if (hr_dev->caps.cqc_timer_entry_sz)
		hns_roce_cleanup_hem_table(hr_dev, &hr_dev->cqc_timer_table);

err_unmap_qpc_timer:
	if (hr_dev->caps.qpc_timer_entry_sz)
		hns_roce_cleanup_hem_table(hr_dev, &hr_dev->qpc_timer_table);

err_unmap_ctx:
	if (hr_dev->caps.flags & HNS_ROCE_CAP_FLAG_QP_FLOW_CTRL)
		hns_roce_cleanup_hem_table(hr_dev,
					   &hr_dev->qp_table.sccc_table);
err_unmap_srq:
	if (hr_dev->caps.flags & HNS_ROCE_CAP_FLAG_SRQ)
		hns_roce_cleanup_hem_table(hr_dev, &hr_dev->srq_table.table);

err_unmap_cq:
	hns_roce_cleanup_hem_table(hr_dev, &hr_dev->cq_table.table);

err_unmap_trrl:
	if (hr_dev->caps.trrl_entry_sz)
		hns_roce_cleanup_hem_table(hr_dev,
					   &hr_dev->qp_table.trrl_table);

err_unmap_irrl:
	hns_roce_cleanup_hem_table(hr_dev, &hr_dev->qp_table.irrl_table);

err_unmap_qp:
	hns_roce_cleanup_hem_table(hr_dev, &hr_dev->qp_table.qp_table);

err_unmap_dmpt:
	hns_roce_cleanup_hem_table(hr_dev, &hr_dev->mr_table.mtpt_table);

	return ret;
}

/**
 * hns_roce_setup_hca - setup host channel adapter
 * @hr_dev: pointer to hns roce device
 * Return : int
 */
static int hns_roce_setup_hca(struct hns_roce_dev *hr_dev)
{
	struct device *dev = hr_dev->dev;
	int ret;

	spin_lock_init(&hr_dev->sm_lock);

	if (hr_dev->caps.flags & HNS_ROCE_CAP_FLAG_CQ_RECORD_DB ||
	    hr_dev->caps.flags & HNS_ROCE_CAP_FLAG_QP_RECORD_DB) {
		INIT_LIST_HEAD(&hr_dev->pgdir_list);
		mutex_init(&hr_dev->pgdir_mutex);
	}

	hns_roce_init_uar_table(hr_dev);

	ret = hns_roce_uar_alloc(hr_dev, &hr_dev->priv_uar);
	if (ret) {
		dev_err(dev, "failed to allocate priv_uar.\n");
		goto err_uar_table_free;
	}

	ret = hns_roce_init_qp_table(hr_dev);
	if (ret) {
		dev_err(dev, "failed to init qp_table.\n");
		goto err_uar_table_free;
	}

	hns_roce_init_pd_table(hr_dev);

	if (hr_dev->caps.flags & HNS_ROCE_CAP_FLAG_XRC)
		hns_roce_init_xrcd_table(hr_dev);

	hns_roce_init_mr_table(hr_dev);

	hns_roce_init_cq_table(hr_dev);

	if (hr_dev->caps.flags & HNS_ROCE_CAP_FLAG_SRQ)
		hns_roce_init_srq_table(hr_dev);

	return 0;

err_uar_table_free:
	ida_destroy(&hr_dev->uar_ida.ida);
	return ret;
}

static void check_and_get_armed_cq(struct list_head *cq_list, struct ib_cq *cq)
{
	struct hns_roce_cq *hr_cq = to_hr_cq(cq);
	unsigned long flags;

	spin_lock_irqsave(&hr_cq->lock, flags);
	if (cq->comp_handler) {
		if (!hr_cq->is_armed) {
			hr_cq->is_armed = 1;
			list_add_tail(&hr_cq->node, cq_list);
		}
	}
	spin_unlock_irqrestore(&hr_cq->lock, flags);
}

void hns_roce_handle_device_err(struct hns_roce_dev *hr_dev)
{
	struct hns_roce_qp *hr_qp;
	struct hns_roce_cq *hr_cq;
	struct list_head cq_list;
	unsigned long flags_qp;
	unsigned long flags;

	INIT_LIST_HEAD(&cq_list);

	spin_lock_irqsave(&hr_dev->qp_list_lock, flags);
	list_for_each_entry(hr_qp, &hr_dev->qp_list, node) {
		spin_lock_irqsave(&hr_qp->sq.lock, flags_qp);
		if (hr_qp->sq.tail != hr_qp->sq.head)
			check_and_get_armed_cq(&cq_list, hr_qp->ibqp.send_cq);
		spin_unlock_irqrestore(&hr_qp->sq.lock, flags_qp);

		spin_lock_irqsave(&hr_qp->rq.lock, flags_qp);
		if ((!hr_qp->ibqp.srq) && (hr_qp->rq.tail != hr_qp->rq.head))
			check_and_get_armed_cq(&cq_list, hr_qp->ibqp.recv_cq);
		spin_unlock_irqrestore(&hr_qp->rq.lock, flags_qp);
	}

	list_for_each_entry(hr_cq, &cq_list, node)
		hns_roce_cq_completion(hr_dev, hr_cq->cqn);

	spin_unlock_irqrestore(&hr_dev->qp_list_lock, flags);
}

int hns_roce_init(struct hns_roce_dev *hr_dev)
{
	struct device *dev = hr_dev->dev;
	int ret;

	hr_dev->is_reset = false;

	if (hr_dev->hw->cmq_init) {
		ret = hr_dev->hw->cmq_init(hr_dev);
		if (ret) {
			dev_err(dev, "init RoCE Command Queue failed!\n");
			return ret;
		}
	}

	ret = hr_dev->hw->hw_profile(hr_dev);
	if (ret) {
		dev_err(dev, "get RoCE engine profile failed!\n");
		goto error_failed_cmd_init;
	}

	ret = hns_roce_cmd_init(hr_dev);
	if (ret) {
		dev_err(dev, "cmd init failed!\n");
		goto error_failed_cmd_init;
	}

	/* EQ depends on poll mode, event mode depends on EQ */
	ret = hr_dev->hw->init_eq(hr_dev);
	if (ret) {
		dev_err(dev, "eq init failed!\n");
		goto error_failed_eq_table;
	}

	if (hr_dev->cmd_mod) {
		ret = hns_roce_cmd_use_events(hr_dev);
		if (ret)
			dev_warn(dev,
				 "Cmd event  mode failed, set back to poll!\n");
	}

	ret = hns_roce_init_hem(hr_dev);
	if (ret) {
		dev_err(dev, "init HEM(Hardware Entry Memory) failed!\n");
		goto error_failed_init_hem;
	}

	ret = hns_roce_setup_hca(hr_dev);
	if (ret) {
		dev_err(dev, "setup hca failed!\n");
		goto error_failed_setup_hca;
	}

	if (hr_dev->hw->hw_init) {
		ret = hr_dev->hw->hw_init(hr_dev);
		if (ret) {
			dev_err(dev, "hw_init failed!\n");
			goto error_failed_engine_init;
		}
	}

	INIT_LIST_HEAD(&hr_dev->qp_list);
	spin_lock_init(&hr_dev->qp_list_lock);
	INIT_LIST_HEAD(&hr_dev->dip_list);
	spin_lock_init(&hr_dev->dip_list_lock);

	ret = hns_roce_register_device(hr_dev);
	if (ret)
		goto error_failed_register_device;

	return 0;

error_failed_register_device:
	if (hr_dev->hw->hw_exit)
		hr_dev->hw->hw_exit(hr_dev);

error_failed_engine_init:
	hns_roce_cleanup_bitmap(hr_dev);

error_failed_setup_hca:
	hns_roce_cleanup_hem(hr_dev);

error_failed_init_hem:
	if (hr_dev->cmd_mod)
		hns_roce_cmd_use_polling(hr_dev);
	hr_dev->hw->cleanup_eq(hr_dev);

error_failed_eq_table:
	hns_roce_cmd_cleanup(hr_dev);

error_failed_cmd_init:
	if (hr_dev->hw->cmq_exit)
		hr_dev->hw->cmq_exit(hr_dev);

	return ret;
}

void hns_roce_exit(struct hns_roce_dev *hr_dev)
{
	hns_roce_unregister_device(hr_dev);

	if (hr_dev->hw->hw_exit)
		hr_dev->hw->hw_exit(hr_dev);
	hns_roce_cleanup_bitmap(hr_dev);
	hns_roce_cleanup_hem(hr_dev);

	if (hr_dev->cmd_mod)
		hns_roce_cmd_use_polling(hr_dev);

	hr_dev->hw->cleanup_eq(hr_dev);
	hns_roce_cmd_cleanup(hr_dev);
	if (hr_dev->hw->cmq_exit)
		hr_dev->hw->cmq_exit(hr_dev);
}

MODULE_LICENSE("Dual BSD/GPL");
MODULE_AUTHOR("Wei Hu <xavier.huwei@huawei.com>");
MODULE_AUTHOR("Nenglong Zhao <zhaonenglong@hisilicon.com>");
MODULE_AUTHOR("Lijun Ou <oulijun@huawei.com>");
MODULE_DESCRIPTION("HNS RoCE Driver");<|MERGE_RESOLUTION|>--- conflicted
+++ resolved
@@ -734,11 +734,7 @@
 		ret = hns_roce_init_hem_table(hr_dev, &hr_dev->qpc_timer_table,
 					      HEM_TYPE_QPC_TIMER,
 					      hr_dev->caps.qpc_timer_entry_sz,
-<<<<<<< HEAD
-					      hr_dev->caps.num_qpc_timer);
-=======
-					      hr_dev->caps.qpc_timer_bt_num, 1);
->>>>>>> 4fe89d07
+					      hr_dev->caps.qpc_timer_bt_num);
 		if (ret) {
 			dev_err(dev,
 				"failed to init QPC timer memory, aborting.\n");
