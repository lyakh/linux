--- conflicted
+++ resolved
@@ -3952,23 +3952,11 @@
 	}
 
 	if (flow_attr->type == IB_FLOW_ATTR_NORMAL) {
-<<<<<<< HEAD
-		if (flow_attr->flags & IB_FLOW_ATTR_FLAGS_DONT_TRAP)  {
-			handler = create_dont_trap_rule(dev, ft_prio,
-							flow_attr, dst);
-		} else {
-			underlay_qpn = (mqp->flags & IB_QP_CREATE_SOURCE_QPN) ?
-					mqp->underlay_qpn : 0;
-			handler = _create_flow_rule(dev, ft_prio, flow_attr,
-						    dst, underlay_qpn, ucmd);
-		}
-=======
 		underlay_qpn = (mqp->flags & IB_QP_CREATE_SOURCE_QPN) ?
 				       mqp->underlay_qpn :
 				       0;
 		handler = _create_flow_rule(dev, ft_prio, flow_attr, dst,
 					    underlay_qpn, ucmd);
->>>>>>> 9254f8ed
 	} else if (flow_attr->type == IB_FLOW_ATTR_ALL_DEFAULT ||
 		   flow_attr->type == IB_FLOW_ATTR_MC_DEFAULT) {
 		handler = create_leftovers_rule(dev, ft_prio, flow_attr,
