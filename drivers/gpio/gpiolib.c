--- conflicted
+++ resolved
@@ -1284,24 +1284,10 @@
 
 		hwgpio = gpio_chip_hwgpio(desc);
 
-<<<<<<< HEAD
-		if (cmd == GPIO_GET_LINEINFO_WATCH_IOCTL &&
-		    test_bit(hwgpio, priv->watched_lines))
-			return -EBUSY;
-
-=======
->>>>>>> 4775cbe7
 		gpio_desc_to_lineinfo(desc, &lineinfo);
 
 		if (copy_to_user(ip, &lineinfo, sizeof(lineinfo)))
 			return -EFAULT;
-<<<<<<< HEAD
-
-		if (cmd == GPIO_GET_LINEINFO_WATCH_IOCTL)
-			set_bit(hwgpio, priv->watched_lines);
-
-=======
->>>>>>> 4775cbe7
 		return 0;
 	} else if (cmd == GPIO_GET_LINEHANDLE_IOCTL) {
 		return linehandle_create(gdev, ip);
