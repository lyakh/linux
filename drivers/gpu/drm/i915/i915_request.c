--- conflicted
+++ resolved
@@ -1100,112 +1100,6 @@
 					     I915_FENCE_GFP);
 }
 
-<<<<<<< HEAD
-static int
-i915_request_await_request(struct i915_request *to, struct i915_request *from)
-{
-	int ret;
-
-	GEM_BUG_ON(to == from);
-	GEM_BUG_ON(to->timeline == from->timeline);
-
-	if (i915_request_completed(from)) {
-		i915_sw_fence_set_error_once(&to->submit, from->fence.error);
-		return 0;
-	}
-
-	if (to->engine->schedule) {
-		ret = i915_sched_node_add_dependency(&to->sched,
-						     &from->sched,
-						     I915_DEPENDENCY_EXTERNAL);
-		if (ret < 0)
-			return ret;
-	}
-
-	if (to->engine == from->engine)
-		ret = i915_sw_fence_await_sw_fence_gfp(&to->submit,
-						       &from->submit,
-						       I915_FENCE_GFP);
-	else
-		ret = emit_semaphore_wait(to, from, I915_FENCE_GFP);
-	if (ret < 0)
-		return ret;
-
-	if (to->sched.flags & I915_SCHED_HAS_SEMAPHORE_CHAIN) {
-		ret = i915_sw_fence_await_dma_fence(&to->semaphore,
-						    &from->fence, 0,
-						    I915_FENCE_GFP);
-		if (ret < 0)
-			return ret;
-	}
-
-	return 0;
-}
-
-int
-i915_request_await_dma_fence(struct i915_request *rq, struct dma_fence *fence)
-{
-	struct dma_fence **child = &fence;
-	unsigned int nchild = 1;
-	int ret;
-
-	/*
-	 * Note that if the fence-array was created in signal-on-any mode,
-	 * we should *not* decompose it into its individual fences. However,
-	 * we don't currently store which mode the fence-array is operating
-	 * in. Fortunately, the only user of signal-on-any is private to
-	 * amdgpu and we should not see any incoming fence-array from
-	 * sync-file being in signal-on-any mode.
-	 */
-	if (dma_fence_is_array(fence)) {
-		struct dma_fence_array *array = to_dma_fence_array(fence);
-
-		child = array->fences;
-		nchild = array->num_fences;
-		GEM_BUG_ON(!nchild);
-	}
-
-	do {
-		fence = *child++;
-		if (test_bit(DMA_FENCE_FLAG_SIGNALED_BIT, &fence->flags)) {
-			i915_sw_fence_set_error_once(&rq->submit, fence->error);
-			continue;
-		}
-
-		/*
-		 * Requests on the same timeline are explicitly ordered, along
-		 * with their dependencies, by i915_request_add() which ensures
-		 * that requests are submitted in-order through each ring.
-		 */
-		if (fence->context == rq->fence.context)
-			continue;
-
-		/* Squash repeated waits to the same timelines */
-		if (fence->context &&
-		    intel_timeline_sync_is_later(i915_request_timeline(rq),
-						 fence))
-			continue;
-
-		if (dma_fence_is_i915(fence))
-			ret = i915_request_await_request(rq, to_request(fence));
-		else
-			ret = i915_sw_fence_await_dma_fence(&rq->submit, fence,
-							    fence->context ? I915_FENCE_TIMEOUT : 0,
-							    I915_FENCE_GFP);
-		if (ret < 0)
-			return ret;
-
-		/* Record the latest fence used against each timeline */
-		if (fence->context)
-			intel_timeline_sync_set(i915_request_timeline(rq),
-						fence);
-	} while (--nchild);
-
-	return 0;
-}
-
-=======
->>>>>>> 4775cbe7
 static bool intel_timeline_sync_has_start(struct intel_timeline *tl,
 					  struct dma_fence *fence)
 {
