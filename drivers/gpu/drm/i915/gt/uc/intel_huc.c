--- conflicted
+++ resolved
@@ -54,68 +54,6 @@
 	}
 }
 
-<<<<<<< HEAD
-static int intel_huc_rsa_data_create(struct intel_huc *huc)
-{
-	struct intel_gt *gt = huc_to_gt(huc);
-	struct intel_guc *guc = &gt->uc.guc;
-	struct i915_vma *vma;
-	size_t copied;
-	void *vaddr;
-	int err;
-
-	err = i915_inject_probe_error(gt->i915, -ENXIO);
-	if (err)
-		return err;
-
-	/*
-	 * HuC firmware will sit above GUC_GGTT_TOP and will not map
-	 * through GTT. Unfortunately, this means GuC cannot perform
-	 * the HuC auth. as the rsa offset now falls within the GuC
-	 * inaccessible range. We resort to perma-pinning an additional
-	 * vma within the accessible range that only contains the rsa
-	 * signature. The GuC can use this extra pinning to perform
-	 * the authentication since its GGTT offset will be GuC
-	 * accessible.
-	 */
-	GEM_BUG_ON(huc->fw.rsa_size > PAGE_SIZE);
-	vma = intel_guc_allocate_vma(guc, PAGE_SIZE);
-	if (IS_ERR(vma))
-		return PTR_ERR(vma);
-
-	vaddr = i915_gem_object_pin_map_unlocked(vma->obj,
-						 i915_coherent_map_type(gt->i915,
-									vma->obj, true));
-	if (IS_ERR(vaddr)) {
-		i915_vma_unpin_and_release(&vma, 0);
-		err = PTR_ERR(vaddr);
-		goto unpin_out;
-	}
-
-	copied = intel_uc_fw_copy_rsa(&huc->fw, vaddr, vma->size);
-	i915_gem_object_unpin_map(vma->obj);
-
-	if (copied < huc->fw.rsa_size) {
-		err = -ENOMEM;
-		goto unpin_out;
-	}
-
-	huc->rsa_data = vma;
-
-	return 0;
-
-unpin_out:
-	i915_vma_unpin_and_release(&vma, 0);
-	return err;
-}
-
-static void intel_huc_rsa_data_destroy(struct intel_huc *huc)
-{
-	i915_vma_unpin_and_release(&huc->rsa_data, 0);
-}
-
-=======
->>>>>>> 754e0b0e
 int intel_huc_init(struct intel_huc *huc)
 {
 	struct drm_i915_private *i915 = huc_to_gt(huc)->i915;
