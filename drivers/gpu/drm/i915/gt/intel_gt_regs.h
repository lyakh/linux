/* SPDX-License-Identifier: MIT */
/*
 * Copyright © 2022 Intel Corporation
 */

#ifndef __INTEL_GT_REGS__
#define __INTEL_GT_REGS__

#include "i915_reg_defs.h"
#include "display/intel_display_reg_defs.h"	/* VLV_DISPLAY_BASE */

#define MCR_REG(offset)	((const i915_mcr_reg_t){ .reg = (offset) })

/*
 * The perf control registers are technically multicast registers, but the
 * driver never needs to read/write them directly; we only use them to build
 * lists of registers (where they're mixed in with other non-MCR registers)
 * and then operate on the offset directly.  For now we'll just define them
 * as non-multicast so we can place them on the same list, but we may want
 * to try to come up with a better way to handle heterogeneous lists of
 * registers in the future.
 */
#define PERF_REG(offset)			_MMIO(offset)

/* MTL workpoint reg to get core C state and actual freq of 3D, SAMedia */
#define MTL_MIRROR_TARGET_WP1			_MMIO(0xc60)
#define   MTL_CAGF_MASK				REG_GENMASK(8, 0)
#define   MTL_CC0				0x0
#define   MTL_CC6				0x3
#define   MTL_CC_MASK				REG_GENMASK(12, 9)

/* RPM unit config (Gen8+) */
#define RPM_CONFIG0				_MMIO(0xd00)
#define   GEN9_RPM_CONFIG0_CRYSTAL_CLOCK_FREQ_SHIFT	3
#define   GEN9_RPM_CONFIG0_CRYSTAL_CLOCK_FREQ_MASK	(1 << GEN9_RPM_CONFIG0_CRYSTAL_CLOCK_FREQ_SHIFT)
#define   GEN9_RPM_CONFIG0_CRYSTAL_CLOCK_FREQ_19_2_MHZ	0
#define   GEN9_RPM_CONFIG0_CRYSTAL_CLOCK_FREQ_24_MHZ	1
#define   GEN11_RPM_CONFIG0_CRYSTAL_CLOCK_FREQ_SHIFT	3
#define   GEN11_RPM_CONFIG0_CRYSTAL_CLOCK_FREQ_MASK	(0x7 << GEN11_RPM_CONFIG0_CRYSTAL_CLOCK_FREQ_SHIFT)
#define   GEN11_RPM_CONFIG0_CRYSTAL_CLOCK_FREQ_24_MHZ	0
#define   GEN11_RPM_CONFIG0_CRYSTAL_CLOCK_FREQ_19_2_MHZ	1
#define   GEN11_RPM_CONFIG0_CRYSTAL_CLOCK_FREQ_38_4_MHZ	2
#define   GEN11_RPM_CONFIG0_CRYSTAL_CLOCK_FREQ_25_MHZ	3
#define   GEN10_RPM_CONFIG0_CTC_SHIFT_PARAMETER_SHIFT	1
#define   GEN10_RPM_CONFIG0_CTC_SHIFT_PARAMETER_MASK	(0x3 << GEN10_RPM_CONFIG0_CTC_SHIFT_PARAMETER_SHIFT)

#define RPM_CONFIG1				_MMIO(0xd04)
#define   GEN10_GT_NOA_ENABLE			(1 << 9)

/* RCP unit config (Gen8+) */
#define RCP_CONFIG				_MMIO(0xd08)

#define RC6_LOCATION				_MMIO(0xd40)
#define   RC6_CTX_IN_DRAM			(1 << 0)
#define RC6_CTX_BASE				_MMIO(0xd48)
#define   RC6_CTX_BASE_MASK			0xFFFFFFF0

#define FORCEWAKE_ACK_MEDIA_VDBOX_GEN11(n)	_MMIO(0xd50 + (n) * 4)
#define FORCEWAKE_ACK_MEDIA_VEBOX_GEN11(n)	_MMIO(0xd70 + (n) * 4)
#define FORCEWAKE_ACK_RENDER_GEN9		_MMIO(0xd84)
#define FORCEWAKE_ACK_MEDIA_GEN9		_MMIO(0xd88)

#define FORCEWAKE_ACK_GSC			_MMIO(0xdf8)
#define FORCEWAKE_ACK_GT_MTL			_MMIO(0xdfc)

#define GMD_ID_GRAPHICS				_MMIO(0xd8c)
#define GMD_ID_MEDIA				_MMIO(MTL_MEDIA_GSI_BASE + 0xd8c)

#define MCFG_MCR_SELECTOR			_MMIO(0xfd0)
#define MTL_STEER_SEMAPHORE			_MMIO(0xfd0)
#define MTL_MCR_SELECTOR			_MMIO(0xfd4)
#define SF_MCR_SELECTOR				_MMIO(0xfd8)
#define GEN8_MCR_SELECTOR			_MMIO(0xfdc)
#define GAM_MCR_SELECTOR			_MMIO(0xfe0)
#define   GEN8_MCR_SLICE(slice)			(((slice) & 3) << 26)
#define   GEN8_MCR_SLICE_MASK			GEN8_MCR_SLICE(3)
#define   GEN8_MCR_SUBSLICE(subslice)		(((subslice) & 3) << 24)
#define   GEN8_MCR_SUBSLICE_MASK		GEN8_MCR_SUBSLICE(3)
#define   GEN11_MCR_MULTICAST			REG_BIT(31)
#define   GEN11_MCR_SLICE(slice)		(((slice) & 0xf) << 27)
#define   GEN11_MCR_SLICE_MASK			GEN11_MCR_SLICE(0xf)
#define   GEN11_MCR_SUBSLICE(subslice)		(((subslice) & 0x7) << 24)
#define   GEN11_MCR_SUBSLICE_MASK		GEN11_MCR_SUBSLICE(0x7)
#define   MTL_MCR_GROUPID			REG_GENMASK(11, 8)
#define   MTL_MCR_INSTANCEID			REG_GENMASK(3, 0)

#define IPEIR_I965				_MMIO(0x2064)
#define IPEHR_I965				_MMIO(0x2068)

/*
 * On GEN4, only the render ring INSTDONE exists and has a different
 * layout than the GEN7+ version.
 * The GEN2 counterpart of this register is GEN2_INSTDONE.
 */
#define INSTPS					_MMIO(0x2070) /* 965+ only */
#define GEN4_INSTDONE1				_MMIO(0x207c) /* 965+ only, aka INSTDONE_2 on SNB */
#define ACTHD_I965				_MMIO(0x2074)
#define HWS_PGA					_MMIO(0x2080)
#define   HWS_ADDRESS_MASK			0xfffff000
#define   HWS_START_ADDRESS_SHIFT		4

#define _3D_CHICKEN				_MMIO(0x2084)
#define   _3D_CHICKEN_HIZ_PLANE_DISABLE_MSAA_4X_SNB	(1 << 10)

#define PWRCTXA					_MMIO(0x2088) /* 965GM+ only */
#define   PWRCTX_EN				(1 << 0)

#define FF_SLICE_CHICKEN			_MMIO(0x2088)
#define   FF_SLICE_CHICKEN_CL_PROVOKING_VERTEX_FIX	(1 << 1)

/* GM45+ chicken bits -- debug workaround bits that may be required
 * for various sorts of correct behavior.  The top 16 bits of each are
 * the enables for writing to the corresponding low bit.
 */
#define _3D_CHICKEN2				_MMIO(0x208c)
/* Disables pipelining of read flushes past the SF-WIZ interface.
 * Required on all Ironlake steppings according to the B-Spec, but the
 * particular danger of not doing so is not specified.
 */
#define   _3D_CHICKEN2_WM_READ_PIPELINED	(1 << 14)

#define _3D_CHICKEN3				_MMIO(0x2090)
#define   _3D_CHICKEN_SF_PROVOKING_VERTEX_FIX	(1 << 12)
#define   _3D_CHICKEN_SF_DISABLE_OBJEND_CULL	(1 << 10)
#define   _3D_CHICKEN3_AA_LINE_QUALITY_FIX_ENABLE	(1 << 5)
#define   _3D_CHICKEN3_SF_DISABLE_FASTCLIP_CULL	(1 << 5)
#define   _3D_CHICKEN_SDE_LIMIT_FIFO_POLY_DEPTH(x)	((x) << 1) /* gen8+ */
#define   _3D_CHICKEN3_SF_DISABLE_PIPELINED_ATTR_FETCH	(1 << 1) /* gen6 */

#define GEN2_INSTDONE				_MMIO(0x2090)
#define NOPID					_MMIO(0x2094)
#define HWSTAM					_MMIO(0x2098)

#define WAIT_FOR_RC6_EXIT			_MMIO(0x20cc)
/* HSW only */
#define   HSW_SELECTIVE_READ_ADDRESSING_SHIFT	2
#define   HSW_SELECTIVE_READ_ADDRESSING_MASK	(0x3 << HSW_SLECTIVE_READ_ADDRESSING_SHIFT)
#define   HSW_SELECTIVE_WRITE_ADDRESS_SHIFT	4
#define   HSW_SELECTIVE_WRITE_ADDRESS_MASK	(0x7 << HSW_SELECTIVE_WRITE_ADDRESS_SHIFT)
/* HSW+ */
#define   HSW_WAIT_FOR_RC6_EXIT_ENABLE		(1 << 0)
#define   HSW_RCS_CONTEXT_ENABLE		(1 << 7)
#define   HSW_RCS_INHIBIT			(1 << 8)
/* Gen8 */
#define   GEN8_SELECTIVE_WRITE_ADDRESS_SHIFT	4
#define   GEN8_SELECTIVE_WRITE_ADDRESS_MASK	(0x3 << GEN8_SELECTIVE_WRITE_ADDRESS_SHIFT)
#define   GEN8_SELECTIVE_WRITE_ADDRESS_SHIFT	4
#define   GEN8_SELECTIVE_WRITE_ADDRESS_MASK	(0x3 << GEN8_SELECTIVE_WRITE_ADDRESS_SHIFT)
#define   GEN8_SELECTIVE_WRITE_ADDRESSING_ENABLE	(1 << 6)
#define   GEN8_SELECTIVE_READ_SUBSLICE_SELECT_SHIFT	9
#define   GEN8_SELECTIVE_READ_SUBSLICE_SELECT_MASK	(0x3 << GEN8_SELECTIVE_READ_SUBSLICE_SELECT_SHIFT)
#define   GEN8_SELECTIVE_READ_SLICE_SELECT_SHIFT	11
#define   GEN8_SELECTIVE_READ_SLICE_SELECT_MASK	(0x3 << GEN8_SELECTIVE_READ_SLICE_SELECT_SHIFT)
#define   GEN8_SELECTIVE_READ_ADDRESSING_ENABLE	(1 << 13)

#define GEN6_GT_MODE				_MMIO(0x20d0)
#define   GEN6_WIZ_HASHING(hi, lo)		(((hi) << 9) | ((lo) << 7))
#define   GEN6_WIZ_HASHING_8x8			GEN6_WIZ_HASHING(0, 0)
#define   GEN6_WIZ_HASHING_8x4			GEN6_WIZ_HASHING(0, 1)
#define   GEN6_WIZ_HASHING_16x4			GEN6_WIZ_HASHING(1, 0)
#define   GEN6_WIZ_HASHING_MASK			GEN6_WIZ_HASHING(1, 1)
#define   GEN6_TD_FOUR_ROW_DISPATCH_DISABLE	(1 << 5)

/* chicken reg for WaConextSwitchWithConcurrentTLBInvalidate */
#define GEN9_CSFE_CHICKEN1_RCS			_MMIO(0x20d4)
#define   GEN9_PREEMPT_GPGPU_SYNC_SWITCH_DISABLE	(1 << 2)
#define   GEN11_ENABLE_32_PLANE_MODE		(1 << 7)

#define GEN7_FF_SLICE_CS_CHICKEN1		_MMIO(0x20e0)
#define   GEN9_FFSC_PERCTX_PREEMPT_CTRL		(1 << 14)

#define FF_SLICE_CS_CHICKEN2			_MMIO(0x20e4)
#define   GEN9_TSG_BARRIER_ACK_DISABLE		(1 << 8)
#define   GEN9_POOLED_EU_LOAD_BALANCING_FIX_DISABLE	(1 << 10)
#define   GEN12_PERF_FIX_BALANCING_CFE_DISABLE	REG_BIT(15)

#define GEN9_CS_DEBUG_MODE1			_MMIO(0x20ec)
#define   FF_DOP_CLOCK_GATE_DISABLE		REG_BIT(1)
#define GEN12_CS_DEBUG_MODE1_CCCSUNIT_BE_COMMON	_MMIO(0x20ec)
#define   GEN12_REPLAY_MODE_GRANULARITY		REG_BIT(0)

/* WaClearTdlStateAckDirtyBits */
#define GEN8_STATE_ACK				_MMIO(0x20f0)
#define GEN9_STATE_ACK_SLICE1			_MMIO(0x20f8)
#define GEN9_STATE_ACK_SLICE2			_MMIO(0x2100)
#define   GEN9_STATE_ACK_TDL0			(1 << 12)
#define   GEN9_STATE_ACK_TDL1			(1 << 13)
#define   GEN9_STATE_ACK_TDL2			(1 << 14)
#define   GEN9_STATE_ACK_TDL3			(1 << 15)
#define   GEN9_SUBSLICE_TDL_ACK_BITS	\
	(GEN9_STATE_ACK_TDL3 | GEN9_STATE_ACK_TDL2 | \
	 GEN9_STATE_ACK_TDL1 | GEN9_STATE_ACK_TDL0)

#define CACHE_MODE_0				_MMIO(0x2120) /* 915+ only */
#define   CM0_PIPELINED_RENDER_FLUSH_DISABLE	(1 << 8)
#define   CM0_IZ_OPT_DISABLE			(1 << 6)
#define   CM0_ZR_OPT_DISABLE			(1 << 5)
#define	  CM0_STC_EVICT_DISABLE_LRA_SNB		(1 << 5)
#define   CM0_DEPTH_EVICT_DISABLE		(1 << 4)
#define   CM0_COLOR_EVICT_DISABLE		(1 << 3)
#define   CM0_DEPTH_WRITE_DISABLE		(1 << 1)
#define   CM0_RC_OP_FLUSH_DISABLE		(1 << 0)

#define GFX_FLSH_CNTL				_MMIO(0x2170) /* 915+ only */

/*
 * Logical Context regs
 */
/*
 * Notes on SNB/IVB/VLV context size:
 * - Power context is saved elsewhere (LLC or stolen)
 * - Ring/execlist context is saved on SNB, not on IVB
 * - Extended context size already includes render context size
 * - We always need to follow the extended context size.
 *   SNB BSpec has comments indicating that we should use the
 *   render context size instead if execlists are disabled, but
 *   based on empirical testing that's just nonsense.
 * - Pipelined/VF state is saved on SNB/IVB respectively
 * - GT1 size just indicates how much of render context
 *   doesn't need saving on GT1
 */
#define CXT_SIZE				_MMIO(0x21a0)
#define   GEN6_CXT_POWER_SIZE(cxt_reg)		(((cxt_reg) >> 24) & 0x3f)
#define   GEN6_CXT_RING_SIZE(cxt_reg)		(((cxt_reg) >> 18) & 0x3f)
#define   GEN6_CXT_RENDER_SIZE(cxt_reg)		(((cxt_reg) >> 12) & 0x3f)
#define   GEN6_CXT_EXTENDED_SIZE(cxt_reg)	(((cxt_reg) >> 6) & 0x3f)
#define   GEN6_CXT_PIPELINE_SIZE(cxt_reg)	(((cxt_reg) >> 0) & 0x3f)
#define   GEN6_CXT_TOTAL_SIZE(cxt_reg)		(GEN6_CXT_RING_SIZE(cxt_reg) + \
						GEN6_CXT_EXTENDED_SIZE(cxt_reg) + \
						GEN6_CXT_PIPELINE_SIZE(cxt_reg))
#define GEN7_CXT_SIZE				_MMIO(0x21a8)
#define   GEN7_CXT_POWER_SIZE(ctx_reg)		(((ctx_reg) >> 25) & 0x7f)
#define   GEN7_CXT_RING_SIZE(ctx_reg)		(((ctx_reg) >> 22) & 0x7)
#define   GEN7_CXT_RENDER_SIZE(ctx_reg)		(((ctx_reg) >> 16) & 0x3f)
#define   GEN7_CXT_EXTENDED_SIZE(ctx_reg)	(((ctx_reg) >> 9) & 0x7f)
#define   GEN7_CXT_GT1_SIZE(ctx_reg)		(((ctx_reg) >> 6) & 0x7)
#define   GEN7_CXT_VFSTATE_SIZE(ctx_reg)	(((ctx_reg) >> 0) & 0x3f)
#define   GEN7_CXT_TOTAL_SIZE(ctx_reg)		(GEN7_CXT_EXTENDED_SIZE(ctx_reg) + \
						 GEN7_CXT_VFSTATE_SIZE(ctx_reg))

#define HSW_MI_PREDICATE_RESULT_2		_MMIO(0x2214)

#define GEN9_CTX_PREEMPT_REG			_MMIO(0x2248)
#define   GEN12_DISABLE_POSH_BUSY_FF_DOP_CG	REG_BIT(11)

#define GPGPU_THREADS_DISPATCHED		_MMIO(0x2290)
#define GPGPU_THREADS_DISPATCHED_UDW		_MMIO(0x2290 + 4)

#define GEN9_RCS_FE_FSM2			_MMIO(0x22a4)
#define GEN6_RCS_PWR_FSM			_MMIO(0x22ac)

#define HS_INVOCATION_COUNT			_MMIO(0x2300)
#define HS_INVOCATION_COUNT_UDW			_MMIO(0x2300 + 4)
#define DS_INVOCATION_COUNT			_MMIO(0x2308)
#define DS_INVOCATION_COUNT_UDW			_MMIO(0x2308 + 4)
#define IA_VERTICES_COUNT			_MMIO(0x2310)
#define IA_VERTICES_COUNT_UDW			_MMIO(0x2310 + 4)
#define IA_PRIMITIVES_COUNT			_MMIO(0x2318)
#define IA_PRIMITIVES_COUNT_UDW			_MMIO(0x2318 + 4)
#define VS_INVOCATION_COUNT			_MMIO(0x2320)
#define VS_INVOCATION_COUNT_UDW			_MMIO(0x2320 + 4)
#define GS_INVOCATION_COUNT			_MMIO(0x2328)
#define GS_INVOCATION_COUNT_UDW			_MMIO(0x2328 + 4)
#define GS_PRIMITIVES_COUNT			_MMIO(0x2330)
#define GS_PRIMITIVES_COUNT_UDW			_MMIO(0x2330 + 4)
#define CL_INVOCATION_COUNT			_MMIO(0x2338)
#define CL_INVOCATION_COUNT_UDW			_MMIO(0x2338 + 4)
#define CL_PRIMITIVES_COUNT			_MMIO(0x2340)
#define CL_PRIMITIVES_COUNT_UDW			_MMIO(0x2340 + 4)
#define PS_INVOCATION_COUNT			_MMIO(0x2348)
#define PS_INVOCATION_COUNT_UDW			_MMIO(0x2348 + 4)
#define PS_DEPTH_COUNT				_MMIO(0x2350)
#define PS_DEPTH_COUNT_UDW			_MMIO(0x2350 + 4)
#define GEN7_3DPRIM_END_OFFSET			_MMIO(0x2420)
#define GEN7_3DPRIM_START_VERTEX		_MMIO(0x2430)
#define GEN7_3DPRIM_VERTEX_COUNT		_MMIO(0x2434)
#define GEN7_3DPRIM_INSTANCE_COUNT		_MMIO(0x2438)
#define GEN7_3DPRIM_START_INSTANCE		_MMIO(0x243c)
#define GEN7_3DPRIM_BASE_VERTEX			_MMIO(0x2440)
#define GEN7_GPGPU_DISPATCHDIMX			_MMIO(0x2500)
#define GEN7_GPGPU_DISPATCHDIMY			_MMIO(0x2504)
#define GEN7_GPGPU_DISPATCHDIMZ			_MMIO(0x2508)

#define GFX_MODE				_MMIO(0x2520)

#define GEN8_CS_CHICKEN1			_MMIO(0x2580)
#define   GEN9_PREEMPT_3D_OBJECT_LEVEL		(1 << 0)
#define   GEN9_PREEMPT_GPGPU_LEVEL(hi, lo)	(((hi) << 2) | ((lo) << 1))
#define   GEN9_PREEMPT_GPGPU_MID_THREAD_LEVEL	GEN9_PREEMPT_GPGPU_LEVEL(0, 0)
#define   GEN9_PREEMPT_GPGPU_THREAD_GROUP_LEVEL	GEN9_PREEMPT_GPGPU_LEVEL(0, 1)
#define   GEN9_PREEMPT_GPGPU_COMMAND_LEVEL	GEN9_PREEMPT_GPGPU_LEVEL(1, 0)
#define   GEN9_PREEMPT_GPGPU_LEVEL_MASK		GEN9_PREEMPT_GPGPU_LEVEL(1, 1)

#define DRAW_WATERMARK				_MMIO(0x26c0)
#define   VERT_WM_VAL				REG_GENMASK(9, 0)

#define GEN12_GLOBAL_MOCS(i)			_MMIO(0x4000 + (i) * 4) /* Global MOCS regs */

#define RENDER_HWS_PGA_GEN7			_MMIO(0x4080)

#define GEN8_GAMW_ECO_DEV_RW_IA			_MMIO(0x4080)
#define   GAMW_ECO_ENABLE_64K_IPS_FIELD		0xF
#define   GAMW_ECO_DEV_CTX_RELOAD_DISABLE	(1 << 7)

#define GAM_ECOCHK				_MMIO(0x4090)
#define   BDW_DISABLE_HDC_INVALIDATION		(1 << 25)
#define   ECOCHK_SNB_BIT			(1 << 10)
#define   ECOCHK_DIS_TLB			(1 << 8)
#define   HSW_ECOCHK_ARB_PRIO_SOL		(1 << 6)
#define   ECOCHK_PPGTT_CACHE64B			(0x3 << 3)
#define   ECOCHK_PPGTT_CACHE4B			(0x0 << 3)
#define   ECOCHK_PPGTT_GFDT_IVB			(0x1 << 4)
#define   ECOCHK_PPGTT_LLC_IVB			(0x1 << 3)
#define   ECOCHK_PPGTT_UC_HSW			(0x1 << 3)
#define   ECOCHK_PPGTT_WT_HSW			(0x2 << 3)
#define   ECOCHK_PPGTT_WB_HSW			(0x3 << 3)

#define GEN8_RING_FAULT_REG			_MMIO(0x4094)
#define _RING_FAULT_REG_RCS			0x4094
#define _RING_FAULT_REG_VCS			0x4194
#define _RING_FAULT_REG_BCS			0x4294
#define _RING_FAULT_REG_VECS			0x4394
#define RING_FAULT_REG(engine)			_MMIO(_PICK((engine)->class, \
							    _RING_FAULT_REG_RCS, \
							    _RING_FAULT_REG_VCS, \
							    _RING_FAULT_REG_VECS, \
							    _RING_FAULT_REG_BCS))

#define ERROR_GEN6				_MMIO(0x40a0)

#define DONE_REG				_MMIO(0x40b0)
#define GEN8_PRIVATE_PAT_LO			_MMIO(0x40e0)
#define GEN8_PRIVATE_PAT_HI			_MMIO(0x40e0 + 4)
#define GEN10_PAT_INDEX(index)			_MMIO(0x40e0 + (index) * 4)
#define BSD_HWS_PGA_GEN7			_MMIO(0x4180)
#define GEN12_GFX_CCS_AUX_NV			_MMIO(0x4208)
#define GEN12_VD0_AUX_NV			_MMIO(0x4218)
#define GEN12_VD1_AUX_NV			_MMIO(0x4228)

#define GEN8_RTCR				_MMIO(0x4260)
#define GEN8_M1TCR				_MMIO(0x4264)
#define GEN8_M2TCR				_MMIO(0x4268)
#define GEN8_BTCR				_MMIO(0x426c)
#define GEN8_VTCR				_MMIO(0x4270)

#define GEN12_VD2_AUX_NV			_MMIO(0x4298)
#define GEN12_VD3_AUX_NV			_MMIO(0x42a8)
#define GEN12_VE0_AUX_NV			_MMIO(0x4238)

#define BLT_HWS_PGA_GEN7			_MMIO(0x4280)

#define GEN12_VE1_AUX_NV			_MMIO(0x42b8)
#define   AUX_INV				REG_BIT(0)
#define VEBOX_HWS_PGA_GEN7			_MMIO(0x4380)

#define GEN12_AUX_ERR_DBG			_MMIO(0x43f4)

#define GEN7_TLB_RD_ADDR			_MMIO(0x4700)

#define GEN12_PAT_INDEX(index)			_MMIO(0x4800 + (index) * 4)
#define XEHP_PAT_INDEX(index)			MCR_REG(0x4800 + (index) * 4)

#define XEHP_TILE0_ADDR_RANGE			MCR_REG(0x4900)
#define   XEHP_TILE_LMEM_RANGE_SHIFT		8

#define XEHP_FLAT_CCS_BASE_ADDR			MCR_REG(0x4910)
#define   XEHP_CCS_BASE_SHIFT			8

#define GAMTARBMODE				_MMIO(0x4a08)
#define   ARB_MODE_BWGTLB_DISABLE		(1 << 9)
#define   ARB_MODE_SWIZZLE_BDW			(1 << 1)

#define GEN9_GAMT_ECO_REG_RW_IA			_MMIO(0x4ab0)
#define   GAMT_ECO_ENABLE_IN_PLACE_DECOMPRESS	(1 << 18)

#define GAMT_CHKN_BIT_REG			_MMIO(0x4ab8)
#define   GAMT_CHKN_DISABLE_L3_COH_PIPE		(1 << 31)
#define   GAMT_CHKN_DISABLE_DYNAMIC_CREDIT_SHARING	(1 << 28)
#define   GAMT_CHKN_DISABLE_I2M_CYCLE_ON_WR_PORT	(1 << 24)

#define GEN8_FAULT_TLB_DATA0			_MMIO(0x4b10)
#define GEN8_FAULT_TLB_DATA1			_MMIO(0x4b14)

#define GEN11_GACB_PERF_CTRL			_MMIO(0x4b80)
#define   GEN11_HASH_CTRL_MASK			(0x3 << 12 | 0xf << 0)
#define   GEN11_HASH_CTRL_BIT0			(1 << 0)
#define   GEN11_HASH_CTRL_BIT4			(1 << 12)

/* gamt regs */
#define GEN8_L3_LRA_1_GPGPU			_MMIO(0x4dd4)
#define   GEN8_L3_LRA_1_GPGPU_DEFAULT_VALUE_BDW	0x67F1427F /* max/min for LRA1/2 */
#define   GEN8_L3_LRA_1_GPGPU_DEFAULT_VALUE_CHV	0x5FF101FF /* max/min for LRA1/2 */
#define   GEN9_L3_LRA_1_GPGPU_DEFAULT_VALUE_SKL	0x67F1427F /*    "        " */
#define   GEN9_L3_LRA_1_GPGPU_DEFAULT_VALUE_BXT	0x5FF101FF /*    "        " */

#define MMCD_MISC_CTRL				_MMIO(0x4ddc) /* skl+ */
#define   MMCD_PCLA				(1 << 31)
#define   MMCD_HOTSPOT_EN			(1 << 27)

/* There are the 4 64-bit counter registers, one for each stream output */
#define GEN7_SO_NUM_PRIMS_WRITTEN(n)		_MMIO(0x5200 + (n) * 8)
#define GEN7_SO_NUM_PRIMS_WRITTEN_UDW(n)	_MMIO(0x5200 + (n) * 8 + 4)

#define GEN7_SO_PRIM_STORAGE_NEEDED(n)		_MMIO(0x5240 + (n) * 8)
#define GEN7_SO_PRIM_STORAGE_NEEDED_UDW(n)	_MMIO(0x5240 + (n) * 8 + 4)

#define GEN9_WM_CHICKEN3			_MMIO(0x5588)
#define   GEN9_FACTOR_IN_CLR_VAL_HIZ		(1 << 9)

<<<<<<< HEAD
=======
#define XEHP_CULLBIT1				MCR_REG(0x6100)

>>>>>>> 282db109
#define CHICKEN_RASTER_1			MCR_REG(0x6204)
#define   DIS_SF_ROUND_NEAREST_EVEN		REG_BIT(8)

#define CHICKEN_RASTER_2			MCR_REG(0x6208)
#define   TBIMR_FAST_CLIP			REG_BIT(5)

#define VFLSKPD					MCR_REG(0x62a8)
#define   VF_PREFETCH_TLB_DIS			REG_BIT(5)
#define   DIS_OVER_FETCH_CACHE			REG_BIT(1)
#define   DIS_MULT_MISS_RD_SQUASH		REG_BIT(0)

#define GEN12_FF_MODE2				_MMIO(0x6604)
#define XEHP_FF_MODE2				MCR_REG(0x6604)
#define   FF_MODE2_GS_TIMER_MASK		REG_GENMASK(31, 24)
#define   FF_MODE2_GS_TIMER_224			REG_FIELD_PREP(FF_MODE2_GS_TIMER_MASK, 224)
#define   FF_MODE2_TDS_TIMER_MASK		REG_GENMASK(23, 16)
#define   FF_MODE2_TDS_TIMER_128		REG_FIELD_PREP(FF_MODE2_TDS_TIMER_MASK, 4)

#define XEHPG_INSTDONE_GEOM_SVG			MCR_REG(0x666c)

#define CACHE_MODE_0_GEN7			_MMIO(0x7000) /* IVB+ */
#define   RC_OP_FLUSH_ENABLE			(1 << 0)
#define   HIZ_RAW_STALL_OPT_DISABLE		(1 << 2)
#define CACHE_MODE_1				_MMIO(0x7004) /* IVB+ */
#define   MSAA_OPTIMIZATION_REDUC_DISABLE	REG_BIT(11)
#define   PIXEL_SUBSPAN_COLLECT_OPT_DISABLE	REG_BIT(6)
#define   GEN8_4x4_STC_OPTIMIZATION_DISABLE	REG_BIT(6)
#define   GEN9_PARTIAL_RESOLVE_IN_VC_DISABLE	REG_BIT(1)

#define GEN7_GT_MODE				_MMIO(0x7008)
#define   GEN9_IZ_HASHING_MASK(slice)		(0x3 << ((slice) * 2))
#define   GEN9_IZ_HASHING(slice, val)		((val) << ((slice) * 2))

/* GEN7 chicken */
#define GEN7_COMMON_SLICE_CHICKEN1		_MMIO(0x7010)
#define   GEN7_CSC1_RHWO_OPT_DISABLE_IN_RCC	(1 << 10)
#define   GEN9_RHWO_OPTIMIZATION_DISABLE	(1 << 14)

#define COMMON_SLICE_CHICKEN2			_MMIO(0x7014)
#define   GEN9_PBE_COMPRESSED_HASH_SELECTION	(1 << 13)
#define   GEN9_DISABLE_GATHER_AT_SET_SHADER_COMMON_SLICE	(1 << 12)
#define   GEN8_SBE_DISABLE_REPLAY_BUF_OPTIMIZATION	(1 << 8)
#define   GEN8_CSC2_SBE_VUE_CACHE_CONSERVATIVE	(1 << 0)

#define HIZ_CHICKEN				_MMIO(0x7018)
#define   CHV_HZ_8X8_MODE_IN_1X			REG_BIT(15)
#define   DG1_HZ_READ_SUPPRESSION_OPTIMIZATION_DISABLE	REG_BIT(14)
#define   HZ_DEPTH_TEST_LE_GE_OPT_DISABLE	REG_BIT(13)
#define   BDW_HIZ_POWER_COMPILER_CLOCK_GATING_DISABLE	REG_BIT(3)

#define XEHP_CULLBIT2				MCR_REG(0x7030)

#define GEN8_L3CNTLREG				_MMIO(0x7034)
#define   GEN8_ERRDETBCTRL			(1 << 9)

<<<<<<< HEAD
#define PSS_MODE2				_MMIO(0x703c)
=======
#define XEHP_PSS_MODE2				MCR_REG(0x703c)
>>>>>>> 282db109
#define   SCOREBOARD_STALL_FLUSH_CONTROL	REG_BIT(5)

#define GEN7_SC_INSTDONE			_MMIO(0x7100)
#define GEN12_SC_INSTDONE_EXTRA			_MMIO(0x7104)
#define GEN12_SC_INSTDONE_EXTRA2		_MMIO(0x7108)

/* GEN8 chicken */
#define HDC_CHICKEN0				_MMIO(0x7300)
#define   HDC_FORCE_CSR_NON_COHERENT_OVR_DISABLE	(1 << 15)
#define   HDC_FENCE_DEST_SLM_DISABLE		(1 << 14)
#define   HDC_DONOT_FETCH_MEM_WHEN_MASKED	(1 << 11)
#define   HDC_FORCE_CONTEXT_SAVE_RESTORE_NON_COHERENT	(1 << 5)
#define   HDC_FORCE_NON_COHERENT		(1 << 4)
#define   HDC_BARRIER_PERFORMANCE_DISABLE	(1 << 10)

#define GEN8_HDC_CHICKEN1			_MMIO(0x7304)

#define GEN11_COMMON_SLICE_CHICKEN3		_MMIO(0x7304)
#define XEHP_COMMON_SLICE_CHICKEN3		MCR_REG(0x7304)
#define   DG1_FLOAT_POINT_BLEND_OPT_STRICT_MODE_EN	REG_BIT(12)
#define   XEHP_DUAL_SIMD8_SEQ_MERGE_DISABLE	REG_BIT(12)
#define   GEN11_BLEND_EMB_FIX_DISABLE_IN_RCC	REG_BIT(11)
#define   GEN12_DISABLE_CPS_AWARE_COLOR_PIPE	REG_BIT(9)

#define GEN9_SLICE_COMMON_ECO_CHICKEN1		_MMIO(0x731c)
#define XEHP_SLICE_COMMON_ECO_CHICKEN1		MCR_REG(0x731c)
#define   MSC_MSAA_REODER_BUF_BYPASS_DISABLE	REG_BIT(14)
#define   GEN11_STATE_CACHE_REDIRECT_TO_CS	(1 << 11)

#define GEN9_SLICE_PGCTL_ACK(slice)		_MMIO(0x804c + (slice) * 0x4)
#define GEN10_SLICE_PGCTL_ACK(slice)		_MMIO(0x804c + ((slice) / 3) * 0x34 + \
						      ((slice) % 3) * 0x4)
#define   GEN9_PGCTL_SLICE_ACK			(1 << 0)
#define   GEN9_PGCTL_SS_ACK(subslice)		(1 << (2 + (subslice) * 2))
#define   GEN10_PGCTL_VALID_SS_MASK(slice)	((slice) == 0 ? 0x7F : 0x1F)

#define GEN9_SS01_EU_PGCTL_ACK(slice)		_MMIO(0x805c + (slice) * 0x8)
#define GEN10_SS01_EU_PGCTL_ACK(slice)		_MMIO(0x805c + ((slice) / 3) * 0x30 + \
						      ((slice) % 3) * 0x8)
#define GEN9_SS23_EU_PGCTL_ACK(slice)		_MMIO(0x8060 + (slice) * 0x8)
#define GEN10_SS23_EU_PGCTL_ACK(slice)		_MMIO(0x8060 + ((slice) / 3) * 0x30 + \
						      ((slice) % 3) * 0x8)
#define   GEN9_PGCTL_SSA_EU08_ACK		(1 << 0)
#define   GEN9_PGCTL_SSA_EU19_ACK		(1 << 2)
#define   GEN9_PGCTL_SSA_EU210_ACK		(1 << 4)
#define   GEN9_PGCTL_SSA_EU311_ACK		(1 << 6)
#define   GEN9_PGCTL_SSB_EU08_ACK		(1 << 8)
#define   GEN9_PGCTL_SSB_EU19_ACK		(1 << 10)
#define   GEN9_PGCTL_SSB_EU210_ACK		(1 << 12)
#define   GEN9_PGCTL_SSB_EU311_ACK		(1 << 14)

#define VF_PREEMPTION				_MMIO(0x83a4)
#define   PREEMPTION_VERTEX_COUNT		REG_GENMASK(15, 0)

#define VFG_PREEMPTION_CHICKEN			_MMIO(0x83b4)
#define   POLYGON_TRIFAN_LINELOOP_DISABLE	REG_BIT(4)

#define GEN8_RC6_CTX_INFO			_MMIO(0x8504)

#define XEHP_SQCM				MCR_REG(0x8724)
#define   EN_32B_ACCESS				REG_BIT(30)

#define HSW_IDICR				_MMIO(0x9008)
#define   IDIHASHMSK(x)				(((x) & 0x3f) << 16)

#define GEN6_MBCUNIT_SNPCR			_MMIO(0x900c) /* for LLC config */
#define   GEN6_MBC_SNPCR_SHIFT			21
#define   GEN6_MBC_SNPCR_MASK			(3 << 21)
#define   GEN6_MBC_SNPCR_MAX			(0 << 21)
#define   GEN6_MBC_SNPCR_MED			(1 << 21)
#define   GEN6_MBC_SNPCR_LOW			(2 << 21)
#define   GEN6_MBC_SNPCR_MIN			(3 << 21) /* only 1/16th of the cache is shared */

#define VLV_G3DCTL				_MMIO(0x9024)
#define VLV_GSCKGCTL				_MMIO(0x9028)

/* WaCatErrorRejectionIssue */
#define GEN7_SQ_CHICKEN_MBCUNIT_CONFIG		_MMIO(0x9030)
#define   GEN7_SQ_CHICKEN_MBCUNIT_SQINTMOB	(1 << 11)

#define FBC_LLC_READ_CTRL			_MMIO(0x9044)
#define   FBC_LLC_FULLY_OPEN			REG_BIT(30)

#define GEN6_MBCTL				_MMIO(0x907c)
#define   GEN6_MBCTL_ENABLE_BOOT_FETCH		(1 << 4)
#define   GEN6_MBCTL_CTX_FETCH_NEEDED		(1 << 3)
#define   GEN6_MBCTL_BME_UPDATE_ENABLE		(1 << 2)
#define   GEN6_MBCTL_MAE_UPDATE_ENABLE		(1 << 1)
#define   GEN6_MBCTL_BOOT_FETCH_MECH		(1 << 0)

/* Fuse readout registers for GT */
#define XEHP_FUSE4				_MMIO(0x9114)
#define   GT_L3_EXC_MASK			REG_GENMASK(6, 4)
#define	GEN10_MIRROR_FUSE3			_MMIO(0x9118)
#define   GEN10_L3BANK_PAIR_COUNT		4
#define   GEN10_L3BANK_MASK			0x0F
/* on Xe_HP the same fuses indicates mslices instead of L3 banks */
#define   GEN12_MAX_MSLICES			4
#define   GEN12_MEML3_EN_MASK			0x0F

#define HSW_PAVP_FUSE1				_MMIO(0x911c)
#define   XEHP_SFC_ENABLE_MASK			REG_GENMASK(27, 24)
#define   HSW_F1_EU_DIS_MASK			REG_GENMASK(17, 16)
#define   HSW_F1_EU_DIS_10EUS			0
#define   HSW_F1_EU_DIS_8EUS			1
#define   HSW_F1_EU_DIS_6EUS			2

#define GEN8_FUSE2				_MMIO(0x9120)
#define   GEN8_F2_SS_DIS_SHIFT			21
#define   GEN8_F2_SS_DIS_MASK			(0x7 << GEN8_F2_SS_DIS_SHIFT)
#define   GEN8_F2_S_ENA_SHIFT			25
#define   GEN8_F2_S_ENA_MASK			(0x7 << GEN8_F2_S_ENA_SHIFT)
#define   GEN9_F2_SS_DIS_SHIFT			20
#define   GEN9_F2_SS_DIS_MASK			(0xf << GEN9_F2_SS_DIS_SHIFT)
#define   GEN10_F2_S_ENA_SHIFT			22
#define   GEN10_F2_S_ENA_MASK			(0x3f << GEN10_F2_S_ENA_SHIFT)
#define   GEN10_F2_SS_DIS_SHIFT			18
#define   GEN10_F2_SS_DIS_MASK			(0xf << GEN10_F2_SS_DIS_SHIFT)

#define GEN8_EU_DISABLE0			_MMIO(0x9134)
#define GEN9_EU_DISABLE(slice)			_MMIO(0x9134 + (slice) * 0x4)
#define GEN11_EU_DISABLE			_MMIO(0x9134)
#define   GEN8_EU_DIS0_S0_MASK			0xffffff
#define   GEN8_EU_DIS0_S1_SHIFT			24
#define   GEN8_EU_DIS0_S1_MASK			(0xff << GEN8_EU_DIS0_S1_SHIFT)
#define   GEN11_EU_DIS_MASK			0xFF
#define XEHP_EU_ENABLE				_MMIO(0x9134)
#define   XEHP_EU_ENA_MASK			0xFF

#define GEN8_EU_DISABLE1			_MMIO(0x9138)
#define   GEN8_EU_DIS1_S1_MASK			0xffff
#define   GEN8_EU_DIS1_S2_SHIFT			16
#define   GEN8_EU_DIS1_S2_MASK			(0xffff << GEN8_EU_DIS1_S2_SHIFT)

#define GEN11_GT_SLICE_ENABLE			_MMIO(0x9138)
#define   GEN11_GT_S_ENA_MASK			0xFF

#define GEN8_EU_DISABLE2			_MMIO(0x913c)
#define   GEN8_EU_DIS2_S2_MASK			0xff

#define GEN11_GT_SUBSLICE_DISABLE		_MMIO(0x913c)
#define GEN12_GT_GEOMETRY_DSS_ENABLE		_MMIO(0x913c)

#define GEN10_EU_DISABLE3			_MMIO(0x9140)
#define   GEN10_EU_DIS_SS_MASK			0xff
#define GEN11_GT_VEBOX_VDBOX_DISABLE		_MMIO(0x9140)
#define   GEN11_GT_VDBOX_DISABLE_MASK		0xff
#define   GEN11_GT_VEBOX_DISABLE_SHIFT		16
#define   GEN11_GT_VEBOX_DISABLE_MASK		(0x0f << GEN11_GT_VEBOX_DISABLE_SHIFT)

#define GEN12_GT_COMPUTE_DSS_ENABLE		_MMIO(0x9144)
#define XEHPC_GT_COMPUTE_DSS_ENABLE_EXT		_MMIO(0x9148)

#define GEN6_UCGCTL1				_MMIO(0x9400)
#define   GEN6_GAMUNIT_CLOCK_GATE_DISABLE	(1 << 22)
#define   GEN6_EU_TCUNIT_CLOCK_GATE_DISABLE	(1 << 16)
#define   GEN6_BLBUNIT_CLOCK_GATE_DISABLE	(1 << 5)
#define   GEN6_CSUNIT_CLOCK_GATE_DISABLE		(1 << 7)

#define GEN6_UCGCTL2				_MMIO(0x9404)
#define   GEN6_VFUNIT_CLOCK_GATE_DISABLE	(1 << 31)
#define   GEN7_VDSUNIT_CLOCK_GATE_DISABLE	(1 << 30)
#define   GEN7_TDLUNIT_CLOCK_GATE_DISABLE	(1 << 22)
#define   GEN6_RCZUNIT_CLOCK_GATE_DISABLE	(1 << 13)
#define   GEN6_RCPBUNIT_CLOCK_GATE_DISABLE	(1 << 12)
#define   GEN6_RCCUNIT_CLOCK_GATE_DISABLE	(1 << 11)

#define GEN6_UCGCTL3				_MMIO(0x9408)
#define   GEN6_OACSUNIT_CLOCK_GATE_DISABLE	(1 << 20)

#define GEN7_UCGCTL4				_MMIO(0x940c)
#define   GEN7_L3BANK2X_CLOCK_GATE_DISABLE	(1 << 25)
#define   GEN8_EU_GAUNIT_CLOCK_GATE_DISABLE	(1 << 14)

#define GEN6_RCGCTL1				_MMIO(0x9410)
#define GEN6_RCGCTL2				_MMIO(0x9414)

#define GEN6_GDRST				_MMIO(0x941c)
#define   GEN6_GRDOM_FULL			(1 << 0)
#define   GEN6_GRDOM_RENDER			(1 << 1)
#define   GEN6_GRDOM_MEDIA			(1 << 2)
#define   GEN6_GRDOM_BLT			(1 << 3)
#define   GEN6_GRDOM_VECS			(1 << 4)
#define   GEN9_GRDOM_GUC			(1 << 5)
#define   GEN8_GRDOM_MEDIA2			(1 << 7)
/* GEN11 changed all bit defs except for FULL & RENDER */
#define   GEN11_GRDOM_FULL			GEN6_GRDOM_FULL
#define   GEN11_GRDOM_RENDER			GEN6_GRDOM_RENDER
#define   XEHPC_GRDOM_BLT8			REG_BIT(31)
#define   XEHPC_GRDOM_BLT7			REG_BIT(30)
#define   XEHPC_GRDOM_BLT6			REG_BIT(29)
#define   XEHPC_GRDOM_BLT5			REG_BIT(28)
#define   XEHPC_GRDOM_BLT4			REG_BIT(27)
#define   XEHPC_GRDOM_BLT3			REG_BIT(26)
#define   XEHPC_GRDOM_BLT2			REG_BIT(25)
#define   XEHPC_GRDOM_BLT1			REG_BIT(24)
#define   GEN12_GRDOM_GSC			REG_BIT(21)
#define   GEN11_GRDOM_SFC3			REG_BIT(20)
#define   GEN11_GRDOM_SFC2			REG_BIT(19)
#define   GEN11_GRDOM_SFC1			REG_BIT(18)
#define   GEN11_GRDOM_SFC0			REG_BIT(17)
#define   GEN11_GRDOM_VECS4			REG_BIT(16)
#define   GEN11_GRDOM_VECS3			REG_BIT(15)
#define   GEN11_GRDOM_VECS2			REG_BIT(14)
#define   GEN11_GRDOM_VECS			REG_BIT(13)
#define   GEN11_GRDOM_MEDIA8			REG_BIT(12)
#define   GEN11_GRDOM_MEDIA7			REG_BIT(11)
#define   GEN11_GRDOM_MEDIA6			REG_BIT(10)
#define   GEN11_GRDOM_MEDIA5			REG_BIT(9)
#define   GEN11_GRDOM_MEDIA4			REG_BIT(8)
#define   GEN11_GRDOM_MEDIA3			REG_BIT(7)
#define   GEN11_GRDOM_MEDIA2			REG_BIT(6)
#define   GEN11_GRDOM_MEDIA			REG_BIT(5)
#define   GEN11_GRDOM_GUC			REG_BIT(3)
#define   GEN11_GRDOM_BLT			REG_BIT(2)
#define   GEN11_VCS_SFC_RESET_BIT(instance)	(GEN11_GRDOM_SFC0 << ((instance) >> 1))
#define   GEN11_VECS_SFC_RESET_BIT(instance)	(GEN11_GRDOM_SFC0 << (instance))

#define GEN6_RSTCTL				_MMIO(0x9420)

#define GEN7_MISCCPCTL				_MMIO(0x9424)
#define   GEN7_DOP_CLOCK_GATE_ENABLE		REG_BIT(0)
#define   GEN12_DOP_CLOCK_GATE_RENDER_ENABLE	REG_BIT(1)
#define   GEN8_DOP_CLOCK_GATE_CFCLK_ENABLE	(1 << 2)
#define   GEN8_DOP_CLOCK_GATE_GUC_ENABLE	(1 << 4)
#define   GEN8_DOP_CLOCK_GATE_MEDIA_ENABLE	(1 << 6)

#define GEN8_UCGCTL6				_MMIO(0x9430)
#define   GEN8_GAPSUNIT_CLOCK_GATE_DISABLE	(1 << 24)
#define   GEN8_SDEUNIT_CLOCK_GATE_DISABLE	(1 << 14)
#define   GEN8_HDCUNIT_CLOCK_GATE_DISABLE_HDCREQ	(1 << 28)

#define UNSLCGCTL9430				_MMIO(0x9430)
#define   MSQDUNIT_CLKGATE_DIS			REG_BIT(3)

#define UNSLICE_UNIT_LEVEL_CLKGATE		_MMIO(0x9434)
#define   VFUNIT_CLKGATE_DIS			REG_BIT(20)
#define   TSGUNIT_CLKGATE_DIS			REG_BIT(17) /* XEHPSDV */
#define   CG3DDISCFEG_CLKGATE_DIS		REG_BIT(17) /* DG2 */
#define   GAMEDIA_CLKGATE_DIS			REG_BIT(11)
#define   HSUNIT_CLKGATE_DIS			REG_BIT(8)
#define   VSUNIT_CLKGATE_DIS			REG_BIT(3)

#define UNSLCGCTL9440				_MMIO(0x9440)
#define   GAMTLBOACS_CLKGATE_DIS		REG_BIT(28)
#define   GAMTLBVDBOX5_CLKGATE_DIS		REG_BIT(27)
#define   GAMTLBVDBOX6_CLKGATE_DIS		REG_BIT(26)
#define   GAMTLBVDBOX3_CLKGATE_DIS		REG_BIT(24)
#define   GAMTLBVDBOX4_CLKGATE_DIS		REG_BIT(23)
#define   GAMTLBVDBOX7_CLKGATE_DIS		REG_BIT(22)
#define   GAMTLBVDBOX2_CLKGATE_DIS		REG_BIT(21)
#define   GAMTLBVDBOX0_CLKGATE_DIS		REG_BIT(17)
#define   GAMTLBKCR_CLKGATE_DIS			REG_BIT(16)
#define   GAMTLBGUC_CLKGATE_DIS			REG_BIT(15)
#define   GAMTLBBLT_CLKGATE_DIS			REG_BIT(14)
#define   GAMTLBVDBOX1_CLKGATE_DIS		REG_BIT(6)

#define UNSLCGCTL9444				_MMIO(0x9444)
#define   GAMTLBGFXA0_CLKGATE_DIS		REG_BIT(30)
#define   GAMTLBGFXA1_CLKGATE_DIS		REG_BIT(29)
#define   GAMTLBCOMPA0_CLKGATE_DIS		REG_BIT(28)
#define   GAMTLBCOMPA1_CLKGATE_DIS		REG_BIT(27)
#define   GAMTLBCOMPB0_CLKGATE_DIS		REG_BIT(26)
#define   GAMTLBCOMPB1_CLKGATE_DIS		REG_BIT(25)
#define   GAMTLBCOMPC0_CLKGATE_DIS		REG_BIT(24)
#define   GAMTLBCOMPC1_CLKGATE_DIS		REG_BIT(23)
#define   GAMTLBCOMPD0_CLKGATE_DIS		REG_BIT(22)
#define   GAMTLBCOMPD1_CLKGATE_DIS		REG_BIT(21)
#define   GAMTLBMERT_CLKGATE_DIS		REG_BIT(20)
#define   GAMTLBVEBOX3_CLKGATE_DIS		REG_BIT(19)
#define   GAMTLBVEBOX2_CLKGATE_DIS		REG_BIT(18)
#define   GAMTLBVEBOX1_CLKGATE_DIS		REG_BIT(17)
#define   GAMTLBVEBOX0_CLKGATE_DIS		REG_BIT(16)
#define   LTCDD_CLKGATE_DIS			REG_BIT(10)

#define GEN11_SLICE_UNIT_LEVEL_CLKGATE		_MMIO(0x94d4)
#define XEHP_SLICE_UNIT_LEVEL_CLKGATE		MCR_REG(0x94d4)
#define   SARBUNIT_CLKGATE_DIS			(1 << 5)
#define   RCCUNIT_CLKGATE_DIS			(1 << 7)
#define   MSCUNIT_CLKGATE_DIS			(1 << 10)
#define   NODEDSS_CLKGATE_DIS			REG_BIT(12)
#define   L3_CLKGATE_DIS			REG_BIT(16)
#define   L3_CR2X_CLKGATE_DIS			REG_BIT(17)

#define SCCGCTL94DC				MCR_REG(0x94dc)
#define   CG3DDISURB				REG_BIT(14)

#define UNSLICE_UNIT_LEVEL_CLKGATE2		_MMIO(0x94e4)
#define   VSUNIT_CLKGATE_DIS_TGL		REG_BIT(19)
#define   PSDUNIT_CLKGATE_DIS			REG_BIT(5)

#define GEN11_SUBSLICE_UNIT_LEVEL_CLKGATE	MCR_REG(0x9524)
#define   DSS_ROUTER_CLKGATE_DIS		REG_BIT(28)
#define   GWUNIT_CLKGATE_DIS			REG_BIT(16)

#define SUBSLICE_UNIT_LEVEL_CLKGATE2		MCR_REG(0x9528)
#define   CPSSUNIT_CLKGATE_DIS			REG_BIT(9)

#define SSMCGCTL9530				MCR_REG(0x9530)
#define   RTFUNIT_CLKGATE_DIS			REG_BIT(18)

#define GEN10_DFR_RATIO_EN_AND_CHICKEN		MCR_REG(0x9550)
#define   DFR_DISABLE				(1 << 9)

#define INF_UNIT_LEVEL_CLKGATE			MCR_REG(0x9560)
#define   CGPSF_CLKGATE_DIS			(1 << 3)

#define MICRO_BP0_0				_MMIO(0x9800)
#define MICRO_BP0_2				_MMIO(0x9804)
#define MICRO_BP0_1				_MMIO(0x9808)
#define MICRO_BP1_0				_MMIO(0x980c)
#define MICRO_BP1_2				_MMIO(0x9810)
#define MICRO_BP1_1				_MMIO(0x9814)
#define MICRO_BP2_0				_MMIO(0x9818)
#define MICRO_BP2_2				_MMIO(0x981c)
#define MICRO_BP2_1				_MMIO(0x9820)
#define MICRO_BP3_0				_MMIO(0x9824)
#define MICRO_BP3_2				_MMIO(0x9828)
#define MICRO_BP3_1				_MMIO(0x982c)
#define MICRO_BP_TRIGGER			_MMIO(0x9830)
#define MICRO_BP3_COUNT_STATUS01		_MMIO(0x9834)
#define MICRO_BP3_COUNT_STATUS23		_MMIO(0x9838)
#define MICRO_BP_FIRED_ARMED			_MMIO(0x983c)

#define GEN6_GFXPAUSE				_MMIO(0xa000)
#define GEN6_RPNSWREQ				_MMIO(0xa008)
#define   GEN6_TURBO_DISABLE			(1 << 31)
#define   GEN6_FREQUENCY(x)			((x) << 25)
#define   HSW_FREQUENCY(x)			((x) << 24)
#define   GEN9_FREQUENCY(x)			((x) << 23)
#define   GEN6_OFFSET(x)			((x) << 19)
#define   GEN6_AGGRESSIVE_TURBO			(0 << 15)
#define   GEN9_SW_REQ_UNSLICE_RATIO_SHIFT	23
#define   GEN9_IGNORE_SLICE_RATIO		(0 << 0)
#define   GEN12_MEDIA_FREQ_RATIO		REG_BIT(13)

#define GEN6_RC_VIDEO_FREQ			_MMIO(0xa00c)
#define   GEN6_RC_CTL_RC6pp_ENABLE		(1 << 16)
#define   GEN6_RC_CTL_RC6p_ENABLE		(1 << 17)
#define   GEN6_RC_CTL_RC6_ENABLE		(1 << 18)
#define   GEN6_RC_CTL_RC1e_ENABLE		(1 << 20)
#define   GEN6_RC_CTL_RC7_ENABLE		(1 << 22)
#define   VLV_RC_CTL_CTX_RST_PARALLEL		(1 << 24)
#define   GEN7_RC_CTL_TO_MODE			(1 << 28)
#define   GEN6_RC_CTL_EI_MODE(x)		((x) << 27)
#define   GEN6_RC_CTL_HW_ENABLE			(1 << 31)
#define GEN6_RP_DOWN_TIMEOUT			_MMIO(0xa010)
#define GEN6_RP_INTERRUPT_LIMITS		_MMIO(0xa014)
#define GEN6_RPSTAT1				_MMIO(0xa01c)
#define   GEN6_CAGF_MASK			REG_GENMASK(14, 8)
#define   HSW_CAGF_MASK				REG_GENMASK(13, 7)
#define   GEN9_CAGF_MASK			REG_GENMASK(31, 23)
#define GEN6_RP_CONTROL				_MMIO(0xa024)
#define   GEN6_RP_MEDIA_TURBO			(1 << 11)
#define   GEN6_RP_MEDIA_MODE_MASK		(3 << 9)
#define   GEN6_RP_MEDIA_HW_TURBO_MODE		(3 << 9)
#define   GEN6_RP_MEDIA_HW_NORMAL_MODE		(2 << 9)
#define   GEN6_RP_MEDIA_HW_MODE			(1 << 9)
#define   GEN6_RP_MEDIA_SW_MODE			(0 << 9)
#define   GEN6_RP_MEDIA_IS_GFX			(1 << 8)
#define   GEN6_RP_ENABLE			(1 << 7)
#define   GEN6_RP_UP_IDLE_MIN			(0x1 << 3)
#define   GEN6_RP_UP_BUSY_AVG			(0x2 << 3)
#define   GEN6_RP_UP_BUSY_CONT			(0x4 << 3)
#define   GEN6_RP_DOWN_IDLE_AVG			(0x2 << 0)
#define   GEN6_RP_DOWN_IDLE_CONT		(0x1 << 0)
#define   GEN6_RPSWCTL_SHIFT			9
#define   GEN9_RPSWCTL_ENABLE			(0x2 << GEN6_RPSWCTL_SHIFT)
#define   GEN9_RPSWCTL_DISABLE			(0x0 << GEN6_RPSWCTL_SHIFT)
#define GEN6_RP_UP_THRESHOLD			_MMIO(0xa02c)
#define GEN6_RP_DOWN_THRESHOLD			_MMIO(0xa030)
#define GEN6_RP_CUR_UP_EI			_MMIO(0xa050)
#define   GEN6_RP_EI_MASK			0xffffff
#define   GEN6_CURICONT_MASK			GEN6_RP_EI_MASK
#define GEN6_RP_CUR_UP				_MMIO(0xa054)
#define   GEN6_CURBSYTAVG_MASK			GEN6_RP_EI_MASK
#define GEN6_RP_PREV_UP				_MMIO(0xa058)
#define GEN6_RP_CUR_DOWN_EI			_MMIO(0xa05c)
#define   GEN6_CURIAVG_MASK			GEN6_RP_EI_MASK
#define GEN6_RP_CUR_DOWN			_MMIO(0xa060)
#define GEN6_RP_PREV_DOWN			_MMIO(0xa064)
#define GEN6_RP_UP_EI				_MMIO(0xa068)
#define GEN6_RP_DOWN_EI				_MMIO(0xa06c)
#define GEN6_RP_IDLE_HYSTERSIS			_MMIO(0xa070)
#define GEN6_RPDEUHWTC				_MMIO(0xa080)
#define GEN6_RPDEUC				_MMIO(0xa084)
#define GEN6_RPDEUCSW				_MMIO(0xa088)
#define GEN6_RC_CONTROL				_MMIO(0xa090)
#define GEN6_RC_STATE				_MMIO(0xa094)
#define   RC_SW_TARGET_STATE_SHIFT		16
#define   RC_SW_TARGET_STATE_MASK		(7 << RC_SW_TARGET_STATE_SHIFT)
#define GEN6_RC1_WAKE_RATE_LIMIT		_MMIO(0xa098)
#define GEN6_RC6_WAKE_RATE_LIMIT		_MMIO(0xa09c)
#define GEN6_RC6pp_WAKE_RATE_LIMIT		_MMIO(0xa0a0)
#define GEN10_MEDIA_WAKE_RATE_LIMIT		_MMIO(0xa0a0)
#define GEN6_RC_EVALUATION_INTERVAL		_MMIO(0xa0a8)
#define GEN6_RC_IDLE_HYSTERSIS			_MMIO(0xa0ac)
#define GEN6_RC_SLEEP				_MMIO(0xa0b0)
#define GEN6_RCUBMABDTMR			_MMIO(0xa0b0)
#define GEN6_RC1e_THRESHOLD			_MMIO(0xa0b4)
#define GEN6_RC6_THRESHOLD			_MMIO(0xa0b8)
#define GEN6_RC6p_THRESHOLD			_MMIO(0xa0bc)
#define VLV_RCEDATA				_MMIO(0xa0bc)
#define GEN6_RC6pp_THRESHOLD			_MMIO(0xa0c0)
#define GEN9_MEDIA_PG_IDLE_HYSTERESIS		_MMIO(0xa0c4)
#define GEN9_RENDER_PG_IDLE_HYSTERESIS		_MMIO(0xa0c8)

#define GEN6_PMINTRMSK				_MMIO(0xa168)
#define   GEN8_PMINTR_DISABLE_REDIRECT_TO_GUC	(1 << 31)
#define   ARAT_EXPIRED_INTRMSK			(1 << 9)

#define GEN8_MISC_CTRL0				_MMIO(0xa180)

#define ECOBUS					_MMIO(0xa180)
#define    FORCEWAKE_MT_ENABLE			(1 << 5)

#define FORCEWAKE_MT				_MMIO(0xa188) /* multi-threaded */
#define FORCEWAKE_GT_GEN9			_MMIO(0xa188)
#define FORCEWAKE				_MMIO(0xa18c)

#define VLV_SPAREG2H				_MMIO(0xa194)

#define GEN9_PG_ENABLE				_MMIO(0xa210)
#define   GEN9_RENDER_PG_ENABLE			REG_BIT(0)
#define   GEN9_MEDIA_PG_ENABLE			REG_BIT(1)
#define   GEN11_MEDIA_SAMPLER_PG_ENABLE		REG_BIT(2)
#define   VDN_HCP_POWERGATE_ENABLE(n)		REG_BIT(3 + 2 * (n))
#define   VDN_MFX_POWERGATE_ENABLE(n)		REG_BIT(4 + 2 * (n))

#define GEN8_PUSHBUS_CONTROL			_MMIO(0xa248)
#define GEN8_PUSHBUS_ENABLE			_MMIO(0xa250)
#define GEN8_PUSHBUS_SHIFT			_MMIO(0xa25c)

/* GPM unit config (Gen9+) */
#define CTC_MODE				_MMIO(0xa26c)
#define   CTC_SOURCE_PARAMETER_MASK		1
#define   CTC_SOURCE_CRYSTAL_CLOCK		0
#define   CTC_SOURCE_DIVIDE_LOGIC		1
#define   CTC_SHIFT_PARAMETER_SHIFT		1
#define   CTC_SHIFT_PARAMETER_MASK		(0x3 << CTC_SHIFT_PARAMETER_SHIFT)

/* GPM MSG_IDLE */
#define MSG_IDLE_CS		_MMIO(0x8000)
#define MSG_IDLE_VCS0		_MMIO(0x8004)
#define MSG_IDLE_VCS1		_MMIO(0x8008)
#define MSG_IDLE_BCS		_MMIO(0x800C)
#define MSG_IDLE_VECS0		_MMIO(0x8010)
#define MSG_IDLE_VCS2		_MMIO(0x80C0)
#define MSG_IDLE_VCS3		_MMIO(0x80C4)
#define MSG_IDLE_VCS4		_MMIO(0x80C8)
#define MSG_IDLE_VCS5		_MMIO(0x80CC)
#define MSG_IDLE_VCS6		_MMIO(0x80D0)
#define MSG_IDLE_VCS7		_MMIO(0x80D4)
#define MSG_IDLE_VECS1		_MMIO(0x80D8)
#define MSG_IDLE_VECS2		_MMIO(0x80DC)
#define MSG_IDLE_VECS3		_MMIO(0x80E0)
#define  MSG_IDLE_FW_MASK	REG_GENMASK(13, 9)
#define  MSG_IDLE_FW_SHIFT	9

#define	RC_PSMI_CTRL_GSCCS	_MMIO(0x11a050)
#define	  IDLE_MSG_DISABLE	REG_BIT(0)
#define	PWRCTX_MAXCNT_GSCCS	_MMIO(0x11a054)

#define FORCEWAKE_MEDIA_GEN9			_MMIO(0xa270)
#define FORCEWAKE_RENDER_GEN9			_MMIO(0xa278)

#define VLV_PWRDWNUPCTL				_MMIO(0xa294)

#define GEN9_PWRGT_DOMAIN_STATUS		_MMIO(0xa2a0)
#define   GEN9_PWRGT_MEDIA_STATUS_MASK		(1 << 0)
#define   GEN9_PWRGT_RENDER_STATUS_MASK		(1 << 1)

#define MISC_STATUS0				_MMIO(0xa500)
#define MISC_STATUS1				_MMIO(0xa504)

#define FORCEWAKE_MEDIA_VDBOX_GEN11(n)		_MMIO(0xa540 + (n) * 4)
#define FORCEWAKE_MEDIA_VEBOX_GEN11(n)		_MMIO(0xa560 + (n) * 4)

#define FORCEWAKE_REQ_GSC			_MMIO(0xa618)

#define CHV_POWER_SS0_SIG1			_MMIO(0xa720)
#define CHV_POWER_SS0_SIG2			_MMIO(0xa724)
#define CHV_POWER_SS1_SIG1			_MMIO(0xa728)
#define   CHV_SS_PG_ENABLE			(1 << 1)
#define   CHV_EU08_PG_ENABLE			(1 << 9)
#define   CHV_EU19_PG_ENABLE			(1 << 17)
#define   CHV_EU210_PG_ENABLE			(1 << 25)
#define CHV_POWER_SS1_SIG2			_MMIO(0xa72c)
#define   CHV_EU311_PG_ENABLE			(1 << 1)

#define GEN7_SARCHKMD				_MMIO(0xb000)
#define   GEN7_DISABLE_DEMAND_PREFETCH		(1 << 31)
#define   GEN7_DISABLE_SAMPLER_PREFETCH		(1 << 30)

#define GEN8_GARBCNTL				_MMIO(0xb004)
#define   GEN11_ARBITRATION_PRIO_ORDER_MASK	REG_GENMASK(27, 22)
#define   GEN12_BUS_HASH_CTL_BIT_EXC		REG_BIT(7)
#define   GEN9_GAPS_TSV_CREDIT_DISABLE		REG_BIT(7)
#define   GEN11_HASH_CTRL_EXCL_MASK		REG_GENMASK(6, 0)
#define   GEN11_HASH_CTRL_EXCL_BIT0		REG_FIELD_PREP(GEN11_HASH_CTRL_EXCL_MASK, 0x1)

#define GEN9_SCRATCH_LNCF1			_MMIO(0xb008)
#define   GEN9_LNCF_NONIA_COHERENT_ATOMICS_ENABLE	REG_BIT(0)

#define GEN7_L3SQCREG1				_MMIO(0xb010)
#define   VLV_B0_WA_L3SQCREG1_VALUE		0x00D30000

#define GEN7_L3CNTLREG1				_MMIO(0xb01c)
#define   GEN7_WA_FOR_GEN7_L3_CONTROL		0x3C47FF8C
#define   GEN7_L3AGDIS				(1 << 19)

#define XEHPC_LNCFMISCCFGREG0			MCR_REG(0xb01c)
#define   XEHPC_HOSTCACHEEN			REG_BIT(1)
#define   XEHPC_OVRLSCCC			REG_BIT(0)

#define GEN7_L3CNTLREG2				_MMIO(0xb020)

/* MOCS (Memory Object Control State) registers */
#define GEN9_LNCFCMOCS(i)			_MMIO(0xb020 + (i) * 4)	/* L3 Cache Control */
#define XEHP_LNCFCMOCS(i)			MCR_REG(0xb020 + (i) * 4)
#define LNCFCMOCS_REG_COUNT			32

#define GEN7_L3CNTLREG3				_MMIO(0xb024)

#define GEN7_L3_CHICKEN_MODE_REGISTER		_MMIO(0xb030)
#define   GEN7_WA_L3_CHICKEN_MODE		0x20000000

#define GEN7_L3SQCREG4				_MMIO(0xb034)
#define   L3SQ_URB_READ_CAM_MATCH_DISABLE	(1 << 27)

#define HSW_SCRATCH1				_MMIO(0xb038)
#define   HSW_SCRATCH1_L3_DATA_ATOMICS_DISABLE	(1 << 27)

#define GEN7_L3LOG(slice, i)			_MMIO(0xb070 + (slice) * 0x200 + (i) * 4)
#define   GEN7_L3LOG_SIZE			0x80

#define XEHP_L3NODEARBCFG			MCR_REG(0xb0b4)
#define   XEHP_LNESPARE				REG_BIT(19)

#define GEN8_L3SQCREG1				MCR_REG(0xb100)
/*
 * Note that on CHV the following has an off-by-one error wrt. to BSpec.
 * Using the formula in BSpec leads to a hang, while the formula here works
 * fine and matches the formulas for all other platforms. A BSpec change
 * request has been filed to clarify this.
 */
#define   L3_GENERAL_PRIO_CREDITS(x)		(((x) >> 1) << 19)
#define   L3_HIGH_PRIO_CREDITS(x)		(((x) >> 1) << 14)
#define   L3_PRIO_CREDITS_MASK			((0x1f << 19) | (0x1f << 14))

#define GEN8_L3SQCREG4				MCR_REG(0xb118)
#define   GEN11_LQSC_CLEAN_EVICT_DISABLE	(1 << 6)
#define   GEN8_LQSC_RO_PERF_DIS			(1 << 27)
#define   GEN8_LQSC_FLUSH_COHERENT_LINES	(1 << 21)
#define   GEN8_LQSQ_NONIA_COHERENT_ATOMICS_ENABLE	REG_BIT(22)

#define GEN9_SCRATCH1				MCR_REG(0xb11c)
#define   EVICTION_PERF_FIX_ENABLE		REG_BIT(8)

#define BDW_SCRATCH1				MCR_REG(0xb11c)
#define   GEN9_LBS_SLA_RETRY_TIMER_DECREMENT_ENABLE	(1 << 2)

#define GEN11_SCRATCH2				MCR_REG(0xb140)
#define   GEN11_COHERENT_PARTIAL_WRITE_MERGE_ENABLE	(1 << 19)

#define XEHP_L3SQCREG5				MCR_REG(0xb158)
#define   L3_PWM_TIMER_INIT_VAL_MASK		REG_GENMASK(9, 0)

#define MLTICTXCTL				MCR_REG(0xb170)
#define   TDONRENDER				REG_BIT(2)

#define XEHP_L3SCQREG7				MCR_REG(0xb188)
#define   BLEND_FILL_CACHING_OPT_DIS		REG_BIT(3)

#define XEHPC_L3SCRUB				MCR_REG(0xb18c)
#define   SCRUB_CL_DWNGRADE_SHARED		REG_BIT(12)
#define   SCRUB_RATE_PER_BANK_MASK		REG_GENMASK(2, 0)
#define   SCRUB_RATE_4B_PER_CLK			REG_FIELD_PREP(SCRUB_RATE_PER_BANK_MASK, 0x6)

#define L3SQCREG1_CCS0				MCR_REG(0xb200)
#define   FLUSHALLNONCOH			REG_BIT(5)

#define GEN11_GLBLINVL				_MMIO(0xb404)
#define   GEN11_BANK_HASH_ADDR_EXCL_MASK	(0x7f << 5)
#define   GEN11_BANK_HASH_ADDR_EXCL_BIT0	(1 << 5)

#define GEN11_LSN_UNSLCVC			_MMIO(0xb43c)
#define   GEN11_LSN_UNSLCVC_GAFS_HALF_CL2_MAXALLOC	(1 << 9)
#define   GEN11_LSN_UNSLCVC_GAFS_HALF_SF_MAXALLOC	(1 << 7)

#define GUCPMTIMESTAMP				_MMIO(0xc3e8)

#define __GEN9_RCS0_MOCS0			0xc800
#define GEN9_GFX_MOCS(i)			_MMIO(__GEN9_RCS0_MOCS0 + (i) * 4)
#define __GEN9_VCS0_MOCS0			0xc900
#define GEN9_MFX0_MOCS(i)			_MMIO(__GEN9_VCS0_MOCS0 + (i) * 4)
#define __GEN9_VCS1_MOCS0			0xca00
#define GEN9_MFX1_MOCS(i)			_MMIO(__GEN9_VCS1_MOCS0 + (i) * 4)
#define __GEN9_VECS0_MOCS0			0xcb00
#define GEN9_VEBOX_MOCS(i)			_MMIO(__GEN9_VECS0_MOCS0 + (i) * 4)
#define __GEN9_BCS0_MOCS0			0xcc00
#define GEN9_BLT_MOCS(i)			_MMIO(__GEN9_BCS0_MOCS0 + (i) * 4)

#define GEN12_FAULT_TLB_DATA0			_MMIO(0xceb8)
#define XEHP_FAULT_TLB_DATA0			MCR_REG(0xceb8)
#define GEN12_FAULT_TLB_DATA1			_MMIO(0xcebc)
#define XEHP_FAULT_TLB_DATA1			MCR_REG(0xcebc)
#define   FAULT_VA_HIGH_BITS			(0xf << 0)
#define   FAULT_GTT_SEL				(1 << 4)

#define GEN12_RING_FAULT_REG			_MMIO(0xcec4)
#define XEHP_RING_FAULT_REG			MCR_REG(0xcec4)
#define   GEN8_RING_FAULT_ENGINE_ID(x)		(((x) >> 12) & 0x7)
#define   RING_FAULT_GTTSEL_MASK		(1 << 11)
#define   RING_FAULT_SRCID(x)			(((x) >> 3) & 0xff)
#define   RING_FAULT_FAULT_TYPE(x)		(((x) >> 1) & 0x3)
#define   RING_FAULT_VALID			(1 << 0)

#define GEN12_GFX_TLB_INV_CR			_MMIO(0xced8)
#define XEHP_GFX_TLB_INV_CR			MCR_REG(0xced8)
#define GEN12_VD_TLB_INV_CR			_MMIO(0xcedc)
#define XEHP_VD_TLB_INV_CR			MCR_REG(0xcedc)
#define GEN12_VE_TLB_INV_CR			_MMIO(0xcee0)
#define XEHP_VE_TLB_INV_CR			MCR_REG(0xcee0)
#define GEN12_BLT_TLB_INV_CR			_MMIO(0xcee4)
#define XEHP_BLT_TLB_INV_CR			MCR_REG(0xcee4)
#define GEN12_COMPCTX_TLB_INV_CR		_MMIO(0xcf04)
#define XEHP_COMPCTX_TLB_INV_CR			MCR_REG(0xcf04)

#define XEHP_MERT_MOD_CTRL			MCR_REG(0xcf28)
#define RENDER_MOD_CTRL				MCR_REG(0xcf2c)
#define COMP_MOD_CTRL				MCR_REG(0xcf30)
#define XELPMP_GSC_MOD_CTRL			_MMIO(0xcf30)	/* media GT only */
#define XEHP_VDBX_MOD_CTRL			MCR_REG(0xcf34)
#define XELPMP_VDBX_MOD_CTRL			_MMIO(0xcf34)
#define XEHP_VEBX_MOD_CTRL			MCR_REG(0xcf38)
#define XELPMP_VEBX_MOD_CTRL			_MMIO(0xcf38)
#define   FORCE_MISS_FTLB			REG_BIT(3)

#define XEHP_GAMSTLB_CTRL			MCR_REG(0xcf4c)
#define   CONTROL_BLOCK_CLKGATE_DIS		REG_BIT(12)
#define   EGRESS_BLOCK_CLKGATE_DIS		REG_BIT(11)
#define   TAG_BLOCK_CLKGATE_DIS			REG_BIT(7)

#define XEHP_GAMCNTRL_CTRL			MCR_REG(0xcf54)
#define   INVALIDATION_BROADCAST_MODE_DIS	REG_BIT(12)
#define   GLOBAL_INVALIDATION_MODE		REG_BIT(2)

#define GEN12_GAM_DONE				_MMIO(0xcf68)

#define GEN7_HALF_SLICE_CHICKEN1		_MMIO(0xe100) /* IVB GT1 + VLV */
#define GEN8_HALF_SLICE_CHICKEN1		MCR_REG(0xe100)
#define   GEN7_MAX_PS_THREAD_DEP		(8 << 12)
#define   GEN7_SINGLE_SUBSCAN_DISPATCH_ENABLE	(1 << 10)
#define   GEN7_SBE_SS_CACHE_DISPATCH_PORT_SHARING_DISABLE	(1 << 4)
#define   GEN7_PSD_SINGLE_PORT_DISPATCH_ENABLE	(1 << 3)

#define GEN7_SAMPLER_INSTDONE			_MMIO(0xe160)
#define GEN8_SAMPLER_INSTDONE			MCR_REG(0xe160)
#define GEN7_ROW_INSTDONE			_MMIO(0xe164)
#define GEN8_ROW_INSTDONE			MCR_REG(0xe164)

#define HALF_SLICE_CHICKEN2			MCR_REG(0xe180)
#define   GEN8_ST_PO_DISABLE			(1 << 13)

#define HSW_HALF_SLICE_CHICKEN3			_MMIO(0xe184)
#define GEN8_HALF_SLICE_CHICKEN3		MCR_REG(0xe184)
#define   HSW_SAMPLE_C_PERFORMANCE		(1 << 9)
#define   GEN8_CENTROID_PIXEL_OPT_DIS		(1 << 8)
#define   GEN9_DISABLE_OCL_OOB_SUPPRESS_LOGIC	(1 << 5)
#define   GEN8_SAMPLER_POWER_BYPASS_DIS		(1 << 1)

#define GEN9_HALF_SLICE_CHICKEN5		MCR_REG(0xe188)
#define   GEN9_DG_MIRROR_FIX_ENABLE		(1 << 5)
#define   GEN9_CCS_TLB_PREFETCH_ENABLE		(1 << 3)

#define GEN10_SAMPLER_MODE			MCR_REG(0xe18c)
#define   ENABLE_SMALLPL			REG_BIT(15)
#define   SC_DISABLE_POWER_OPTIMIZATION_EBB	REG_BIT(9)
#define   GEN11_SAMPLER_ENABLE_HEADLESS_MSG	REG_BIT(5)

#define GEN9_HALF_SLICE_CHICKEN7		MCR_REG(0xe194)
#define   DG2_DISABLE_ROUND_ENABLE_ALLOW_FOR_SSLA	REG_BIT(15)
#define   GEN9_SAMPLER_HASH_COMPRESSED_READ_ADDR	REG_BIT(8)
#define   GEN9_ENABLE_YV12_BUGFIX		REG_BIT(4)
#define   GEN9_ENABLE_GPGPU_PREEMPTION		REG_BIT(2)

#define GEN10_CACHE_MODE_SS			MCR_REG(0xe420)
#define   ENABLE_EU_COUNT_FOR_TDL_FLUSH		REG_BIT(10)
#define   DISABLE_ECC				REG_BIT(5)
#define   FLOAT_BLEND_OPTIMIZATION_ENABLE	REG_BIT(4)
#define   ENABLE_PREFETCH_INTO_IC		REG_BIT(3)

#define EU_PERF_CNTL0				PERF_REG(0xe458)
#define EU_PERF_CNTL4				PERF_REG(0xe45c)

#define GEN9_ROW_CHICKEN4			MCR_REG(0xe48c)
#define   GEN12_DISABLE_GRF_CLEAR		REG_BIT(13)
#define   XEHP_DIS_BBL_SYSPIPE			REG_BIT(11)
#define   GEN12_DISABLE_TDL_PUSH		REG_BIT(9)
#define   GEN11_DIS_PICK_2ND_EU			REG_BIT(7)
#define   GEN12_DISABLE_HDR_PAST_PAYLOAD_HOLD_FIX	REG_BIT(4)
#define   THREAD_EX_ARB_MODE			REG_GENMASK(3, 2)
#define   THREAD_EX_ARB_MODE_RR_AFTER_DEP	REG_FIELD_PREP(THREAD_EX_ARB_MODE, 0x2)

#define HSW_ROW_CHICKEN3			_MMIO(0xe49c)
#define   HSW_ROW_CHICKEN3_L3_GLOBAL_ATOMICS_DISABLE	(1 << 6)

#define GEN8_ROW_CHICKEN			MCR_REG(0xe4f0)
#define   FLOW_CONTROL_ENABLE			REG_BIT(15)
#define   UGM_BACKUP_MODE			REG_BIT(13)
#define   MDQ_ARBITRATION_MODE			REG_BIT(12)
#define   SYSTOLIC_DOP_CLOCK_GATING_DIS		REG_BIT(10)
#define   PARTIAL_INSTRUCTION_SHOOTDOWN_DISABLE	REG_BIT(8)
#define   STALL_DOP_GATING_DISABLE		REG_BIT(5)
#define   THROTTLE_12_5				REG_GENMASK(4, 2)
#define   DISABLE_EARLY_EOT			REG_BIT(1)

#define GEN7_ROW_CHICKEN2			_MMIO(0xe4f4)

#define GEN8_ROW_CHICKEN2			MCR_REG(0xe4f4)
#define   GEN12_DISABLE_READ_SUPPRESSION	REG_BIT(15)
#define   GEN12_DISABLE_EARLY_READ		REG_BIT(14)
#define   GEN12_ENABLE_LARGE_GRF_MODE		REG_BIT(12)
#define   GEN12_PUSH_CONST_DEREF_HOLD_DIS	REG_BIT(8)
#define   GEN12_DISABLE_DOP_GATING              REG_BIT(0)

#define RT_CTRL					MCR_REG(0xe530)
#define   DIS_NULL_QUERY			REG_BIT(10)
#define   STACKID_CTRL				REG_GENMASK(6, 5)
#define   STACKID_CTRL_512			REG_FIELD_PREP(STACKID_CTRL, 0x2)

#define EU_PERF_CNTL1				PERF_REG(0xe558)
#define EU_PERF_CNTL5				PERF_REG(0xe55c)

#define XEHP_HDC_CHICKEN0			MCR_REG(0xe5f0)
#define   LSC_L1_FLUSH_CTL_3D_DATAPORT_FLUSH_EVENTS_MASK	REG_GENMASK(13, 11)
#define ICL_HDC_MODE				MCR_REG(0xe5f4)

#define EU_PERF_CNTL2				PERF_REG(0xe658)
#define EU_PERF_CNTL6				PERF_REG(0xe65c)
#define EU_PERF_CNTL3				PERF_REG(0xe758)

#define LSC_CHICKEN_BIT_0			MCR_REG(0xe7c8)
#define   DISABLE_D8_D16_COASLESCE		REG_BIT(30)
#define   FORCE_1_SUB_MESSAGE_PER_FRAGMENT	REG_BIT(15)
#define LSC_CHICKEN_BIT_0_UDW			MCR_REG(0xe7c8 + 4)
#define   DIS_CHAIN_2XSIMD8			REG_BIT(55 - 32)
#define   FORCE_SLM_FENCE_SCOPE_TO_TILE		REG_BIT(42 - 32)
#define   FORCE_UGM_FENCE_SCOPE_TO_TILE		REG_BIT(41 - 32)
#define   MAXREQS_PER_BANK			REG_GENMASK(39 - 32, 37 - 32)
#define   DISABLE_128B_EVICTION_COMMAND_UDW	REG_BIT(36 - 32)

#define SARB_CHICKEN1				MCR_REG(0xe90c)
#define   COMP_CKN_IN				REG_GENMASK(30, 29)

#define GEN7_ROW_CHICKEN2_GT2			_MMIO(0xf4f4)
#define   DOP_CLOCK_GATING_DISABLE		(1 << 0)
#define   PUSH_CONSTANT_DEREF_DISABLE		(1 << 8)
#define   GEN11_TDL_CLOCK_GATING_FIX_DISABLE	(1 << 1)

#define __GEN11_VCS2_MOCS0			0x10000
#define GEN11_MFX2_MOCS(i)			_MMIO(__GEN11_VCS2_MOCS0 + (i) * 4)

#define CRSTANDVID				_MMIO(0x11100)
#define PXVFREQ(fstart)				_MMIO(0x11110 + (fstart) * 4)  /* P[0-15]VIDFREQ (0x1114c) (Ironlake) */
#define   PXVFREQ_PX_MASK			0x7f000000
#define   PXVFREQ_PX_SHIFT			24
#define VIDFREQ_BASE				_MMIO(0x11110)
#define VIDFREQ1				_MMIO(0x11110) /* VIDFREQ1-4 (0x1111c) (Cantiga) */
#define VIDFREQ2				_MMIO(0x11114)
#define VIDFREQ3				_MMIO(0x11118)
#define VIDFREQ4				_MMIO(0x1111c)
#define   VIDFREQ_P0_MASK			0x1f000000
#define   VIDFREQ_P0_SHIFT			24
#define   VIDFREQ_P0_CSCLK_MASK			0x00f00000
#define   VIDFREQ_P0_CSCLK_SHIFT		20
#define   VIDFREQ_P0_CRCLK_MASK			0x000f0000
#define   VIDFREQ_P0_CRCLK_SHIFT		16
#define   VIDFREQ_P1_MASK			0x00001f00
#define   VIDFREQ_P1_SHIFT			8
#define   VIDFREQ_P1_CSCLK_MASK			0x000000f0
#define   VIDFREQ_P1_CSCLK_SHIFT		4
#define   VIDFREQ_P1_CRCLK_MASK			0x0000000f
#define INTTOEXT_BASE				_MMIO(0x11120) /* INTTOEXT1-8 (0x1113c) */
#define   INTTOEXT_MAP3_SHIFT			24
#define   INTTOEXT_MAP3_MASK			(0x1f << INTTOEXT_MAP3_SHIFT)
#define   INTTOEXT_MAP2_SHIFT			16
#define   INTTOEXT_MAP2_MASK			(0x1f << INTTOEXT_MAP2_SHIFT)
#define   INTTOEXT_MAP1_SHIFT			8
#define   INTTOEXT_MAP1_MASK			(0x1f << INTTOEXT_MAP1_SHIFT)
#define   INTTOEXT_MAP0_SHIFT			0
#define   INTTOEXT_MAP0_MASK			(0x1f << INTTOEXT_MAP0_SHIFT)
#define MEMSWCTL				_MMIO(0x11170) /* Ironlake only */
#define   MEMCTL_CMD_MASK			0xe000
#define   MEMCTL_CMD_SHIFT			13
#define   MEMCTL_CMD_RCLK_OFF			0
#define   MEMCTL_CMD_RCLK_ON			1
#define   MEMCTL_CMD_CHFREQ			2
#define   MEMCTL_CMD_CHVID			3
#define   MEMCTL_CMD_VMMOFF			4
#define   MEMCTL_CMD_VMMON			5
#define   MEMCTL_CMD_STS			(1 << 12) /* write 1 triggers command, clears
							     when command complete */
#define   MEMCTL_FREQ_MASK			0x0f00 /* jitter, from 0-15 */
#define   MEMCTL_FREQ_SHIFT			8
#define   MEMCTL_SFCAVM				(1 << 7)
#define   MEMCTL_TGT_VID_MASK			0x007f
#define MEMIHYST				_MMIO(0x1117c)
#define MEMINTREN				_MMIO(0x11180) /* 16 bits */
#define   MEMINT_RSEXIT_EN			(1 << 8)
#define   MEMINT_CX_SUPR_EN			(1 << 7)
#define   MEMINT_CONT_BUSY_EN			(1 << 6)
#define   MEMINT_AVG_BUSY_EN			(1 << 5)
#define   MEMINT_EVAL_CHG_EN			(1 << 4)
#define   MEMINT_MON_IDLE_EN			(1 << 3)
#define   MEMINT_UP_EVAL_EN			(1 << 2)
#define   MEMINT_DOWN_EVAL_EN			(1 << 1)
#define   MEMINT_SW_CMD_EN			(1 << 0)
#define MEMINTRSTR				_MMIO(0x11182) /* 16 bits */
#define   MEM_RSEXIT_MASK			0xc000
#define   MEM_RSEXIT_SHIFT			14
#define   MEM_CONT_BUSY_MASK			0x3000
#define   MEM_CONT_BUSY_SHIFT			12
#define   MEM_AVG_BUSY_MASK			0x0c00
#define   MEM_AVG_BUSY_SHIFT			10
#define   MEM_EVAL_CHG_MASK			0x0300
#define   MEM_EVAL_BUSY_SHIFT			8
#define   MEM_MON_IDLE_MASK			0x00c0
#define   MEM_MON_IDLE_SHIFT			6
#define   MEM_UP_EVAL_MASK			0x0030
#define   MEM_UP_EVAL_SHIFT			4
#define   MEM_DOWN_EVAL_MASK			0x000c
#define   MEM_DOWN_EVAL_SHIFT			2
#define   MEM_SW_CMD_MASK			0x0003
#define   MEM_INT_STEER_GFX			0
#define   MEM_INT_STEER_CMR			1
#define   MEM_INT_STEER_SMI			2
#define   MEM_INT_STEER_SCI			3
#define MEMINTRSTS				_MMIO(0x11184)
#define   MEMINT_RSEXIT				(1 << 7)
#define   MEMINT_CONT_BUSY			(1 << 6)
#define   MEMINT_AVG_BUSY			(1 << 5)
#define   MEMINT_EVAL_CHG			(1 << 4)
#define   MEMINT_MON_IDLE			(1 << 3)
#define   MEMINT_UP_EVAL			(1 << 2)
#define   MEMINT_DOWN_EVAL			(1 << 1)
#define   MEMINT_SW_CMD				(1 << 0)
#define MEMMODECTL				_MMIO(0x11190)
#define   MEMMODE_BOOST_EN			(1 << 31)
#define   MEMMODE_BOOST_FREQ_MASK		0x0f000000 /* jitter for boost, 0-15 */
#define   MEMMODE_BOOST_FREQ_SHIFT		24
#define   MEMMODE_IDLE_MODE_MASK		0x00030000
#define   MEMMODE_IDLE_MODE_SHIFT		16
#define   MEMMODE_IDLE_MODE_EVAL		0
#define   MEMMODE_IDLE_MODE_CONT		1
#define   MEMMODE_HWIDLE_EN			(1 << 15)
#define   MEMMODE_SWMODE_EN			(1 << 14)
#define   MEMMODE_RCLK_GATE			(1 << 13)
#define   MEMMODE_HW_UPDATE			(1 << 12)
#define   MEMMODE_FSTART_MASK			0x00000f00 /* starting jitter, 0-15 */
#define   MEMMODE_FSTART_SHIFT			8
#define   MEMMODE_FMAX_MASK			0x000000f0 /* max jitter, 0-15 */
#define   MEMMODE_FMAX_SHIFT			4
#define   MEMMODE_FMIN_MASK			0x0000000f /* min jitter, 0-15 */
#define RCBMAXAVG				_MMIO(0x1119c)
#define MEMSWCTL2				_MMIO(0x1119e) /* Cantiga only */
#define   SWMEMCMD_RENDER_OFF			(0 << 13)
#define   SWMEMCMD_RENDER_ON			(1 << 13)
#define   SWMEMCMD_SWFREQ			(2 << 13)
#define   SWMEMCMD_TARVID			(3 << 13)
#define   SWMEMCMD_VRM_OFF			(4 << 13)
#define   SWMEMCMD_VRM_ON			(5 << 13)
#define   CMDSTS				(1 << 12)
#define   SFCAVM				(1 << 11)
#define   SWFREQ_MASK				0x0380 /* P0-7 */
#define   SWFREQ_SHIFT				7
#define   TARVID_MASK				0x001f
#define MEMSTAT_CTG				_MMIO(0x111a0)
#define RCBMINAVG				_MMIO(0x111a0)
#define RCUPEI					_MMIO(0x111b0)
#define RCDNEI					_MMIO(0x111b4)
#define RSTDBYCTL				_MMIO(0x111b8)
#define   RS1EN					(1 << 31)
#define   RS2EN					(1 << 30)
#define   RS3EN					(1 << 29)
#define   D3RS3EN				(1 << 28) /* Display D3 imlies RS3 */
#define   SWPROMORSX				(1 << 27) /* RSx promotion timers ignored */
#define   RCWAKERW				(1 << 26) /* Resetwarn from PCH causes wakeup */
#define   DPRSLPVREN				(1 << 25) /* Fast voltage ramp enable */
#define   GFXTGHYST				(1 << 24) /* Hysteresis to allow trunk gating */
#define   RCX_SW_EXIT				(1 << 23) /* Leave RSx and prevent re-entry */
#define   RSX_STATUS_MASK			(7 << 20)
#define   RSX_STATUS_ON				(0 << 20)
#define   RSX_STATUS_RC1			(1 << 20)
#define   RSX_STATUS_RC1E			(2 << 20)
#define   RSX_STATUS_RS1			(3 << 20)
#define   RSX_STATUS_RS2			(4 << 20) /* aka rc6 */
#define   RSX_STATUS_RSVD			(5 << 20) /* deep rc6 unsupported on ilk */
#define   RSX_STATUS_RS3			(6 << 20) /* rs3 unsupported on ilk */
#define   RSX_STATUS_RSVD2			(7 << 20)
#define   UWRCRSXE				(1 << 19) /* wake counter limit prevents rsx */
#define   RSCRP					(1 << 18) /* rs requests control on rs1/2 reqs */
#define   JRSC					(1 << 17) /* rsx coupled to cpu c-state */
#define   RS2INC0				(1 << 16) /* allow rs2 in cpu c0 */
#define   RS1CONTSAV_MASK			(3 << 14)
#define   RS1CONTSAV_NO_RS1			(0 << 14) /* rs1 doesn't save/restore context */
#define   RS1CONTSAV_RSVD			(1 << 14)
#define   RS1CONTSAV_SAVE_RS1			(2 << 14) /* rs1 saves context */
#define   RS1CONTSAV_FULL_RS1			(3 << 14) /* rs1 saves and restores context */
#define   NORMSLEXLAT_MASK			(3 << 12)
#define   SLOW_RS123				(0 << 12)
#define   SLOW_RS23				(1 << 12)
#define   SLOW_RS3				(2 << 12)
#define   NORMAL_RS123				(3 << 12)
#define   RCMODE_TIMEOUT			(1 << 11) /* 0 is eval interval method */
#define   IMPROMOEN				(1 << 10) /* promo is immediate or delayed until next idle interval (only for timeout method above) */
#define   RCENTSYNC				(1 << 9) /* rs coupled to cpu c-state (3/6/7) */
#define   STATELOCK				(1 << 7) /* locked to rs_cstate if 0 */
#define   RS_CSTATE_MASK			(3 << 4)
#define   RS_CSTATE_C367_RS1			(0 << 4)
#define   RS_CSTATE_C36_RS1_C7_RS2		(1 << 4)
#define   RS_CSTATE_RSVD			(2 << 4)
#define   RS_CSTATE_C367_RS2			(3 << 4)
#define   REDSAVES				(1 << 3) /* no context save if was idle during rs0 */
#define   REDRESTORES				(1 << 2) /* no restore if was idle during rs0 */
#define VIDCTL					_MMIO(0x111c0)
#define VIDSTS					_MMIO(0x111c8)
#define VIDSTART				_MMIO(0x111cc) /* 8 bits */
#define MEMSTAT_ILK				_MMIO(0x111f8)
#define   MEMSTAT_VID_MASK			0x7f00
#define   MEMSTAT_VID_SHIFT			8
#define   MEMSTAT_PSTATE_MASK			REG_GENMASK(7, 3)
#define   MEMSTAT_MON_ACTV			(1 << 2)
#define   MEMSTAT_SRC_CTL_MASK			0x0003
#define   MEMSTAT_SRC_CTL_CORE			0
#define   MEMSTAT_SRC_CTL_TRB			1
#define   MEMSTAT_SRC_CTL_THM			2
#define   MEMSTAT_SRC_CTL_STDBY			3
#define PMMISC					_MMIO(0x11214)
#define   MCPPCE_EN				(1 << 0) /* enable PM_MSG from PCH->MPC */
#define SDEW					_MMIO(0x1124c)
#define CSIEW0					_MMIO(0x11250)
#define CSIEW1					_MMIO(0x11254)
#define CSIEW2					_MMIO(0x11258)
#define PEW(i)					_MMIO(0x1125c + (i) * 4) /* 5 registers */
#define DEW(i)					_MMIO(0x11270 + (i) * 4) /* 3 registers */
#define MCHAFE					_MMIO(0x112c0)
#define CSIEC					_MMIO(0x112e0)
#define DMIEC					_MMIO(0x112e4)
#define DDREC					_MMIO(0x112e8)
#define PEG0EC					_MMIO(0x112ec)
#define PEG1EC					_MMIO(0x112f0)
#define GFXEC					_MMIO(0x112f4)
#define INTTOEXT_BASE_ILK			_MMIO(0x11300)
#define RPPREVBSYTUPAVG				_MMIO(0x113b8)
#define RCPREVBSYTUPAVG				_MMIO(0x113b8)
#define RCPREVBSYTDNAVG				_MMIO(0x113bc)
#define RPPREVBSYTDNAVG				_MMIO(0x113bc)
#define ECR					_MMIO(0x11600)
#define   ECR_GPFE				(1 << 31)
#define   ECR_IMONE				(1 << 30)
#define   ECR_CAP_MASK				0x0000001f /* Event range, 0-31 */
#define OGW0					_MMIO(0x11608)
#define OGW1					_MMIO(0x1160c)
#define EG0					_MMIO(0x11610)
#define EG1					_MMIO(0x11614)
#define EG2					_MMIO(0x11618)
#define EG3					_MMIO(0x1161c)
#define EG4					_MMIO(0x11620)
#define EG5					_MMIO(0x11624)
#define EG6					_MMIO(0x11628)
#define EG7					_MMIO(0x1162c)
#define PXW(i)					_MMIO(0x11664 + (i) * 4) /* 4 registers */
#define PXWL(i)					_MMIO(0x11680 + (i) * 8) /* 8 registers */
#define LCFUSE02				_MMIO(0x116c0)
#define   LCFUSE_HIV_MASK			0x000000ff

#define GAC_ECO_BITS				_MMIO(0x14090)
#define   ECOBITS_SNB_BIT			(1 << 13)
#define   ECOBITS_PPGTT_CACHE64B		(3 << 8)
#define   ECOBITS_PPGTT_CACHE4B			(0 << 8)

#define GEN12_RCU_MODE				_MMIO(0x14800)
#define   GEN12_RCU_MODE_CCS_ENABLE		REG_BIT(0)

#define CHV_FUSE_GT				_MMIO(VLV_DISPLAY_BASE + 0x2168)
#define   CHV_FGT_DISABLE_SS0			(1 << 10)
#define   CHV_FGT_DISABLE_SS1			(1 << 11)
#define   CHV_FGT_EU_DIS_SS0_R0_SHIFT		16
#define   CHV_FGT_EU_DIS_SS0_R0_MASK		(0xf << CHV_FGT_EU_DIS_SS0_R0_SHIFT)
#define   CHV_FGT_EU_DIS_SS0_R1_SHIFT		20
#define   CHV_FGT_EU_DIS_SS0_R1_MASK		(0xf << CHV_FGT_EU_DIS_SS0_R1_SHIFT)
#define   CHV_FGT_EU_DIS_SS1_R0_SHIFT		24
#define   CHV_FGT_EU_DIS_SS1_R0_MASK		(0xf << CHV_FGT_EU_DIS_SS1_R0_SHIFT)
#define   CHV_FGT_EU_DIS_SS1_R1_SHIFT		28
#define   CHV_FGT_EU_DIS_SS1_R1_MASK		(0xf << CHV_FGT_EU_DIS_SS1_R1_SHIFT)

#define BCS_SWCTRL				_MMIO(0x22200)
#define   BCS_SRC_Y				REG_BIT(0)
#define   BCS_DST_Y				REG_BIT(1)

#define GAB_CTL					_MMIO(0x24000)
#define   GAB_CTL_CONT_AFTER_PAGEFAULT		(1 << 8)

#define GEN6_PMISR				_MMIO(0x44020)
#define GEN6_PMIMR				_MMIO(0x44024) /* rps_lock */
#define GEN6_PMIIR				_MMIO(0x44028)
#define GEN6_PMIER				_MMIO(0x4402c)
#define   GEN6_PM_MBOX_EVENT			(1 << 25)
#define   GEN6_PM_THERMAL_EVENT			(1 << 24)
/*
 * For Gen11 these are in the upper word of the GPM_WGBOXPERF
 * registers. Shifting is handled on accessing the imr and ier.
 */
#define   GEN6_PM_RP_DOWN_TIMEOUT		(1 << 6)
#define   GEN6_PM_RP_UP_THRESHOLD		(1 << 5)
#define   GEN6_PM_RP_DOWN_THRESHOLD		(1 << 4)
#define   GEN6_PM_RP_UP_EI_EXPIRED		(1 << 2)
#define   GEN6_PM_RP_DOWN_EI_EXPIRED		(1 << 1)
#define   GEN6_PM_RPS_EVENTS			(GEN6_PM_RP_UP_EI_EXPIRED   | \
						 GEN6_PM_RP_UP_THRESHOLD    | \
						 GEN6_PM_RP_DOWN_EI_EXPIRED | \
						 GEN6_PM_RP_DOWN_THRESHOLD  | \
						 GEN6_PM_RP_DOWN_TIMEOUT)

#define GEN7_GT_SCRATCH(i)			_MMIO(0x4f100 + (i) * 4)
#define   GEN7_GT_SCRATCH_REG_NUM		8

#define GFX_FLSH_CNTL_GEN6			_MMIO(0x101008)
#define   GFX_FLSH_CNTL_EN			(1 << 0)

#define GTFIFODBG				_MMIO(0x120000)
#define   GT_FIFO_SBDEDICATE_FREE_ENTRY_CHV	(0x1f << 20)
#define   GT_FIFO_FREE_ENTRIES_CHV		(0x7f << 13)
#define   GT_FIFO_SBDROPERR			(1 << 6)
#define   GT_FIFO_BLOBDROPERR			(1 << 5)
#define   GT_FIFO_SB_READ_ABORTERR		(1 << 4)
#define   GT_FIFO_DROPERR			(1 << 3)
#define   GT_FIFO_OVFERR			(1 << 2)
#define   GT_FIFO_IAWRERR			(1 << 1)
#define   GT_FIFO_IARDERR			(1 << 0)

#define GTFIFOCTL				_MMIO(0x120008)
#define   GT_FIFO_FREE_ENTRIES_MASK		0x7f
#define   GT_FIFO_NUM_RESERVED_ENTRIES		20
#define   GT_FIFO_CTL_BLOCK_ALL_POLICY_STALL	(1 << 12)
#define   GT_FIFO_CTL_RC6_POLICY_STALL		(1 << 11)

#define FORCEWAKE_MT_ACK			_MMIO(0x130040)
#define FORCEWAKE_ACK_HSW			_MMIO(0x130044)
#define FORCEWAKE_ACK_GT_GEN9			_MMIO(0x130044)
#define   FORCEWAKE_KERNEL			BIT(0)
#define   FORCEWAKE_USER			BIT(1)
#define   FORCEWAKE_KERNEL_FALLBACK		BIT(15)
#define FORCEWAKE_ACK				_MMIO(0x130090)
#define VLV_GTLC_WAKE_CTRL			_MMIO(0x130090)
#define   VLV_GTLC_RENDER_CTX_EXISTS		(1 << 25)
#define   VLV_GTLC_MEDIA_CTX_EXISTS		(1 << 24)
#define   VLV_GTLC_ALLOWWAKEREQ			(1 << 0)
#define VLV_GTLC_PW_STATUS			_MMIO(0x130094)
#define   VLV_GTLC_ALLOWWAKEACK			(1 << 0)
#define   VLV_GTLC_ALLOWWAKEERR			(1 << 1)
#define   VLV_GTLC_PW_MEDIA_STATUS_MASK		(1 << 5)
#define   VLV_GTLC_PW_RENDER_STATUS_MASK	(1 << 7)
#define VLV_GTLC_SURVIVABILITY_REG		_MMIO(0x130098)
#define   VLV_GFX_CLK_STATUS_BIT		(1 << 3)
#define   VLV_GFX_CLK_FORCE_ON_BIT		(1 << 2)
#define FORCEWAKE_VLV				_MMIO(0x1300b0)
#define FORCEWAKE_ACK_VLV			_MMIO(0x1300b4)
#define FORCEWAKE_MEDIA_VLV			_MMIO(0x1300b8)
#define FORCEWAKE_ACK_MEDIA_VLV			_MMIO(0x1300bc)

#define MTL_MEDIA_MC6				_MMIO(0x138048)

#define MTL_GT_ACTIVITY_FACTOR			_MMIO(0x138010)
#define   MTL_GT_L3_EXC_MASK			REG_GENMASK(5, 3)

#define GEN6_GT_THREAD_STATUS_REG		_MMIO(0x13805c)
#define   GEN6_GT_THREAD_STATUS_CORE_MASK	0x7

#define GEN6_GT_CORE_STATUS			_MMIO(0x138060)
#define   GEN6_CORE_CPD_STATE_MASK		(7 << 4)
#define   GEN6_RCn_MASK				7
#define   GEN6_RC0				0
#define   GEN6_RC3				2
#define   GEN6_RC6				3
#define   GEN6_RC7				4

#define GEN8_GT_SLICE_INFO			_MMIO(0x138064)
#define   GEN8_LSLICESTAT_MASK			0x7

#define GEN6_GT_GFX_RC6_LOCKED			_MMIO(0x138104)
#define VLV_COUNTER_CONTROL			_MMIO(0x138104)
#define   VLV_COUNT_RANGE_HIGH			(1 << 15)
#define   VLV_MEDIA_RC0_COUNT_EN		(1 << 5)
#define   VLV_RENDER_RC0_COUNT_EN		(1 << 4)
#define   VLV_MEDIA_RC6_COUNT_EN		(1 << 1)
#define   VLV_RENDER_RC6_COUNT_EN		(1 << 0)
#define GEN6_GT_GFX_RC6				_MMIO(0x138108)
#define VLV_GT_MEDIA_RC6			_MMIO(0x13810c)

#define GEN6_GT_GFX_RC6p			_MMIO(0x13810c)
#define GEN6_GT_GFX_RC6pp			_MMIO(0x138110)
#define VLV_RENDER_C0_COUNT			_MMIO(0x138118)
#define VLV_MEDIA_C0_COUNT			_MMIO(0x13811c)

#define GEN12_RPSTAT1				_MMIO(0x1381b4)
#define   GEN12_VOLTAGE_MASK			REG_GENMASK(10, 0)
#define   GEN12_CAGF_MASK			REG_GENMASK(19, 11)

#define GEN11_GT_INTR_DW(x)			_MMIO(0x190018 + ((x) * 4))
#define   GEN11_CSME				(31)
#define   GEN11_GUNIT				(28)
#define   GEN11_GUC				(25)
#define   MTL_MGUC				(24)
#define   GEN11_WDPERF				(20)
#define   GEN11_KCR				(19)
#define   GEN11_GTPM				(16)
#define   GEN11_BCS				(15)
#define   XEHPC_BCS1				(14)
#define   XEHPC_BCS2				(13)
#define   XEHPC_BCS3				(12)
#define   XEHPC_BCS4				(11)
#define   XEHPC_BCS5				(10)
#define   XEHPC_BCS6				(9)
#define   XEHPC_BCS7				(8)
#define   XEHPC_BCS8				(23)
#define   GEN12_CCS3				(7)
#define   GEN12_CCS2				(6)
#define   GEN12_CCS1				(5)
#define   GEN12_CCS0				(4)
#define   GEN11_RCS0				(0)
#define   GEN11_VECS(x)				(31 - (x))
#define   GEN11_VCS(x)				(x)

#define GEN11_RENDER_COPY_INTR_ENABLE		_MMIO(0x190030)
#define GEN11_VCS_VECS_INTR_ENABLE		_MMIO(0x190034)
#define GEN11_GUC_SG_INTR_ENABLE		_MMIO(0x190038)
#define   ENGINE1_MASK				REG_GENMASK(31, 16)
#define   ENGINE0_MASK				REG_GENMASK(15, 0)
#define GEN11_GPM_WGBOXPERF_INTR_ENABLE		_MMIO(0x19003c)
#define GEN11_CRYPTO_RSVD_INTR_ENABLE		_MMIO(0x190040)
#define GEN11_GUNIT_CSME_INTR_ENABLE		_MMIO(0x190044)
#define GEN12_CCS_RSVD_INTR_ENABLE		_MMIO(0x190048)

#define GEN11_INTR_IDENTITY_REG(x)		_MMIO(0x190060 + ((x) * 4))
#define   GEN11_INTR_DATA_VALID			(1 << 31)
#define   GEN11_INTR_ENGINE_CLASS(x)		(((x) & GENMASK(18, 16)) >> 16)
#define   GEN11_INTR_ENGINE_INSTANCE(x)		(((x) & GENMASK(25, 20)) >> 20)
#define   GEN11_INTR_ENGINE_INTR(x)		((x) & 0xffff)
/* irq instances for OTHER_CLASS */
#define   OTHER_GUC_INSTANCE			0
#define   OTHER_GTPM_INSTANCE			1
#define   OTHER_KCR_INSTANCE			4
#define   OTHER_GSC_INSTANCE			6
#define   OTHER_MEDIA_GUC_INSTANCE		16
#define   OTHER_MEDIA_GTPM_INSTANCE		17

#define GEN11_IIR_REG_SELECTOR(x)		_MMIO(0x190070 + ((x) * 4))

#define GEN11_RCS0_RSVD_INTR_MASK		_MMIO(0x190090)
#define GEN11_BCS_RSVD_INTR_MASK		_MMIO(0x1900a0)
#define GEN11_VCS0_VCS1_INTR_MASK		_MMIO(0x1900a8)
#define GEN11_VCS2_VCS3_INTR_MASK		_MMIO(0x1900ac)
#define GEN12_VCS4_VCS5_INTR_MASK		_MMIO(0x1900b0)
#define GEN12_VCS6_VCS7_INTR_MASK		_MMIO(0x1900b4)
#define GEN11_VECS0_VECS1_INTR_MASK		_MMIO(0x1900d0)
#define GEN12_VECS2_VECS3_INTR_MASK		_MMIO(0x1900d4)
#define GEN11_GUC_SG_INTR_MASK			_MMIO(0x1900e8)
#define MTL_GUC_MGUC_INTR_MASK			_MMIO(0x1900e8) /* MTL+ */
#define GEN11_GPM_WGBOXPERF_INTR_MASK		_MMIO(0x1900ec)
#define GEN11_CRYPTO_RSVD_INTR_MASK		_MMIO(0x1900f0)
#define GEN11_GUNIT_CSME_INTR_MASK		_MMIO(0x1900f4)
#define GEN12_CCS0_CCS1_INTR_MASK		_MMIO(0x190100)
#define GEN12_CCS2_CCS3_INTR_MASK		_MMIO(0x190104)
#define XEHPC_BCS1_BCS2_INTR_MASK		_MMIO(0x190110)
#define XEHPC_BCS3_BCS4_INTR_MASK		_MMIO(0x190114)
#define XEHPC_BCS5_BCS6_INTR_MASK		_MMIO(0x190118)
#define XEHPC_BCS7_BCS8_INTR_MASK		_MMIO(0x19011c)

#define GEN12_SFC_DONE(n)			_MMIO(0x1cc000 + (n) * 0x1000)

#define GT0_PACKAGE_ENERGY_STATUS		_MMIO(0x250004)
#define GT0_PACKAGE_RAPL_LIMIT			_MMIO(0x250008)
#define GT0_PACKAGE_POWER_SKU_UNIT		_MMIO(0x250068)
#define GT0_PLATFORM_ENERGY_STATUS		_MMIO(0x25006c)

/*
 * Standalone Media's non-engine GT registers are located at their regular GT
 * offsets plus 0x380000.  This extra offset is stored inside the intel_uncore
 * structure so that the existing code can be used for both GTs without
 * modification.
 */
#define MTL_MEDIA_GSI_BASE			0x380000

#endif /* __INTEL_GT_REGS__ */<|MERGE_RESOLUTION|>--- conflicted
+++ resolved
@@ -407,11 +407,8 @@
 #define GEN9_WM_CHICKEN3			_MMIO(0x5588)
 #define   GEN9_FACTOR_IN_CLR_VAL_HIZ		(1 << 9)
 
-<<<<<<< HEAD
-=======
 #define XEHP_CULLBIT1				MCR_REG(0x6100)
 
->>>>>>> 282db109
 #define CHICKEN_RASTER_1			MCR_REG(0x6204)
 #define   DIS_SF_ROUND_NEAREST_EVEN		REG_BIT(8)
 
@@ -467,11 +464,7 @@
 #define GEN8_L3CNTLREG				_MMIO(0x7034)
 #define   GEN8_ERRDETBCTRL			(1 << 9)
 
-<<<<<<< HEAD
-#define PSS_MODE2				_MMIO(0x703c)
-=======
 #define XEHP_PSS_MODE2				MCR_REG(0x703c)
->>>>>>> 282db109
 #define   SCOREBOARD_STALL_FLUSH_CONTROL	REG_BIT(5)
 
 #define GEN7_SC_INSTDONE			_MMIO(0x7100)
