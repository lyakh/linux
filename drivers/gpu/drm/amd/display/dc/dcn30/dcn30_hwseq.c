--- conflicted
+++ resolved
@@ -1000,8 +1000,6 @@
 			dc->clk_mgr->funcs->set_max_memclk(dc->clk_mgr, dc->clk_mgr->bw_params->clk_table.entries[dc->clk_mgr->bw_params->clk_table.num_entries - 1].memclk_mhz);
 
 	dcn20_prepare_bandwidth(dc, context);
-<<<<<<< HEAD
-=======
 	/*
 	 * enabled -> enabled: do not disable
 	 * enabled -> disabled: disable
@@ -1016,5 +1014,4 @@
 		 * on the next optimize. */
 		context->bw_ctx.bw.dcn.clk.p_state_change_support = p_state_change_support;
 	}
->>>>>>> 2b90b6ac
-}
+}
