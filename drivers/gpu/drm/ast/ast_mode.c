--- conflicted
+++ resolved
@@ -997,17 +997,10 @@
 	case DRM_MODE_DPMS_ON:
 		ast_set_index_reg_mask(ast, AST_IO_SEQ_PORT,  0x01, 0xdf, 0);
 		ast_set_index_reg_mask(ast, AST_IO_CRTC_PORT, 0xb6, 0xfc, 0);
-<<<<<<< HEAD
-		if (ast->tx_chip_type == AST_TX_DP501)
-			ast_set_dp501_video_output(crtc->dev, 1);
-
-		if (ast->tx_chip_type == AST_TX_ASTDP) {
-=======
 		if (ast->tx_chip_types & AST_TX_DP501_BIT)
 			ast_set_dp501_video_output(crtc->dev, 1);
 
 		if (ast->tx_chip_types & AST_TX_ASTDP_BIT) {
->>>>>>> f777316e
 			ast_dp_power_on_off(crtc->dev, AST_DP_POWER_ON);
 			ast_wait_for_vretrace(ast);
 			ast_dp_set_on_off(crtc->dev, 1);
@@ -1019,11 +1012,7 @@
 	case DRM_MODE_DPMS_SUSPEND:
 	case DRM_MODE_DPMS_OFF:
 		ch = mode;
-<<<<<<< HEAD
-		if (ast->tx_chip_type == AST_TX_DP501)
-=======
 		if (ast->tx_chip_types & AST_TX_DP501_BIT)
->>>>>>> f777316e
 			ast_set_dp501_video_output(crtc->dev, 0);
 
 		if (ast->tx_chip_types & AST_TX_ASTDP_BIT) {
@@ -1034,14 +1023,6 @@
 		ast_set_index_reg_mask(ast, AST_IO_SEQ_PORT,  0x01, 0xdf, 0x20);
 		ast_set_index_reg_mask(ast, AST_IO_CRTC_PORT, 0xb6, 0xfc, ch);
 		break;
-
-		if (ast->tx_chip_type == AST_TX_ASTDP) {
-			ast_dp_set_on_off(crtc->dev, 0);
-			ast_dp_power_on_off(crtc->dev, AST_DP_POWER_OFF);
-		}
-
-		ast_set_index_reg_mask(ast, AST_IO_SEQ_PORT,  0x01, 0xdf, 0x20);
-		ast_set_index_reg_mask(ast, AST_IO_CRTC_PORT, 0xb6, 0xfc, ch);
 	}
 }
 
@@ -1174,11 +1155,7 @@
 		ast_crtc_load_lut(ast, crtc);
 
 	//Set Aspeed Display-Port
-<<<<<<< HEAD
-	if (ast->tx_chip_type == AST_TX_ASTDP)
-=======
 	if (ast->tx_chip_types & AST_TX_ASTDP_BIT)
->>>>>>> f777316e
 		ast_dp_set_mode(crtc, vbios_mode_info);
 
 	mutex_unlock(&ast->ioregs_lock);
@@ -1774,12 +1751,6 @@
 	}
 	if (ast->tx_chip_types & AST_TX_DP501_BIT) {
 		ret = ast_dp501_output_init(ast);
-<<<<<<< HEAD
-		break;
-	case AST_TX_ASTDP:
-		ret = ast_astdp_output_init(ast);
-		break;
-=======
 		if (ret)
 			return ret;
 	}
@@ -1787,7 +1758,6 @@
 		ret = ast_astdp_output_init(ast);
 		if (ret)
 			return ret;
->>>>>>> f777316e
 	}
 
 	drm_mode_config_reset(dev);
