/* SPDX-License-Identifier: MIT */
#ifndef __NVKM_DEVINIT_H__
#define __NVKM_DEVINIT_H__
#include <core/subdev.h>
struct nvkm_devinit;

struct nvkm_devinit {
	const struct nvkm_devinit_func *func;
	struct nvkm_subdev subdev;
	bool post;
	bool force_post;
};

u32 nvkm_devinit_mmio(struct nvkm_devinit *, u32 addr);
int nvkm_devinit_pll_set(struct nvkm_devinit *, u32 type, u32 khz);
void nvkm_devinit_meminit(struct nvkm_devinit *);
int nvkm_devinit_post(struct nvkm_devinit *);

<<<<<<< HEAD
int nv04_devinit_new(struct nvkm_device *, int, struct nvkm_devinit **);
int nv05_devinit_new(struct nvkm_device *, int, struct nvkm_devinit **);
int nv10_devinit_new(struct nvkm_device *, int, struct nvkm_devinit **);
int nv1a_devinit_new(struct nvkm_device *, int, struct nvkm_devinit **);
int nv20_devinit_new(struct nvkm_device *, int, struct nvkm_devinit **);
int nv50_devinit_new(struct nvkm_device *, int, struct nvkm_devinit **);
int g84_devinit_new(struct nvkm_device *, int, struct nvkm_devinit **);
int g98_devinit_new(struct nvkm_device *, int, struct nvkm_devinit **);
int gt215_devinit_new(struct nvkm_device *, int, struct nvkm_devinit **);
int mcp89_devinit_new(struct nvkm_device *, int, struct nvkm_devinit **);
int gf100_devinit_new(struct nvkm_device *, int, struct nvkm_devinit **);
int gm107_devinit_new(struct nvkm_device *, int, struct nvkm_devinit **);
int gm200_devinit_new(struct nvkm_device *, int, struct nvkm_devinit **);
int gv100_devinit_new(struct nvkm_device *, int, struct nvkm_devinit **);
int tu102_devinit_new(struct nvkm_device *, int, struct nvkm_devinit **);
int ga100_devinit_new(struct nvkm_device *, int, struct nvkm_devinit **);
=======
int nv04_devinit_new(struct nvkm_device *, enum nvkm_subdev_type, int, struct nvkm_devinit **);
int nv05_devinit_new(struct nvkm_device *, enum nvkm_subdev_type, int, struct nvkm_devinit **);
int nv10_devinit_new(struct nvkm_device *, enum nvkm_subdev_type, int, struct nvkm_devinit **);
int nv1a_devinit_new(struct nvkm_device *, enum nvkm_subdev_type, int, struct nvkm_devinit **);
int nv20_devinit_new(struct nvkm_device *, enum nvkm_subdev_type, int, struct nvkm_devinit **);
int nv50_devinit_new(struct nvkm_device *, enum nvkm_subdev_type, int, struct nvkm_devinit **);
int g84_devinit_new(struct nvkm_device *, enum nvkm_subdev_type, int, struct nvkm_devinit **);
int g98_devinit_new(struct nvkm_device *, enum nvkm_subdev_type, int, struct nvkm_devinit **);
int gt215_devinit_new(struct nvkm_device *, enum nvkm_subdev_type, int, struct nvkm_devinit **);
int mcp89_devinit_new(struct nvkm_device *, enum nvkm_subdev_type, int, struct nvkm_devinit **);
int gf100_devinit_new(struct nvkm_device *, enum nvkm_subdev_type, int, struct nvkm_devinit **);
int gm107_devinit_new(struct nvkm_device *, enum nvkm_subdev_type, int, struct nvkm_devinit **);
int gm200_devinit_new(struct nvkm_device *, enum nvkm_subdev_type, int, struct nvkm_devinit **);
int gv100_devinit_new(struct nvkm_device *, enum nvkm_subdev_type, int, struct nvkm_devinit **);
int tu102_devinit_new(struct nvkm_device *, enum nvkm_subdev_type, int, struct nvkm_devinit **);
int ga100_devinit_new(struct nvkm_device *, enum nvkm_subdev_type, int, struct nvkm_devinit **);
>>>>>>> 04bd701d
#endif<|MERGE_RESOLUTION|>--- conflicted
+++ resolved
@@ -16,24 +16,6 @@
 void nvkm_devinit_meminit(struct nvkm_devinit *);
 int nvkm_devinit_post(struct nvkm_devinit *);
 
-<<<<<<< HEAD
-int nv04_devinit_new(struct nvkm_device *, int, struct nvkm_devinit **);
-int nv05_devinit_new(struct nvkm_device *, int, struct nvkm_devinit **);
-int nv10_devinit_new(struct nvkm_device *, int, struct nvkm_devinit **);
-int nv1a_devinit_new(struct nvkm_device *, int, struct nvkm_devinit **);
-int nv20_devinit_new(struct nvkm_device *, int, struct nvkm_devinit **);
-int nv50_devinit_new(struct nvkm_device *, int, struct nvkm_devinit **);
-int g84_devinit_new(struct nvkm_device *, int, struct nvkm_devinit **);
-int g98_devinit_new(struct nvkm_device *, int, struct nvkm_devinit **);
-int gt215_devinit_new(struct nvkm_device *, int, struct nvkm_devinit **);
-int mcp89_devinit_new(struct nvkm_device *, int, struct nvkm_devinit **);
-int gf100_devinit_new(struct nvkm_device *, int, struct nvkm_devinit **);
-int gm107_devinit_new(struct nvkm_device *, int, struct nvkm_devinit **);
-int gm200_devinit_new(struct nvkm_device *, int, struct nvkm_devinit **);
-int gv100_devinit_new(struct nvkm_device *, int, struct nvkm_devinit **);
-int tu102_devinit_new(struct nvkm_device *, int, struct nvkm_devinit **);
-int ga100_devinit_new(struct nvkm_device *, int, struct nvkm_devinit **);
-=======
 int nv04_devinit_new(struct nvkm_device *, enum nvkm_subdev_type, int, struct nvkm_devinit **);
 int nv05_devinit_new(struct nvkm_device *, enum nvkm_subdev_type, int, struct nvkm_devinit **);
 int nv10_devinit_new(struct nvkm_device *, enum nvkm_subdev_type, int, struct nvkm_devinit **);
@@ -50,5 +32,4 @@
 int gv100_devinit_new(struct nvkm_device *, enum nvkm_subdev_type, int, struct nvkm_devinit **);
 int tu102_devinit_new(struct nvkm_device *, enum nvkm_subdev_type, int, struct nvkm_devinit **);
 int ga100_devinit_new(struct nvkm_device *, enum nvkm_subdev_type, int, struct nvkm_devinit **);
->>>>>>> 04bd701d
 #endif