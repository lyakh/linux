--- conflicted
+++ resolved
@@ -625,19 +625,11 @@
 	if (obj->import_attach) {
 		vma->vm_private_data = NULL;
 		ret = dma_buf_mmap(obj->dma_buf, vma, 0);
-<<<<<<< HEAD
 
 		/* Drop the reference drm_gem_mmap_obj() acquired.*/
 		if (!ret)
 			drm_gem_object_put(obj);
 
-=======
-
-		/* Drop the reference drm_gem_mmap_obj() acquired.*/
-		if (!ret)
-			drm_gem_object_put(obj);
-
->>>>>>> 2b90b6ac
 		return ret;
 	}
 
