--- conflicted
+++ resolved
@@ -252,11 +252,6 @@
 	for (i = 0; i < BLOCK_TEST_SIZE; i++)
 		data->read[i] = false;
 
-<<<<<<< HEAD
-	/* Try to read all the registers, the writeonly one should fail */
-	for (i = 0; i < BLOCK_TEST_SIZE; i++)
-		KUNIT_EXPECT_EQ(test, i != 5, regmap_read(map, i, &val) == 0);
-=======
 	/*
 	 * Try to read all the registers, the writeonly one should
 	 * fail if we aren't using the flat cache.
@@ -269,7 +264,6 @@
 			KUNIT_EXPECT_EQ(test, 0, regmap_read(map, i, &val));
 		}
 	}
->>>>>>> 5b9c77d3
 
 	/* Did we trigger a hardware access? */
 	KUNIT_EXPECT_FALSE(test, data->read[5]);
