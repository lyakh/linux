// SPDX-License-Identifier: GPL-2.0
/*
 * drivers/usb/driver.c - most of the driver model stuff for usb
 *
 * (C) Copyright 2005 Greg Kroah-Hartman <gregkh@suse.de>
 *
 * based on drivers/usb/usb.c which had the following copyrights:
 *	(C) Copyright Linus Torvalds 1999
 *	(C) Copyright Johannes Erdfelt 1999-2001
 *	(C) Copyright Andreas Gal 1999
 *	(C) Copyright Gregory P. Smith 1999
 *	(C) Copyright Deti Fliegl 1999 (new USB architecture)
 *	(C) Copyright Randy Dunlap 2000
 *	(C) Copyright David Brownell 2000-2004
 *	(C) Copyright Yggdrasil Computing, Inc. 2000
 *		(usb_device_id matching changes by Adam J. Richter)
 *	(C) Copyright Greg Kroah-Hartman 2002-2003
 *
 * Released under the GPLv2 only.
 *
 * NOTE! This is not actually a driver at all, rather this is
 * just a collection of helper routines that implement the
 * matching, probing, releasing, suspending and resuming for
 * real drivers.
 *
 */

#include <linux/device.h>
#include <linux/slab.h>
#include <linux/export.h>
#include <linux/usb.h>
#include <linux/usb/quirks.h>
#include <linux/usb/hcd.h>

#include "usb.h"


/*
 * Adds a new dynamic USBdevice ID to this driver,
 * and cause the driver to probe for all devices again.
 */
ssize_t usb_store_new_id(struct usb_dynids *dynids,
			 const struct usb_device_id *id_table,
			 struct device_driver *driver,
			 const char *buf, size_t count)
{
	struct usb_dynid *dynid;
	u32 idVendor = 0;
	u32 idProduct = 0;
	unsigned int bInterfaceClass = 0;
	u32 refVendor, refProduct;
	int fields = 0;
	int retval = 0;

	fields = sscanf(buf, "%x %x %x %x %x", &idVendor, &idProduct,
			&bInterfaceClass, &refVendor, &refProduct);
	if (fields < 2)
		return -EINVAL;

	dynid = kzalloc(sizeof(*dynid), GFP_KERNEL);
	if (!dynid)
		return -ENOMEM;

	INIT_LIST_HEAD(&dynid->node);
	dynid->id.idVendor = idVendor;
	dynid->id.idProduct = idProduct;
	dynid->id.match_flags = USB_DEVICE_ID_MATCH_DEVICE;
	if (fields > 2 && bInterfaceClass) {
		if (bInterfaceClass > 255) {
			retval = -EINVAL;
			goto fail;
		}

		dynid->id.bInterfaceClass = (u8)bInterfaceClass;
		dynid->id.match_flags |= USB_DEVICE_ID_MATCH_INT_CLASS;
	}

	if (fields > 4) {
		const struct usb_device_id *id = id_table;

		if (!id) {
			retval = -ENODEV;
			goto fail;
		}

		for (; id->match_flags; id++)
			if (id->idVendor == refVendor && id->idProduct == refProduct)
				break;

		if (id->match_flags) {
			dynid->id.driver_info = id->driver_info;
		} else {
			retval = -ENODEV;
			goto fail;
		}
	}

	spin_lock(&dynids->lock);
	list_add_tail(&dynid->node, &dynids->list);
	spin_unlock(&dynids->lock);

	retval = driver_attach(driver);

	if (retval)
		return retval;
	return count;

fail:
	kfree(dynid);
	return retval;
}
EXPORT_SYMBOL_GPL(usb_store_new_id);

ssize_t usb_show_dynids(struct usb_dynids *dynids, char *buf)
{
	struct usb_dynid *dynid;
	size_t count = 0;

	list_for_each_entry(dynid, &dynids->list, node)
		if (dynid->id.bInterfaceClass != 0)
			count += scnprintf(&buf[count], PAGE_SIZE - count, "%04x %04x %02x\n",
					   dynid->id.idVendor, dynid->id.idProduct,
					   dynid->id.bInterfaceClass);
		else
			count += scnprintf(&buf[count], PAGE_SIZE - count, "%04x %04x\n",
					   dynid->id.idVendor, dynid->id.idProduct);
	return count;
}
EXPORT_SYMBOL_GPL(usb_show_dynids);

static ssize_t new_id_show(struct device_driver *driver, char *buf)
{
	struct usb_driver *usb_drv = to_usb_driver(driver);

	return usb_show_dynids(&usb_drv->dynids, buf);
}

static ssize_t new_id_store(struct device_driver *driver,
			    const char *buf, size_t count)
{
	struct usb_driver *usb_drv = to_usb_driver(driver);

	return usb_store_new_id(&usb_drv->dynids, usb_drv->id_table, driver, buf, count);
}
static DRIVER_ATTR_RW(new_id);

/*
 * Remove a USB device ID from this driver
 */
static ssize_t remove_id_store(struct device_driver *driver, const char *buf,
			       size_t count)
{
	struct usb_dynid *dynid, *n;
	struct usb_driver *usb_driver = to_usb_driver(driver);
	u32 idVendor;
	u32 idProduct;
	int fields;

	fields = sscanf(buf, "%x %x", &idVendor, &idProduct);
	if (fields < 2)
		return -EINVAL;

	spin_lock(&usb_driver->dynids.lock);
	list_for_each_entry_safe(dynid, n, &usb_driver->dynids.list, node) {
		struct usb_device_id *id = &dynid->id;

		if ((id->idVendor == idVendor) &&
		    (id->idProduct == idProduct)) {
			list_del(&dynid->node);
			kfree(dynid);
			break;
		}
	}
	spin_unlock(&usb_driver->dynids.lock);
	return count;
}

static ssize_t remove_id_show(struct device_driver *driver, char *buf)
{
	return new_id_show(driver, buf);
}
static DRIVER_ATTR_RW(remove_id);

static int usb_create_newid_files(struct usb_driver *usb_drv)
{
	int error = 0;

	if (usb_drv->no_dynamic_id)
		goto exit;

	if (usb_drv->probe != NULL) {
		error = driver_create_file(&usb_drv->drvwrap.driver,
					   &driver_attr_new_id);
		if (error == 0) {
			error = driver_create_file(&usb_drv->drvwrap.driver,
					&driver_attr_remove_id);
			if (error)
				driver_remove_file(&usb_drv->drvwrap.driver,
						&driver_attr_new_id);
		}
	}
exit:
	return error;
}

static void usb_remove_newid_files(struct usb_driver *usb_drv)
{
	if (usb_drv->no_dynamic_id)
		return;

	if (usb_drv->probe != NULL) {
		driver_remove_file(&usb_drv->drvwrap.driver,
				&driver_attr_remove_id);
		driver_remove_file(&usb_drv->drvwrap.driver,
				   &driver_attr_new_id);
	}
}

static void usb_free_dynids(struct usb_driver *usb_drv)
{
	struct usb_dynid *dynid, *n;

	spin_lock(&usb_drv->dynids.lock);
	list_for_each_entry_safe(dynid, n, &usb_drv->dynids.list, node) {
		list_del(&dynid->node);
		kfree(dynid);
	}
	spin_unlock(&usb_drv->dynids.lock);
}

static const struct usb_device_id *usb_match_dynamic_id(struct usb_interface *intf,
							struct usb_driver *drv)
{
	struct usb_dynid *dynid;

	spin_lock(&drv->dynids.lock);
	list_for_each_entry(dynid, &drv->dynids.list, node) {
		if (usb_match_one_id(intf, &dynid->id)) {
			spin_unlock(&drv->dynids.lock);
			return &dynid->id;
		}
	}
	spin_unlock(&drv->dynids.lock);
	return NULL;
}


/* called from driver core with dev locked */
static int usb_probe_device(struct device *dev)
{
	struct usb_device_driver *udriver = to_usb_device_driver(dev->driver);
	struct usb_device *udev = to_usb_device(dev);
	int error = 0;

	dev_dbg(dev, "%s\n", __func__);

	/* TODO: Add real matching code */

	/* The device should always appear to be in use
	 * unless the driver supports autosuspend.
	 */
	if (!udriver->supports_autosuspend)
		error = usb_autoresume_device(udev);
	if (error)
		return error;

	if (udriver->generic_subclass)
		error = usb_generic_driver_probe(udev);
	if (error)
		return error;

	/* Probe the USB device with the driver in hand, but only
	 * defer to a generic driver in case the current USB
	 * device driver has an id_table or a match function; i.e.,
	 * when the device driver was explicitly matched against
	 * a device.
	 *
	 * If the device driver does not have either of these,
	 * then we assume that it can bind to any device and is
	 * not truly a more specialized/non-generic driver, so a
	 * return value of -ENODEV should not force the device
	 * to be handled by the generic USB driver, as there
	 * can still be another, more specialized, device driver.
	 *
	 * This accommodates the usbip driver.
	 *
	 * TODO: What if, in the future, there are multiple
	 * specialized USB device drivers for a particular device?
	 * In such cases, there is a need to try all matching
	 * specialised device drivers prior to setting the
	 * use_generic_driver bit.
	 */
	error = udriver->probe(udev);
	if (error == -ENODEV && udriver != &usb_generic_driver &&
	    (udriver->id_table || udriver->match)) {
		udev->use_generic_driver = 1;
		return -EPROBE_DEFER;
	}
	return error;
}

/* called from driver core with dev locked */
static int usb_unbind_device(struct device *dev)
{
	struct usb_device *udev = to_usb_device(dev);
	struct usb_device_driver *udriver = to_usb_device_driver(dev->driver);

	if (udriver->disconnect)
		udriver->disconnect(udev);
	if (udriver->generic_subclass)
		usb_generic_driver_disconnect(udev);
	if (!udriver->supports_autosuspend)
		usb_autosuspend_device(udev);
	return 0;
}

/* called from driver core with dev locked */
static int usb_probe_interface(struct device *dev)
{
	struct usb_driver *driver = to_usb_driver(dev->driver);
	struct usb_interface *intf = to_usb_interface(dev);
	struct usb_device *udev = interface_to_usbdev(intf);
	const struct usb_device_id *id;
	int error = -ENODEV;
	int lpm_disable_error = -ENODEV;

	dev_dbg(dev, "%s\n", __func__);

	intf->needs_binding = 0;

	if (usb_device_is_owned(udev))
		return error;

	if (udev->authorized == 0) {
		dev_err(&intf->dev, "Device is not authorized for usage\n");
		return error;
	} else if (intf->authorized == 0) {
		dev_err(&intf->dev, "Interface %d is not authorized for usage\n",
				intf->altsetting->desc.bInterfaceNumber);
		return error;
	}

	id = usb_match_dynamic_id(intf, driver);
	if (!id)
		id = usb_match_id(intf, driver->id_table);
	if (!id)
		return error;

	dev_dbg(dev, "%s - got id\n", __func__);

	error = usb_autoresume_device(udev);
	if (error)
		return error;

	intf->condition = USB_INTERFACE_BINDING;

	/* Probed interfaces are initially active.  They are
	 * runtime-PM-enabled only if the driver has autosuspend support.
	 * They are sensitive to their children's power states.
	 */
	pm_runtime_set_active(dev);
	pm_suspend_ignore_children(dev, false);
	if (driver->supports_autosuspend)
		pm_runtime_enable(dev);

	/* If the new driver doesn't allow hub-initiated LPM, and we can't
	 * disable hub-initiated LPM, then fail the probe.
	 *
	 * Otherwise, leaving LPM enabled should be harmless, because the
	 * endpoint intervals should remain the same, and the U1/U2 timeouts
	 * should remain the same.
	 *
	 * If we need to install alt setting 0 before probe, or another alt
	 * setting during probe, that should also be fine.  usb_set_interface()
	 * will attempt to disable LPM, and fail if it can't disable it.
	 */
	if (driver->disable_hub_initiated_lpm) {
		lpm_disable_error = usb_unlocked_disable_lpm(udev);
		if (lpm_disable_error) {
			dev_err(&intf->dev, "%s Failed to disable LPM for driver %s\n",
				__func__, driver->name);
			error = lpm_disable_error;
			goto err;
		}
	}

	/* Carry out a deferred switch to altsetting 0 */
	if (intf->needs_altsetting0) {
		error = usb_set_interface(udev, intf->altsetting[0].
				desc.bInterfaceNumber, 0);
		if (error < 0)
			goto err;
		intf->needs_altsetting0 = 0;
	}

	error = driver->probe(intf, id);
	if (error)
		goto err;

	intf->condition = USB_INTERFACE_BOUND;

	/* If the LPM disable succeeded, balance the ref counts. */
	if (!lpm_disable_error)
		usb_unlocked_enable_lpm(udev);

	usb_autosuspend_device(udev);
	return error;

 err:
	usb_set_intfdata(intf, NULL);
	intf->needs_remote_wakeup = 0;
	intf->condition = USB_INTERFACE_UNBOUND;

	/* If the LPM disable succeeded, balance the ref counts. */
	if (!lpm_disable_error)
		usb_unlocked_enable_lpm(udev);

	/* Unbound interfaces are always runtime-PM-disabled and -suspended */
	if (driver->supports_autosuspend)
		pm_runtime_disable(dev);
	pm_runtime_set_suspended(dev);

	usb_autosuspend_device(udev);
	return error;
}

/* called from driver core with dev locked */
static int usb_unbind_interface(struct device *dev)
{
	struct usb_driver *driver = to_usb_driver(dev->driver);
	struct usb_interface *intf = to_usb_interface(dev);
	struct usb_host_endpoint *ep, **eps = NULL;
	struct usb_device *udev;
	int i, j, error, r;
	int lpm_disable_error = -ENODEV;

	intf->condition = USB_INTERFACE_UNBINDING;

	/* Autoresume for set_interface call below */
	udev = interface_to_usbdev(intf);
	error = usb_autoresume_device(udev);

	/* If hub-initiated LPM policy may change, attempt to disable LPM until
	 * the driver is unbound.  If LPM isn't disabled, that's fine because it
	 * wouldn't be enabled unless all the bound interfaces supported
	 * hub-initiated LPM.
	 */
	if (driver->disable_hub_initiated_lpm)
		lpm_disable_error = usb_unlocked_disable_lpm(udev);

	/*
	 * Terminate all URBs for this interface unless the driver
	 * supports "soft" unbinding and the device is still present.
	 */
	if (!driver->soft_unbind || udev->state == USB_STATE_NOTATTACHED)
		usb_disable_interface(udev, intf, false);

	driver->disconnect(intf);

	/* Free streams */
	for (i = 0, j = 0; i < intf->cur_altsetting->desc.bNumEndpoints; i++) {
		ep = &intf->cur_altsetting->endpoint[i];
		if (ep->streams == 0)
			continue;
		if (j == 0) {
			eps = kmalloc_array(USB_MAXENDPOINTS, sizeof(void *),
				      GFP_KERNEL);
			if (!eps)
				break;
		}
		eps[j++] = ep;
	}
	if (j) {
		usb_free_streams(intf, eps, j, GFP_KERNEL);
		kfree(eps);
	}

	/* Reset other interface state.
	 * We cannot do a Set-Interface if the device is suspended or
	 * if it is prepared for a system sleep (since installing a new
	 * altsetting means creating new endpoint device entries).
	 * When either of these happens, defer the Set-Interface.
	 */
	if (intf->cur_altsetting->desc.bAlternateSetting == 0) {
		/* Already in altsetting 0 so skip Set-Interface.
		 * Just re-enable it without affecting the endpoint toggles.
		 */
		usb_enable_interface(udev, intf, false);
	} else if (!error && !intf->dev.power.is_prepared) {
		r = usb_set_interface(udev, intf->altsetting[0].
				desc.bInterfaceNumber, 0);
		if (r < 0)
			intf->needs_altsetting0 = 1;
	} else {
		intf->needs_altsetting0 = 1;
	}
	usb_set_intfdata(intf, NULL);

	intf->condition = USB_INTERFACE_UNBOUND;
	intf->needs_remote_wakeup = 0;

	/* Attempt to re-enable USB3 LPM, if the disable succeeded. */
	if (!lpm_disable_error)
		usb_unlocked_enable_lpm(udev);

	/* Unbound interfaces are always runtime-PM-disabled and -suspended */
	if (driver->supports_autosuspend)
		pm_runtime_disable(dev);
	pm_runtime_set_suspended(dev);

	if (!error)
		usb_autosuspend_device(udev);

	return 0;
}

/**
 * usb_driver_claim_interface - bind a driver to an interface
 * @driver: the driver to be bound
 * @iface: the interface to which it will be bound; must be in the
 *	usb device's active configuration
 * @priv: driver data associated with that interface
 *
 * This is used by usb device drivers that need to claim more than one
 * interface on a device when probing (audio and acm are current examples).
 * No device driver should directly modify internal usb_interface or
 * usb_device structure members.
 *
 * Few drivers should need to use this routine, since the most natural
 * way to bind to an interface is to return the private data from
 * the driver's probe() method.
 *
 * Callers must own the device lock, so driver probe() entries don't need
 * extra locking, but other call contexts may need to explicitly claim that
 * lock.
 *
 * Return: 0 on success.
 */
int usb_driver_claim_interface(struct usb_driver *driver,
				struct usb_interface *iface, void *priv)
{
	struct device *dev;
	int retval = 0;

	if (!iface)
		return -ENODEV;

	dev = &iface->dev;
	if (dev->driver)
		return -EBUSY;

	/* reject claim if interface is not authorized */
	if (!iface->authorized)
		return -ENODEV;

	dev->driver = &driver->drvwrap.driver;
	usb_set_intfdata(iface, priv);
	iface->needs_binding = 0;

	iface->condition = USB_INTERFACE_BOUND;

	/* Claimed interfaces are initially inactive (suspended) and
	 * runtime-PM-enabled, but only if the driver has autosuspend
	 * support.  Otherwise they are marked active, to prevent the
	 * device from being autosuspended, but left disabled.  In either
	 * case they are sensitive to their children's power states.
	 */
	pm_suspend_ignore_children(dev, false);
	if (driver->supports_autosuspend)
		pm_runtime_enable(dev);
	else
		pm_runtime_set_active(dev);

	/* if interface was already added, bind now; else let
	 * the future device_add() bind it, bypassing probe()
	 */
	if (device_is_registered(dev))
		retval = device_bind_driver(dev);

	if (retval) {
		dev->driver = NULL;
		usb_set_intfdata(iface, NULL);
		iface->needs_remote_wakeup = 0;
		iface->condition = USB_INTERFACE_UNBOUND;

		/*
		 * Unbound interfaces are always runtime-PM-disabled
		 * and runtime-PM-suspended
		 */
		if (driver->supports_autosuspend)
			pm_runtime_disable(dev);
		pm_runtime_set_suspended(dev);
	}

	return retval;
}
EXPORT_SYMBOL_GPL(usb_driver_claim_interface);

/**
 * usb_driver_release_interface - unbind a driver from an interface
 * @driver: the driver to be unbound
 * @iface: the interface from which it will be unbound
 *
 * This can be used by drivers to release an interface without waiting
 * for their disconnect() methods to be called.  In typical cases this
 * also causes the driver disconnect() method to be called.
 *
 * This call is synchronous, and may not be used in an interrupt context.
 * Callers must own the device lock, so driver disconnect() entries don't
 * need extra locking, but other call contexts may need to explicitly claim
 * that lock.
 */
void usb_driver_release_interface(struct usb_driver *driver,
					struct usb_interface *iface)
{
	struct device *dev = &iface->dev;

	/* this should never happen, don't release something that's not ours */
	if (!dev->driver || dev->driver != &driver->drvwrap.driver)
		return;

	/* don't release from within disconnect() */
	if (iface->condition != USB_INTERFACE_BOUND)
		return;
	iface->condition = USB_INTERFACE_UNBINDING;

	/* Release via the driver core only if the interface
	 * has already been registered
	 */
	if (device_is_registered(dev)) {
		device_release_driver(dev);
	} else {
		device_lock(dev);
		usb_unbind_interface(dev);
		dev->driver = NULL;
		device_unlock(dev);
	}
}
EXPORT_SYMBOL_GPL(usb_driver_release_interface);

/* returns 0 if no match, 1 if match */
int usb_match_device(struct usb_device *dev, const struct usb_device_id *id)
{
	if ((id->match_flags & USB_DEVICE_ID_MATCH_VENDOR) &&
	    id->idVendor != le16_to_cpu(dev->descriptor.idVendor))
		return 0;

	if ((id->match_flags & USB_DEVICE_ID_MATCH_PRODUCT) &&
	    id->idProduct != le16_to_cpu(dev->descriptor.idProduct))
		return 0;

	/* No need to test id->bcdDevice_lo != 0, since 0 is never
	   greater than any unsigned number. */
	if ((id->match_flags & USB_DEVICE_ID_MATCH_DEV_LO) &&
	    (id->bcdDevice_lo > le16_to_cpu(dev->descriptor.bcdDevice)))
		return 0;

	if ((id->match_flags & USB_DEVICE_ID_MATCH_DEV_HI) &&
	    (id->bcdDevice_hi < le16_to_cpu(dev->descriptor.bcdDevice)))
		return 0;

	if ((id->match_flags & USB_DEVICE_ID_MATCH_DEV_CLASS) &&
	    (id->bDeviceClass != dev->descriptor.bDeviceClass))
		return 0;

	if ((id->match_flags & USB_DEVICE_ID_MATCH_DEV_SUBCLASS) &&
	    (id->bDeviceSubClass != dev->descriptor.bDeviceSubClass))
		return 0;

	if ((id->match_flags & USB_DEVICE_ID_MATCH_DEV_PROTOCOL) &&
	    (id->bDeviceProtocol != dev->descriptor.bDeviceProtocol))
		return 0;

	return 1;
}

/* returns 0 if no match, 1 if match */
int usb_match_one_id_intf(struct usb_device *dev,
			  struct usb_host_interface *intf,
			  const struct usb_device_id *id)
{
	/* The interface class, subclass, protocol and number should never be
	 * checked for a match if the device class is Vendor Specific,
	 * unless the match record specifies the Vendor ID. */
	if (dev->descriptor.bDeviceClass == USB_CLASS_VENDOR_SPEC &&
			!(id->match_flags & USB_DEVICE_ID_MATCH_VENDOR) &&
			(id->match_flags & (USB_DEVICE_ID_MATCH_INT_CLASS |
				USB_DEVICE_ID_MATCH_INT_SUBCLASS |
				USB_DEVICE_ID_MATCH_INT_PROTOCOL |
				USB_DEVICE_ID_MATCH_INT_NUMBER)))
		return 0;

	if ((id->match_flags & USB_DEVICE_ID_MATCH_INT_CLASS) &&
	    (id->bInterfaceClass != intf->desc.bInterfaceClass))
		return 0;

	if ((id->match_flags & USB_DEVICE_ID_MATCH_INT_SUBCLASS) &&
	    (id->bInterfaceSubClass != intf->desc.bInterfaceSubClass))
		return 0;

	if ((id->match_flags & USB_DEVICE_ID_MATCH_INT_PROTOCOL) &&
	    (id->bInterfaceProtocol != intf->desc.bInterfaceProtocol))
		return 0;

	if ((id->match_flags & USB_DEVICE_ID_MATCH_INT_NUMBER) &&
	    (id->bInterfaceNumber != intf->desc.bInterfaceNumber))
		return 0;

	return 1;
}

/* returns 0 if no match, 1 if match */
int usb_match_one_id(struct usb_interface *interface,
		     const struct usb_device_id *id)
{
	struct usb_host_interface *intf;
	struct usb_device *dev;

	/* proc_connectinfo in devio.c may call us with id == NULL. */
	if (id == NULL)
		return 0;

	intf = interface->cur_altsetting;
	dev = interface_to_usbdev(interface);

	if (!usb_match_device(dev, id))
		return 0;

	return usb_match_one_id_intf(dev, intf, id);
}
EXPORT_SYMBOL_GPL(usb_match_one_id);

/**
 * usb_match_id - find first usb_device_id matching device or interface
 * @interface: the interface of interest
 * @id: array of usb_device_id structures, terminated by zero entry
 *
 * usb_match_id searches an array of usb_device_id's and returns
 * the first one matching the device or interface, or null.
 * This is used when binding (or rebinding) a driver to an interface.
 * Most USB device drivers will use this indirectly, through the usb core,
 * but some layered driver frameworks use it directly.
 * These device tables are exported with MODULE_DEVICE_TABLE, through
 * modutils, to support the driver loading functionality of USB hotplugging.
 *
 * Return: The first matching usb_device_id, or %NULL.
 *
 * What Matches:
 *
 * The "match_flags" element in a usb_device_id controls which
 * members are used.  If the corresponding bit is set, the
 * value in the device_id must match its corresponding member
 * in the device or interface descriptor, or else the device_id
 * does not match.
 *
 * "driver_info" is normally used only by device drivers,
 * but you can create a wildcard "matches anything" usb_device_id
 * as a driver's "modules.usbmap" entry if you provide an id with
 * only a nonzero "driver_info" field.  If you do this, the USB device
 * driver's probe() routine should use additional intelligence to
 * decide whether to bind to the specified interface.
 *
 * What Makes Good usb_device_id Tables:
 *
 * The match algorithm is very simple, so that intelligence in
 * driver selection must come from smart driver id records.
 * Unless you have good reasons to use another selection policy,
 * provide match elements only in related groups, and order match
 * specifiers from specific to general.  Use the macros provided
 * for that purpose if you can.
 *
 * The most specific match specifiers use device descriptor
 * data.  These are commonly used with product-specific matches;
 * the USB_DEVICE macro lets you provide vendor and product IDs,
 * and you can also match against ranges of product revisions.
 * These are widely used for devices with application or vendor
 * specific bDeviceClass values.
 *
 * Matches based on device class/subclass/protocol specifications
 * are slightly more general; use the USB_DEVICE_INFO macro, or
 * its siblings.  These are used with single-function devices
 * where bDeviceClass doesn't specify that each interface has
 * its own class.
 *
 * Matches based on interface class/subclass/protocol are the
 * most general; they let drivers bind to any interface on a
 * multiple-function device.  Use the USB_INTERFACE_INFO
 * macro, or its siblings, to match class-per-interface style
 * devices (as recorded in bInterfaceClass).
 *
 * Note that an entry created by USB_INTERFACE_INFO won't match
 * any interface if the device class is set to Vendor-Specific.
 * This is deliberate; according to the USB spec the meanings of
 * the interface class/subclass/protocol for these devices are also
 * vendor-specific, and hence matching against a standard product
 * class wouldn't work anyway.  If you really want to use an
 * interface-based match for such a device, create a match record
 * that also specifies the vendor ID.  (Unforunately there isn't a
 * standard macro for creating records like this.)
 *
 * Within those groups, remember that not all combinations are
 * meaningful.  For example, don't give a product version range
 * without vendor and product IDs; or specify a protocol without
 * its associated class and subclass.
 */
const struct usb_device_id *usb_match_id(struct usb_interface *interface,
					 const struct usb_device_id *id)
{
	/* proc_connectinfo in devio.c may call us with id == NULL. */
	if (id == NULL)
		return NULL;

	/* It is important to check that id->driver_info is nonzero,
	   since an entry that is all zeroes except for a nonzero
	   id->driver_info is the way to create an entry that
	   indicates that the driver want to examine every
	   device and interface. */
	for (; id->idVendor || id->idProduct || id->bDeviceClass ||
	       id->bInterfaceClass || id->driver_info; id++) {
		if (usb_match_one_id(interface, id))
			return id;
	}

	return NULL;
}
EXPORT_SYMBOL_GPL(usb_match_id);

const struct usb_device_id *usb_device_match_id(struct usb_device *udev,
				const struct usb_device_id *id)
{
	if (!id)
		return NULL;

	for (; id->idVendor || id->idProduct ; id++) {
		if (usb_match_device(udev, id))
			return id;
	}

	return NULL;
}

static int usb_device_match(struct device *dev, struct device_driver *drv)
{
	/* devices and interfaces are handled separately */
	if (is_usb_device(dev)) {
		struct usb_device *udev;
		struct usb_device_driver *udrv;

		/* interface drivers never match devices */
		if (!is_usb_device_driver(drv))
			return 0;

		udev = to_usb_device(dev);
		udrv = to_usb_device_driver(drv);

		if (udrv->id_table)
			return usb_device_match_id(udev, udrv->id_table) != NULL;

		if (udrv->match)
			return udrv->match(udev);

		/* If the device driver under consideration does not have a
		 * id_table or a match function, then let the driver's probe
		 * function decide.
		 */
		return 1;

	} else if (is_usb_interface(dev)) {
		struct usb_interface *intf;
		struct usb_driver *usb_drv;
		const struct usb_device_id *id;

		/* device drivers never match interfaces */
		if (is_usb_device_driver(drv))
			return 0;

		intf = to_usb_interface(dev);
		usb_drv = to_usb_driver(drv);

		id = usb_match_id(intf, usb_drv->id_table);
		if (id)
			return 1;

		id = usb_match_dynamic_id(intf, usb_drv);
		if (id)
			return 1;
	}

	return 0;
}

static int usb_uevent(struct device *dev, struct kobj_uevent_env *env)
{
	struct usb_device *usb_dev;

	if (is_usb_device(dev)) {
		usb_dev = to_usb_device(dev);
	} else if (is_usb_interface(dev)) {
		struct usb_interface *intf = to_usb_interface(dev);

		usb_dev = interface_to_usbdev(intf);
	} else {
		return 0;
	}

	if (usb_dev->devnum < 0) {
		/* driver is often null here; dev_dbg() would oops */
		pr_debug("usb %s: already deleted?\n", dev_name(dev));
		return -ENODEV;
	}
	if (!usb_dev->bus) {
		pr_debug("usb %s: bus removed?\n", dev_name(dev));
		return -ENODEV;
	}

	/* per-device configurations are common */
	if (add_uevent_var(env, "PRODUCT=%x/%x/%x",
			   le16_to_cpu(usb_dev->descriptor.idVendor),
			   le16_to_cpu(usb_dev->descriptor.idProduct),
			   le16_to_cpu(usb_dev->descriptor.bcdDevice)))
		return -ENOMEM;

	/* class-based driver binding models */
	if (add_uevent_var(env, "TYPE=%d/%d/%d",
			   usb_dev->descriptor.bDeviceClass,
			   usb_dev->descriptor.bDeviceSubClass,
			   usb_dev->descriptor.bDeviceProtocol))
		return -ENOMEM;

	return 0;
}

<<<<<<< HEAD
static bool is_dev_usb_generic_driver(struct device *dev)
{
	struct usb_device_driver *udd = dev->driver ?
		to_usb_device_driver(dev->driver) : NULL;

	return udd == &usb_generic_driver;
}

=======
>>>>>>> 17dc2109
static int __usb_bus_reprobe_drivers(struct device *dev, void *data)
{
	struct usb_device_driver *new_udriver = data;
	struct usb_device *udev;
	int ret;

<<<<<<< HEAD
	if (!is_dev_usb_generic_driver(dev))
=======
	/* Don't reprobe if current driver isn't usb_generic_driver */
	if (dev->driver != &usb_generic_driver.drvwrap.driver)
>>>>>>> 17dc2109
		return 0;

	udev = to_usb_device(dev);
	if (usb_device_match_id(udev, new_udriver->id_table) == NULL &&
<<<<<<< HEAD
	    (!new_udriver->match || new_udriver->match(udev) != 0))
=======
	    (!new_udriver->match || new_udriver->match(udev) == 0))
>>>>>>> 17dc2109
		return 0;

	ret = device_reprobe(dev);
	if (ret && ret != -EPROBE_DEFER)
		dev_err(dev, "Failed to reprobe device (error %d)\n", ret);

	return 0;
}

/**
 * usb_register_device_driver - register a USB device (not interface) driver
 * @new_udriver: USB operations for the device driver
 * @owner: module owner of this driver.
 *
 * Registers a USB device driver with the USB core.  The list of
 * unattached devices will be rescanned whenever a new driver is
 * added, allowing the new driver to attach to any recognized devices.
 *
 * Return: A negative error code on failure and 0 on success.
 */
int usb_register_device_driver(struct usb_device_driver *new_udriver,
		struct module *owner)
{
	int retval = 0;

	if (usb_disabled())
		return -ENODEV;

	new_udriver->drvwrap.for_devices = 1;
	new_udriver->drvwrap.driver.name = new_udriver->name;
	new_udriver->drvwrap.driver.bus = &usb_bus_type;
	new_udriver->drvwrap.driver.probe = usb_probe_device;
	new_udriver->drvwrap.driver.remove = usb_unbind_device;
	new_udriver->drvwrap.driver.owner = owner;
	new_udriver->drvwrap.driver.dev_groups = new_udriver->dev_groups;

	retval = driver_register(&new_udriver->drvwrap.driver);

	if (!retval) {
		pr_info("%s: registered new device driver %s\n",
			usbcore_name, new_udriver->name);
		/*
		 * Check whether any device could be better served with
		 * this new driver
		 */
		bus_for_each_dev(&usb_bus_type, NULL, new_udriver,
				 __usb_bus_reprobe_drivers);
	} else {
		printk(KERN_ERR "%s: error %d registering device "
			"	driver %s\n",
			usbcore_name, retval, new_udriver->name);
	}

	return retval;
}
EXPORT_SYMBOL_GPL(usb_register_device_driver);

/**
 * usb_deregister_device_driver - unregister a USB device (not interface) driver
 * @udriver: USB operations of the device driver to unregister
 * Context: must be able to sleep
 *
 * Unlinks the specified driver from the internal USB driver list.
 */
void usb_deregister_device_driver(struct usb_device_driver *udriver)
{
	pr_info("%s: deregistering device driver %s\n",
			usbcore_name, udriver->name);

	driver_unregister(&udriver->drvwrap.driver);
}
EXPORT_SYMBOL_GPL(usb_deregister_device_driver);

/**
 * usb_register_driver - register a USB interface driver
 * @new_driver: USB operations for the interface driver
 * @owner: module owner of this driver.
 * @mod_name: module name string
 *
 * Registers a USB interface driver with the USB core.  The list of
 * unattached interfaces will be rescanned whenever a new driver is
 * added, allowing the new driver to attach to any recognized interfaces.
 *
 * Return: A negative error code on failure and 0 on success.
 *
 * NOTE: if you want your driver to use the USB major number, you must call
 * usb_register_dev() to enable that functionality.  This function no longer
 * takes care of that.
 */
int usb_register_driver(struct usb_driver *new_driver, struct module *owner,
			const char *mod_name)
{
	int retval = 0;

	if (usb_disabled())
		return -ENODEV;

	new_driver->drvwrap.for_devices = 0;
	new_driver->drvwrap.driver.name = new_driver->name;
	new_driver->drvwrap.driver.bus = &usb_bus_type;
	new_driver->drvwrap.driver.probe = usb_probe_interface;
	new_driver->drvwrap.driver.remove = usb_unbind_interface;
	new_driver->drvwrap.driver.owner = owner;
	new_driver->drvwrap.driver.mod_name = mod_name;
	new_driver->drvwrap.driver.dev_groups = new_driver->dev_groups;
	spin_lock_init(&new_driver->dynids.lock);
	INIT_LIST_HEAD(&new_driver->dynids.list);

	retval = driver_register(&new_driver->drvwrap.driver);
	if (retval)
		goto out;

	retval = usb_create_newid_files(new_driver);
	if (retval)
		goto out_newid;

	pr_info("%s: registered new interface driver %s\n",
			usbcore_name, new_driver->name);

out:
	return retval;

out_newid:
	driver_unregister(&new_driver->drvwrap.driver);

	printk(KERN_ERR "%s: error %d registering interface "
			"	driver %s\n",
			usbcore_name, retval, new_driver->name);
	goto out;
}
EXPORT_SYMBOL_GPL(usb_register_driver);

/**
 * usb_deregister - unregister a USB interface driver
 * @driver: USB operations of the interface driver to unregister
 * Context: must be able to sleep
 *
 * Unlinks the specified driver from the internal USB driver list.
 *
 * NOTE: If you called usb_register_dev(), you still need to call
 * usb_deregister_dev() to clean up your driver's allocated minor numbers,
 * this * call will no longer do it for you.
 */
void usb_deregister(struct usb_driver *driver)
{
	pr_info("%s: deregistering interface driver %s\n",
			usbcore_name, driver->name);

	usb_remove_newid_files(driver);
	driver_unregister(&driver->drvwrap.driver);
	usb_free_dynids(driver);
}
EXPORT_SYMBOL_GPL(usb_deregister);

/* Forced unbinding of a USB interface driver, either because
 * it doesn't support pre_reset/post_reset/reset_resume or
 * because it doesn't support suspend/resume.
 *
 * The caller must hold @intf's device's lock, but not @intf's lock.
 */
void usb_forced_unbind_intf(struct usb_interface *intf)
{
	struct usb_driver *driver = to_usb_driver(intf->dev.driver);

	dev_dbg(&intf->dev, "forced unbind\n");
	usb_driver_release_interface(driver, intf);

	/* Mark the interface for later rebinding */
	intf->needs_binding = 1;
}

/*
 * Unbind drivers for @udev's marked interfaces.  These interfaces have
 * the needs_binding flag set, for example by usb_resume_interface().
 *
 * The caller must hold @udev's device lock.
 */
static void unbind_marked_interfaces(struct usb_device *udev)
{
	struct usb_host_config	*config;
	int			i;
	struct usb_interface	*intf;

	config = udev->actconfig;
	if (config) {
		for (i = 0; i < config->desc.bNumInterfaces; ++i) {
			intf = config->interface[i];
			if (intf->dev.driver && intf->needs_binding)
				usb_forced_unbind_intf(intf);
		}
	}
}

/* Delayed forced unbinding of a USB interface driver and scan
 * for rebinding.
 *
 * The caller must hold @intf's device's lock, but not @intf's lock.
 *
 * Note: Rebinds will be skipped if a system sleep transition is in
 * progress and the PM "complete" callback hasn't occurred yet.
 */
static void usb_rebind_intf(struct usb_interface *intf)
{
	int rc;

	/* Delayed unbind of an existing driver */
	if (intf->dev.driver)
		usb_forced_unbind_intf(intf);

	/* Try to rebind the interface */
	if (!intf->dev.power.is_prepared) {
		intf->needs_binding = 0;
		rc = device_attach(&intf->dev);
		if (rc < 0 && rc != -EPROBE_DEFER)
			dev_warn(&intf->dev, "rebind failed: %d\n", rc);
	}
}

/*
 * Rebind drivers to @udev's marked interfaces.  These interfaces have
 * the needs_binding flag set.
 *
 * The caller must hold @udev's device lock.
 */
static void rebind_marked_interfaces(struct usb_device *udev)
{
	struct usb_host_config	*config;
	int			i;
	struct usb_interface	*intf;

	config = udev->actconfig;
	if (config) {
		for (i = 0; i < config->desc.bNumInterfaces; ++i) {
			intf = config->interface[i];
			if (intf->needs_binding)
				usb_rebind_intf(intf);
		}
	}
}

/*
 * Unbind all of @udev's marked interfaces and then rebind all of them.
 * This ordering is necessary because some drivers claim several interfaces
 * when they are first probed.
 *
 * The caller must hold @udev's device lock.
 */
void usb_unbind_and_rebind_marked_interfaces(struct usb_device *udev)
{
	unbind_marked_interfaces(udev);
	rebind_marked_interfaces(udev);
}

#ifdef CONFIG_PM

/* Unbind drivers for @udev's interfaces that don't support suspend/resume
 * There is no check for reset_resume here because it can be determined
 * only during resume whether reset_resume is needed.
 *
 * The caller must hold @udev's device lock.
 */
static void unbind_no_pm_drivers_interfaces(struct usb_device *udev)
{
	struct usb_host_config	*config;
	int			i;
	struct usb_interface	*intf;
	struct usb_driver	*drv;

	config = udev->actconfig;
	if (config) {
		for (i = 0; i < config->desc.bNumInterfaces; ++i) {
			intf = config->interface[i];

			if (intf->dev.driver) {
				drv = to_usb_driver(intf->dev.driver);
				if (!drv->suspend || !drv->resume)
					usb_forced_unbind_intf(intf);
			}
		}
	}
}

static int usb_suspend_device(struct usb_device *udev, pm_message_t msg)
{
	struct usb_device_driver	*udriver;
	int				status = 0;

	if (udev->state == USB_STATE_NOTATTACHED ||
			udev->state == USB_STATE_SUSPENDED)
		goto done;

	/* For devices that don't have a driver, we do a generic suspend. */
	if (udev->dev.driver)
		udriver = to_usb_device_driver(udev->dev.driver);
	else {
		udev->do_remote_wakeup = 0;
		udriver = &usb_generic_driver;
	}
	if (udriver->suspend)
		status = udriver->suspend(udev, msg);
	if (status == 0 && udriver->generic_subclass)
		status = usb_generic_driver_suspend(udev, msg);

 done:
	dev_vdbg(&udev->dev, "%s: status %d\n", __func__, status);
	return status;
}

static int usb_resume_device(struct usb_device *udev, pm_message_t msg)
{
	struct usb_device_driver	*udriver;
	int				status = 0;

	if (udev->state == USB_STATE_NOTATTACHED)
		goto done;

	/* Can't resume it if it doesn't have a driver. */
	if (udev->dev.driver == NULL) {
		status = -ENOTCONN;
		goto done;
	}

	/* Non-root devices on a full/low-speed bus must wait for their
	 * companion high-speed root hub, in case a handoff is needed.
	 */
	if (!PMSG_IS_AUTO(msg) && udev->parent && udev->bus->hs_companion)
		device_pm_wait_for_dev(&udev->dev,
				&udev->bus->hs_companion->root_hub->dev);

	if (udev->quirks & USB_QUIRK_RESET_RESUME)
		udev->reset_resume = 1;

	udriver = to_usb_device_driver(udev->dev.driver);
	if (udriver->generic_subclass)
		status = usb_generic_driver_resume(udev, msg);
	if (status == 0 && udriver->resume)
		status = udriver->resume(udev, msg);

 done:
	dev_vdbg(&udev->dev, "%s: status %d\n", __func__, status);
	return status;
}

static int usb_suspend_interface(struct usb_device *udev,
		struct usb_interface *intf, pm_message_t msg)
{
	struct usb_driver	*driver;
	int			status = 0;

	if (udev->state == USB_STATE_NOTATTACHED ||
			intf->condition == USB_INTERFACE_UNBOUND)
		goto done;
	driver = to_usb_driver(intf->dev.driver);

	/* at this time we know the driver supports suspend */
	status = driver->suspend(intf, msg);
	if (status && !PMSG_IS_AUTO(msg))
		dev_err(&intf->dev, "suspend error %d\n", status);

 done:
	dev_vdbg(&intf->dev, "%s: status %d\n", __func__, status);
	return status;
}

static int usb_resume_interface(struct usb_device *udev,
		struct usb_interface *intf, pm_message_t msg, int reset_resume)
{
	struct usb_driver	*driver;
	int			status = 0;

	if (udev->state == USB_STATE_NOTATTACHED)
		goto done;

	/* Don't let autoresume interfere with unbinding */
	if (intf->condition == USB_INTERFACE_UNBINDING)
		goto done;

	/* Can't resume it if it doesn't have a driver. */
	if (intf->condition == USB_INTERFACE_UNBOUND) {

		/* Carry out a deferred switch to altsetting 0 */
		if (intf->needs_altsetting0 && !intf->dev.power.is_prepared) {
			usb_set_interface(udev, intf->altsetting[0].
					desc.bInterfaceNumber, 0);
			intf->needs_altsetting0 = 0;
		}
		goto done;
	}

	/* Don't resume if the interface is marked for rebinding */
	if (intf->needs_binding)
		goto done;
	driver = to_usb_driver(intf->dev.driver);

	if (reset_resume) {
		if (driver->reset_resume) {
			status = driver->reset_resume(intf);
			if (status)
				dev_err(&intf->dev, "%s error %d\n",
						"reset_resume", status);
		} else {
			intf->needs_binding = 1;
			dev_dbg(&intf->dev, "no reset_resume for driver %s?\n",
					driver->name);
		}
	} else {
		status = driver->resume(intf);
		if (status)
			dev_err(&intf->dev, "resume error %d\n", status);
	}

done:
	dev_vdbg(&intf->dev, "%s: status %d\n", __func__, status);

	/* Later we will unbind the driver and/or reprobe, if necessary */
	return status;
}

/**
 * usb_suspend_both - suspend a USB device and its interfaces
 * @udev: the usb_device to suspend
 * @msg: Power Management message describing this state transition
 *
 * This is the central routine for suspending USB devices.  It calls the
 * suspend methods for all the interface drivers in @udev and then calls
 * the suspend method for @udev itself.  When the routine is called in
 * autosuspend, if an error occurs at any stage, all the interfaces
 * which were suspended are resumed so that they remain in the same
 * state as the device, but when called from system sleep, all error
 * from suspend methods of interfaces and the non-root-hub device itself
 * are simply ignored, so all suspended interfaces are only resumed
 * to the device's state when @udev is root-hub and its suspend method
 * returns failure.
 *
 * Autosuspend requests originating from a child device or an interface
 * driver may be made without the protection of @udev's device lock, but
 * all other suspend calls will hold the lock.  Usbcore will insure that
 * method calls do not arrive during bind, unbind, or reset operations.
 * However drivers must be prepared to handle suspend calls arriving at
 * unpredictable times.
 *
 * This routine can run only in process context.
 *
 * Return: 0 if the suspend succeeded.
 */
static int usb_suspend_both(struct usb_device *udev, pm_message_t msg)
{
	int			status = 0;
	int			i = 0, n = 0;
	struct usb_interface	*intf;

	if (udev->state == USB_STATE_NOTATTACHED ||
			udev->state == USB_STATE_SUSPENDED)
		goto done;

	/* Suspend all the interfaces and then udev itself */
	if (udev->actconfig) {
		n = udev->actconfig->desc.bNumInterfaces;
		for (i = n - 1; i >= 0; --i) {
			intf = udev->actconfig->interface[i];
			status = usb_suspend_interface(udev, intf, msg);

			/* Ignore errors during system sleep transitions */
			if (!PMSG_IS_AUTO(msg))
				status = 0;
			if (status != 0)
				break;
		}
	}
	if (status == 0) {
		status = usb_suspend_device(udev, msg);

		/*
		 * Ignore errors from non-root-hub devices during
		 * system sleep transitions.  For the most part,
		 * these devices should go to low power anyway when
		 * the entire bus is suspended.
		 */
		if (udev->parent && !PMSG_IS_AUTO(msg))
			status = 0;

		/*
		 * If the device is inaccessible, don't try to resume
		 * suspended interfaces and just return the error.
		 */
		if (status && status != -EBUSY) {
			int err;
			u16 devstat;

			err = usb_get_std_status(udev, USB_RECIP_DEVICE, 0,
						 &devstat);
			if (err) {
				dev_err(&udev->dev,
					"Failed to suspend device, error %d\n",
					status);
				goto done;
			}
		}
	}

	/* If the suspend failed, resume interfaces that did get suspended */
	if (status != 0) {
		if (udev->actconfig) {
			msg.event ^= (PM_EVENT_SUSPEND | PM_EVENT_RESUME);
			while (++i < n) {
				intf = udev->actconfig->interface[i];
				usb_resume_interface(udev, intf, msg, 0);
			}
		}

	/* If the suspend succeeded then prevent any more URB submissions
	 * and flush any outstanding URBs.
	 */
	} else {
		udev->can_submit = 0;
		for (i = 0; i < 16; ++i) {
			usb_hcd_flush_endpoint(udev, udev->ep_out[i]);
			usb_hcd_flush_endpoint(udev, udev->ep_in[i]);
		}
	}

 done:
	dev_vdbg(&udev->dev, "%s: status %d\n", __func__, status);
	return status;
}

/**
 * usb_resume_both - resume a USB device and its interfaces
 * @udev: the usb_device to resume
 * @msg: Power Management message describing this state transition
 *
 * This is the central routine for resuming USB devices.  It calls the
 * the resume method for @udev and then calls the resume methods for all
 * the interface drivers in @udev.
 *
 * Autoresume requests originating from a child device or an interface
 * driver may be made without the protection of @udev's device lock, but
 * all other resume calls will hold the lock.  Usbcore will insure that
 * method calls do not arrive during bind, unbind, or reset operations.
 * However drivers must be prepared to handle resume calls arriving at
 * unpredictable times.
 *
 * This routine can run only in process context.
 *
 * Return: 0 on success.
 */
static int usb_resume_both(struct usb_device *udev, pm_message_t msg)
{
	int			status = 0;
	int			i;
	struct usb_interface	*intf;

	if (udev->state == USB_STATE_NOTATTACHED) {
		status = -ENODEV;
		goto done;
	}
	udev->can_submit = 1;

	/* Resume the device */
	if (udev->state == USB_STATE_SUSPENDED || udev->reset_resume)
		status = usb_resume_device(udev, msg);

	/* Resume the interfaces */
	if (status == 0 && udev->actconfig) {
		for (i = 0; i < udev->actconfig->desc.bNumInterfaces; i++) {
			intf = udev->actconfig->interface[i];
			usb_resume_interface(udev, intf, msg,
					udev->reset_resume);
		}
	}
	usb_mark_last_busy(udev);

 done:
	dev_vdbg(&udev->dev, "%s: status %d\n", __func__, status);
	if (!status)
		udev->reset_resume = 0;
	return status;
}

static void choose_wakeup(struct usb_device *udev, pm_message_t msg)
{
	int	w;

	/* Remote wakeup is needed only when we actually go to sleep.
	 * For things like FREEZE and QUIESCE, if the device is already
	 * autosuspended then its current wakeup setting is okay.
	 */
	if (msg.event == PM_EVENT_FREEZE || msg.event == PM_EVENT_QUIESCE) {
		if (udev->state != USB_STATE_SUSPENDED)
			udev->do_remote_wakeup = 0;
		return;
	}

	/* Enable remote wakeup if it is allowed, even if no interface drivers
	 * actually want it.
	 */
	w = device_may_wakeup(&udev->dev);

	/* If the device is autosuspended with the wrong wakeup setting,
	 * autoresume now so the setting can be changed.
	 */
	if (udev->state == USB_STATE_SUSPENDED && w != udev->do_remote_wakeup)
		pm_runtime_resume(&udev->dev);
	udev->do_remote_wakeup = w;
}

/* The device lock is held by the PM core */
int usb_suspend(struct device *dev, pm_message_t msg)
{
	struct usb_device	*udev = to_usb_device(dev);
	int r;

	unbind_no_pm_drivers_interfaces(udev);

	/* From now on we are sure all drivers support suspend/resume
	 * but not necessarily reset_resume()
	 * so we may still need to unbind and rebind upon resume
	 */
	choose_wakeup(udev, msg);
	r = usb_suspend_both(udev, msg);
	if (r)
		return r;

	if (udev->quirks & USB_QUIRK_DISCONNECT_SUSPEND)
		usb_port_disable(udev);

	return 0;
}

/* The device lock is held by the PM core */
int usb_resume_complete(struct device *dev)
{
	struct usb_device *udev = to_usb_device(dev);

	/* For PM complete calls, all we do is rebind interfaces
	 * whose needs_binding flag is set
	 */
	if (udev->state != USB_STATE_NOTATTACHED)
		rebind_marked_interfaces(udev);
	return 0;
}

/* The device lock is held by the PM core */
int usb_resume(struct device *dev, pm_message_t msg)
{
	struct usb_device	*udev = to_usb_device(dev);
	int			status;

	/* For all calls, take the device back to full power and
	 * tell the PM core in case it was autosuspended previously.
	 * Unbind the interfaces that will need rebinding later,
	 * because they fail to support reset_resume.
	 * (This can't be done in usb_resume_interface()
	 * above because it doesn't own the right set of locks.)
	 */
	status = usb_resume_both(udev, msg);
	if (status == 0) {
		pm_runtime_disable(dev);
		pm_runtime_set_active(dev);
		pm_runtime_enable(dev);
		unbind_marked_interfaces(udev);
	}

	/* Avoid PM error messages for devices disconnected while suspended
	 * as we'll display regular disconnect messages just a bit later.
	 */
	if (status == -ENODEV || status == -ESHUTDOWN)
		status = 0;
	return status;
}

/**
 * usb_enable_autosuspend - allow a USB device to be autosuspended
 * @udev: the USB device which may be autosuspended
 *
 * This routine allows @udev to be autosuspended.  An autosuspend won't
 * take place until the autosuspend_delay has elapsed and all the other
 * necessary conditions are satisfied.
 *
 * The caller must hold @udev's device lock.
 */
void usb_enable_autosuspend(struct usb_device *udev)
{
	pm_runtime_allow(&udev->dev);
}
EXPORT_SYMBOL_GPL(usb_enable_autosuspend);

/**
 * usb_disable_autosuspend - prevent a USB device from being autosuspended
 * @udev: the USB device which may not be autosuspended
 *
 * This routine prevents @udev from being autosuspended and wakes it up
 * if it is already autosuspended.
 *
 * The caller must hold @udev's device lock.
 */
void usb_disable_autosuspend(struct usb_device *udev)
{
	pm_runtime_forbid(&udev->dev);
}
EXPORT_SYMBOL_GPL(usb_disable_autosuspend);

/**
 * usb_autosuspend_device - delayed autosuspend of a USB device and its interfaces
 * @udev: the usb_device to autosuspend
 *
 * This routine should be called when a core subsystem is finished using
 * @udev and wants to allow it to autosuspend.  Examples would be when
 * @udev's device file in usbfs is closed or after a configuration change.
 *
 * @udev's usage counter is decremented; if it drops to 0 and all the
 * interfaces are inactive then a delayed autosuspend will be attempted.
 * The attempt may fail (see autosuspend_check()).
 *
 * The caller must hold @udev's device lock.
 *
 * This routine can run only in process context.
 */
void usb_autosuspend_device(struct usb_device *udev)
{
	int	status;

	usb_mark_last_busy(udev);
	status = pm_runtime_put_sync_autosuspend(&udev->dev);
	dev_vdbg(&udev->dev, "%s: cnt %d -> %d\n",
			__func__, atomic_read(&udev->dev.power.usage_count),
			status);
}

/**
 * usb_autoresume_device - immediately autoresume a USB device and its interfaces
 * @udev: the usb_device to autoresume
 *
 * This routine should be called when a core subsystem wants to use @udev
 * and needs to guarantee that it is not suspended.  No autosuspend will
 * occur until usb_autosuspend_device() is called.  (Note that this will
 * not prevent suspend events originating in the PM core.)  Examples would
 * be when @udev's device file in usbfs is opened or when a remote-wakeup
 * request is received.
 *
 * @udev's usage counter is incremented to prevent subsequent autosuspends.
 * However if the autoresume fails then the usage counter is re-decremented.
 *
 * The caller must hold @udev's device lock.
 *
 * This routine can run only in process context.
 *
 * Return: 0 on success. A negative error code otherwise.
 */
int usb_autoresume_device(struct usb_device *udev)
{
	int	status;

	status = pm_runtime_get_sync(&udev->dev);
	if (status < 0)
		pm_runtime_put_sync(&udev->dev);
	dev_vdbg(&udev->dev, "%s: cnt %d -> %d\n",
			__func__, atomic_read(&udev->dev.power.usage_count),
			status);
	if (status > 0)
		status = 0;
	return status;
}

/**
 * usb_autopm_put_interface - decrement a USB interface's PM-usage counter
 * @intf: the usb_interface whose counter should be decremented
 *
 * This routine should be called by an interface driver when it is
 * finished using @intf and wants to allow it to autosuspend.  A typical
 * example would be a character-device driver when its device file is
 * closed.
 *
 * The routine decrements @intf's usage counter.  When the counter reaches
 * 0, a delayed autosuspend request for @intf's device is attempted.  The
 * attempt may fail (see autosuspend_check()).
 *
 * This routine can run only in process context.
 */
void usb_autopm_put_interface(struct usb_interface *intf)
{
	struct usb_device	*udev = interface_to_usbdev(intf);
	int			status;

	usb_mark_last_busy(udev);
	status = pm_runtime_put_sync(&intf->dev);
	dev_vdbg(&intf->dev, "%s: cnt %d -> %d\n",
			__func__, atomic_read(&intf->dev.power.usage_count),
			status);
}
EXPORT_SYMBOL_GPL(usb_autopm_put_interface);

/**
 * usb_autopm_put_interface_async - decrement a USB interface's PM-usage counter
 * @intf: the usb_interface whose counter should be decremented
 *
 * This routine does much the same thing as usb_autopm_put_interface():
 * It decrements @intf's usage counter and schedules a delayed
 * autosuspend request if the counter is <= 0.  The difference is that it
 * does not perform any synchronization; callers should hold a private
 * lock and handle all synchronization issues themselves.
 *
 * Typically a driver would call this routine during an URB's completion
 * handler, if no more URBs were pending.
 *
 * This routine can run in atomic context.
 */
void usb_autopm_put_interface_async(struct usb_interface *intf)
{
	struct usb_device	*udev = interface_to_usbdev(intf);
	int			status;

	usb_mark_last_busy(udev);
	status = pm_runtime_put(&intf->dev);
	dev_vdbg(&intf->dev, "%s: cnt %d -> %d\n",
			__func__, atomic_read(&intf->dev.power.usage_count),
			status);
}
EXPORT_SYMBOL_GPL(usb_autopm_put_interface_async);

/**
 * usb_autopm_put_interface_no_suspend - decrement a USB interface's PM-usage counter
 * @intf: the usb_interface whose counter should be decremented
 *
 * This routine decrements @intf's usage counter but does not carry out an
 * autosuspend.
 *
 * This routine can run in atomic context.
 */
void usb_autopm_put_interface_no_suspend(struct usb_interface *intf)
{
	struct usb_device	*udev = interface_to_usbdev(intf);

	usb_mark_last_busy(udev);
	pm_runtime_put_noidle(&intf->dev);
}
EXPORT_SYMBOL_GPL(usb_autopm_put_interface_no_suspend);

/**
 * usb_autopm_get_interface - increment a USB interface's PM-usage counter
 * @intf: the usb_interface whose counter should be incremented
 *
 * This routine should be called by an interface driver when it wants to
 * use @intf and needs to guarantee that it is not suspended.  In addition,
 * the routine prevents @intf from being autosuspended subsequently.  (Note
 * that this will not prevent suspend events originating in the PM core.)
 * This prevention will persist until usb_autopm_put_interface() is called
 * or @intf is unbound.  A typical example would be a character-device
 * driver when its device file is opened.
 *
 * @intf's usage counter is incremented to prevent subsequent autosuspends.
 * However if the autoresume fails then the counter is re-decremented.
 *
 * This routine can run only in process context.
 *
 * Return: 0 on success.
 */
int usb_autopm_get_interface(struct usb_interface *intf)
{
	int	status;

	status = pm_runtime_get_sync(&intf->dev);
	if (status < 0)
		pm_runtime_put_sync(&intf->dev);
	dev_vdbg(&intf->dev, "%s: cnt %d -> %d\n",
			__func__, atomic_read(&intf->dev.power.usage_count),
			status);
	if (status > 0)
		status = 0;
	return status;
}
EXPORT_SYMBOL_GPL(usb_autopm_get_interface);

/**
 * usb_autopm_get_interface_async - increment a USB interface's PM-usage counter
 * @intf: the usb_interface whose counter should be incremented
 *
 * This routine does much the same thing as
 * usb_autopm_get_interface(): It increments @intf's usage counter and
 * queues an autoresume request if the device is suspended.  The
 * differences are that it does not perform any synchronization (callers
 * should hold a private lock and handle all synchronization issues
 * themselves), and it does not autoresume the device directly (it only
 * queues a request).  After a successful call, the device may not yet be
 * resumed.
 *
 * This routine can run in atomic context.
 *
 * Return: 0 on success. A negative error code otherwise.
 */
int usb_autopm_get_interface_async(struct usb_interface *intf)
{
	int	status;

	status = pm_runtime_get(&intf->dev);
	if (status < 0 && status != -EINPROGRESS)
		pm_runtime_put_noidle(&intf->dev);
	dev_vdbg(&intf->dev, "%s: cnt %d -> %d\n",
			__func__, atomic_read(&intf->dev.power.usage_count),
			status);
	if (status > 0 || status == -EINPROGRESS)
		status = 0;
	return status;
}
EXPORT_SYMBOL_GPL(usb_autopm_get_interface_async);

/**
 * usb_autopm_get_interface_no_resume - increment a USB interface's PM-usage counter
 * @intf: the usb_interface whose counter should be incremented
 *
 * This routine increments @intf's usage counter but does not carry out an
 * autoresume.
 *
 * This routine can run in atomic context.
 */
void usb_autopm_get_interface_no_resume(struct usb_interface *intf)
{
	struct usb_device	*udev = interface_to_usbdev(intf);

	usb_mark_last_busy(udev);
	pm_runtime_get_noresume(&intf->dev);
}
EXPORT_SYMBOL_GPL(usb_autopm_get_interface_no_resume);

/* Internal routine to check whether we may autosuspend a device. */
static int autosuspend_check(struct usb_device *udev)
{
	int			w, i;
	struct usb_interface	*intf;

	if (udev->state == USB_STATE_NOTATTACHED)
		return -ENODEV;

	/* Fail if autosuspend is disabled, or any interfaces are in use, or
	 * any interface drivers require remote wakeup but it isn't available.
	 */
	w = 0;
	if (udev->actconfig) {
		for (i = 0; i < udev->actconfig->desc.bNumInterfaces; i++) {
			intf = udev->actconfig->interface[i];

			/* We don't need to check interfaces that are
			 * disabled for runtime PM.  Either they are unbound
			 * or else their drivers don't support autosuspend
			 * and so they are permanently active.
			 */
			if (intf->dev.power.disable_depth)
				continue;
			if (atomic_read(&intf->dev.power.usage_count) > 0)
				return -EBUSY;
			w |= intf->needs_remote_wakeup;

			/* Don't allow autosuspend if the device will need
			 * a reset-resume and any of its interface drivers
			 * doesn't include support or needs remote wakeup.
			 */
			if (udev->quirks & USB_QUIRK_RESET_RESUME) {
				struct usb_driver *driver;

				driver = to_usb_driver(intf->dev.driver);
				if (!driver->reset_resume ||
						intf->needs_remote_wakeup)
					return -EOPNOTSUPP;
			}
		}
	}
	if (w && !device_can_wakeup(&udev->dev)) {
		dev_dbg(&udev->dev, "remote wakeup needed for autosuspend\n");
		return -EOPNOTSUPP;
	}

	/*
	 * If the device is a direct child of the root hub and the HCD
	 * doesn't handle wakeup requests, don't allow autosuspend when
	 * wakeup is needed.
	 */
	if (w && udev->parent == udev->bus->root_hub &&
			bus_to_hcd(udev->bus)->cant_recv_wakeups) {
		dev_dbg(&udev->dev, "HCD doesn't handle wakeup requests\n");
		return -EOPNOTSUPP;
	}

	udev->do_remote_wakeup = w;
	return 0;
}

int usb_runtime_suspend(struct device *dev)
{
	struct usb_device	*udev = to_usb_device(dev);
	int			status;

	/* A USB device can be suspended if it passes the various autosuspend
	 * checks.  Runtime suspend for a USB device means suspending all the
	 * interfaces and then the device itself.
	 */
	if (autosuspend_check(udev) != 0)
		return -EAGAIN;

	status = usb_suspend_both(udev, PMSG_AUTO_SUSPEND);

	/* Allow a retry if autosuspend failed temporarily */
	if (status == -EAGAIN || status == -EBUSY)
		usb_mark_last_busy(udev);

	/*
	 * The PM core reacts badly unless the return code is 0,
	 * -EAGAIN, or -EBUSY, so always return -EBUSY on an error
	 * (except for root hubs, because they don't suspend through
	 * an upstream port like other USB devices).
	 */
	if (status != 0 && udev->parent)
		return -EBUSY;
	return status;
}

int usb_runtime_resume(struct device *dev)
{
	struct usb_device	*udev = to_usb_device(dev);
	int			status;

	/* Runtime resume for a USB device means resuming both the device
	 * and all its interfaces.
	 */
	status = usb_resume_both(udev, PMSG_AUTO_RESUME);
	return status;
}

int usb_runtime_idle(struct device *dev)
{
	struct usb_device	*udev = to_usb_device(dev);

	/* An idle USB device can be suspended if it passes the various
	 * autosuspend checks.
	 */
	if (autosuspend_check(udev) == 0)
		pm_runtime_autosuspend(dev);
	/* Tell the core not to suspend it, though. */
	return -EBUSY;
}

static int usb_set_usb2_hardware_lpm(struct usb_device *udev, int enable)
{
	struct usb_hcd *hcd = bus_to_hcd(udev->bus);
	int ret = -EPERM;

	if (hcd->driver->set_usb2_hw_lpm) {
		ret = hcd->driver->set_usb2_hw_lpm(hcd, udev, enable);
		if (!ret)
			udev->usb2_hw_lpm_enabled = enable;
	}

	return ret;
}

int usb_enable_usb2_hardware_lpm(struct usb_device *udev)
{
	if (!udev->usb2_hw_lpm_capable ||
	    !udev->usb2_hw_lpm_allowed ||
	    udev->usb2_hw_lpm_enabled)
		return 0;

	return usb_set_usb2_hardware_lpm(udev, 1);
}

int usb_disable_usb2_hardware_lpm(struct usb_device *udev)
{
	if (!udev->usb2_hw_lpm_enabled)
		return 0;

	return usb_set_usb2_hardware_lpm(udev, 0);
}

#endif /* CONFIG_PM */

struct bus_type usb_bus_type = {
	.name =		"usb",
	.match =	usb_device_match,
	.uevent =	usb_uevent,
	.need_parent_lock =	true,
};<|MERGE_RESOLUTION|>--- conflicted
+++ resolved
@@ -930,38 +930,19 @@
 	return 0;
 }
 
-<<<<<<< HEAD
-static bool is_dev_usb_generic_driver(struct device *dev)
-{
-	struct usb_device_driver *udd = dev->driver ?
-		to_usb_device_driver(dev->driver) : NULL;
-
-	return udd == &usb_generic_driver;
-}
-
-=======
->>>>>>> 17dc2109
 static int __usb_bus_reprobe_drivers(struct device *dev, void *data)
 {
 	struct usb_device_driver *new_udriver = data;
 	struct usb_device *udev;
 	int ret;
 
-<<<<<<< HEAD
-	if (!is_dev_usb_generic_driver(dev))
-=======
 	/* Don't reprobe if current driver isn't usb_generic_driver */
 	if (dev->driver != &usb_generic_driver.drvwrap.driver)
->>>>>>> 17dc2109
 		return 0;
 
 	udev = to_usb_device(dev);
 	if (usb_device_match_id(udev, new_udriver->id_table) == NULL &&
-<<<<<<< HEAD
-	    (!new_udriver->match || new_udriver->match(udev) != 0))
-=======
 	    (!new_udriver->match || new_udriver->match(udev) == 0))
->>>>>>> 17dc2109
 		return 0;
 
 	ret = device_reprobe(dev);
