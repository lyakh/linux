--- conflicted
+++ resolved
@@ -3097,15 +3097,10 @@
 		return error;
 
 	error = sysc_check_active_timer(ddata);
-<<<<<<< HEAD
-	if (error == -EBUSY)
-		ddata->reserved = true;
-=======
 	if (error == -ENXIO)
 		ddata->reserved = true;
 	else if (error)
 		return error;
->>>>>>> d2d1cefe
 
 	error = sysc_get_clocks(ddata);
 	if (error)
