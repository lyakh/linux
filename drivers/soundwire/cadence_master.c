// SPDX-License-Identifier: (GPL-2.0 OR BSD-3-Clause)
// Copyright(c) 2015-17 Intel Corporation.

/*
 * Cadence SoundWire Master module
 * Used by Master driver
 */

#include <linux/delay.h>
#include <linux/device.h>
#include <linux/debugfs.h>
#include <linux/interrupt.h>
#include <linux/io.h>
#include <linux/module.h>
#include <linux/mod_devicetable.h>
#include <linux/pm_runtime.h>
#include <linux/soundwire/sdw_registers.h>
#include <linux/soundwire/sdw.h>
#include <sound/pcm_params.h>
#include <sound/soc.h>
#include <linux/workqueue.h>
#include "bus.h"
#include "cadence_master.h"

static int interrupt_mask;
module_param_named(cnds_mcp_int_mask, interrupt_mask, int, 0444);
MODULE_PARM_DESC(cdns_mcp_int_mask, "Cadence MCP IntMask");

#define CDNS_MCP_CONFIG				0x0
#define CDNS_MCP_CONFIG_BUS_REL			BIT(6)

#define CDNS_IP_MCP_CONFIG			0x0 /* IP offset added at run-time */

#define CDNS_IP_MCP_CONFIG_MCMD_RETRY		GENMASK(27, 24)
#define CDNS_IP_MCP_CONFIG_MPREQ_DELAY		GENMASK(20, 16)
#define CDNS_IP_MCP_CONFIG_MMASTER		BIT(7)
#define CDNS_IP_MCP_CONFIG_SNIFFER		BIT(5)
#define CDNS_IP_MCP_CONFIG_CMD			BIT(3)
#define CDNS_IP_MCP_CONFIG_OP			GENMASK(2, 0)
#define CDNS_IP_MCP_CONFIG_OP_NORMAL		0

#define CDNS_MCP_CONTROL			0x4

#define CDNS_MCP_CONTROL_CMD_RST		BIT(7)
#define CDNS_MCP_CONTROL_SOFT_RST		BIT(6)
#define CDNS_MCP_CONTROL_HW_RST			BIT(4)
#define CDNS_MCP_CONTROL_CLK_STOP_CLR		BIT(2)

#define CDNS_IP_MCP_CONTROL			0x4  /* IP offset added at run-time */

#define CDNS_IP_MCP_CONTROL_RST_DELAY		GENMASK(10, 8)
#define CDNS_IP_MCP_CONTROL_SW_RST		BIT(5)
#define CDNS_IP_MCP_CONTROL_CLK_PAUSE		BIT(3)
#define CDNS_IP_MCP_CONTROL_CMD_ACCEPT		BIT(1)
#define CDNS_IP_MCP_CONTROL_BLOCK_WAKEUP	BIT(0)

#define CDNS_IP_MCP_CMDCTRL			0x8 /* IP offset added at run-time */

#define CDNS_IP_MCP_CMDCTRL_INSERT_PARITY_ERR	BIT(2)

#define CDNS_MCP_SSPSTAT			0xC
#define CDNS_MCP_FRAME_SHAPE			0x10
#define CDNS_MCP_FRAME_SHAPE_INIT		0x14
#define CDNS_MCP_FRAME_SHAPE_COL_MASK		GENMASK(2, 0)
#define CDNS_MCP_FRAME_SHAPE_ROW_MASK		GENMASK(7, 3)

#define CDNS_MCP_CONFIG_UPDATE			0x18
#define CDNS_MCP_CONFIG_UPDATE_BIT		BIT(0)

#define CDNS_MCP_PHYCTRL			0x1C
#define CDNS_MCP_SSP_CTRL0			0x20
#define CDNS_MCP_SSP_CTRL1			0x28
#define CDNS_MCP_CLK_CTRL0			0x30
#define CDNS_MCP_CLK_CTRL1			0x38
#define CDNS_MCP_CLK_MCLKD_MASK		GENMASK(7, 0)

#define CDNS_MCP_STAT				0x40

#define CDNS_MCP_STAT_ACTIVE_BANK		BIT(20)
#define CDNS_MCP_STAT_CLK_STOP			BIT(16)

#define CDNS_MCP_INTSTAT			0x44
#define CDNS_MCP_INTMASK			0x48

#define CDNS_MCP_INT_IRQ			BIT(31)
#define CDNS_MCP_INT_RESERVED1			GENMASK(30, 17)
#define CDNS_MCP_INT_WAKEUP			BIT(16)
#define CDNS_MCP_INT_SLAVE_RSVD			BIT(15)
#define CDNS_MCP_INT_SLAVE_ALERT		BIT(14)
#define CDNS_MCP_INT_SLAVE_ATTACH		BIT(13)
#define CDNS_MCP_INT_SLAVE_NATTACH		BIT(12)
#define CDNS_MCP_INT_SLAVE_MASK			GENMASK(15, 12)
#define CDNS_MCP_INT_DPINT			BIT(11)
#define CDNS_MCP_INT_CTRL_CLASH			BIT(10)
#define CDNS_MCP_INT_DATA_CLASH			BIT(9)
#define CDNS_MCP_INT_PARITY			BIT(8)
#define CDNS_MCP_INT_CMD_ERR			BIT(7)
#define CDNS_MCP_INT_RESERVED2			GENMASK(6, 4)
#define CDNS_MCP_INT_RX_NE			BIT(3)
#define CDNS_MCP_INT_RX_WL			BIT(2)
#define CDNS_MCP_INT_TXE			BIT(1)
#define CDNS_MCP_INT_TXF			BIT(0)
#define CDNS_MCP_INT_RESERVED (CDNS_MCP_INT_RESERVED1 | CDNS_MCP_INT_RESERVED2)

#define CDNS_MCP_INTSET				0x4C

#define CDNS_MCP_SLAVE_STAT			0x50
#define CDNS_MCP_SLAVE_STAT_MASK		GENMASK(1, 0)

#define CDNS_MCP_SLAVE_INTSTAT0			0x54
#define CDNS_MCP_SLAVE_INTSTAT1			0x58
#define CDNS_MCP_SLAVE_INTSTAT_NPRESENT		BIT(0)
#define CDNS_MCP_SLAVE_INTSTAT_ATTACHED		BIT(1)
#define CDNS_MCP_SLAVE_INTSTAT_ALERT		BIT(2)
#define CDNS_MCP_SLAVE_INTSTAT_RESERVED		BIT(3)
#define CDNS_MCP_SLAVE_STATUS_BITS		GENMASK(3, 0)
#define CDNS_MCP_SLAVE_STATUS_NUM		4

#define CDNS_MCP_SLAVE_INTMASK0			0x5C
#define CDNS_MCP_SLAVE_INTMASK1			0x60

#define CDNS_MCP_SLAVE_INTMASK0_MASK		GENMASK(31, 0)
#define CDNS_MCP_SLAVE_INTMASK1_MASK		GENMASK(15, 0)

#define CDNS_MCP_PORT_INTSTAT			0x64
#define CDNS_MCP_PDI_STAT			0x6C

#define CDNS_MCP_FIFOLEVEL			0x78
#define CDNS_MCP_FIFOSTAT			0x7C
#define CDNS_MCP_RX_FIFO_AVAIL			GENMASK(5, 0)

<<<<<<< HEAD
#define CDNS_IP_MCP_CMD_BASE			0x80 /* IP offset added at run-time */
#define CDNS_IP_MCP_RESP_BASE			0x80 /* IP offset added at run-time */
#define CDNS_MCP_CMD_LEN			0x20
=======
#define CDNS_MCP_CMD_BASE			0x80
#define CDNS_MCP_RESP_BASE			0x80
/* FIFO can hold 8 commands */
#define CDNS_MCP_CMD_LEN			8
>>>>>>> 9290acb9
#define CDNS_MCP_CMD_WORD_LEN			0x4

#define CDNS_MCP_CMD_SSP_TAG			BIT(31)
#define CDNS_MCP_CMD_COMMAND			GENMASK(30, 28)
#define CDNS_MCP_CMD_DEV_ADDR			GENMASK(27, 24)
#define CDNS_MCP_CMD_REG_ADDR			GENMASK(23, 8)
#define CDNS_MCP_CMD_REG_DATA			GENMASK(7, 0)

#define CDNS_MCP_CMD_READ			2
#define CDNS_MCP_CMD_WRITE			3

#define CDNS_MCP_RESP_RDATA			GENMASK(15, 8)
#define CDNS_MCP_RESP_ACK			BIT(0)
#define CDNS_MCP_RESP_NACK			BIT(1)

#define CDNS_DP_SIZE				128

#define CDNS_DPN_B0_CONFIG(n)			(0x100 + CDNS_DP_SIZE * (n))
#define CDNS_DPN_B0_CH_EN(n)			(0x104 + CDNS_DP_SIZE * (n))
#define CDNS_DPN_B0_SAMPLE_CTRL(n)		(0x108 + CDNS_DP_SIZE * (n))
#define CDNS_DPN_B0_OFFSET_CTRL(n)		(0x10C + CDNS_DP_SIZE * (n))
#define CDNS_DPN_B0_HCTRL(n)			(0x110 + CDNS_DP_SIZE * (n))
#define CDNS_DPN_B0_ASYNC_CTRL(n)		(0x114 + CDNS_DP_SIZE * (n))

#define CDNS_DPN_B1_CONFIG(n)			(0x118 + CDNS_DP_SIZE * (n))
#define CDNS_DPN_B1_CH_EN(n)			(0x11C + CDNS_DP_SIZE * (n))
#define CDNS_DPN_B1_SAMPLE_CTRL(n)		(0x120 + CDNS_DP_SIZE * (n))
#define CDNS_DPN_B1_OFFSET_CTRL(n)		(0x124 + CDNS_DP_SIZE * (n))
#define CDNS_DPN_B1_HCTRL(n)			(0x128 + CDNS_DP_SIZE * (n))
#define CDNS_DPN_B1_ASYNC_CTRL(n)		(0x12C + CDNS_DP_SIZE * (n))

#define CDNS_DPN_CONFIG_BPM			BIT(18)
#define CDNS_DPN_CONFIG_BGC			GENMASK(17, 16)
#define CDNS_DPN_CONFIG_WL			GENMASK(12, 8)
#define CDNS_DPN_CONFIG_PORT_DAT		GENMASK(3, 2)
#define CDNS_DPN_CONFIG_PORT_FLOW		GENMASK(1, 0)

#define CDNS_DPN_SAMPLE_CTRL_SI			GENMASK(15, 0)

#define CDNS_DPN_OFFSET_CTRL_1			GENMASK(7, 0)
#define CDNS_DPN_OFFSET_CTRL_2			GENMASK(15, 8)

#define CDNS_DPN_HCTRL_HSTOP			GENMASK(3, 0)
#define CDNS_DPN_HCTRL_HSTART			GENMASK(7, 4)
#define CDNS_DPN_HCTRL_LCTRL			GENMASK(10, 8)

#define CDNS_PORTCTRL				0x130
#define CDNS_PORTCTRL_TEST_FAILED		BIT(1)
#define CDNS_PORTCTRL_DIRN			BIT(7)
#define CDNS_PORTCTRL_BANK_INVERT		BIT(8)

#define CDNS_PORT_OFFSET			0x80

#define CDNS_PDI_CONFIG(n)			(0x1100 + (n) * 16)

#define CDNS_PDI_CONFIG_SOFT_RESET		BIT(24)
#define CDNS_PDI_CONFIG_CHANNEL			GENMASK(15, 8)
#define CDNS_PDI_CONFIG_PORT			GENMASK(4, 0)

/* Driver defaults */
#define CDNS_TX_TIMEOUT				500

#define CDNS_SCP_RX_FIFOLEVEL			0x2

/*
 * register accessor helpers
 */
static inline u32 cdns_readl(struct sdw_cdns *cdns, int offset)
{
	return readl(cdns->registers + offset);
}

static inline void cdns_writel(struct sdw_cdns *cdns, int offset, u32 value)
{
	writel(value, cdns->registers + offset);
}

static inline u32 cdns_ip_readl(struct sdw_cdns *cdns, int offset)
{
	return cdns_readl(cdns, cdns->ip_offset + offset);
}

static inline void cdns_ip_writel(struct sdw_cdns *cdns, int offset, u32 value)
{
	return cdns_writel(cdns, cdns->ip_offset + offset, value);
}

static inline void cdns_updatel(struct sdw_cdns *cdns,
				int offset, u32 mask, u32 val)
{
	u32 tmp;

	tmp = cdns_readl(cdns, offset);
	tmp = (tmp & ~mask) | val;
	cdns_writel(cdns, offset, tmp);
}

static inline void cdns_ip_updatel(struct sdw_cdns *cdns,
				   int offset, u32 mask, u32 val)
{
	cdns_updatel(cdns, cdns->ip_offset + offset, mask, val);
}

static int cdns_set_wait(struct sdw_cdns *cdns, int offset, u32 mask, u32 value)
{
	int timeout = 10;
	u32 reg_read;

	/* Wait for bit to be set */
	do {
		reg_read = readl(cdns->registers + offset);
		if ((reg_read & mask) == value)
			return 0;

		timeout--;
		usleep_range(50, 100);
	} while (timeout != 0);

	return -ETIMEDOUT;
}

static int cdns_clear_bit(struct sdw_cdns *cdns, int offset, u32 value)
{
	writel(value, cdns->registers + offset);

	/* Wait for bit to be self cleared */
	return cdns_set_wait(cdns, offset, value, 0);
}

/*
 * all changes to the MCP_CONFIG, MCP_CONTROL, MCP_CMDCTRL and MCP_PHYCTRL
 * need to be confirmed with a write to MCP_CONFIG_UPDATE
 */
static int cdns_config_update(struct sdw_cdns *cdns)
{
	int ret;

	if (sdw_cdns_is_clock_stop(cdns)) {
		dev_err(cdns->dev, "Cannot program MCP_CONFIG_UPDATE in ClockStopMode\n");
		return -EINVAL;
	}

	ret = cdns_clear_bit(cdns, CDNS_MCP_CONFIG_UPDATE,
			     CDNS_MCP_CONFIG_UPDATE_BIT);
	if (ret < 0)
		dev_err(cdns->dev, "Config update timedout\n");

	return ret;
}

/*
 * debugfs
 */
#ifdef CONFIG_DEBUG_FS

#define RD_BUF (2 * PAGE_SIZE)

static ssize_t cdns_sprintf(struct sdw_cdns *cdns,
			    char *buf, size_t pos, unsigned int reg)
{
	return scnprintf(buf + pos, RD_BUF - pos,
			 "%4x\t%8x\n", reg, cdns_readl(cdns, reg));
}

static int cdns_reg_show(struct seq_file *s, void *data)
{
	struct sdw_cdns *cdns = s->private;
	char *buf;
	ssize_t ret;
	int num_ports;
	int i, j;

	buf = kzalloc(RD_BUF, GFP_KERNEL);
	if (!buf)
		return -ENOMEM;

	ret = scnprintf(buf, RD_BUF, "Register  Value\n");
	ret += scnprintf(buf + ret, RD_BUF - ret, "\nMCP Registers\n");
	/* 8 MCP registers */
	for (i = CDNS_MCP_CONFIG; i <= CDNS_MCP_PHYCTRL; i += sizeof(u32))
		ret += cdns_sprintf(cdns, buf, ret, i);

	ret += scnprintf(buf + ret, RD_BUF - ret,
			 "\nStatus & Intr Registers\n");
	/* 13 Status & Intr registers (offsets 0x70 and 0x74 not defined) */
	for (i = CDNS_MCP_STAT; i <=  CDNS_MCP_FIFOSTAT; i += sizeof(u32))
		ret += cdns_sprintf(cdns, buf, ret, i);

	ret += scnprintf(buf + ret, RD_BUF - ret,
			 "\nSSP & Clk ctrl Registers\n");
	ret += cdns_sprintf(cdns, buf, ret, CDNS_MCP_SSP_CTRL0);
	ret += cdns_sprintf(cdns, buf, ret, CDNS_MCP_SSP_CTRL1);
	ret += cdns_sprintf(cdns, buf, ret, CDNS_MCP_CLK_CTRL0);
	ret += cdns_sprintf(cdns, buf, ret, CDNS_MCP_CLK_CTRL1);

	ret += scnprintf(buf + ret, RD_BUF - ret,
			 "\nDPn B0 Registers\n");

	num_ports = cdns->num_ports;

	for (i = 0; i < num_ports; i++) {
		ret += scnprintf(buf + ret, RD_BUF - ret,
				 "\nDP-%d\n", i);
		for (j = CDNS_DPN_B0_CONFIG(i);
		     j < CDNS_DPN_B0_ASYNC_CTRL(i); j += sizeof(u32))
			ret += cdns_sprintf(cdns, buf, ret, j);
	}

	ret += scnprintf(buf + ret, RD_BUF - ret,
			 "\nDPn B1 Registers\n");
	for (i = 0; i < num_ports; i++) {
		ret += scnprintf(buf + ret, RD_BUF - ret,
				 "\nDP-%d\n", i);

		for (j = CDNS_DPN_B1_CONFIG(i);
		     j < CDNS_DPN_B1_ASYNC_CTRL(i); j += sizeof(u32))
			ret += cdns_sprintf(cdns, buf, ret, j);
	}

	ret += scnprintf(buf + ret, RD_BUF - ret,
			 "\nDPn Control Registers\n");
	for (i = 0; i < num_ports; i++)
		ret += cdns_sprintf(cdns, buf, ret,
				CDNS_PORTCTRL + i * CDNS_PORT_OFFSET);

	ret += scnprintf(buf + ret, RD_BUF - ret,
			 "\nPDIn Config Registers\n");

	/* number of PDI and ports is interchangeable */
	for (i = 0; i < num_ports; i++)
		ret += cdns_sprintf(cdns, buf, ret, CDNS_PDI_CONFIG(i));

	seq_printf(s, "%s", buf);
	kfree(buf);

	return 0;
}
DEFINE_SHOW_ATTRIBUTE(cdns_reg);

static int cdns_hw_reset(void *data, u64 value)
{
	struct sdw_cdns *cdns = data;
	int ret;

	if (value != 1)
		return -EINVAL;

	/* Userspace changed the hardware state behind the kernel's back */
	add_taint(TAINT_USER, LOCKDEP_STILL_OK);

	ret = sdw_cdns_exit_reset(cdns);

	dev_dbg(cdns->dev, "link hw_reset done: %d\n", ret);

	return ret;
}

DEFINE_DEBUGFS_ATTRIBUTE(cdns_hw_reset_fops, NULL, cdns_hw_reset, "%llu\n");

static int cdns_parity_error_injection(void *data, u64 value)
{
	struct sdw_cdns *cdns = data;
	struct sdw_bus *bus;
	int ret;

	if (value != 1)
		return -EINVAL;

	bus = &cdns->bus;

	/*
	 * Resume Master device. If this results in a bus reset, the
	 * Slave devices will re-attach and be re-enumerated.
	 */
	ret = pm_runtime_resume_and_get(bus->dev);
	if (ret < 0 && ret != -EACCES) {
		dev_err_ratelimited(cdns->dev,
				    "pm_runtime_resume_and_get failed in %s, ret %d\n",
				    __func__, ret);
		return ret;
	}

	/*
	 * wait long enough for Slave(s) to be in steady state. This
	 * does not need to be super precise.
	 */
	msleep(200);

	/*
	 * Take the bus lock here to make sure that any bus transactions
	 * will be queued while we inject a parity error on a dummy read
	 */
	mutex_lock(&bus->bus_lock);

	/* program hardware to inject parity error */
	cdns_ip_updatel(cdns, CDNS_IP_MCP_CMDCTRL,
			CDNS_IP_MCP_CMDCTRL_INSERT_PARITY_ERR,
			CDNS_IP_MCP_CMDCTRL_INSERT_PARITY_ERR);

	/* commit changes */
	cdns_updatel(cdns, CDNS_MCP_CONFIG_UPDATE,
		     CDNS_MCP_CONFIG_UPDATE_BIT,
		     CDNS_MCP_CONFIG_UPDATE_BIT);

	/* do a broadcast dummy read to avoid bus clashes */
	ret = sdw_bread_no_pm_unlocked(&cdns->bus, 0xf, SDW_SCP_DEVID_0);
	dev_info(cdns->dev, "parity error injection, read: %d\n", ret);

	/* program hardware to disable parity error */
	cdns_ip_updatel(cdns, CDNS_IP_MCP_CMDCTRL,
			CDNS_IP_MCP_CMDCTRL_INSERT_PARITY_ERR,
			0);

	/* commit changes */
	cdns_updatel(cdns, CDNS_MCP_CONFIG_UPDATE,
		     CDNS_MCP_CONFIG_UPDATE_BIT,
		     CDNS_MCP_CONFIG_UPDATE_BIT);

	/* Continue bus operation with parity error injection disabled */
	mutex_unlock(&bus->bus_lock);

	/* Userspace changed the hardware state behind the kernel's back */
	add_taint(TAINT_USER, LOCKDEP_STILL_OK);

	/*
	 * allow Master device to enter pm_runtime suspend. This may
	 * also result in Slave devices suspending.
	 */
	pm_runtime_mark_last_busy(bus->dev);
	pm_runtime_put_autosuspend(bus->dev);

	return 0;
}

DEFINE_DEBUGFS_ATTRIBUTE(cdns_parity_error_fops, NULL,
			 cdns_parity_error_injection, "%llu\n");

static int cdns_set_pdi_loopback_source(void *data, u64 value)
{
	struct sdw_cdns *cdns = data;
	unsigned int pdi_out_num = cdns->pcm.num_bd + cdns->pcm.num_out;

	if (value > pdi_out_num)
		return -EINVAL;

	/* Userspace changed the hardware state behind the kernel's back */
	add_taint(TAINT_USER, LOCKDEP_STILL_OK);

	cdns->pdi_loopback_source = value;

	return 0;
}
DEFINE_DEBUGFS_ATTRIBUTE(cdns_pdi_loopback_source_fops, NULL, cdns_set_pdi_loopback_source, "%llu\n");

static int cdns_set_pdi_loopback_target(void *data, u64 value)
{
	struct sdw_cdns *cdns = data;
	unsigned int pdi_in_num = cdns->pcm.num_bd + cdns->pcm.num_in;

	if (value > pdi_in_num)
		return -EINVAL;

	/* Userspace changed the hardware state behind the kernel's back */
	add_taint(TAINT_USER, LOCKDEP_STILL_OK);

	cdns->pdi_loopback_target = value;

	return 0;
}
DEFINE_DEBUGFS_ATTRIBUTE(cdns_pdi_loopback_target_fops, NULL, cdns_set_pdi_loopback_target, "%llu\n");

/**
 * sdw_cdns_debugfs_init() - Cadence debugfs init
 * @cdns: Cadence instance
 * @root: debugfs root
 */
void sdw_cdns_debugfs_init(struct sdw_cdns *cdns, struct dentry *root)
{
	debugfs_create_file("cdns-registers", 0400, root, cdns, &cdns_reg_fops);

	debugfs_create_file("cdns-hw-reset", 0200, root, cdns,
			    &cdns_hw_reset_fops);

	debugfs_create_file("cdns-parity-error-injection", 0200, root, cdns,
			    &cdns_parity_error_fops);

	cdns->pdi_loopback_source = -1;
	cdns->pdi_loopback_target = -1;

	debugfs_create_file("cdns-pdi-loopback-source", 0200, root, cdns,
			    &cdns_pdi_loopback_source_fops);

	debugfs_create_file("cdns-pdi-loopback-target", 0200, root, cdns,
			    &cdns_pdi_loopback_target_fops);

}
EXPORT_SYMBOL_GPL(sdw_cdns_debugfs_init);

#endif /* CONFIG_DEBUG_FS */

/*
 * IO Calls
 */
static enum sdw_command_response
cdns_fill_msg_resp(struct sdw_cdns *cdns,
		   struct sdw_msg *msg, int count, int offset)
{
	int nack = 0, no_ack = 0;
	int i;

	/* check message response */
	for (i = 0; i < count; i++) {
		if (!(cdns->response_buf[i] & CDNS_MCP_RESP_ACK)) {
			no_ack = 1;
			dev_vdbg(cdns->dev, "Msg Ack not received, cmd %d\n", i);
		}
		if (cdns->response_buf[i] & CDNS_MCP_RESP_NACK) {
			nack = 1;
			dev_err_ratelimited(cdns->dev, "Msg NACK received, cmd %d\n", i);
		}
	}

	if (nack) {
		dev_err_ratelimited(cdns->dev, "Msg NACKed for Slave %d\n", msg->dev_num);
		return SDW_CMD_FAIL;
	}

	if (no_ack) {
		dev_dbg_ratelimited(cdns->dev, "Msg ignored for Slave %d\n", msg->dev_num);
		return SDW_CMD_IGNORED;
	}

	if (msg->flags == SDW_MSG_FLAG_READ) {
		/* fill response */
		for (i = 0; i < count; i++)
			msg->buf[i + offset] = FIELD_GET(CDNS_MCP_RESP_RDATA,
							 cdns->response_buf[i]);
	}

	return SDW_CMD_OK;
}

static void cdns_read_response(struct sdw_cdns *cdns)
{
	u32 num_resp, cmd_base;
	int i;

	/* RX_FIFO_AVAIL can be 2 entries more than the FIFO size */
	BUILD_BUG_ON(ARRAY_SIZE(cdns->response_buf) < CDNS_MCP_CMD_LEN + 2);

	num_resp = cdns_readl(cdns, CDNS_MCP_FIFOSTAT);
	num_resp &= CDNS_MCP_RX_FIFO_AVAIL;
	if (num_resp > ARRAY_SIZE(cdns->response_buf)) {
		dev_warn(cdns->dev, "RX AVAIL %d too long\n", num_resp);
		num_resp = ARRAY_SIZE(cdns->response_buf);
	}

	cmd_base = CDNS_MCP_CMD_BASE;

	for (i = 0; i < num_resp; i++) {
		cdns->response_buf[i] = cdns_readl(cdns, cmd_base);
		cmd_base += CDNS_MCP_CMD_WORD_LEN;
	}
}

static enum sdw_command_response
_cdns_xfer_msg(struct sdw_cdns *cdns, struct sdw_msg *msg, int cmd,
	       int offset, int count, bool defer)
{
	unsigned long time;
	u32 base, i, data;
	u16 addr;

	/* Program the watermark level for RX FIFO */
	if (cdns->msg_count != count) {
		cdns_writel(cdns, CDNS_MCP_FIFOLEVEL, count);
		cdns->msg_count = count;
	}

	base = CDNS_IP_MCP_CMD_BASE;
	addr = msg->addr + offset;

	for (i = 0; i < count; i++) {
		data = FIELD_PREP(CDNS_MCP_CMD_DEV_ADDR, msg->dev_num);
		data |= FIELD_PREP(CDNS_MCP_CMD_COMMAND, cmd);
		data |= FIELD_PREP(CDNS_MCP_CMD_REG_ADDR, addr);
		addr++;

		if (msg->flags == SDW_MSG_FLAG_WRITE)
			data |= msg->buf[i + offset];

		data |= FIELD_PREP(CDNS_MCP_CMD_SSP_TAG, msg->ssp_sync);
		cdns_ip_writel(cdns, base, data);
		base += CDNS_MCP_CMD_WORD_LEN;
	}

	if (defer)
		return SDW_CMD_OK;

	/* wait for timeout or response */
	time = wait_for_completion_timeout(&cdns->tx_complete,
					   msecs_to_jiffies(CDNS_TX_TIMEOUT));
	if (!time) {
		dev_err(cdns->dev, "IO transfer timed out, cmd %d device %d addr %x len %d\n",
			cmd, msg->dev_num, msg->addr, msg->len);
		msg->len = 0;

		/* Drain anything in the RX_FIFO */
		cdns_read_response(cdns);

		return SDW_CMD_TIMEOUT;
	}

	return cdns_fill_msg_resp(cdns, msg, count, offset);
}

static enum sdw_command_response
cdns_program_scp_addr(struct sdw_cdns *cdns, struct sdw_msg *msg)
{
	int nack = 0, no_ack = 0;
	unsigned long time;
	u32 data[2], base;
	int i;

	/* Program the watermark level for RX FIFO */
	if (cdns->msg_count != CDNS_SCP_RX_FIFOLEVEL) {
		cdns_writel(cdns, CDNS_MCP_FIFOLEVEL, CDNS_SCP_RX_FIFOLEVEL);
		cdns->msg_count = CDNS_SCP_RX_FIFOLEVEL;
	}

	data[0] = FIELD_PREP(CDNS_MCP_CMD_DEV_ADDR, msg->dev_num);
	data[0] |= FIELD_PREP(CDNS_MCP_CMD_COMMAND, 0x3);
	data[1] = data[0];

	data[0] |= FIELD_PREP(CDNS_MCP_CMD_REG_ADDR, SDW_SCP_ADDRPAGE1);
	data[1] |= FIELD_PREP(CDNS_MCP_CMD_REG_ADDR, SDW_SCP_ADDRPAGE2);

	data[0] |= msg->addr_page1;
	data[1] |= msg->addr_page2;

	base = CDNS_IP_MCP_CMD_BASE;
	cdns_ip_writel(cdns, base, data[0]);
	base += CDNS_MCP_CMD_WORD_LEN;
	cdns_ip_writel(cdns, base, data[1]);

	time = wait_for_completion_timeout(&cdns->tx_complete,
					   msecs_to_jiffies(CDNS_TX_TIMEOUT));
	if (!time) {
		dev_err(cdns->dev, "SCP Msg trf timed out\n");
		msg->len = 0;
		return SDW_CMD_TIMEOUT;
	}

	/* check response the writes */
	for (i = 0; i < 2; i++) {
		if (!(cdns->response_buf[i] & CDNS_MCP_RESP_ACK)) {
			no_ack = 1;
			dev_err(cdns->dev, "Program SCP Ack not received\n");
			if (cdns->response_buf[i] & CDNS_MCP_RESP_NACK) {
				nack = 1;
				dev_err(cdns->dev, "Program SCP NACK received\n");
			}
		}
	}

	/* For NACK, NO ack, don't return err if we are in Broadcast mode */
	if (nack) {
		dev_err_ratelimited(cdns->dev,
				    "SCP_addrpage NACKed for Slave %d\n", msg->dev_num);
		return SDW_CMD_FAIL;
	}

	if (no_ack) {
		dev_dbg_ratelimited(cdns->dev,
				    "SCP_addrpage ignored for Slave %d\n", msg->dev_num);
		return SDW_CMD_IGNORED;
	}

	return SDW_CMD_OK;
}

static int cdns_prep_msg(struct sdw_cdns *cdns, struct sdw_msg *msg, int *cmd)
{
	int ret;

	if (msg->page) {
		ret = cdns_program_scp_addr(cdns, msg);
		if (ret) {
			msg->len = 0;
			return ret;
		}
	}

	switch (msg->flags) {
	case SDW_MSG_FLAG_READ:
		*cmd = CDNS_MCP_CMD_READ;
		break;

	case SDW_MSG_FLAG_WRITE:
		*cmd = CDNS_MCP_CMD_WRITE;
		break;

	default:
		dev_err(cdns->dev, "Invalid msg cmd: %d\n", msg->flags);
		return -EINVAL;
	}

	return 0;
}

enum sdw_command_response
cdns_xfer_msg(struct sdw_bus *bus, struct sdw_msg *msg)
{
	struct sdw_cdns *cdns = bus_to_cdns(bus);
	int cmd = 0, ret, i;

	ret = cdns_prep_msg(cdns, msg, &cmd);
	if (ret)
		return SDW_CMD_FAIL_OTHER;

	for (i = 0; i < msg->len / CDNS_MCP_CMD_LEN; i++) {
		ret = _cdns_xfer_msg(cdns, msg, cmd, i * CDNS_MCP_CMD_LEN,
				     CDNS_MCP_CMD_LEN, false);
		if (ret != SDW_CMD_OK)
			return ret;
	}

	if (!(msg->len % CDNS_MCP_CMD_LEN))
		return SDW_CMD_OK;

	return _cdns_xfer_msg(cdns, msg, cmd, i * CDNS_MCP_CMD_LEN,
			      msg->len % CDNS_MCP_CMD_LEN, false);
}
EXPORT_SYMBOL(cdns_xfer_msg);

enum sdw_command_response
cdns_xfer_msg_defer(struct sdw_bus *bus)
{
	struct sdw_cdns *cdns = bus_to_cdns(bus);
	struct sdw_defer *defer = &bus->defer_msg;
	struct sdw_msg *msg = defer->msg;
	int cmd = 0, ret;

	/* for defer only 1 message is supported */
	if (msg->len > 1)
		return -ENOTSUPP;

	ret = cdns_prep_msg(cdns, msg, &cmd);
	if (ret)
		return SDW_CMD_FAIL_OTHER;

	return _cdns_xfer_msg(cdns, msg, cmd, 0, msg->len, true);
}
EXPORT_SYMBOL(cdns_xfer_msg_defer);

u32 cdns_read_ping_status(struct sdw_bus *bus)
{
	struct sdw_cdns *cdns = bus_to_cdns(bus);

	return cdns_readl(cdns, CDNS_MCP_SLAVE_STAT);
}
EXPORT_SYMBOL(cdns_read_ping_status);

/*
 * IRQ handling
 */

<<<<<<< HEAD
static void cdns_read_response(struct sdw_cdns *cdns)
{
	u32 num_resp, cmd_base;
	int i;

	num_resp = cdns_readl(cdns, CDNS_MCP_FIFOSTAT);
	num_resp &= CDNS_MCP_RX_FIFO_AVAIL;

	cmd_base = CDNS_IP_MCP_CMD_BASE;

	for (i = 0; i < num_resp; i++) {
		cdns->response_buf[i] = cdns_ip_readl(cdns, cmd_base);
		cmd_base += CDNS_MCP_CMD_WORD_LEN;
	}
}

=======
>>>>>>> 9290acb9
static int cdns_update_slave_status(struct sdw_cdns *cdns,
				    u64 slave_intstat)
{
	enum sdw_slave_status status[SDW_MAX_DEVICES + 1];
	bool is_slave = false;
	u32 mask;
	u32 val;
	int i, set_status;

	memset(status, 0, sizeof(status));

	for (i = 0; i <= SDW_MAX_DEVICES; i++) {
		mask = (slave_intstat >> (i * CDNS_MCP_SLAVE_STATUS_NUM)) &
			CDNS_MCP_SLAVE_STATUS_BITS;

		set_status = 0;

		if (mask) {
			is_slave = true;

			if (mask & CDNS_MCP_SLAVE_INTSTAT_RESERVED) {
				status[i] = SDW_SLAVE_RESERVED;
				set_status++;
			}

			if (mask & CDNS_MCP_SLAVE_INTSTAT_ATTACHED) {
				status[i] = SDW_SLAVE_ATTACHED;
				set_status++;
			}

			if (mask & CDNS_MCP_SLAVE_INTSTAT_ALERT) {
				status[i] = SDW_SLAVE_ALERT;
				set_status++;
			}

			if (mask & CDNS_MCP_SLAVE_INTSTAT_NPRESENT) {
				status[i] = SDW_SLAVE_UNATTACHED;
				set_status++;
			}
		}

		/*
		 * check that there was a single reported Slave status and when
		 * there is not use the latest status extracted from PING commands
		 */
		if (set_status != 1) {
			val = cdns_readl(cdns, CDNS_MCP_SLAVE_STAT);
			val >>= (i * 2);

			switch (val & 0x3) {
			case 0:
				status[i] = SDW_SLAVE_UNATTACHED;
				break;
			case 1:
				status[i] = SDW_SLAVE_ATTACHED;
				break;
			case 2:
				status[i] = SDW_SLAVE_ALERT;
				break;
			case 3:
			default:
				status[i] = SDW_SLAVE_RESERVED;
				break;
			}
		}
	}

	if (is_slave)
		return sdw_handle_slave_status(&cdns->bus, status);

	return 0;
}

/**
 * sdw_cdns_irq() - Cadence interrupt handler
 * @irq: irq number
 * @dev_id: irq context
 */
irqreturn_t sdw_cdns_irq(int irq, void *dev_id)
{
	struct sdw_cdns *cdns = dev_id;
	u32 int_status;

	/* Check if the link is up */
	if (!cdns->link_up)
		return IRQ_NONE;

	int_status = cdns_readl(cdns, CDNS_MCP_INTSTAT);

	/* check for reserved values read as zero */
	if (int_status & CDNS_MCP_INT_RESERVED)
		return IRQ_NONE;

	if (!(int_status & CDNS_MCP_INT_IRQ))
		return IRQ_NONE;

	if (int_status & CDNS_MCP_INT_RX_WL) {
		struct sdw_bus *bus = &cdns->bus;
		struct sdw_defer *defer = &bus->defer_msg;

		cdns_read_response(cdns);

		if (defer && defer->msg) {
			cdns_fill_msg_resp(cdns, defer->msg,
					   defer->length, 0);
			complete(&defer->complete);
		} else {
			complete(&cdns->tx_complete);
		}
	}

	if (int_status & CDNS_MCP_INT_PARITY) {
		/* Parity error detected by Master */
		dev_err_ratelimited(cdns->dev, "Parity error\n");
	}

	if (int_status & CDNS_MCP_INT_CTRL_CLASH) {
		/* Slave is driving bit slot during control word */
		dev_err_ratelimited(cdns->dev, "Bus clash for control word\n");
	}

	if (int_status & CDNS_MCP_INT_DATA_CLASH) {
		/*
		 * Multiple slaves trying to drive bit slot, or issue with
		 * ownership of data bits or Slave gone bonkers
		 */
		dev_err_ratelimited(cdns->dev, "Bus clash for data word\n");
	}

	if (cdns->bus.params.m_data_mode != SDW_PORT_DATA_MODE_NORMAL &&
	    int_status & CDNS_MCP_INT_DPINT) {
		u32 port_intstat;

		/* just log which ports report an error */
		port_intstat = cdns_readl(cdns, CDNS_MCP_PORT_INTSTAT);
		dev_err_ratelimited(cdns->dev, "DP interrupt: PortIntStat %8x\n",
				    port_intstat);

		/* clear status w/ write1 */
		cdns_writel(cdns, CDNS_MCP_PORT_INTSTAT, port_intstat);
	}

	if (int_status & CDNS_MCP_INT_SLAVE_MASK) {
		/* Mask the Slave interrupt and wake thread */
		cdns_updatel(cdns, CDNS_MCP_INTMASK,
			     CDNS_MCP_INT_SLAVE_MASK, 0);

		int_status &= ~CDNS_MCP_INT_SLAVE_MASK;

		/*
		 * Deal with possible race condition between interrupt
		 * handling and disabling interrupts on suspend.
		 *
		 * If the master is in the process of disabling
		 * interrupts, don't schedule a workqueue
		 */
		if (cdns->interrupt_enabled)
			schedule_work(&cdns->work);
	}

	cdns_writel(cdns, CDNS_MCP_INTSTAT, int_status);
	return IRQ_HANDLED;
}
EXPORT_SYMBOL(sdw_cdns_irq);

/**
 * cdns_update_slave_status_work - update slave status in a work since we will need to handle
 * other interrupts eg. CDNS_MCP_INT_RX_WL during the update slave
 * process.
 * @work: cdns worker thread
 */
static void cdns_update_slave_status_work(struct work_struct *work)
{
	struct sdw_cdns *cdns =
		container_of(work, struct sdw_cdns, work);
	u32 slave0, slave1;
	u64 slave_intstat;
	u32 device0_status;
	int retry_count = 0;

	/*
	 * Clear main interrupt first so we don't lose any assertions
	 * that happen during this function.
	 */
	cdns_writel(cdns, CDNS_MCP_INTSTAT, CDNS_MCP_INT_SLAVE_MASK);

	slave0 = cdns_readl(cdns, CDNS_MCP_SLAVE_INTSTAT0);
	slave1 = cdns_readl(cdns, CDNS_MCP_SLAVE_INTSTAT1);

	/*
	 * Clear the bits before handling so we don't lose any
	 * bits that re-assert.
	 */
	cdns_writel(cdns, CDNS_MCP_SLAVE_INTSTAT0, slave0);
	cdns_writel(cdns, CDNS_MCP_SLAVE_INTSTAT1, slave1);

	/* combine the two status */
	slave_intstat = ((u64)slave1 << 32) | slave0;

	dev_dbg_ratelimited(cdns->dev, "Slave status change: 0x%llx\n", slave_intstat);

update_status:
	cdns_update_slave_status(cdns, slave_intstat);

	/*
	 * When there is more than one peripheral per link, it's
	 * possible that a deviceB becomes attached after we deal with
	 * the attachment of deviceA. Since the hardware does a
	 * logical AND, the attachment of the second device does not
	 * change the status seen by the driver.
	 *
	 * In that case, clearing the registers above would result in
	 * the deviceB never being detected - until a change of status
	 * is observed on the bus.
	 *
	 * To avoid this race condition, re-check if any device0 needs
	 * attention with PING commands. There is no need to check for
	 * ALERTS since they are not allowed until a non-zero
	 * device_number is assigned.
	 *
	 * Do not clear the INTSTAT0/1. While looping to enumerate devices on
	 * #0 there could be status changes on other devices - these must
	 * be kept in the INTSTAT so they can be handled when all #0 devices
	 * have been handled.
	 */

	device0_status = cdns_readl(cdns, CDNS_MCP_SLAVE_STAT);
	device0_status &= 3;

	if (device0_status == SDW_SLAVE_ATTACHED) {
		if (retry_count++ < SDW_MAX_DEVICES) {
			dev_dbg_ratelimited(cdns->dev,
					    "Device0 detected after clearing status, iteration %d\n",
					    retry_count);
			slave_intstat = CDNS_MCP_SLAVE_INTSTAT_ATTACHED;
			goto update_status;
		} else {
			dev_err_ratelimited(cdns->dev,
					    "Device0 detected after %d iterations\n",
					    retry_count);
		}
	}

	/* unmask Slave interrupt now */
	cdns_updatel(cdns, CDNS_MCP_INTMASK,
		     CDNS_MCP_INT_SLAVE_MASK, CDNS_MCP_INT_SLAVE_MASK);

}

/* paranoia check to make sure self-cleared bits are indeed cleared */
void sdw_cdns_check_self_clearing_bits(struct sdw_cdns *cdns, const char *string,
				       bool initial_delay, int reset_iterations)
{
	u32 ip_mcp_control;
	u32 mcp_control;
	u32 mcp_config_update;
	int i;

	if (initial_delay)
		usleep_range(1000, 1500);

	ip_mcp_control = cdns_ip_readl(cdns, CDNS_IP_MCP_CONTROL);

	/* the following bits should be cleared immediately */
	if (ip_mcp_control & CDNS_IP_MCP_CONTROL_SW_RST)
		dev_err(cdns->dev, "%s failed: IP_MCP_CONTROL_SW_RST is not cleared\n", string);

	mcp_control = cdns_readl(cdns, CDNS_MCP_CONTROL);

	/* the following bits should be cleared immediately */
	if (mcp_control & CDNS_MCP_CONTROL_CMD_RST)
		dev_err(cdns->dev, "%s failed: MCP_CONTROL_CMD_RST is not cleared\n", string);
	if (mcp_control & CDNS_MCP_CONTROL_SOFT_RST)
		dev_err(cdns->dev, "%s failed: MCP_CONTROL_SOFT_RST is not cleared\n", string);
	if (mcp_control & CDNS_MCP_CONTROL_CLK_STOP_CLR)
		dev_err(cdns->dev, "%s failed: MCP_CONTROL_CLK_STOP_CLR is not cleared\n", string);

	mcp_config_update = cdns_readl(cdns, CDNS_MCP_CONFIG_UPDATE);
	if (mcp_config_update & CDNS_MCP_CONFIG_UPDATE_BIT)
		dev_err(cdns->dev, "%s failed: MCP_CONFIG_UPDATE_BIT is not cleared\n", string);

	i = 0;
	while (mcp_control & CDNS_MCP_CONTROL_HW_RST) {
		if (i == reset_iterations) {
			dev_err(cdns->dev, "%s failed: MCP_CONTROL_HW_RST is not cleared\n", string);
			break;
		}

		dev_err(cdns->dev, "%s: MCP_CONTROL_HW_RST is not cleared at iteration %d\n", string, i);
		i++;

		usleep_range(1000, 1500);
		mcp_control = cdns_readl(cdns, CDNS_MCP_CONTROL);
	}

}
EXPORT_SYMBOL(sdw_cdns_check_self_clearing_bits);

/*
 * init routines
 */

/**
 * sdw_cdns_exit_reset() - Program reset parameters and start bus operations
 * @cdns: Cadence instance
 */
int sdw_cdns_exit_reset(struct sdw_cdns *cdns)
{
	/* keep reset delay unchanged to 4096 cycles */

	/* use hardware generated reset */
	cdns_updatel(cdns, CDNS_MCP_CONTROL,
		     CDNS_MCP_CONTROL_HW_RST,
		     CDNS_MCP_CONTROL_HW_RST);

	/* commit changes */
	cdns_updatel(cdns, CDNS_MCP_CONFIG_UPDATE,
		     CDNS_MCP_CONFIG_UPDATE_BIT,
		     CDNS_MCP_CONFIG_UPDATE_BIT);

	/* don't wait here */
	return 0;

}
EXPORT_SYMBOL(sdw_cdns_exit_reset);

/**
 * cdns_enable_slave_interrupts() - Enable SDW slave interrupts
 * @cdns: Cadence instance
 * @state: boolean for true/false
 */
static void cdns_enable_slave_interrupts(struct sdw_cdns *cdns, bool state)
{
	u32 mask;

	mask = cdns_readl(cdns, CDNS_MCP_INTMASK);
	if (state)
		mask |= CDNS_MCP_INT_SLAVE_MASK;
	else
		mask &= ~CDNS_MCP_INT_SLAVE_MASK;

	cdns_writel(cdns, CDNS_MCP_INTMASK, mask);
}

/**
 * sdw_cdns_enable_interrupt() - Enable SDW interrupts
 * @cdns: Cadence instance
 * @state: True if we are trying to enable interrupt.
 */
int sdw_cdns_enable_interrupt(struct sdw_cdns *cdns, bool state)
{
	u32 slave_intmask0 = 0;
	u32 slave_intmask1 = 0;
	u32 mask = 0;

	if (!state)
		goto update_masks;

	slave_intmask0 = CDNS_MCP_SLAVE_INTMASK0_MASK;
	slave_intmask1 = CDNS_MCP_SLAVE_INTMASK1_MASK;

	/* enable detection of all slave state changes */
	mask = CDNS_MCP_INT_SLAVE_MASK;

	/* enable detection of bus issues */
	mask |= CDNS_MCP_INT_CTRL_CLASH | CDNS_MCP_INT_DATA_CLASH |
		CDNS_MCP_INT_PARITY;

	/* port interrupt limited to test modes for now */
	if (cdns->bus.params.m_data_mode != SDW_PORT_DATA_MODE_NORMAL)
		mask |= CDNS_MCP_INT_DPINT;

	/* enable detection of RX fifo level */
	mask |= CDNS_MCP_INT_RX_WL;

	/*
	 * CDNS_MCP_INT_IRQ needs to be set otherwise all previous
	 * settings are irrelevant
	 */
	mask |= CDNS_MCP_INT_IRQ;

	if (interrupt_mask) /* parameter override */
		mask = interrupt_mask;

update_masks:
	/* clear slave interrupt status before enabling interrupt */
	if (state) {
		u32 slave_state;

		slave_state = cdns_readl(cdns, CDNS_MCP_SLAVE_INTSTAT0);
		cdns_writel(cdns, CDNS_MCP_SLAVE_INTSTAT0, slave_state);
		slave_state = cdns_readl(cdns, CDNS_MCP_SLAVE_INTSTAT1);
		cdns_writel(cdns, CDNS_MCP_SLAVE_INTSTAT1, slave_state);
	}
	cdns->interrupt_enabled = state;

	/*
	 * Complete any on-going status updates before updating masks,
	 * and cancel queued status updates.
	 *
	 * There could be a race with a new interrupt thrown before
	 * the 3 mask updates below are complete, so in the interrupt
	 * we use the 'interrupt_enabled' status to prevent new work
	 * from being queued.
	 */
	if (!state)
		cancel_work_sync(&cdns->work);

	cdns_writel(cdns, CDNS_MCP_SLAVE_INTMASK0, slave_intmask0);
	cdns_writel(cdns, CDNS_MCP_SLAVE_INTMASK1, slave_intmask1);
	cdns_writel(cdns, CDNS_MCP_INTMASK, mask);

	return 0;
}
EXPORT_SYMBOL(sdw_cdns_enable_interrupt);

static int cdns_allocate_pdi(struct sdw_cdns *cdns,
			     struct sdw_cdns_pdi **stream,
			     u32 num, u32 pdi_offset)
{
	struct sdw_cdns_pdi *pdi;
	int i;

	if (!num)
		return 0;

	pdi = devm_kcalloc(cdns->dev, num, sizeof(*pdi), GFP_KERNEL);
	if (!pdi)
		return -ENOMEM;

	for (i = 0; i < num; i++) {
		pdi[i].num = i + pdi_offset;
	}

	*stream = pdi;
	return 0;
}

/**
 * sdw_cdns_pdi_init() - PDI initialization routine
 *
 * @cdns: Cadence instance
 * @config: Stream configurations
 */
int sdw_cdns_pdi_init(struct sdw_cdns *cdns,
		      struct sdw_cdns_stream_config config)
{
	struct sdw_cdns_streams *stream;
	int offset;
	int ret;

	cdns->pcm.num_bd = config.pcm_bd;
	cdns->pcm.num_in = config.pcm_in;
	cdns->pcm.num_out = config.pcm_out;

	/* Allocate PDIs for PCMs */
	stream = &cdns->pcm;

	/* we allocate PDI0 and PDI1 which are used for Bulk */
	offset = 0;

	ret = cdns_allocate_pdi(cdns, &stream->bd,
				stream->num_bd, offset);
	if (ret)
		return ret;

	offset += stream->num_bd;

	ret = cdns_allocate_pdi(cdns, &stream->in,
				stream->num_in, offset);
	if (ret)
		return ret;

	offset += stream->num_in;

	ret = cdns_allocate_pdi(cdns, &stream->out,
				stream->num_out, offset);
	if (ret)
		return ret;

	/* Update total number of PCM PDIs */
	stream->num_pdi = stream->num_bd + stream->num_in + stream->num_out;
	cdns->num_ports = stream->num_pdi;

	return 0;
}
EXPORT_SYMBOL(sdw_cdns_pdi_init);

static u32 cdns_set_initial_frame_shape(int n_rows, int n_cols)
{
	u32 val;
	int c;
	int r;

	r = sdw_find_row_index(n_rows);
	c = sdw_find_col_index(n_cols);

	val = FIELD_PREP(CDNS_MCP_FRAME_SHAPE_ROW_MASK, r);
	val |= FIELD_PREP(CDNS_MCP_FRAME_SHAPE_COL_MASK, c);

	return val;
}

static void cdns_init_clock_ctrl(struct sdw_cdns *cdns)
{
	struct sdw_bus *bus = &cdns->bus;
	struct sdw_master_prop *prop = &bus->prop;
	u32 val;
	u32 ssp_interval;
	int divider;

	/* Set clock divider */
	divider	= (prop->mclk_freq / prop->max_clk_freq) - 1;

	cdns_updatel(cdns, CDNS_MCP_CLK_CTRL0,
		     CDNS_MCP_CLK_MCLKD_MASK, divider);
	cdns_updatel(cdns, CDNS_MCP_CLK_CTRL1,
		     CDNS_MCP_CLK_MCLKD_MASK, divider);

	/*
	 * Frame shape changes after initialization have to be done
	 * with the bank switch mechanism
	 */
	val = cdns_set_initial_frame_shape(prop->default_row,
					   prop->default_col);
	cdns_writel(cdns, CDNS_MCP_FRAME_SHAPE_INIT, val);

	/* Set SSP interval to default value */
	ssp_interval = prop->default_frame_rate / SDW_CADENCE_GSYNC_HZ;
	cdns_writel(cdns, CDNS_MCP_SSP_CTRL0, ssp_interval);
	cdns_writel(cdns, CDNS_MCP_SSP_CTRL1, ssp_interval);
}

/**
 * sdw_cdns_init() - Cadence initialization
 * @cdns: Cadence instance
 */
int sdw_cdns_init(struct sdw_cdns *cdns)
{
	u32 val;

	cdns_init_clock_ctrl(cdns);

	sdw_cdns_check_self_clearing_bits(cdns, __func__, false, 0);

	/* reset msg_count to default value of FIFOLEVEL */
	cdns->msg_count = cdns_readl(cdns, CDNS_MCP_FIFOLEVEL);

	/* flush command FIFOs */
	cdns_updatel(cdns, CDNS_MCP_CONTROL, CDNS_MCP_CONTROL_CMD_RST,
		     CDNS_MCP_CONTROL_CMD_RST);

	/* Set cmd accept mode */
	cdns_ip_updatel(cdns, CDNS_IP_MCP_CONTROL, CDNS_IP_MCP_CONTROL_CMD_ACCEPT,
			CDNS_IP_MCP_CONTROL_CMD_ACCEPT);

	/* Configure mcp config */
	val = cdns_readl(cdns, CDNS_MCP_CONFIG);

	/* Disable auto bus release */
	val &= ~CDNS_MCP_CONFIG_BUS_REL;

	cdns_writel(cdns, CDNS_MCP_CONFIG, val);

	/* Configure IP mcp config */
	val = cdns_ip_readl(cdns, CDNS_IP_MCP_CONFIG);

	/* enable bus operations with clock and data */
	val &= ~CDNS_IP_MCP_CONFIG_OP;
	val |= CDNS_IP_MCP_CONFIG_OP_NORMAL;

	/* Set cmd mode for Tx and Rx cmds */
	val &= ~CDNS_IP_MCP_CONFIG_CMD;

	/* Disable sniffer mode */
	val &= ~CDNS_IP_MCP_CONFIG_SNIFFER;

	if (cdns->bus.multi_link)
		/* Set Multi-master mode to take gsync into account */
		val |= CDNS_IP_MCP_CONFIG_MMASTER;

	/* leave frame delay to hardware default of 0x1F */

	/* leave command retry to hardware default of 0 */

	cdns_ip_writel(cdns, CDNS_IP_MCP_CONFIG, val);

	/* changes will be committed later */
	return 0;
}
EXPORT_SYMBOL(sdw_cdns_init);

int cdns_bus_conf(struct sdw_bus *bus, struct sdw_bus_params *params)
{
	struct sdw_master_prop *prop = &bus->prop;
	struct sdw_cdns *cdns = bus_to_cdns(bus);
	int mcp_clkctrl_off;
	int divider;

	if (!params->curr_dr_freq) {
		dev_err(cdns->dev, "NULL curr_dr_freq\n");
		return -EINVAL;
	}

	divider	= prop->mclk_freq * SDW_DOUBLE_RATE_FACTOR /
		params->curr_dr_freq;
	divider--; /* divider is 1/(N+1) */

	if (params->next_bank)
		mcp_clkctrl_off = CDNS_MCP_CLK_CTRL1;
	else
		mcp_clkctrl_off = CDNS_MCP_CLK_CTRL0;

	cdns_updatel(cdns, mcp_clkctrl_off, CDNS_MCP_CLK_MCLKD_MASK, divider);

	return 0;
}
EXPORT_SYMBOL(cdns_bus_conf);

static int cdns_port_params(struct sdw_bus *bus,
			    struct sdw_port_params *p_params, unsigned int bank)
{
	struct sdw_cdns *cdns = bus_to_cdns(bus);
	int dpn_config_off_source;
	int dpn_config_off_target;
	int target_num = p_params->num;
	int source_num = p_params->num;
	bool override = false;
	int dpn_config;

	if (target_num == cdns->pdi_loopback_target &&
	    cdns->pdi_loopback_source != -1) {
		source_num = cdns->pdi_loopback_source;
		override = true;
	}

	if (bank) {
		dpn_config_off_source = CDNS_DPN_B1_CONFIG(source_num);
		dpn_config_off_target = CDNS_DPN_B1_CONFIG(target_num);
	} else {
		dpn_config_off_source = CDNS_DPN_B0_CONFIG(source_num);
		dpn_config_off_target = CDNS_DPN_B0_CONFIG(target_num);
	}

	dpn_config = cdns_readl(cdns, dpn_config_off_source);

	/* use port params if there is no loopback, otherwise use source as is */
	if (!override) {
		u32p_replace_bits(&dpn_config, p_params->bps - 1, CDNS_DPN_CONFIG_WL);
		u32p_replace_bits(&dpn_config, p_params->flow_mode, CDNS_DPN_CONFIG_PORT_FLOW);
		u32p_replace_bits(&dpn_config, p_params->data_mode, CDNS_DPN_CONFIG_PORT_DAT);
	}

	cdns_writel(cdns, dpn_config_off_target, dpn_config);

	return 0;
}

static int cdns_transport_params(struct sdw_bus *bus,
				 struct sdw_transport_params *t_params,
				 enum sdw_reg_bank bank)
{
	struct sdw_cdns *cdns = bus_to_cdns(bus);
	int dpn_config;
	int dpn_config_off_source;
	int dpn_config_off_target;
	int dpn_hctrl;
	int dpn_hctrl_off_source;
	int dpn_hctrl_off_target;
	int dpn_offsetctrl;
	int dpn_offsetctrl_off_source;
	int dpn_offsetctrl_off_target;
	int dpn_samplectrl;
	int dpn_samplectrl_off_source;
	int dpn_samplectrl_off_target;
	int source_num = t_params->port_num;
	int target_num = t_params->port_num;
	bool override = false;

	if (target_num == cdns->pdi_loopback_target &&
	    cdns->pdi_loopback_source != -1) {
		source_num = cdns->pdi_loopback_source;
		override = true;
	}

	/*
	 * Note: Only full data port is supported on the Master side for
	 * both PCM and PDM ports.
	 */

	if (bank) {
		dpn_config_off_source = CDNS_DPN_B1_CONFIG(source_num);
		dpn_hctrl_off_source = CDNS_DPN_B1_HCTRL(source_num);
		dpn_offsetctrl_off_source = CDNS_DPN_B1_OFFSET_CTRL(source_num);
		dpn_samplectrl_off_source = CDNS_DPN_B1_SAMPLE_CTRL(source_num);

		dpn_config_off_target = CDNS_DPN_B1_CONFIG(target_num);
		dpn_hctrl_off_target = CDNS_DPN_B1_HCTRL(target_num);
		dpn_offsetctrl_off_target = CDNS_DPN_B1_OFFSET_CTRL(target_num);
		dpn_samplectrl_off_target = CDNS_DPN_B1_SAMPLE_CTRL(target_num);

	} else {
		dpn_config_off_source = CDNS_DPN_B0_CONFIG(source_num);
		dpn_hctrl_off_source = CDNS_DPN_B0_HCTRL(source_num);
		dpn_offsetctrl_off_source = CDNS_DPN_B0_OFFSET_CTRL(source_num);
		dpn_samplectrl_off_source = CDNS_DPN_B0_SAMPLE_CTRL(source_num);

		dpn_config_off_target = CDNS_DPN_B0_CONFIG(target_num);
		dpn_hctrl_off_target = CDNS_DPN_B0_HCTRL(target_num);
		dpn_offsetctrl_off_target = CDNS_DPN_B0_OFFSET_CTRL(target_num);
		dpn_samplectrl_off_target = CDNS_DPN_B0_SAMPLE_CTRL(target_num);
	}

	dpn_config = cdns_readl(cdns, dpn_config_off_source);
	if (!override) {
		u32p_replace_bits(&dpn_config, t_params->blk_grp_ctrl, CDNS_DPN_CONFIG_BGC);
		u32p_replace_bits(&dpn_config, t_params->blk_pkg_mode, CDNS_DPN_CONFIG_BPM);
	}
	cdns_writel(cdns, dpn_config_off_target, dpn_config);

	if (!override) {
		dpn_offsetctrl = 0;
		u32p_replace_bits(&dpn_offsetctrl, t_params->offset1, CDNS_DPN_OFFSET_CTRL_1);
		u32p_replace_bits(&dpn_offsetctrl, t_params->offset2, CDNS_DPN_OFFSET_CTRL_2);
	} else {
		dpn_offsetctrl = cdns_readl(cdns, dpn_offsetctrl_off_source);
	}
	cdns_writel(cdns, dpn_offsetctrl_off_target,  dpn_offsetctrl);

	if (!override) {
		dpn_hctrl = 0;
		u32p_replace_bits(&dpn_hctrl, t_params->hstart, CDNS_DPN_HCTRL_HSTART);
		u32p_replace_bits(&dpn_hctrl, t_params->hstop, CDNS_DPN_HCTRL_HSTOP);
		u32p_replace_bits(&dpn_hctrl, t_params->lane_ctrl, CDNS_DPN_HCTRL_LCTRL);
	} else {
		dpn_hctrl = cdns_readl(cdns, dpn_hctrl_off_source);
	}
	cdns_writel(cdns, dpn_hctrl_off_target, dpn_hctrl);

	if (!override)
		dpn_samplectrl = t_params->sample_interval - 1;
	else
		dpn_samplectrl = cdns_readl(cdns, dpn_samplectrl_off_source);
	cdns_writel(cdns, dpn_samplectrl_off_target, dpn_samplectrl);

	return 0;
}

static int cdns_port_enable(struct sdw_bus *bus,
			    struct sdw_enable_ch *enable_ch, unsigned int bank)
{
	struct sdw_cdns *cdns = bus_to_cdns(bus);
	int dpn_chnen_off, ch_mask;

	if (bank)
		dpn_chnen_off = CDNS_DPN_B1_CH_EN(enable_ch->port_num);
	else
		dpn_chnen_off = CDNS_DPN_B0_CH_EN(enable_ch->port_num);

	ch_mask = enable_ch->ch_mask * enable_ch->enable;
	cdns_writel(cdns, dpn_chnen_off, ch_mask);

	return 0;
}

static const struct sdw_master_port_ops cdns_port_ops = {
	.dpn_set_port_params = cdns_port_params,
	.dpn_set_port_transport_params = cdns_transport_params,
	.dpn_port_enable_ch = cdns_port_enable,
};

/**
 * sdw_cdns_is_clock_stop: Check clock status
 *
 * @cdns: Cadence instance
 */
bool sdw_cdns_is_clock_stop(struct sdw_cdns *cdns)
{
	return !!(cdns_readl(cdns, CDNS_MCP_STAT) & CDNS_MCP_STAT_CLK_STOP);
}
EXPORT_SYMBOL(sdw_cdns_is_clock_stop);

/**
 * sdw_cdns_clock_stop: Cadence clock stop configuration routine
 *
 * @cdns: Cadence instance
 * @block_wake: prevent wakes if required by the platform
 */
int sdw_cdns_clock_stop(struct sdw_cdns *cdns, bool block_wake)
{
	bool slave_present = false;
	struct sdw_slave *slave;
	int ret;

	sdw_cdns_check_self_clearing_bits(cdns, __func__, false, 0);

	/* Check suspend status */
	if (sdw_cdns_is_clock_stop(cdns)) {
		dev_dbg(cdns->dev, "Clock is already stopped\n");
		return 0;
	}

	/*
	 * Before entering clock stop we mask the Slave
	 * interrupts. This helps avoid having to deal with e.g. a
	 * Slave becoming UNATTACHED while the clock is being stopped
	 */
	cdns_enable_slave_interrupts(cdns, false);

	/*
	 * For specific platforms, it is required to be able to put
	 * master into a state in which it ignores wake-up trials
	 * in clock stop state
	 */
	if (block_wake)
		cdns_ip_updatel(cdns, CDNS_IP_MCP_CONTROL,
				CDNS_IP_MCP_CONTROL_BLOCK_WAKEUP,
				CDNS_IP_MCP_CONTROL_BLOCK_WAKEUP);

	list_for_each_entry(slave, &cdns->bus.slaves, node) {
		if (slave->status == SDW_SLAVE_ATTACHED ||
		    slave->status == SDW_SLAVE_ALERT) {
			slave_present = true;
			break;
		}
	}

	/* commit changes */
	ret = cdns_config_update(cdns);
	if (ret < 0) {
		dev_err(cdns->dev, "%s: config_update failed\n", __func__);
		return ret;
	}

	/* Prepare slaves for clock stop */
	if (slave_present) {
		ret = sdw_bus_prep_clk_stop(&cdns->bus);
		if (ret < 0 && ret != -ENODATA) {
			dev_err(cdns->dev, "prepare clock stop failed %d\n", ret);
			return ret;
		}
	}

	/*
	 * Enter clock stop mode and only report errors if there are
	 * Slave devices present (ALERT or ATTACHED)
	 */
	ret = sdw_bus_clk_stop(&cdns->bus);
	if (ret < 0 && slave_present && ret != -ENODATA) {
		dev_err(cdns->dev, "bus clock stop failed %d\n", ret);
		return ret;
	}

	ret = cdns_set_wait(cdns, CDNS_MCP_STAT,
			    CDNS_MCP_STAT_CLK_STOP,
			    CDNS_MCP_STAT_CLK_STOP);
	if (ret < 0)
		dev_err(cdns->dev, "Clock stop failed %d\n", ret);

	return ret;
}
EXPORT_SYMBOL(sdw_cdns_clock_stop);

/**
 * sdw_cdns_clock_restart: Cadence PM clock restart configuration routine
 *
 * @cdns: Cadence instance
 * @bus_reset: context may be lost while in low power modes and the bus
 * may require a Severe Reset and re-enumeration after a wake.
 */
int sdw_cdns_clock_restart(struct sdw_cdns *cdns, bool bus_reset)
{
	int ret;

	/* unmask Slave interrupts that were masked when stopping the clock */
	cdns_enable_slave_interrupts(cdns, true);

	ret = cdns_clear_bit(cdns, CDNS_MCP_CONTROL,
			     CDNS_MCP_CONTROL_CLK_STOP_CLR);
	if (ret < 0) {
		dev_err(cdns->dev, "Couldn't exit from clock stop\n");
		return ret;
	}

	ret = cdns_set_wait(cdns, CDNS_MCP_STAT, CDNS_MCP_STAT_CLK_STOP, 0);
	if (ret < 0) {
		dev_err(cdns->dev, "clock stop exit failed %d\n", ret);
		return ret;
	}

	cdns_ip_updatel(cdns, CDNS_IP_MCP_CONTROL,
			CDNS_IP_MCP_CONTROL_BLOCK_WAKEUP, 0);

	cdns_ip_updatel(cdns, CDNS_IP_MCP_CONTROL, CDNS_IP_MCP_CONTROL_CMD_ACCEPT,
			CDNS_IP_MCP_CONTROL_CMD_ACCEPT);

	if (!bus_reset) {

		/* enable bus operations with clock and data */
		cdns_ip_updatel(cdns, CDNS_IP_MCP_CONFIG,
				CDNS_IP_MCP_CONFIG_OP,
				CDNS_IP_MCP_CONFIG_OP_NORMAL);

		ret = cdns_config_update(cdns);
		if (ret < 0) {
			dev_err(cdns->dev, "%s: config_update failed\n", __func__);
			return ret;
		}

		ret = sdw_bus_exit_clk_stop(&cdns->bus);
		if (ret < 0)
			dev_err(cdns->dev, "bus failed to exit clock stop %d\n", ret);
	}

	return ret;
}
EXPORT_SYMBOL(sdw_cdns_clock_restart);

/**
 * sdw_cdns_probe() - Cadence probe routine
 * @cdns: Cadence instance
 */
int sdw_cdns_probe(struct sdw_cdns *cdns)
{
	init_completion(&cdns->tx_complete);
	cdns->bus.port_ops = &cdns_port_ops;

	INIT_WORK(&cdns->work, cdns_update_slave_status_work);
	return 0;
}
EXPORT_SYMBOL(sdw_cdns_probe);

int cdns_set_sdw_stream(struct snd_soc_dai *dai,
			void *stream, int direction)
{
	struct sdw_cdns *cdns = snd_soc_dai_get_drvdata(dai);
	struct sdw_cdns_dai_runtime *dai_runtime;

	dai_runtime = cdns->dai_runtime_array[dai->id];

	if (stream) {
		/* first paranoia check */
		if (dai_runtime) {
			dev_err(dai->dev,
				"dai_runtime already allocated for dai %s\n",
				dai->name);
			return -EINVAL;
		}

		/* allocate and set dai_runtime info */
		dai_runtime = kzalloc(sizeof(*dai_runtime), GFP_KERNEL);
		if (!dai_runtime)
			return -ENOMEM;

		dai_runtime->stream_type = SDW_STREAM_PCM;

		dai_runtime->bus = &cdns->bus;
		dai_runtime->link_id = cdns->instance;

		dai_runtime->stream = stream;
		dai_runtime->direction = direction;

		cdns->dai_runtime_array[dai->id] = dai_runtime;
	} else {
		/* second paranoia check */
		if (!dai_runtime) {
			dev_err(dai->dev,
				"dai_runtime not allocated for dai %s\n",
				dai->name);
			return -EINVAL;
		}

		/* for NULL stream we release allocated dai_runtime */
		kfree(dai_runtime);
		cdns->dai_runtime_array[dai->id] = NULL;
	}
	return 0;
}
EXPORT_SYMBOL(cdns_set_sdw_stream);

/**
 * cdns_find_pdi() - Find a free PDI
 *
 * @cdns: Cadence instance
 * @offset: Starting offset
 * @num: Number of PDIs
 * @pdi: PDI instances
 * @dai_id: DAI id
 *
 * Find a PDI for a given PDI array. The PDI num and dai_id are
 * expected to match, return NULL otherwise.
 */
static struct sdw_cdns_pdi *cdns_find_pdi(struct sdw_cdns *cdns,
					  unsigned int offset,
					  unsigned int num,
					  struct sdw_cdns_pdi *pdi,
					  int dai_id)
{
	int i;

	for (i = offset; i < offset + num; i++)
		if (pdi[i].num == dai_id)
			return &pdi[i];

	return NULL;
}

/**
 * sdw_cdns_config_stream: Configure a stream
 *
 * @cdns: Cadence instance
 * @ch: Channel count
 * @dir: Data direction
 * @pdi: PDI to be used
 */
void sdw_cdns_config_stream(struct sdw_cdns *cdns,
			    u32 ch, u32 dir, struct sdw_cdns_pdi *pdi)
{
	u32 offset, val = 0;

	if (dir == SDW_DATA_DIR_RX) {
		val = CDNS_PORTCTRL_DIRN;

		if (cdns->bus.params.m_data_mode != SDW_PORT_DATA_MODE_NORMAL)
			val |= CDNS_PORTCTRL_TEST_FAILED;
	}
	offset = CDNS_PORTCTRL + pdi->num * CDNS_PORT_OFFSET;
	cdns_updatel(cdns, offset,
		     CDNS_PORTCTRL_DIRN | CDNS_PORTCTRL_TEST_FAILED,
		     val);

	val = pdi->num;
	val |= CDNS_PDI_CONFIG_SOFT_RESET;
	val |= FIELD_PREP(CDNS_PDI_CONFIG_CHANNEL, (1 << ch) - 1);
	cdns_writel(cdns, CDNS_PDI_CONFIG(pdi->num), val);
}
EXPORT_SYMBOL(sdw_cdns_config_stream);

/**
 * sdw_cdns_alloc_pdi() - Allocate a PDI
 *
 * @cdns: Cadence instance
 * @stream: Stream to be allocated
 * @ch: Channel count
 * @dir: Data direction
 * @dai_id: DAI id
 */
struct sdw_cdns_pdi *sdw_cdns_alloc_pdi(struct sdw_cdns *cdns,
					struct sdw_cdns_streams *stream,
					u32 ch, u32 dir, int dai_id)
{
	struct sdw_cdns_pdi *pdi = NULL;

	if (dir == SDW_DATA_DIR_RX)
		pdi = cdns_find_pdi(cdns, 0, stream->num_in, stream->in,
				    dai_id);
	else
		pdi = cdns_find_pdi(cdns, 0, stream->num_out, stream->out,
				    dai_id);

	/* check if we found a PDI, else find in bi-directional */
	if (!pdi)
		pdi = cdns_find_pdi(cdns, 2, stream->num_bd, stream->bd,
				    dai_id);

	if (pdi) {
		pdi->l_ch_num = 0;
		pdi->h_ch_num = ch - 1;
		pdi->dir = dir;
		pdi->ch_count = ch;
	}

	return pdi;
}
EXPORT_SYMBOL(sdw_cdns_alloc_pdi);

MODULE_LICENSE("Dual BSD/GPL");
MODULE_DESCRIPTION("Cadence Soundwire Library");<|MERGE_RESOLUTION|>--- conflicted
+++ resolved
@@ -129,16 +129,10 @@
 #define CDNS_MCP_FIFOSTAT			0x7C
 #define CDNS_MCP_RX_FIFO_AVAIL			GENMASK(5, 0)
 
-<<<<<<< HEAD
 #define CDNS_IP_MCP_CMD_BASE			0x80 /* IP offset added at run-time */
 #define CDNS_IP_MCP_RESP_BASE			0x80 /* IP offset added at run-time */
-#define CDNS_MCP_CMD_LEN			0x20
-=======
-#define CDNS_MCP_CMD_BASE			0x80
-#define CDNS_MCP_RESP_BASE			0x80
 /* FIFO can hold 8 commands */
 #define CDNS_MCP_CMD_LEN			8
->>>>>>> 9290acb9
 #define CDNS_MCP_CMD_WORD_LEN			0x4
 
 #define CDNS_MCP_CMD_SSP_TAG			BIT(31)
@@ -596,10 +590,10 @@
 		num_resp = ARRAY_SIZE(cdns->response_buf);
 	}
 
-	cmd_base = CDNS_MCP_CMD_BASE;
+	cmd_base = CDNS_IP_MCP_CMD_BASE;
 
 	for (i = 0; i < num_resp; i++) {
-		cdns->response_buf[i] = cdns_readl(cdns, cmd_base);
+		cdns->response_buf[i] = cdns_ip_readl(cdns, cmd_base);
 		cmd_base += CDNS_MCP_CMD_WORD_LEN;
 	}
 }
@@ -806,25 +800,6 @@
  * IRQ handling
  */
 
-<<<<<<< HEAD
-static void cdns_read_response(struct sdw_cdns *cdns)
-{
-	u32 num_resp, cmd_base;
-	int i;
-
-	num_resp = cdns_readl(cdns, CDNS_MCP_FIFOSTAT);
-	num_resp &= CDNS_MCP_RX_FIFO_AVAIL;
-
-	cmd_base = CDNS_IP_MCP_CMD_BASE;
-
-	for (i = 0; i < num_resp; i++) {
-		cdns->response_buf[i] = cdns_ip_readl(cdns, cmd_base);
-		cmd_base += CDNS_MCP_CMD_WORD_LEN;
-	}
-}
-
-=======
->>>>>>> 9290acb9
 static int cdns_update_slave_status(struct sdw_cdns *cdns,
 				    u64 slave_intstat)
 {
