--- conflicted
+++ resolved
@@ -24,12 +24,8 @@
 obj-$(CONFIG_SOUNDWIRE_CADENCE) += soundwire-cadence.o
 
 #Intel driver
-<<<<<<< HEAD
 soundwire-intel-y :=	intel.o intel_ace2x.o intel_ace2x_debugfs.o \
 			intel_auxdevice.o intel_init.o dmi-quirks.o \
-=======
-soundwire-intel-y :=	intel.o intel_auxdevice.o intel_init.o dmi-quirks.o \
->>>>>>> 2b5e8ed8
 			intel_bus_common.o
 obj-$(CONFIG_SOUNDWIRE_INTEL) += soundwire-intel.o
 
