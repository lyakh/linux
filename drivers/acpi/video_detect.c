/*
 *  Copyright (C) 2015       Red Hat Inc.
 *                           Hans de Goede <hdegoede@redhat.com>
 *  Copyright (C) 2008       SuSE Linux Products GmbH
 *                           Thomas Renninger <trenn@suse.de>
 *
 *  May be copied or modified under the terms of the GNU General Public License
 *
 * video_detect.c:
 * After PCI devices are glued with ACPI devices
 * acpi_get_pci_dev() can be called to identify ACPI graphics
 * devices for which a real graphics card is plugged in
 *
 * Depending on whether ACPI graphics extensions (cmp. ACPI spec Appendix B)
 * are available, video.ko should be used to handle the device.
 *
 * Otherwise vendor specific drivers like thinkpad_acpi, asus-laptop,
 * sony_acpi,... can take care about backlight brightness.
 *
 * Backlight drivers can use acpi_video_get_backlight_type() to determine which
 * driver should handle the backlight. RAW/GPU-driver backlight drivers must
 * use the acpi_video_backlight_use_native() helper for this.
 *
 * If CONFIG_ACPI_VIDEO is neither set as "compiled in" (y) nor as a module (m)
 * this file will not be compiled and acpi_video_get_backlight_type() will
 * always return acpi_backlight_vendor.
 */

#include <linux/export.h>
#include <linux/acpi.h>
#include <linux/apple-gmux.h>
#include <linux/backlight.h>
#include <linux/dmi.h>
#include <linux/module.h>
#include <linux/pci.h>
#include <linux/platform_data/x86/nvidia-wmi-ec-backlight.h>
#include <linux/pnp.h>
#include <linux/types.h>
#include <linux/workqueue.h>
#include <acpi/video.h>

static enum acpi_backlight_type acpi_backlight_cmdline = acpi_backlight_undef;
static enum acpi_backlight_type acpi_backlight_dmi = acpi_backlight_undef;

static void acpi_video_parse_cmdline(void)
{
	if (!strcmp("vendor", acpi_video_backlight_string))
		acpi_backlight_cmdline = acpi_backlight_vendor;
	if (!strcmp("video", acpi_video_backlight_string))
		acpi_backlight_cmdline = acpi_backlight_video;
	if (!strcmp("native", acpi_video_backlight_string))
		acpi_backlight_cmdline = acpi_backlight_native;
	if (!strcmp("nvidia_wmi_ec", acpi_video_backlight_string))
		acpi_backlight_cmdline = acpi_backlight_nvidia_wmi_ec;
	if (!strcmp("apple_gmux", acpi_video_backlight_string))
		acpi_backlight_cmdline = acpi_backlight_apple_gmux;
	if (!strcmp("none", acpi_video_backlight_string))
		acpi_backlight_cmdline = acpi_backlight_none;
}

static acpi_status
find_video(acpi_handle handle, u32 lvl, void *context, void **rv)
{
	struct acpi_device *acpi_dev = acpi_fetch_acpi_dev(handle);
	long *cap = context;
	struct pci_dev *dev;

	static const struct acpi_device_id video_ids[] = {
		{ACPI_VIDEO_HID, 0},
		{"", 0},
	};

	if (acpi_dev && !acpi_match_device_ids(acpi_dev, video_ids)) {
		dev = acpi_get_pci_dev(handle);
		if (!dev)
			return AE_OK;
		pci_dev_put(dev);
		*cap |= acpi_is_video_device(handle);
	}
	return AE_OK;
}

/* This depends on ACPI_WMI which is X86 only */
#ifdef CONFIG_X86
static bool nvidia_wmi_ec_supported(void)
{
	struct wmi_brightness_args args = {
		.mode = WMI_BRIGHTNESS_MODE_GET,
		.val = 0,
		.ret = 0,
	};
	struct acpi_buffer buf = { (acpi_size)sizeof(args), &args };
	acpi_status status;

	status = wmi_evaluate_method(WMI_BRIGHTNESS_GUID, 0,
				     WMI_BRIGHTNESS_METHOD_SOURCE, &buf, &buf);
	if (ACPI_FAILURE(status))
		return false;

	/*
	 * If brightness is handled by the EC then nvidia-wmi-ec-backlight
	 * should be used, else the GPU driver(s) should be used.
	 */
	return args.ret == WMI_BRIGHTNESS_SOURCE_EC;
}
#else
static bool nvidia_wmi_ec_supported(void)
{
	return false;
}
#endif

/* Force to use vendor driver when the ACPI device is known to be
 * buggy */
static int video_detect_force_vendor(const struct dmi_system_id *d)
{
	acpi_backlight_dmi = acpi_backlight_vendor;
	return 0;
}

static int video_detect_force_video(const struct dmi_system_id *d)
{
	acpi_backlight_dmi = acpi_backlight_video;
	return 0;
}

static int video_detect_force_native(const struct dmi_system_id *d)
{
	acpi_backlight_dmi = acpi_backlight_native;
	return 0;
}

static const struct dmi_system_id video_detect_dmi_table[] = {
	/*
	 * Models which should use the vendor backlight interface,
	 * because of broken ACPI video backlight control.
	 */
	{
	 /* https://bugzilla.redhat.com/show_bug.cgi?id=1128309 */
	 .callback = video_detect_force_vendor,
	 /* Acer KAV80 */
	 .matches = {
		DMI_MATCH(DMI_SYS_VENDOR, "Acer"),
		DMI_MATCH(DMI_PRODUCT_NAME, "KAV80"),
		},
	},
	{
	 .callback = video_detect_force_vendor,
	 /* Asus UL30VT */
	 .matches = {
		DMI_MATCH(DMI_SYS_VENDOR, "ASUSTeK Computer Inc."),
		DMI_MATCH(DMI_PRODUCT_NAME, "UL30VT"),
		},
	},
	{
	 .callback = video_detect_force_vendor,
	 /* Asus UL30A */
	 .matches = {
		DMI_MATCH(DMI_SYS_VENDOR, "ASUSTeK Computer Inc."),
		DMI_MATCH(DMI_PRODUCT_NAME, "UL30A"),
		},
	},
	{
	 .callback = video_detect_force_vendor,
	 /* Asus X55U */
	 .matches = {
		DMI_MATCH(DMI_SYS_VENDOR, "ASUSTeK COMPUTER INC."),
		DMI_MATCH(DMI_PRODUCT_NAME, "X55U"),
		},
	},
	{
	 /* https://bugs.launchpad.net/bugs/1000146 */
	 .callback = video_detect_force_vendor,
	 /* Asus X101CH */
	 .matches = {
		DMI_MATCH(DMI_SYS_VENDOR, "ASUSTeK COMPUTER INC."),
		DMI_MATCH(DMI_PRODUCT_NAME, "X101CH"),
		},
	},
	{
	 .callback = video_detect_force_vendor,
	 /* Asus X401U */
	 .matches = {
		DMI_MATCH(DMI_SYS_VENDOR, "ASUSTeK COMPUTER INC."),
		DMI_MATCH(DMI_PRODUCT_NAME, "X401U"),
		},
	},
	{
	 .callback = video_detect_force_vendor,
	 /* Asus X501U */
	 .matches = {
		DMI_MATCH(DMI_SYS_VENDOR, "ASUSTeK COMPUTER INC."),
		DMI_MATCH(DMI_PRODUCT_NAME, "X501U"),
		},
	},
	{
	 /* https://bugs.launchpad.net/bugs/1000146 */
	 .callback = video_detect_force_vendor,
	 /* Asus 1015CX */
	 .matches = {
		DMI_MATCH(DMI_SYS_VENDOR, "ASUSTeK COMPUTER INC."),
		DMI_MATCH(DMI_PRODUCT_NAME, "1015CX"),
		},
	},
	{
	 .callback = video_detect_force_vendor,
	 /* Samsung N150/N210/N220 */
	 .matches = {
		DMI_MATCH(DMI_SYS_VENDOR, "SAMSUNG ELECTRONICS CO., LTD."),
		DMI_MATCH(DMI_PRODUCT_NAME, "N150/N210/N220"),
		DMI_MATCH(DMI_BOARD_NAME, "N150/N210/N220"),
		},
	},
	{
	 .callback = video_detect_force_vendor,
	 /* Samsung NF110/NF210/NF310 */
	 .matches = {
		DMI_MATCH(DMI_SYS_VENDOR, "SAMSUNG ELECTRONICS CO., LTD."),
		DMI_MATCH(DMI_PRODUCT_NAME, "NF110/NF210/NF310"),
		DMI_MATCH(DMI_BOARD_NAME, "NF110/NF210/NF310"),
		},
	},
	{
	 .callback = video_detect_force_vendor,
	 /* Samsung NC210 */
	 .matches = {
		DMI_MATCH(DMI_SYS_VENDOR, "SAMSUNG ELECTRONICS CO., LTD."),
		DMI_MATCH(DMI_PRODUCT_NAME, "NC210/NC110"),
		DMI_MATCH(DMI_BOARD_NAME, "NC210/NC110"),
		},
	},
	{
	 .callback = video_detect_force_vendor,
	 /* Xiaomi Mi Pad 2 */
	 .matches = {
			DMI_MATCH(DMI_SYS_VENDOR, "Xiaomi Inc"),
			DMI_MATCH(DMI_PRODUCT_NAME, "Mipad2"),
		},
	},

	/*
	 * Models which should use the vendor backlight interface,
	 * because of broken native backlight control.
	 */
	{
	 .callback = video_detect_force_vendor,
	 /* Sony Vaio PCG-FRV35 */
	 .matches = {
		DMI_MATCH(DMI_SYS_VENDOR, "Sony Corporation"),
		DMI_MATCH(DMI_PRODUCT_NAME, "PCG-FRV35"),
		},
	},

	/*
	 * Toshiba models with Transflective display, these need to use
	 * the toshiba_acpi vendor driver for proper Transflective handling.
	 */
	{
	 .callback = video_detect_force_vendor,
	 .matches = {
		DMI_MATCH(DMI_SYS_VENDOR, "TOSHIBA"),
		DMI_MATCH(DMI_PRODUCT_NAME, "PORTEGE R500"),
		},
	},
	{
	 .callback = video_detect_force_vendor,
	 .matches = {
		DMI_MATCH(DMI_SYS_VENDOR, "TOSHIBA"),
		DMI_MATCH(DMI_PRODUCT_NAME, "PORTEGE R600"),
		},
	},

	/*
	 * Models which need acpi_video backlight control where the GPU drivers
	 * do not call acpi_video_register_backlight() because no internal panel
	 * is detected. Typically these are all-in-ones (monitors with builtin
	 * PC) where the panel connection shows up as regular DP instead of eDP.
	 */
	{
	 .callback = video_detect_force_video,
	 /* Apple iMac14,1 */
	 .matches = {
		DMI_MATCH(DMI_SYS_VENDOR, "Apple Inc."),
		DMI_MATCH(DMI_PRODUCT_NAME, "iMac14,1"),
		},
	},
	{
	 .callback = video_detect_force_video,
	 /* Apple iMac14,2 */
	 .matches = {
		DMI_MATCH(DMI_SYS_VENDOR, "Apple Inc."),
		DMI_MATCH(DMI_PRODUCT_NAME, "iMac14,2"),
		},
	},

	/*
	 * These models have a working acpi_video backlight control, and using
	 * native backlight causes a regression where backlight does not work
	 * when userspace is not handling brightness key events. Disable
	 * native_backlight on these to fix this:
	 * https://bugzilla.kernel.org/show_bug.cgi?id=81691
	 */
	{
	 .callback = video_detect_force_video,
	 /* ThinkPad T420 */
	 .matches = {
		DMI_MATCH(DMI_SYS_VENDOR, "LENOVO"),
		DMI_MATCH(DMI_PRODUCT_VERSION, "ThinkPad T420"),
		},
	},
	{
	 .callback = video_detect_force_video,
	 /* ThinkPad T520 */
	 .matches = {
		DMI_MATCH(DMI_SYS_VENDOR, "LENOVO"),
		DMI_MATCH(DMI_PRODUCT_VERSION, "ThinkPad T520"),
		},
	},
	{
	 .callback = video_detect_force_video,
	 /* ThinkPad X201s */
	 .matches = {
		DMI_MATCH(DMI_SYS_VENDOR, "LENOVO"),
		DMI_MATCH(DMI_PRODUCT_VERSION, "ThinkPad X201s"),
		},
	},
	{
	 .callback = video_detect_force_video,
	 /* ThinkPad X201T */
	 .matches = {
		DMI_MATCH(DMI_SYS_VENDOR, "LENOVO"),
		DMI_MATCH(DMI_PRODUCT_VERSION, "ThinkPad X201T"),
		},
	},

	/* The native backlight controls do not work on some older machines */
	{
	 /* https://bugs.freedesktop.org/show_bug.cgi?id=81515 */
	 .callback = video_detect_force_video,
	 /* HP ENVY 15 Notebook */
	 .matches = {
		DMI_MATCH(DMI_SYS_VENDOR, "Hewlett-Packard"),
		DMI_MATCH(DMI_PRODUCT_NAME, "HP ENVY 15 Notebook PC"),
		},
	},
	{
	 .callback = video_detect_force_video,
	 /* SAMSUNG 870Z5E/880Z5E/680Z5E */
	 .matches = {
		DMI_MATCH(DMI_SYS_VENDOR, "SAMSUNG ELECTRONICS CO., LTD."),
		DMI_MATCH(DMI_PRODUCT_NAME, "870Z5E/880Z5E/680Z5E"),
		},
	},
	{
	 .callback = video_detect_force_video,
	 /* SAMSUNG 370R4E/370R4V/370R5E/3570RE/370R5V */
	 .matches = {
		DMI_MATCH(DMI_SYS_VENDOR, "SAMSUNG ELECTRONICS CO., LTD."),
		DMI_MATCH(DMI_PRODUCT_NAME,
			  "370R4E/370R4V/370R5E/3570RE/370R5V"),
		},
	},
	{
	 /* https://bugzilla.redhat.com/show_bug.cgi?id=1186097 */
	 .callback = video_detect_force_video,
	 /* SAMSUNG 3570R/370R/470R/450R/510R/4450RV */
	 .matches = {
		DMI_MATCH(DMI_SYS_VENDOR, "SAMSUNG ELECTRONICS CO., LTD."),
		DMI_MATCH(DMI_PRODUCT_NAME,
			  "3570R/370R/470R/450R/510R/4450RV"),
		},
	},
	{
	 /* https://bugzilla.redhat.com/show_bug.cgi?id=1557060 */
	 .callback = video_detect_force_video,
	 /* SAMSUNG 670Z5E */
	 .matches = {
		DMI_MATCH(DMI_SYS_VENDOR, "SAMSUNG ELECTRONICS CO., LTD."),
		DMI_MATCH(DMI_PRODUCT_NAME, "670Z5E"),
		},
	},
	{
	 /* https://bugzilla.redhat.com/show_bug.cgi?id=1094948 */
	 .callback = video_detect_force_video,
	 /* SAMSUNG 730U3E/740U3E */
	 .matches = {
		DMI_MATCH(DMI_SYS_VENDOR, "SAMSUNG ELECTRONICS CO., LTD."),
		DMI_MATCH(DMI_PRODUCT_NAME, "730U3E/740U3E"),
		},
	},
	{
	 /* https://bugs.freedesktop.org/show_bug.cgi?id=87286 */
	 .callback = video_detect_force_video,
	 /* SAMSUNG 900X3C/900X3D/900X3E/900X4C/900X4D */
	 .matches = {
		DMI_MATCH(DMI_SYS_VENDOR, "SAMSUNG ELECTRONICS CO., LTD."),
		DMI_MATCH(DMI_PRODUCT_NAME,
			  "900X3C/900X3D/900X3E/900X4C/900X4D"),
		},
	},
	{
	 /* https://bugzilla.redhat.com/show_bug.cgi?id=1272633 */
	 .callback = video_detect_force_video,
	 /* Dell XPS14 L421X */
	 .matches = {
		DMI_MATCH(DMI_SYS_VENDOR, "Dell Inc."),
		DMI_MATCH(DMI_PRODUCT_NAME, "XPS L421X"),
		},
	},
	{
	 /* https://bugzilla.redhat.com/show_bug.cgi?id=1163574 */
	 .callback = video_detect_force_video,
	 /* Dell XPS15 L521X */
	 .matches = {
		DMI_MATCH(DMI_SYS_VENDOR, "Dell Inc."),
		DMI_MATCH(DMI_PRODUCT_NAME, "XPS L521X"),
		},
	},
	{
	 /* https://bugzilla.kernel.org/show_bug.cgi?id=108971 */
	 .callback = video_detect_force_video,
	 /* SAMSUNG 530U4E/540U4E */
	 .matches = {
		DMI_MATCH(DMI_SYS_VENDOR, "SAMSUNG ELECTRONICS CO., LTD."),
		DMI_MATCH(DMI_PRODUCT_NAME, "530U4E/540U4E"),
		},
	},
	{
	 /* https://bugs.launchpad.net/bugs/1894667 */
	 .callback = video_detect_force_video,
	 /* HP 635 Notebook */
	 .matches = {
		DMI_MATCH(DMI_SYS_VENDOR, "Hewlett-Packard"),
		DMI_MATCH(DMI_PRODUCT_NAME, "HP 635 Notebook PC"),
		},
	},

	/* Non win8 machines which need native backlight nevertheless */
	{
	 /* https://bugzilla.redhat.com/show_bug.cgi?id=1201530 */
	 .callback = video_detect_force_native,
	 /* Lenovo Ideapad S405 */
	 .matches = {
		DMI_MATCH(DMI_SYS_VENDOR, "LENOVO"),
		DMI_MATCH(DMI_BOARD_NAME, "Lenovo IdeaPad S405"),
		},
	},
	{
	 /* https://bugzilla.redhat.com/show_bug.cgi?id=1187004 */
	 .callback = video_detect_force_native,
	 /* Lenovo Ideapad Z570 */
	 .matches = {
		DMI_MATCH(DMI_SYS_VENDOR, "LENOVO"),
		DMI_MATCH(DMI_PRODUCT_VERSION, "Ideapad Z570"),
		},
	},
	{
	 .callback = video_detect_force_native,
	 /* Lenovo E41-25 */
	 .matches = {
		DMI_MATCH(DMI_SYS_VENDOR, "LENOVO"),
		DMI_MATCH(DMI_PRODUCT_NAME, "81FS"),
		},
	},
	{
	 .callback = video_detect_force_native,
	 /* Lenovo E41-45 */
	 .matches = {
		DMI_MATCH(DMI_SYS_VENDOR, "LENOVO"),
		DMI_MATCH(DMI_PRODUCT_NAME, "82BK"),
		},
	},
	{
	 /* https://bugzilla.redhat.com/show_bug.cgi?id=1217249 */
	 .callback = video_detect_force_native,
	 /* Apple MacBook Pro 12,1 */
	 .matches = {
		DMI_MATCH(DMI_SYS_VENDOR, "Apple Inc."),
		DMI_MATCH(DMI_PRODUCT_NAME, "MacBookPro12,1"),
		},
	},
	{
	 .callback = video_detect_force_native,
	 /* Dell Inspiron N4010 */
	 .matches = {
		DMI_MATCH(DMI_SYS_VENDOR, "Dell Inc."),
		DMI_MATCH(DMI_PRODUCT_NAME, "Inspiron N4010"),
		},
	},
	{
	 .callback = video_detect_force_native,
	 /* Dell Vostro V131 */
	 .matches = {
		DMI_MATCH(DMI_SYS_VENDOR, "Dell Inc."),
		DMI_MATCH(DMI_PRODUCT_NAME, "Vostro V131"),
		},
	},
	{
	 /* https://bugzilla.redhat.com/show_bug.cgi?id=1123661 */
	 .callback = video_detect_force_native,
	 /* Dell XPS 17 L702X */
	 .matches = {
		DMI_MATCH(DMI_SYS_VENDOR, "Dell Inc."),
		DMI_MATCH(DMI_PRODUCT_NAME, "Dell System XPS L702X"),
		},
	},
	{
	 .callback = video_detect_force_native,
	 /* Dell Precision 7510 */
	 .matches = {
		DMI_MATCH(DMI_SYS_VENDOR, "Dell Inc."),
		DMI_MATCH(DMI_PRODUCT_NAME, "Precision 7510"),
		},
	},
	{
	 .callback = video_detect_force_native,
	 /* Acer Aspire 3830TG */
	 .matches = {
		DMI_MATCH(DMI_SYS_VENDOR, "Acer"),
		DMI_MATCH(DMI_PRODUCT_NAME, "Aspire 3830TG"),
		},
	},
	{
	 .callback = video_detect_force_native,
	 /* Acer Aspire 4810T */
	 .matches = {
		DMI_MATCH(DMI_SYS_VENDOR, "Acer"),
		DMI_MATCH(DMI_PRODUCT_NAME, "Aspire 4810T"),
		},
	},
	{
	 .callback = video_detect_force_native,
	 /* Acer Aspire 5738z */
	 .matches = {
		DMI_MATCH(DMI_SYS_VENDOR, "Acer"),
		DMI_MATCH(DMI_PRODUCT_NAME, "Aspire 5738"),
		DMI_MATCH(DMI_BOARD_NAME, "JV50"),
		},
	},
	{
	 /* https://bugzilla.redhat.com/show_bug.cgi?id=1012674 */
	 .callback = video_detect_force_native,
	 /* Acer Aspire 5741 */
	 .matches = {
		DMI_MATCH(DMI_BOARD_VENDOR, "Acer"),
		DMI_MATCH(DMI_PRODUCT_NAME, "Aspire 5741"),
		},
	},
	{
	 /* https://bugzilla.kernel.org/show_bug.cgi?id=42993 */
	 .callback = video_detect_force_native,
	 /* Acer Aspire 5750 */
	 .matches = {
		DMI_MATCH(DMI_BOARD_VENDOR, "Acer"),
		DMI_MATCH(DMI_PRODUCT_NAME, "Aspire 5750"),
		},
	},
	{
	 /* https://bugzilla.kernel.org/show_bug.cgi?id=42833 */
	 .callback = video_detect_force_native,
	 /* Acer Extensa 5235 */
	 .matches = {
		DMI_MATCH(DMI_BOARD_VENDOR, "Acer"),
		DMI_MATCH(DMI_PRODUCT_NAME, "Extensa 5235"),
		},
	},
	{
	 .callback = video_detect_force_native,
	 /* Acer TravelMate 4750 */
	 .matches = {
		DMI_MATCH(DMI_BOARD_VENDOR, "Acer"),
		DMI_MATCH(DMI_PRODUCT_NAME, "TravelMate 4750"),
		},
	},
	{
	 /* https://bugzilla.kernel.org/show_bug.cgi?id=207835 */
	 .callback = video_detect_force_native,
	 /* Acer TravelMate 5735Z */
	 .matches = {
		DMI_MATCH(DMI_SYS_VENDOR, "Acer"),
		DMI_MATCH(DMI_PRODUCT_NAME, "TravelMate 5735Z"),
		DMI_MATCH(DMI_BOARD_NAME, "BA51_MV"),
		},
	},
	{
	 /* https://bugzilla.kernel.org/show_bug.cgi?id=36322 */
	 .callback = video_detect_force_native,
	 /* Acer TravelMate 5760 */
	 .matches = {
		DMI_MATCH(DMI_BOARD_VENDOR, "Acer"),
		DMI_MATCH(DMI_PRODUCT_NAME, "TravelMate 5760"),
		},
	},
	{
	 .callback = video_detect_force_native,
	 /* ASUSTeK COMPUTER INC. GA401 */
	 .matches = {
		DMI_MATCH(DMI_SYS_VENDOR, "ASUSTeK COMPUTER INC."),
		DMI_MATCH(DMI_PRODUCT_NAME, "GA401"),
		},
	},
	{
	 .callback = video_detect_force_native,
	 /* ASUSTeK COMPUTER INC. GA502 */
	 .matches = {
		DMI_MATCH(DMI_SYS_VENDOR, "ASUSTeK COMPUTER INC."),
		DMI_MATCH(DMI_PRODUCT_NAME, "GA502"),
		},
	},
	{
	 .callback = video_detect_force_native,
	 /* ASUSTeK COMPUTER INC. GA503 */
	 .matches = {
		DMI_MATCH(DMI_SYS_VENDOR, "ASUSTeK COMPUTER INC."),
		DMI_MATCH(DMI_PRODUCT_NAME, "GA503"),
		},
	},
	{
	 .callback = video_detect_force_native,
	 /* Asus U46E */
	 .matches = {
		DMI_MATCH(DMI_SYS_VENDOR, "ASUSTeK Computer Inc."),
		DMI_MATCH(DMI_PRODUCT_NAME, "U46E"),
		},
	},
	{
	 .callback = video_detect_force_native,
	 /* Asus UX303UB */
	 .matches = {
		DMI_MATCH(DMI_SYS_VENDOR, "ASUSTeK COMPUTER INC."),
		DMI_MATCH(DMI_PRODUCT_NAME, "UX303UB"),
		},
	},
	{
	 .callback = video_detect_force_native,
	 /* HP EliteBook 8460p */
	 .matches = {
		DMI_MATCH(DMI_SYS_VENDOR, "Hewlett-Packard"),
		DMI_MATCH(DMI_PRODUCT_NAME, "HP EliteBook 8460p"),
		},
	},
	{
	 .callback = video_detect_force_native,
	 /* HP Pavilion g6-1d80nr / B4U19UA */
	 .matches = {
		DMI_MATCH(DMI_SYS_VENDOR, "Hewlett-Packard"),
		DMI_MATCH(DMI_PRODUCT_NAME, "HP Pavilion g6 Notebook PC"),
		DMI_MATCH(DMI_PRODUCT_SKU, "B4U19UA"),
		},
	},
	{
	 .callback = video_detect_force_native,
	 /* Samsung N150P */
	 .matches = {
		DMI_MATCH(DMI_SYS_VENDOR, "SAMSUNG ELECTRONICS CO., LTD."),
		DMI_MATCH(DMI_PRODUCT_NAME, "N150P"),
		DMI_MATCH(DMI_BOARD_NAME, "N150P"),
		},
	},
	{
	 .callback = video_detect_force_native,
	 /* Samsung N145P/N250P/N260P */
	 .matches = {
		DMI_MATCH(DMI_SYS_VENDOR, "SAMSUNG ELECTRONICS CO., LTD."),
		DMI_MATCH(DMI_PRODUCT_NAME, "N145P/N250P/N260P"),
		DMI_MATCH(DMI_BOARD_NAME, "N145P/N250P/N260P"),
		},
	},
	{
	 .callback = video_detect_force_native,
	 /* Samsung N250P */
	 .matches = {
		DMI_MATCH(DMI_SYS_VENDOR, "SAMSUNG ELECTRONICS CO., LTD."),
		DMI_MATCH(DMI_PRODUCT_NAME, "N250P"),
		DMI_MATCH(DMI_BOARD_NAME, "N250P"),
		},
	},
	{
	 /* https://bugzilla.kernel.org/show_bug.cgi?id=202401 */
	 .callback = video_detect_force_native,
	 /* Sony Vaio VPCEH3U1E */
	 .matches = {
		DMI_MATCH(DMI_SYS_VENDOR, "Sony Corporation"),
		DMI_MATCH(DMI_PRODUCT_NAME, "VPCEH3U1E"),
		},
	},
	{
	 .callback = video_detect_force_native,
	 /* Sony Vaio VPCY11S1E */
	 .matches = {
		DMI_MATCH(DMI_SYS_VENDOR, "Sony Corporation"),
		DMI_MATCH(DMI_PRODUCT_NAME, "VPCY11S1E"),
		},
	},

	/*
	 * These Toshibas have a broken acpi-video interface for brightness
	 * control. They also have an issue where the panel is off after
	 * suspend until a special firmware call is made to turn it back
	 * on. This is handled by the toshiba_acpi kernel module, so that
	 * module must be enabled for these models to work correctly.
	 */
	{
	 /* https://bugzilla.kernel.org/show_bug.cgi?id=21012 */
	 .callback = video_detect_force_native,
	 /* Toshiba Portégé R700 */
	 .matches = {
		DMI_MATCH(DMI_SYS_VENDOR, "TOSHIBA"),
		DMI_MATCH(DMI_PRODUCT_NAME, "PORTEGE R700"),
		},
	},
	{
	 /* Portégé: https://bugs.freedesktop.org/show_bug.cgi?id=82634 */
	 /* Satellite: https://bugzilla.kernel.org/show_bug.cgi?id=21012 */
	 .callback = video_detect_force_native,
	 /* Toshiba Satellite/Portégé R830 */
	 .matches = {
		DMI_MATCH(DMI_SYS_VENDOR, "TOSHIBA"),
		DMI_MATCH(DMI_PRODUCT_NAME, "R830"),
		},
	},
	{
	 .callback = video_detect_force_native,
	 /* Toshiba Satellite/Portégé Z830 */
	 .matches = {
		DMI_MATCH(DMI_SYS_VENDOR, "TOSHIBA"),
		DMI_MATCH(DMI_PRODUCT_NAME, "Z830"),
		},
	},

	/*
	 * Models which have nvidia-ec-wmi support, but should not use it.
	 * Note this indicates a likely firmware bug on these models and should
	 * be revisited if/when Linux gets support for dynamic mux mode.
	 */
	{
	 .callback = video_detect_force_native,
	 /* Dell G15 5515 */
	 .matches = {
		DMI_MATCH(DMI_SYS_VENDOR, "Dell Inc."),
		DMI_MATCH(DMI_PRODUCT_NAME, "Dell G15 5515"),
		},
	},
<<<<<<< HEAD
	{
	 .callback = video_detect_force_native,
	 .matches = {
		DMI_MATCH(DMI_SYS_VENDOR, "Dell Inc."),
		DMI_MATCH(DMI_PRODUCT_NAME, "Vostro 15 3535"),
		},
	},

	/*
	 * Desktops which falsely report a backlight and which our heuristics
	 * for this do not catch.
	 */
=======
>>>>>>> 2b90b6ac
	{
	 .callback = video_detect_force_native,
	 .matches = {
		DMI_MATCH(DMI_SYS_VENDOR, "Dell Inc."),
		DMI_MATCH(DMI_PRODUCT_NAME, "Vostro 15 3535"),
		},
	},
	{ },
};

static bool google_cros_ec_present(void)
{
	return acpi_dev_found("GOOG0004") || acpi_dev_found("GOOG000C");
}

/*
 * Windows 8 and newer no longer use the ACPI video interface, so it often
 * does not work. So on win8+ systems prefer native brightness control.
 * Chromebooks should always prefer native backlight control.
 */
static bool prefer_native_over_acpi_video(void)
{
	return acpi_osi_is_win8() || google_cros_ec_present();
}

/*
 * Determine which type of backlight interface to use on this system,
 * First check cmdline, then dmi quirks, then do autodetect.
 */
enum acpi_backlight_type __acpi_video_get_backlight_type(bool native, bool *auto_detect)
{
	static DEFINE_MUTEX(init_mutex);
	static bool nvidia_wmi_ec_present;
	static bool apple_gmux_present;
	static bool native_available;
	static bool init_done;
	static long video_caps;

	/* Parse cmdline, dmi and acpi only once */
	mutex_lock(&init_mutex);
	if (!init_done) {
		acpi_video_parse_cmdline();
		dmi_check_system(video_detect_dmi_table);
		acpi_walk_namespace(ACPI_TYPE_DEVICE, ACPI_ROOT_OBJECT,
				    ACPI_UINT32_MAX, find_video, NULL,
				    &video_caps, NULL);
		nvidia_wmi_ec_present = nvidia_wmi_ec_supported();
		apple_gmux_present = apple_gmux_detect(NULL, NULL);
		init_done = true;
	}
	if (native)
		native_available = true;
	mutex_unlock(&init_mutex);

	if (auto_detect)
		*auto_detect = false;

	/*
	 * The below heuristics / detection steps are in order of descending
	 * presedence. The commandline takes presedence over anything else.
	 */
	if (acpi_backlight_cmdline != acpi_backlight_undef)
		return acpi_backlight_cmdline;

	/* DMI quirks override any autodetection. */
	if (acpi_backlight_dmi != acpi_backlight_undef)
		return acpi_backlight_dmi;

	if (auto_detect)
		*auto_detect = true;

	/* Special cases such as nvidia_wmi_ec and apple gmux. */
	if (nvidia_wmi_ec_present)
		return acpi_backlight_nvidia_wmi_ec;

	if (apple_gmux_present)
		return acpi_backlight_apple_gmux;

	/* Use ACPI video if available, except when native should be preferred. */
	if ((video_caps & ACPI_VIDEO_BACKLIGHT) &&
	     !(native_available && prefer_native_over_acpi_video()))
		return acpi_backlight_video;

	/* Use native if available */
	if (native_available)
		return acpi_backlight_native;

	/* No ACPI video/native (old hw), use vendor specific fw methods. */
	return acpi_backlight_vendor;
}
EXPORT_SYMBOL(__acpi_video_get_backlight_type);<|MERGE_RESOLUTION|>--- conflicted
+++ resolved
@@ -741,21 +741,6 @@
 		DMI_MATCH(DMI_PRODUCT_NAME, "Dell G15 5515"),
 		},
 	},
-<<<<<<< HEAD
-	{
-	 .callback = video_detect_force_native,
-	 .matches = {
-		DMI_MATCH(DMI_SYS_VENDOR, "Dell Inc."),
-		DMI_MATCH(DMI_PRODUCT_NAME, "Vostro 15 3535"),
-		},
-	},
-
-	/*
-	 * Desktops which falsely report a backlight and which our heuristics
-	 * for this do not catch.
-	 */
-=======
->>>>>>> 2b90b6ac
 	{
 	 .callback = video_detect_force_native,
 	 .matches = {
