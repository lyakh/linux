// SPDX-License-Identifier: GPL-2.0-only
/*
 * scan.c - support for transforming the ACPI namespace into individual objects
 */

#define pr_fmt(fmt) "ACPI: " fmt

#include <linux/module.h>
#include <linux/init.h>
#include <linux/slab.h>
#include <linux/kernel.h>
#include <linux/acpi.h>
#include <linux/acpi_iort.h>
#include <linux/acpi_viot.h>
#include <linux/iommu.h>
#include <linux/signal.h>
#include <linux/kthread.h>
#include <linux/dmi.h>
#include <linux/dma-map-ops.h>
#include <linux/platform_data/x86/apple.h>
#include <linux/pgtable.h>
#include <linux/crc32.h>

#include "internal.h"

extern struct acpi_device *acpi_root;

#define ACPI_BUS_CLASS			"system_bus"
#define ACPI_BUS_HID			"LNXSYBUS"
#define ACPI_BUS_DEVICE_NAME		"System Bus"

#define ACPI_IS_ROOT_DEVICE(device)    (!(device)->parent)

#define INVALID_ACPI_HANDLE	((acpi_handle)empty_zero_page)

static const char *dummy_hid = "device";

static LIST_HEAD(acpi_dep_list);
static DEFINE_MUTEX(acpi_dep_list_lock);
LIST_HEAD(acpi_bus_id_list);
static DEFINE_MUTEX(acpi_scan_lock);
static LIST_HEAD(acpi_scan_handlers_list);
DEFINE_MUTEX(acpi_device_lock);
LIST_HEAD(acpi_wakeup_device_list);
static DEFINE_MUTEX(acpi_hp_context_lock);

/*
 * The UART device described by the SPCR table is the only object which needs
 * special-casing. Everything else is covered by ACPI namespace paths in STAO
 * table.
 */
static u64 spcr_uart_addr;

void acpi_scan_lock_acquire(void)
{
	mutex_lock(&acpi_scan_lock);
}
EXPORT_SYMBOL_GPL(acpi_scan_lock_acquire);

void acpi_scan_lock_release(void)
{
	mutex_unlock(&acpi_scan_lock);
}
EXPORT_SYMBOL_GPL(acpi_scan_lock_release);

void acpi_lock_hp_context(void)
{
	mutex_lock(&acpi_hp_context_lock);
}

void acpi_unlock_hp_context(void)
{
	mutex_unlock(&acpi_hp_context_lock);
}

void acpi_initialize_hp_context(struct acpi_device *adev,
				struct acpi_hotplug_context *hp,
				int (*notify)(struct acpi_device *, u32),
				void (*uevent)(struct acpi_device *, u32))
{
	acpi_lock_hp_context();
	hp->notify = notify;
	hp->uevent = uevent;
	acpi_set_hp_context(adev, hp);
	acpi_unlock_hp_context();
}
EXPORT_SYMBOL_GPL(acpi_initialize_hp_context);

int acpi_scan_add_handler(struct acpi_scan_handler *handler)
{
	if (!handler)
		return -EINVAL;

	list_add_tail(&handler->list_node, &acpi_scan_handlers_list);
	return 0;
}

int acpi_scan_add_handler_with_hotplug(struct acpi_scan_handler *handler,
				       const char *hotplug_profile_name)
{
	int error;

	error = acpi_scan_add_handler(handler);
	if (error)
		return error;

	acpi_sysfs_add_hotplug_profile(&handler->hotplug, hotplug_profile_name);
	return 0;
}

bool acpi_scan_is_offline(struct acpi_device *adev, bool uevent)
{
	struct acpi_device_physical_node *pn;
	bool offline = true;
	char *envp[] = { "EVENT=offline", NULL };

	/*
	 * acpi_container_offline() calls this for all of the container's
	 * children under the container's physical_node_lock lock.
	 */
	mutex_lock_nested(&adev->physical_node_lock, SINGLE_DEPTH_NESTING);

	list_for_each_entry(pn, &adev->physical_node_list, node)
		if (device_supports_offline(pn->dev) && !pn->dev->offline) {
			if (uevent)
				kobject_uevent_env(&pn->dev->kobj, KOBJ_CHANGE, envp);

			offline = false;
			break;
		}

	mutex_unlock(&adev->physical_node_lock);
	return offline;
}

static acpi_status acpi_bus_offline(acpi_handle handle, u32 lvl, void *data,
				    void **ret_p)
{
	struct acpi_device *device = acpi_fetch_acpi_dev(handle);
	struct acpi_device_physical_node *pn;
	bool second_pass = (bool)data;
	acpi_status status = AE_OK;

	if (!device)
		return AE_OK;

	if (device->handler && !device->handler->hotplug.enabled) {
		*ret_p = &device->dev;
		return AE_SUPPORT;
	}

	mutex_lock(&device->physical_node_lock);

	list_for_each_entry(pn, &device->physical_node_list, node) {
		int ret;

		if (second_pass) {
			/* Skip devices offlined by the first pass. */
			if (pn->put_online)
				continue;
		} else {
			pn->put_online = false;
		}
		ret = device_offline(pn->dev);
		if (ret >= 0) {
			pn->put_online = !ret;
		} else {
			*ret_p = pn->dev;
			if (second_pass) {
				status = AE_ERROR;
				break;
			}
		}
	}

	mutex_unlock(&device->physical_node_lock);

	return status;
}

static acpi_status acpi_bus_online(acpi_handle handle, u32 lvl, void *data,
				   void **ret_p)
{
	struct acpi_device *device = acpi_fetch_acpi_dev(handle);
	struct acpi_device_physical_node *pn;

	if (!device)
		return AE_OK;

	mutex_lock(&device->physical_node_lock);

	list_for_each_entry(pn, &device->physical_node_list, node)
		if (pn->put_online) {
			device_online(pn->dev);
			pn->put_online = false;
		}

	mutex_unlock(&device->physical_node_lock);

	return AE_OK;
}

static int acpi_scan_try_to_offline(struct acpi_device *device)
{
	acpi_handle handle = device->handle;
	struct device *errdev = NULL;
	acpi_status status;

	/*
	 * Carry out two passes here and ignore errors in the first pass,
	 * because if the devices in question are memory blocks and
	 * CONFIG_MEMCG is set, one of the blocks may hold data structures
	 * that the other blocks depend on, but it is not known in advance which
	 * block holds them.
	 *
	 * If the first pass is successful, the second one isn't needed, though.
	 */
	status = acpi_walk_namespace(ACPI_TYPE_ANY, handle, ACPI_UINT32_MAX,
				     NULL, acpi_bus_offline, (void *)false,
				     (void **)&errdev);
	if (status == AE_SUPPORT) {
		dev_warn(errdev, "Offline disabled.\n");
		acpi_walk_namespace(ACPI_TYPE_ANY, handle, ACPI_UINT32_MAX,
				    acpi_bus_online, NULL, NULL, NULL);
		return -EPERM;
	}
	acpi_bus_offline(handle, 0, (void *)false, (void **)&errdev);
	if (errdev) {
		errdev = NULL;
		acpi_walk_namespace(ACPI_TYPE_ANY, handle, ACPI_UINT32_MAX,
				    NULL, acpi_bus_offline, (void *)true,
				    (void **)&errdev);
		if (!errdev)
			acpi_bus_offline(handle, 0, (void *)true,
					 (void **)&errdev);

		if (errdev) {
			dev_warn(errdev, "Offline failed.\n");
			acpi_bus_online(handle, 0, NULL, NULL);
			acpi_walk_namespace(ACPI_TYPE_ANY, handle,
					    ACPI_UINT32_MAX, acpi_bus_online,
					    NULL, NULL, NULL);
			return -EBUSY;
		}
	}
	return 0;
}

static int acpi_scan_hot_remove(struct acpi_device *device)
{
	acpi_handle handle = device->handle;
	unsigned long long sta;
	acpi_status status;

	if (device->handler && device->handler->hotplug.demand_offline) {
		if (!acpi_scan_is_offline(device, true))
			return -EBUSY;
	} else {
		int error = acpi_scan_try_to_offline(device);
		if (error)
			return error;
	}

	acpi_handle_debug(handle, "Ejecting\n");

	acpi_bus_trim(device);

	acpi_evaluate_lck(handle, 0);
	/*
	 * TBD: _EJD support.
	 */
	status = acpi_evaluate_ej0(handle);
	if (status == AE_NOT_FOUND)
		return -ENODEV;
	else if (ACPI_FAILURE(status))
		return -EIO;

	/*
	 * Verify if eject was indeed successful.  If not, log an error
	 * message.  No need to call _OST since _EJ0 call was made OK.
	 */
	status = acpi_evaluate_integer(handle, "_STA", NULL, &sta);
	if (ACPI_FAILURE(status)) {
		acpi_handle_warn(handle,
			"Status check after eject failed (0x%x)\n", status);
	} else if (sta & ACPI_STA_DEVICE_ENABLED) {
		acpi_handle_warn(handle,
			"Eject incomplete - status 0x%llx\n", sta);
	}

	return 0;
}

static int acpi_scan_device_not_present(struct acpi_device *adev)
{
	if (!acpi_device_enumerated(adev)) {
		dev_warn(&adev->dev, "Still not present\n");
		return -EALREADY;
	}
	acpi_bus_trim(adev);
	return 0;
}

static int acpi_scan_device_check(struct acpi_device *adev)
{
	int error;

	acpi_bus_get_status(adev);
	if (adev->status.present || adev->status.functional) {
		/*
		 * This function is only called for device objects for which
		 * matching scan handlers exist.  The only situation in which
		 * the scan handler is not attached to this device object yet
		 * is when the device has just appeared (either it wasn't
		 * present at all before or it was removed and then added
		 * again).
		 */
		if (adev->handler) {
			dev_warn(&adev->dev, "Already enumerated\n");
			return -EALREADY;
		}
		error = acpi_bus_scan(adev->handle);
		if (error) {
			dev_warn(&adev->dev, "Namespace scan failure\n");
			return error;
		}
		if (!adev->handler) {
			dev_warn(&adev->dev, "Enumeration failure\n");
			error = -ENODEV;
		}
	} else {
		error = acpi_scan_device_not_present(adev);
	}
	return error;
}

static int acpi_scan_bus_check(struct acpi_device *adev)
{
	struct acpi_scan_handler *handler = adev->handler;
	struct acpi_device *child;
	int error;

	acpi_bus_get_status(adev);
	if (!(adev->status.present || adev->status.functional)) {
		acpi_scan_device_not_present(adev);
		return 0;
	}
	if (handler && handler->hotplug.scan_dependent)
		return handler->hotplug.scan_dependent(adev);

	error = acpi_bus_scan(adev->handle);
	if (error) {
		dev_warn(&adev->dev, "Namespace scan failure\n");
		return error;
	}
	list_for_each_entry(child, &adev->children, node) {
		error = acpi_scan_bus_check(child);
		if (error)
			return error;
	}
	return 0;
}

static int acpi_generic_hotplug_event(struct acpi_device *adev, u32 type)
{
	switch (type) {
	case ACPI_NOTIFY_BUS_CHECK:
		return acpi_scan_bus_check(adev);
	case ACPI_NOTIFY_DEVICE_CHECK:
		return acpi_scan_device_check(adev);
	case ACPI_NOTIFY_EJECT_REQUEST:
	case ACPI_OST_EC_OSPM_EJECT:
		if (adev->handler && !adev->handler->hotplug.enabled) {
			dev_info(&adev->dev, "Eject disabled\n");
			return -EPERM;
		}
		acpi_evaluate_ost(adev->handle, ACPI_NOTIFY_EJECT_REQUEST,
				  ACPI_OST_SC_EJECT_IN_PROGRESS, NULL);
		return acpi_scan_hot_remove(adev);
	}
	return -EINVAL;
}

void acpi_device_hotplug(struct acpi_device *adev, u32 src)
{
	u32 ost_code = ACPI_OST_SC_NON_SPECIFIC_FAILURE;
	int error = -ENODEV;

	lock_device_hotplug();
	mutex_lock(&acpi_scan_lock);

	/*
	 * The device object's ACPI handle cannot become invalid as long as we
	 * are holding acpi_scan_lock, but it might have become invalid before
	 * that lock was acquired.
	 */
	if (adev->handle == INVALID_ACPI_HANDLE)
		goto err_out;

	if (adev->flags.is_dock_station) {
		error = dock_notify(adev, src);
	} else if (adev->flags.hotplug_notify) {
		error = acpi_generic_hotplug_event(adev, src);
	} else {
		int (*notify)(struct acpi_device *, u32);

		acpi_lock_hp_context();
		notify = adev->hp ? adev->hp->notify : NULL;
		acpi_unlock_hp_context();
		/*
		 * There may be additional notify handlers for device objects
		 * without the .event() callback, so ignore them here.
		 */
		if (notify)
			error = notify(adev, src);
		else
			goto out;
	}
	switch (error) {
	case 0:
		ost_code = ACPI_OST_SC_SUCCESS;
		break;
	case -EPERM:
		ost_code = ACPI_OST_SC_EJECT_NOT_SUPPORTED;
		break;
	case -EBUSY:
		ost_code = ACPI_OST_SC_DEVICE_BUSY;
		break;
	default:
		ost_code = ACPI_OST_SC_NON_SPECIFIC_FAILURE;
		break;
	}

 err_out:
	acpi_evaluate_ost(adev->handle, src, ost_code, NULL);

 out:
	acpi_bus_put_acpi_device(adev);
	mutex_unlock(&acpi_scan_lock);
	unlock_device_hotplug();
}

static void acpi_free_power_resources_lists(struct acpi_device *device)
{
	int i;

	if (device->wakeup.flags.valid)
		acpi_power_resources_list_free(&device->wakeup.resources);

	if (!device->power.flags.power_resources)
		return;

	for (i = ACPI_STATE_D0; i <= ACPI_STATE_D3_HOT; i++) {
		struct acpi_device_power_state *ps = &device->power.states[i];
		acpi_power_resources_list_free(&ps->resources);
	}
}

static void acpi_device_release(struct device *dev)
{
	struct acpi_device *acpi_dev = to_acpi_device(dev);

	acpi_free_properties(acpi_dev);
	acpi_free_pnp_ids(&acpi_dev->pnp);
	acpi_free_power_resources_lists(acpi_dev);
	kfree(acpi_dev);
}

static void acpi_device_del(struct acpi_device *device)
{
	struct acpi_device_bus_id *acpi_device_bus_id;

	mutex_lock(&acpi_device_lock);
	if (device->parent)
		list_del(&device->node);

	list_for_each_entry(acpi_device_bus_id, &acpi_bus_id_list, node)
		if (!strcmp(acpi_device_bus_id->bus_id,
			    acpi_device_hid(device))) {
			ida_simple_remove(&acpi_device_bus_id->instance_ida, device->pnp.instance_no);
			if (ida_is_empty(&acpi_device_bus_id->instance_ida)) {
				list_del(&acpi_device_bus_id->node);
				kfree_const(acpi_device_bus_id->bus_id);
				kfree(acpi_device_bus_id);
			}
			break;
		}

	list_del(&device->wakeup_list);
	mutex_unlock(&acpi_device_lock);

	acpi_power_add_remove_device(device, false);
	acpi_device_remove_files(device);
	if (device->remove)
		device->remove(device);

	device_del(&device->dev);
}

static BLOCKING_NOTIFIER_HEAD(acpi_reconfig_chain);

static LIST_HEAD(acpi_device_del_list);
static DEFINE_MUTEX(acpi_device_del_lock);

static void acpi_device_del_work_fn(struct work_struct *work_not_used)
{
	for (;;) {
		struct acpi_device *adev;

		mutex_lock(&acpi_device_del_lock);

		if (list_empty(&acpi_device_del_list)) {
			mutex_unlock(&acpi_device_del_lock);
			break;
		}
		adev = list_first_entry(&acpi_device_del_list,
					struct acpi_device, del_list);
		list_del(&adev->del_list);

		mutex_unlock(&acpi_device_del_lock);

		blocking_notifier_call_chain(&acpi_reconfig_chain,
					     ACPI_RECONFIG_DEVICE_REMOVE, adev);

		acpi_device_del(adev);
		/*
		 * Drop references to all power resources that might have been
		 * used by the device.
		 */
		acpi_power_transition(adev, ACPI_STATE_D3_COLD);
		acpi_dev_put(adev);
	}
}

/**
 * acpi_scan_drop_device - Drop an ACPI device object.
 * @handle: Handle of an ACPI namespace node, not used.
 * @context: Address of the ACPI device object to drop.
 *
 * This is invoked by acpi_ns_delete_node() during the removal of the ACPI
 * namespace node the device object pointed to by @context is attached to.
 *
 * The unregistration is carried out asynchronously to avoid running
 * acpi_device_del() under the ACPICA's namespace mutex and the list is used to
 * ensure the correct ordering (the device objects must be unregistered in the
 * same order in which the corresponding namespace nodes are deleted).
 */
static void acpi_scan_drop_device(acpi_handle handle, void *context)
{
	static DECLARE_WORK(work, acpi_device_del_work_fn);
	struct acpi_device *adev = context;

	mutex_lock(&acpi_device_del_lock);

	/*
	 * Use the ACPI hotplug workqueue which is ordered, so this work item
	 * won't run after any hotplug work items submitted subsequently.  That
	 * prevents attempts to register device objects identical to those being
	 * deleted from happening concurrently (such attempts result from
	 * hotplug events handled via the ACPI hotplug workqueue).  It also will
	 * run after all of the work items submitted previously, which helps
	 * those work items to ensure that they are not accessing stale device
	 * objects.
	 */
	if (list_empty(&acpi_device_del_list))
		acpi_queue_hotplug_work(&work);

	list_add_tail(&adev->del_list, &acpi_device_del_list);
	/* Make acpi_ns_validate_handle() return NULL for this handle. */
	adev->handle = INVALID_ACPI_HANDLE;

	mutex_unlock(&acpi_device_del_lock);
}

static struct acpi_device *handle_to_device(acpi_handle handle,
					    void (*callback)(void *))
{
	struct acpi_device *adev = NULL;
	acpi_status status;

	status = acpi_get_data_full(handle, acpi_scan_drop_device,
				    (void **)&adev, callback);
	if (ACPI_FAILURE(status) || !adev) {
		acpi_handle_debug(handle, "No context!\n");
		return NULL;
	}
	return adev;
}

int acpi_bus_get_device(acpi_handle handle, struct acpi_device **device)
{
	if (!device)
		return -EINVAL;

	*device = handle_to_device(handle, NULL);
	if (!*device)
		return -ENODEV;

	return 0;
}
EXPORT_SYMBOL(acpi_bus_get_device);

/**
 * acpi_fetch_acpi_dev - Retrieve ACPI device object.
 * @handle: ACPI handle associated with the requested ACPI device object.
 *
 * Return a pointer to the ACPI device object associated with @handle, if
 * present, or NULL otherwise.
 */
struct acpi_device *acpi_fetch_acpi_dev(acpi_handle handle)
{
	return handle_to_device(handle, NULL);
}
EXPORT_SYMBOL_GPL(acpi_fetch_acpi_dev);

static void get_acpi_device(void *dev)
{
	acpi_dev_get(dev);
}

struct acpi_device *acpi_bus_get_acpi_device(acpi_handle handle)
{
	return handle_to_device(handle, get_acpi_device);
}
EXPORT_SYMBOL_GPL(acpi_bus_get_acpi_device);

static struct acpi_device_bus_id *acpi_device_bus_id_match(const char *dev_id)
{
	struct acpi_device_bus_id *acpi_device_bus_id;

	/* Find suitable bus_id and instance number in acpi_bus_id_list. */
	list_for_each_entry(acpi_device_bus_id, &acpi_bus_id_list, node) {
		if (!strcmp(acpi_device_bus_id->bus_id, dev_id))
			return acpi_device_bus_id;
	}
	return NULL;
}

static int acpi_device_set_name(struct acpi_device *device,
				struct acpi_device_bus_id *acpi_device_bus_id)
{
	struct ida *instance_ida = &acpi_device_bus_id->instance_ida;
	int result;

	result = ida_simple_get(instance_ida, 0, ACPI_MAX_DEVICE_INSTANCES, GFP_KERNEL);
	if (result < 0)
		return result;

	device->pnp.instance_no = result;
	dev_set_name(&device->dev, "%s:%02x", acpi_device_bus_id->bus_id, result);
	return 0;
}

static int acpi_tie_acpi_dev(struct acpi_device *adev)
{
	acpi_handle handle = adev->handle;
	acpi_status status;

	if (!handle)
		return 0;

	status = acpi_attach_data(handle, acpi_scan_drop_device, adev);
	if (ACPI_FAILURE(status)) {
		acpi_handle_err(handle, "Unable to attach device data\n");
		return -ENODEV;
	}

	return 0;
}

static void acpi_store_pld_crc(struct acpi_device *adev)
{
	struct acpi_pld_info *pld;
	acpi_status status;

	status = acpi_get_physical_device_location(adev->handle, &pld);
	if (ACPI_FAILURE(status))
		return;

	adev->pld_crc = crc32(~0, pld, sizeof(*pld));
	ACPI_FREE(pld);
}

static int __acpi_device_add(struct acpi_device *device,
			     void (*release)(struct device *))
{
	struct acpi_device_bus_id *acpi_device_bus_id;
	int result;

	/*
	 * Linkage
	 * -------
	 * Link this device to its parent and siblings.
	 */
	INIT_LIST_HEAD(&device->children);
	INIT_LIST_HEAD(&device->node);
	INIT_LIST_HEAD(&device->wakeup_list);
	INIT_LIST_HEAD(&device->physical_node_list);
	INIT_LIST_HEAD(&device->del_list);
	mutex_init(&device->physical_node_lock);

	mutex_lock(&acpi_device_lock);

	acpi_device_bus_id = acpi_device_bus_id_match(acpi_device_hid(device));
	if (acpi_device_bus_id) {
		result = acpi_device_set_name(device, acpi_device_bus_id);
		if (result)
			goto err_unlock;
	} else {
		acpi_device_bus_id = kzalloc(sizeof(*acpi_device_bus_id),
					     GFP_KERNEL);
		if (!acpi_device_bus_id) {
			result = -ENOMEM;
			goto err_unlock;
		}
		acpi_device_bus_id->bus_id =
			kstrdup_const(acpi_device_hid(device), GFP_KERNEL);
		if (!acpi_device_bus_id->bus_id) {
			kfree(acpi_device_bus_id);
			result = -ENOMEM;
			goto err_unlock;
		}

		ida_init(&acpi_device_bus_id->instance_ida);

		result = acpi_device_set_name(device, acpi_device_bus_id);
		if (result) {
			kfree_const(acpi_device_bus_id->bus_id);
			kfree(acpi_device_bus_id);
			goto err_unlock;
		}

		list_add_tail(&acpi_device_bus_id->node, &acpi_bus_id_list);
	}

	if (device->parent)
		list_add_tail(&device->node, &device->parent->children);

	if (device->wakeup.flags.valid)
		list_add_tail(&device->wakeup_list, &acpi_wakeup_device_list);

	acpi_store_pld_crc(device);

	mutex_unlock(&acpi_device_lock);

	if (device->parent)
		device->dev.parent = &device->parent->dev;

	device->dev.bus = &acpi_bus_type;
	device->dev.release = release;
	result = device_add(&device->dev);
	if (result) {
		dev_err(&device->dev, "Error registering device\n");
		goto err;
	}

	result = acpi_device_setup_files(device);
	if (result)
		pr_err("Error creating sysfs interface for device %s\n",
		       dev_name(&device->dev));

	return 0;

err:
	mutex_lock(&acpi_device_lock);

	if (device->parent)
		list_del(&device->node);

	list_del(&device->wakeup_list);

err_unlock:
	mutex_unlock(&acpi_device_lock);

	acpi_detach_data(device->handle, acpi_scan_drop_device);

	return result;
}

int acpi_device_add(struct acpi_device *adev, void (*release)(struct device *))
{
	int ret;

	ret = acpi_tie_acpi_dev(adev);
	if (ret)
		return ret;

	return __acpi_device_add(adev, release);
}

/* --------------------------------------------------------------------------
                                 Device Enumeration
   -------------------------------------------------------------------------- */
static bool acpi_info_matches_ids(struct acpi_device_info *info,
				  const char * const ids[])
{
	struct acpi_pnp_device_id_list *cid_list = NULL;
	int i, index;

	if (!(info->valid & ACPI_VALID_HID))
		return false;

	index = match_string(ids, -1, info->hardware_id.string);
	if (index >= 0)
		return true;

	if (info->valid & ACPI_VALID_CID)
		cid_list = &info->compatible_id_list;

	if (!cid_list)
		return false;

	for (i = 0; i < cid_list->count; i++) {
		index = match_string(ids, -1, cid_list->ids[i].string);
		if (index >= 0)
			return true;
	}

	return false;
}

/* List of HIDs for which we ignore matching ACPI devices, when checking _DEP lists. */
static const char * const acpi_ignore_dep_ids[] = {
	"PNP0D80", /* Windows-compatible System Power Management Controller */
	"INT33BD", /* Intel Baytrail Mailbox Device */
	NULL
};

/* List of HIDs for which we honor deps of matching ACPI devs, when checking _DEP lists. */
static const char * const acpi_honor_dep_ids[] = {
	"INT3472", /* Camera sensor PMIC / clk and regulator info */
	NULL
};

static struct acpi_device *acpi_bus_get_parent(acpi_handle handle)
{
	struct acpi_device *device;
	acpi_status status;

	/*
	 * Fixed hardware devices do not appear in the namespace and do not
	 * have handles, but we fabricate acpi_devices for them, so we have
	 * to deal with them specially.
	 */
	if (!handle)
		return acpi_root;

	do {
		status = acpi_get_parent(handle, &handle);
		if (ACPI_FAILURE(status))
			return status == AE_NULL_ENTRY ? NULL : acpi_root;

		device = acpi_fetch_acpi_dev(handle);
	} while (!device);
	return device;
}

acpi_status
acpi_bus_get_ejd(acpi_handle handle, acpi_handle *ejd)
{
	acpi_status status;
	acpi_handle tmp;
	struct acpi_buffer buffer = {ACPI_ALLOCATE_BUFFER, NULL};
	union acpi_object *obj;

	status = acpi_get_handle(handle, "_EJD", &tmp);
	if (ACPI_FAILURE(status))
		return status;

	status = acpi_evaluate_object(handle, "_EJD", NULL, &buffer);
	if (ACPI_SUCCESS(status)) {
		obj = buffer.pointer;
		status = acpi_get_handle(ACPI_ROOT_OBJECT, obj->string.pointer,
					 ejd);
		kfree(buffer.pointer);
	}
	return status;
}
EXPORT_SYMBOL_GPL(acpi_bus_get_ejd);

static int acpi_bus_extract_wakeup_device_power_package(struct acpi_device *dev)
{
	acpi_handle handle = dev->handle;
	struct acpi_device_wakeup *wakeup = &dev->wakeup;
	struct acpi_buffer buffer = { ACPI_ALLOCATE_BUFFER, NULL };
	union acpi_object *package = NULL;
	union acpi_object *element = NULL;
	acpi_status status;
	int err = -ENODATA;

	INIT_LIST_HEAD(&wakeup->resources);

	/* _PRW */
	status = acpi_evaluate_object(handle, "_PRW", NULL, &buffer);
	if (ACPI_FAILURE(status)) {
		acpi_handle_info(handle, "_PRW evaluation failed: %s\n",
				 acpi_format_exception(status));
		return err;
	}

	package = (union acpi_object *)buffer.pointer;

	if (!package || package->package.count < 2)
		goto out;

	element = &(package->package.elements[0]);
	if (!element)
		goto out;

	if (element->type == ACPI_TYPE_PACKAGE) {
		if ((element->package.count < 2) ||
		    (element->package.elements[0].type !=
		     ACPI_TYPE_LOCAL_REFERENCE)
		    || (element->package.elements[1].type != ACPI_TYPE_INTEGER))
			goto out;

		wakeup->gpe_device =
		    element->package.elements[0].reference.handle;
		wakeup->gpe_number =
		    (u32) element->package.elements[1].integer.value;
	} else if (element->type == ACPI_TYPE_INTEGER) {
		wakeup->gpe_device = NULL;
		wakeup->gpe_number = element->integer.value;
	} else {
		goto out;
	}

	element = &(package->package.elements[1]);
	if (element->type != ACPI_TYPE_INTEGER)
		goto out;

	wakeup->sleep_state = element->integer.value;

	err = acpi_extract_power_resources(package, 2, &wakeup->resources);
	if (err)
		goto out;

	if (!list_empty(&wakeup->resources)) {
		int sleep_state;

		err = acpi_power_wakeup_list_init(&wakeup->resources,
						  &sleep_state);
		if (err) {
			acpi_handle_warn(handle, "Retrieving current states "
					 "of wakeup power resources failed\n");
			acpi_power_resources_list_free(&wakeup->resources);
			goto out;
		}
		if (sleep_state < wakeup->sleep_state) {
			acpi_handle_warn(handle, "Overriding _PRW sleep state "
					 "(S%d) by S%d from power resources\n",
					 (int)wakeup->sleep_state, sleep_state);
			wakeup->sleep_state = sleep_state;
		}
	}

 out:
	kfree(buffer.pointer);
	return err;
}

static bool acpi_wakeup_gpe_init(struct acpi_device *device)
{
	static const struct acpi_device_id button_device_ids[] = {
		{"PNP0C0C", 0},		/* Power button */
		{"PNP0C0D", 0},		/* Lid */
		{"PNP0C0E", 0},		/* Sleep button */
		{"", 0},
	};
	struct acpi_device_wakeup *wakeup = &device->wakeup;
	acpi_status status;

	wakeup->flags.notifier_present = 0;

	/* Power button, Lid switch always enable wakeup */
	if (!acpi_match_device_ids(device, button_device_ids)) {
		if (!acpi_match_device_ids(device, &button_device_ids[1])) {
			/* Do not use Lid/sleep button for S5 wakeup */
			if (wakeup->sleep_state == ACPI_STATE_S5)
				wakeup->sleep_state = ACPI_STATE_S4;
		}
		acpi_mark_gpe_for_wake(wakeup->gpe_device, wakeup->gpe_number);
		device_set_wakeup_capable(&device->dev, true);
		return true;
	}

	status = acpi_setup_gpe_for_wake(device->handle, wakeup->gpe_device,
					 wakeup->gpe_number);
	return ACPI_SUCCESS(status);
}

static void acpi_bus_get_wakeup_device_flags(struct acpi_device *device)
{
	int err;

	/* Presence of _PRW indicates wake capable */
	if (!acpi_has_method(device->handle, "_PRW"))
		return;

	err = acpi_bus_extract_wakeup_device_power_package(device);
	if (err) {
		dev_err(&device->dev, "Unable to extract wakeup power resources");
		return;
	}

	device->wakeup.flags.valid = acpi_wakeup_gpe_init(device);
	device->wakeup.prepare_count = 0;
	/*
	 * Call _PSW/_DSW object to disable its ability to wake the sleeping
	 * system for the ACPI device with the _PRW object.
	 * The _PSW object is deprecated in ACPI 3.0 and is replaced by _DSW.
	 * So it is necessary to call _DSW object first. Only when it is not
	 * present will the _PSW object used.
	 */
	err = acpi_device_sleep_wake(device, 0, 0, 0);
	if (err)
		pr_debug("error in _DSW or _PSW evaluation\n");
}

static void acpi_bus_init_power_state(struct acpi_device *device, int state)
{
	struct acpi_device_power_state *ps = &device->power.states[state];
	char pathname[5] = { '_', 'P', 'R', '0' + state, '\0' };
	struct acpi_buffer buffer = { ACPI_ALLOCATE_BUFFER, NULL };
	acpi_status status;

	INIT_LIST_HEAD(&ps->resources);

	/* Evaluate "_PRx" to get referenced power resources */
	status = acpi_evaluate_object(device->handle, pathname, NULL, &buffer);
	if (ACPI_SUCCESS(status)) {
		union acpi_object *package = buffer.pointer;

		if (buffer.length && package
		    && package->type == ACPI_TYPE_PACKAGE
		    && package->package.count)
			acpi_extract_power_resources(package, 0, &ps->resources);

		ACPI_FREE(buffer.pointer);
	}

	/* Evaluate "_PSx" to see if we can do explicit sets */
	pathname[2] = 'S';
	if (acpi_has_method(device->handle, pathname))
		ps->flags.explicit_set = 1;

	/* State is valid if there are means to put the device into it. */
	if (!list_empty(&ps->resources) || ps->flags.explicit_set)
		ps->flags.valid = 1;

	ps->power = -1;		/* Unknown - driver assigned */
	ps->latency = -1;	/* Unknown - driver assigned */
}

static void acpi_bus_get_power_flags(struct acpi_device *device)
{
	unsigned long long dsc = ACPI_STATE_D0;
	u32 i;

	/* Presence of _PS0|_PR0 indicates 'power manageable' */
	if (!acpi_has_method(device->handle, "_PS0") &&
	    !acpi_has_method(device->handle, "_PR0"))
		return;

	device->flags.power_manageable = 1;

	/*
	 * Power Management Flags
	 */
	if (acpi_has_method(device->handle, "_PSC"))
		device->power.flags.explicit_get = 1;

	if (acpi_has_method(device->handle, "_IRC"))
		device->power.flags.inrush_current = 1;

	if (acpi_has_method(device->handle, "_DSW"))
		device->power.flags.dsw_present = 1;

	acpi_evaluate_integer(device->handle, "_DSC", NULL, &dsc);
	device->power.state_for_enumeration = dsc;

	/*
	 * Enumerate supported power management states
	 */
	for (i = ACPI_STATE_D0; i <= ACPI_STATE_D3_HOT; i++)
		acpi_bus_init_power_state(device, i);

	INIT_LIST_HEAD(&device->power.states[ACPI_STATE_D3_COLD].resources);

	/* Set the defaults for D0 and D3hot (always supported). */
	device->power.states[ACPI_STATE_D0].flags.valid = 1;
	device->power.states[ACPI_STATE_D0].power = 100;
	device->power.states[ACPI_STATE_D3_HOT].flags.valid = 1;

	/*
	 * Use power resources only if the D0 list of them is populated, because
	 * some platforms may provide _PR3 only to indicate D3cold support and
	 * in those cases the power resources list returned by it may be bogus.
	 */
	if (!list_empty(&device->power.states[ACPI_STATE_D0].resources)) {
		device->power.flags.power_resources = 1;
		/*
		 * D3cold is supported if the D3hot list of power resources is
		 * not empty.
		 */
		if (!list_empty(&device->power.states[ACPI_STATE_D3_HOT].resources))
			device->power.states[ACPI_STATE_D3_COLD].flags.valid = 1;
	}

	if (acpi_bus_init_power(device))
		device->flags.power_manageable = 0;
}

static void acpi_bus_get_flags(struct acpi_device *device)
{
	/* Presence of _STA indicates 'dynamic_status' */
	if (acpi_has_method(device->handle, "_STA"))
		device->flags.dynamic_status = 1;

	/* Presence of _RMV indicates 'removable' */
	if (acpi_has_method(device->handle, "_RMV"))
		device->flags.removable = 1;

	/* Presence of _EJD|_EJ0 indicates 'ejectable' */
	if (acpi_has_method(device->handle, "_EJD") ||
	    acpi_has_method(device->handle, "_EJ0"))
		device->flags.ejectable = 1;
}

static void acpi_device_get_busid(struct acpi_device *device)
{
	char bus_id[5] = { '?', 0 };
	struct acpi_buffer buffer = { sizeof(bus_id), bus_id };
	int i = 0;

	/*
	 * Bus ID
	 * ------
	 * The device's Bus ID is simply the object name.
	 * TBD: Shouldn't this value be unique (within the ACPI namespace)?
	 */
	if (ACPI_IS_ROOT_DEVICE(device)) {
		strcpy(device->pnp.bus_id, "ACPI");
		return;
	}

	switch (device->device_type) {
	case ACPI_BUS_TYPE_POWER_BUTTON:
		strcpy(device->pnp.bus_id, "PWRF");
		break;
	case ACPI_BUS_TYPE_SLEEP_BUTTON:
		strcpy(device->pnp.bus_id, "SLPF");
		break;
	case ACPI_BUS_TYPE_ECDT_EC:
		strcpy(device->pnp.bus_id, "ECDT");
		break;
	default:
		acpi_get_name(device->handle, ACPI_SINGLE_NAME, &buffer);
		/* Clean up trailing underscores (if any) */
		for (i = 3; i > 1; i--) {
			if (bus_id[i] == '_')
				bus_id[i] = '\0';
			else
				break;
		}
		strcpy(device->pnp.bus_id, bus_id);
		break;
	}
}

/*
 * acpi_ata_match - see if an acpi object is an ATA device
 *
 * If an acpi object has one of the ACPI ATA methods defined,
 * then we can safely call it an ATA device.
 */
bool acpi_ata_match(acpi_handle handle)
{
	return acpi_has_method(handle, "_GTF") ||
	       acpi_has_method(handle, "_GTM") ||
	       acpi_has_method(handle, "_STM") ||
	       acpi_has_method(handle, "_SDD");
}

/*
 * acpi_bay_match - see if an acpi object is an ejectable driver bay
 *
 * If an acpi object is ejectable and has one of the ACPI ATA methods defined,
 * then we can safely call it an ejectable drive bay
 */
bool acpi_bay_match(acpi_handle handle)
{
	acpi_handle phandle;

	if (!acpi_has_method(handle, "_EJ0"))
		return false;
	if (acpi_ata_match(handle))
		return true;
	if (ACPI_FAILURE(acpi_get_parent(handle, &phandle)))
		return false;

	return acpi_ata_match(phandle);
}

bool acpi_device_is_battery(struct acpi_device *adev)
{
	struct acpi_hardware_id *hwid;

	list_for_each_entry(hwid, &adev->pnp.ids, list)
		if (!strcmp("PNP0C0A", hwid->id))
			return true;

	return false;
}

static bool is_ejectable_bay(struct acpi_device *adev)
{
	acpi_handle handle = adev->handle;

	if (acpi_has_method(handle, "_EJ0") && acpi_device_is_battery(adev))
		return true;

	return acpi_bay_match(handle);
}

/*
 * acpi_dock_match - see if an acpi object has a _DCK method
 */
bool acpi_dock_match(acpi_handle handle)
{
	return acpi_has_method(handle, "_DCK");
}

static acpi_status
acpi_backlight_cap_match(acpi_handle handle, u32 level, void *context,
			  void **return_value)
{
	long *cap = context;

	if (acpi_has_method(handle, "_BCM") &&
	    acpi_has_method(handle, "_BCL")) {
		acpi_handle_debug(handle, "Found generic backlight support\n");
		*cap |= ACPI_VIDEO_BACKLIGHT;
		/* We have backlight support, no need to scan further */
		return AE_CTRL_TERMINATE;
	}
	return 0;
}

/* Returns true if the ACPI object is a video device which can be
 * handled by video.ko.
 * The device will get a Linux specific CID added in scan.c to
 * identify the device as an ACPI graphics device
 * Be aware that the graphics device may not be physically present
 * Use acpi_video_get_capabilities() to detect general ACPI video
 * capabilities of present cards
 */
long acpi_is_video_device(acpi_handle handle)
{
	long video_caps = 0;

	/* Is this device able to support video switching ? */
	if (acpi_has_method(handle, "_DOD") || acpi_has_method(handle, "_DOS"))
		video_caps |= ACPI_VIDEO_OUTPUT_SWITCHING;

	/* Is this device able to retrieve a video ROM ? */
	if (acpi_has_method(handle, "_ROM"))
		video_caps |= ACPI_VIDEO_ROM_AVAILABLE;

	/* Is this device able to configure which video head to be POSTed ? */
	if (acpi_has_method(handle, "_VPO") &&
	    acpi_has_method(handle, "_GPD") &&
	    acpi_has_method(handle, "_SPD"))
		video_caps |= ACPI_VIDEO_DEVICE_POSTING;

	/* Only check for backlight functionality if one of the above hit. */
	if (video_caps)
		acpi_walk_namespace(ACPI_TYPE_DEVICE, handle,
				    ACPI_UINT32_MAX, acpi_backlight_cap_match, NULL,
				    &video_caps, NULL);

	return video_caps;
}
EXPORT_SYMBOL(acpi_is_video_device);

const char *acpi_device_hid(struct acpi_device *device)
{
	struct acpi_hardware_id *hid;

	if (list_empty(&device->pnp.ids))
		return dummy_hid;

	hid = list_first_entry(&device->pnp.ids, struct acpi_hardware_id, list);
	return hid->id;
}
EXPORT_SYMBOL(acpi_device_hid);

static void acpi_add_id(struct acpi_device_pnp *pnp, const char *dev_id)
{
	struct acpi_hardware_id *id;

	id = kmalloc(sizeof(*id), GFP_KERNEL);
	if (!id)
		return;

	id->id = kstrdup_const(dev_id, GFP_KERNEL);
	if (!id->id) {
		kfree(id);
		return;
	}

	list_add_tail(&id->list, &pnp->ids);
	pnp->type.hardware_id = 1;
}

/*
 * Old IBM workstations have a DSDT bug wherein the SMBus object
 * lacks the SMBUS01 HID and the methods do not have the necessary "_"
 * prefix.  Work around this.
 */
static bool acpi_ibm_smbus_match(acpi_handle handle)
{
	char node_name[ACPI_PATH_SEGMENT_LENGTH];
	struct acpi_buffer path = { sizeof(node_name), node_name };

	if (!dmi_name_in_vendors("IBM"))
		return false;

	/* Look for SMBS object */
	if (ACPI_FAILURE(acpi_get_name(handle, ACPI_SINGLE_NAME, &path)) ||
	    strcmp("SMBS", path.pointer))
		return false;

	/* Does it have the necessary (but misnamed) methods? */
	if (acpi_has_method(handle, "SBI") &&
	    acpi_has_method(handle, "SBR") &&
	    acpi_has_method(handle, "SBW"))
		return true;

	return false;
}

static bool acpi_object_is_system_bus(acpi_handle handle)
{
	acpi_handle tmp;

	if (ACPI_SUCCESS(acpi_get_handle(NULL, "\\_SB", &tmp)) &&
	    tmp == handle)
		return true;
	if (ACPI_SUCCESS(acpi_get_handle(NULL, "\\_TZ", &tmp)) &&
	    tmp == handle)
		return true;

	return false;
}

static void acpi_set_pnp_ids(acpi_handle handle, struct acpi_device_pnp *pnp,
			     int device_type)
{
	struct acpi_device_info *info = NULL;
	struct acpi_pnp_device_id_list *cid_list;
	int i;

	switch (device_type) {
	case ACPI_BUS_TYPE_DEVICE:
		if (handle == ACPI_ROOT_OBJECT) {
			acpi_add_id(pnp, ACPI_SYSTEM_HID);
			break;
		}

		acpi_get_object_info(handle, &info);
		if (!info) {
			pr_err("%s: Error reading device info\n", __func__);
			return;
		}

		if (info->valid & ACPI_VALID_HID) {
			acpi_add_id(pnp, info->hardware_id.string);
			pnp->type.platform_id = 1;
			if (info->valid & ACPI_VALID_CID) {
				cid_list = &info->compatible_id_list;
				for (i = 0; i < cid_list->count; i++)
					acpi_add_id(pnp, cid_list->ids[i].string);
			}
		}
		if (info->valid & ACPI_VALID_ADR) {
			pnp->bus_address = info->address;
			pnp->type.bus_address = 1;
		}
		if (info->valid & ACPI_VALID_UID)
			pnp->unique_id = kstrdup(info->unique_id.string,
							GFP_KERNEL);
		if (info->valid & ACPI_VALID_CLS)
			acpi_add_id(pnp, info->class_code.string);

		kfree(info);

		/*
		 * Some devices don't reliably have _HIDs & _CIDs, so add
		 * synthetic HIDs to make sure drivers can find them.
		 */
		if (acpi_is_video_device(handle))
			acpi_add_id(pnp, ACPI_VIDEO_HID);
		else if (acpi_bay_match(handle))
			acpi_add_id(pnp, ACPI_BAY_HID);
		else if (acpi_dock_match(handle))
			acpi_add_id(pnp, ACPI_DOCK_HID);
		else if (acpi_ibm_smbus_match(handle))
			acpi_add_id(pnp, ACPI_SMBUS_IBM_HID);
		else if (list_empty(&pnp->ids) &&
			 acpi_object_is_system_bus(handle)) {
			/* \_SB, \_TZ, LNXSYBUS */
			acpi_add_id(pnp, ACPI_BUS_HID);
			strcpy(pnp->device_name, ACPI_BUS_DEVICE_NAME);
			strcpy(pnp->device_class, ACPI_BUS_CLASS);
		}

		break;
	case ACPI_BUS_TYPE_POWER:
		acpi_add_id(pnp, ACPI_POWER_HID);
		break;
	case ACPI_BUS_TYPE_PROCESSOR:
		acpi_add_id(pnp, ACPI_PROCESSOR_OBJECT_HID);
		break;
	case ACPI_BUS_TYPE_THERMAL:
		acpi_add_id(pnp, ACPI_THERMAL_HID);
		break;
	case ACPI_BUS_TYPE_POWER_BUTTON:
		acpi_add_id(pnp, ACPI_BUTTON_HID_POWERF);
		break;
	case ACPI_BUS_TYPE_SLEEP_BUTTON:
		acpi_add_id(pnp, ACPI_BUTTON_HID_SLEEPF);
		break;
	case ACPI_BUS_TYPE_ECDT_EC:
		acpi_add_id(pnp, ACPI_ECDT_HID);
		break;
	}
}

void acpi_free_pnp_ids(struct acpi_device_pnp *pnp)
{
	struct acpi_hardware_id *id, *tmp;

	list_for_each_entry_safe(id, tmp, &pnp->ids, list) {
		kfree_const(id->id);
		kfree(id);
	}
	kfree(pnp->unique_id);
}

/**
 * acpi_dma_supported - Check DMA support for the specified device.
 * @adev: The pointer to acpi device
 *
 * Return false if DMA is not supported. Otherwise, return true
 */
bool acpi_dma_supported(const struct acpi_device *adev)
{
	if (!adev)
		return false;

	if (adev->flags.cca_seen)
		return true;

	/*
	* Per ACPI 6.0 sec 6.2.17, assume devices can do cache-coherent
	* DMA on "Intel platforms".  Presumably that includes all x86 and
	* ia64, and other arches will set CONFIG_ACPI_CCA_REQUIRED=y.
	*/
	if (!IS_ENABLED(CONFIG_ACPI_CCA_REQUIRED))
		return true;

	return false;
}

/**
 * acpi_get_dma_attr - Check the supported DMA attr for the specified device.
 * @adev: The pointer to acpi device
 *
 * Return enum dev_dma_attr.
 */
enum dev_dma_attr acpi_get_dma_attr(struct acpi_device *adev)
{
	if (!acpi_dma_supported(adev))
		return DEV_DMA_NOT_SUPPORTED;

	if (adev->flags.coherent_dma)
		return DEV_DMA_COHERENT;
	else
		return DEV_DMA_NON_COHERENT;
}

/**
 * acpi_dma_get_range() - Get device DMA parameters.
 *
 * @dev: device to configure
 * @dma_addr: pointer device DMA address result
 * @offset: pointer to the DMA offset result
 * @size: pointer to DMA range size result
 *
 * Evaluate DMA regions and return respectively DMA region start, offset
 * and size in dma_addr, offset and size on parsing success; it does not
 * update the passed in values on failure.
 *
 * Return 0 on success, < 0 on failure.
 */
int acpi_dma_get_range(struct device *dev, u64 *dma_addr, u64 *offset,
		       u64 *size)
{
	struct acpi_device *adev;
	LIST_HEAD(list);
	struct resource_entry *rentry;
	int ret;
	struct device *dma_dev = dev;
	u64 len, dma_start = U64_MAX, dma_end = 0, dma_offset = 0;

	/*
	 * Walk the device tree chasing an ACPI companion with a _DMA
	 * object while we go. Stop if we find a device with an ACPI
	 * companion containing a _DMA method.
	 */
	do {
		adev = ACPI_COMPANION(dma_dev);
		if (adev && acpi_has_method(adev->handle, METHOD_NAME__DMA))
			break;

		dma_dev = dma_dev->parent;
	} while (dma_dev);

	if (!dma_dev)
		return -ENODEV;

	if (!acpi_has_method(adev->handle, METHOD_NAME__CRS)) {
		acpi_handle_warn(adev->handle, "_DMA is valid only if _CRS is present\n");
		return -EINVAL;
	}

	ret = acpi_dev_get_dma_resources(adev, &list);
	if (ret > 0) {
		list_for_each_entry(rentry, &list, node) {
			if (dma_offset && rentry->offset != dma_offset) {
				ret = -EINVAL;
				dev_warn(dma_dev, "Can't handle multiple windows with different offsets\n");
				goto out;
			}
			dma_offset = rentry->offset;

			/* Take lower and upper limits */
			if (rentry->res->start < dma_start)
				dma_start = rentry->res->start;
			if (rentry->res->end > dma_end)
				dma_end = rentry->res->end;
		}

		if (dma_start >= dma_end) {
			ret = -EINVAL;
			dev_dbg(dma_dev, "Invalid DMA regions configuration\n");
			goto out;
		}

		*dma_addr = dma_start - dma_offset;
		len = dma_end - dma_start;
		*size = max(len, len + 1);
		*offset = dma_offset;
	}
 out:
	acpi_dev_free_resource_list(&list);

	return ret >= 0 ? 0 : ret;
}

#ifdef CONFIG_IOMMU_API
int acpi_iommu_fwspec_init(struct device *dev, u32 id,
			   struct fwnode_handle *fwnode,
			   const struct iommu_ops *ops)
{
	int ret = iommu_fwspec_init(dev, fwnode, ops);

	if (!ret)
		ret = iommu_fwspec_add_ids(dev, &id, 1);

	return ret;
}

static inline const struct iommu_ops *acpi_iommu_fwspec_ops(struct device *dev)
{
	struct iommu_fwspec *fwspec = dev_iommu_fwspec_get(dev);

	return fwspec ? fwspec->ops : NULL;
}

static const struct iommu_ops *acpi_iommu_configure_id(struct device *dev,
						       const u32 *id_in)
{
	int err;
	const struct iommu_ops *ops;

	/*
	 * If we already translated the fwspec there is nothing left to do,
	 * return the iommu_ops.
	 */
	ops = acpi_iommu_fwspec_ops(dev);
	if (ops)
		return ops;

	err = iort_iommu_configure_id(dev, id_in);
	if (err && err != -EPROBE_DEFER)
		err = viot_iommu_configure(dev);

	/*
	 * If we have reason to believe the IOMMU driver missed the initial
	 * iommu_probe_device() call for dev, replay it to get things in order.
	 */
	if (!err && dev->bus && !device_iommu_mapped(dev))
		err = iommu_probe_device(dev);

	/* Ignore all other errors apart from EPROBE_DEFER */
	if (err == -EPROBE_DEFER) {
		return ERR_PTR(err);
	} else if (err) {
		dev_dbg(dev, "Adding to IOMMU failed: %d\n", err);
		return NULL;
	}
	return acpi_iommu_fwspec_ops(dev);
}

#else /* !CONFIG_IOMMU_API */

int acpi_iommu_fwspec_init(struct device *dev, u32 id,
			   struct fwnode_handle *fwnode,
			   const struct iommu_ops *ops)
{
	return -ENODEV;
}

static const struct iommu_ops *acpi_iommu_configure_id(struct device *dev,
						       const u32 *id_in)
{
	return NULL;
}

#endif /* !CONFIG_IOMMU_API */

/**
 * acpi_dma_configure_id - Set-up DMA configuration for the device.
 * @dev: The pointer to the device
 * @attr: device dma attributes
 * @input_id: input device id const value pointer
 */
int acpi_dma_configure_id(struct device *dev, enum dev_dma_attr attr,
			  const u32 *input_id)
{
	const struct iommu_ops *iommu;
	u64 dma_addr = 0, size = 0;

	if (attr == DEV_DMA_NOT_SUPPORTED) {
		set_dma_ops(dev, &dma_dummy_ops);
		return 0;
	}

	acpi_arch_dma_setup(dev, &dma_addr, &size);

	iommu = acpi_iommu_configure_id(dev, input_id);
	if (PTR_ERR(iommu) == -EPROBE_DEFER)
		return -EPROBE_DEFER;

	arch_setup_dma_ops(dev, dma_addr, size,
				iommu, attr == DEV_DMA_COHERENT);

	return 0;
}
EXPORT_SYMBOL_GPL(acpi_dma_configure_id);

static void acpi_init_coherency(struct acpi_device *adev)
{
	unsigned long long cca = 0;
	acpi_status status;
	struct acpi_device *parent = adev->parent;

	if (parent && parent->flags.cca_seen) {
		/*
		 * From ACPI spec, OSPM will ignore _CCA if an ancestor
		 * already saw one.
		 */
		adev->flags.cca_seen = 1;
		cca = parent->flags.coherent_dma;
	} else {
		status = acpi_evaluate_integer(adev->handle, "_CCA",
					       NULL, &cca);
		if (ACPI_SUCCESS(status))
			adev->flags.cca_seen = 1;
		else if (!IS_ENABLED(CONFIG_ACPI_CCA_REQUIRED))
			/*
			 * If architecture does not specify that _CCA is
			 * required for DMA-able devices (e.g. x86),
			 * we default to _CCA=1.
			 */
			cca = 1;
		else
			acpi_handle_debug(adev->handle,
					  "ACPI device is missing _CCA.\n");
	}

	adev->flags.coherent_dma = cca;
}

static int acpi_check_serial_bus_slave(struct acpi_resource *ares, void *data)
{
	bool *is_serial_bus_slave_p = data;

	if (ares->type != ACPI_RESOURCE_TYPE_SERIAL_BUS)
		return 1;

	*is_serial_bus_slave_p = true;

	 /* no need to do more checking */
	return -1;
}

static bool acpi_is_indirect_io_slave(struct acpi_device *device)
{
	struct acpi_device *parent = device->parent;
	static const struct acpi_device_id indirect_io_hosts[] = {
		{"HISI0191", 0},
		{}
	};

	return parent && !acpi_match_device_ids(parent, indirect_io_hosts);
}

static bool acpi_device_enumeration_by_parent(struct acpi_device *device)
{
	struct list_head resource_list;
	bool is_serial_bus_slave = false;
	static const struct acpi_device_id ignore_serial_bus_ids[] = {
	/*
	 * These devices have multiple SerialBus resources and a client
	 * device must be instantiated for each of them, each with
	 * its own device id.
	 * Normally we only instantiate one client device for the first
	 * resource, using the ACPI HID as id. These special cases are handled
	 * by the drivers/platform/x86/serial-multi-instantiate.c driver, which
	 * knows which client device id to use for each resource.
	 */
		{"BSG1160", },
		{"BSG2150", },
		{"CSC3551", },
		{"INT33FE", },
		{"INT3515", },
<<<<<<< HEAD
=======
		/* Non-conforming _HID for Cirrus Logic already released */
		{"CLSA0100", },
>>>>>>> b62c563f
	/*
	 * HIDs of device with an UartSerialBusV2 resource for which userspace
	 * expects a regular tty cdev to be created (instead of the in kernel
	 * serdev) and which have a kernel driver which expects a platform_dev
	 * such as the rfkill-gpio driver.
	 */
		{"BCM4752", },
		{"LNV4752", },
		{}
	};

	if (acpi_is_indirect_io_slave(device))
		return true;

	/* Macs use device properties in lieu of _CRS resources */
	if (x86_apple_machine &&
	    (fwnode_property_present(&device->fwnode, "spiSclkPeriod") ||
	     fwnode_property_present(&device->fwnode, "i2cAddress") ||
	     fwnode_property_present(&device->fwnode, "baud")))
		return true;

	if (!acpi_match_device_ids(device, ignore_serial_bus_ids))
		return false;

	INIT_LIST_HEAD(&resource_list);
	acpi_dev_get_resources(device, &resource_list,
			       acpi_check_serial_bus_slave,
			       &is_serial_bus_slave);
	acpi_dev_free_resource_list(&resource_list);

	return is_serial_bus_slave;
}

void acpi_init_device_object(struct acpi_device *device, acpi_handle handle,
			     int type)
{
	INIT_LIST_HEAD(&device->pnp.ids);
	device->device_type = type;
	device->handle = handle;
	device->parent = acpi_bus_get_parent(handle);
	fwnode_init(&device->fwnode, &acpi_device_fwnode_ops);
	acpi_set_device_status(device, ACPI_STA_DEFAULT);
	acpi_device_get_busid(device);
	acpi_set_pnp_ids(handle, &device->pnp, type);
	acpi_init_properties(device);
	acpi_bus_get_flags(device);
	device->flags.match_driver = false;
	device->flags.initialized = true;
	device->flags.enumeration_by_parent =
		acpi_device_enumeration_by_parent(device);
	acpi_device_clear_enumerated(device);
	device_initialize(&device->dev);
	dev_set_uevent_suppress(&device->dev, true);
	acpi_init_coherency(device);
}

static void acpi_scan_dep_init(struct acpi_device *adev)
{
	struct acpi_dep_data *dep;

	list_for_each_entry(dep, &acpi_dep_list, node) {
		if (dep->consumer == adev->handle) {
			if (dep->honor_dep)
				adev->flags.honor_deps = 1;

			adev->dep_unmet++;
		}
	}
}

void acpi_device_add_finalize(struct acpi_device *device)
{
	dev_set_uevent_suppress(&device->dev, false);
	kobject_uevent(&device->dev.kobj, KOBJ_ADD);
}

static void acpi_scan_init_status(struct acpi_device *adev)
{
	if (acpi_bus_get_status(adev))
		acpi_set_device_status(adev, 0);
}

static int acpi_add_single_object(struct acpi_device **child,
				  acpi_handle handle, int type, bool dep_init)
{
	struct acpi_device *device;
	bool release_dep_lock = false;
	int result;

	device = kzalloc(sizeof(struct acpi_device), GFP_KERNEL);
	if (!device)
		return -ENOMEM;

	acpi_init_device_object(device, handle, type);
	/*
	 * Getting the status is delayed till here so that we can call
	 * acpi_bus_get_status() and use its quirk handling.  Note that
	 * this must be done before the get power-/wakeup_dev-flags calls.
	 */
	if (type == ACPI_BUS_TYPE_DEVICE || type == ACPI_BUS_TYPE_PROCESSOR) {
		if (dep_init) {
			mutex_lock(&acpi_dep_list_lock);
			/*
			 * Hold the lock until the acpi_tie_acpi_dev() call
			 * below to prevent concurrent acpi_scan_clear_dep()
			 * from deleting a dependency list entry without
			 * updating dep_unmet for the device.
			 */
			release_dep_lock = true;
			acpi_scan_dep_init(device);
		}
		acpi_scan_init_status(device);
	}

	acpi_bus_get_power_flags(device);
	acpi_bus_get_wakeup_device_flags(device);

	result = acpi_tie_acpi_dev(device);

	if (release_dep_lock)
		mutex_unlock(&acpi_dep_list_lock);

	if (!result)
		result = __acpi_device_add(device, acpi_device_release);

	if (result) {
		acpi_device_release(&device->dev);
		return result;
	}

	acpi_power_add_remove_device(device, true);
	acpi_device_add_finalize(device);

	acpi_handle_debug(handle, "Added as %s, parent %s\n",
			  dev_name(&device->dev), device->parent ?
				dev_name(&device->parent->dev) : "(null)");

	*child = device;
	return 0;
}

static acpi_status acpi_get_resource_memory(struct acpi_resource *ares,
					    void *context)
{
	struct resource *res = context;

	if (acpi_dev_resource_memory(ares, res))
		return AE_CTRL_TERMINATE;

	return AE_OK;
}

static bool acpi_device_should_be_hidden(acpi_handle handle)
{
	acpi_status status;
	struct resource res;

	/* Check if it should ignore the UART device */
	if (!(spcr_uart_addr && acpi_has_method(handle, METHOD_NAME__CRS)))
		return false;

	/*
	 * The UART device described in SPCR table is assumed to have only one
	 * memory resource present. So we only look for the first one here.
	 */
	status = acpi_walk_resources(handle, METHOD_NAME__CRS,
				     acpi_get_resource_memory, &res);
	if (ACPI_FAILURE(status) || res.start != spcr_uart_addr)
		return false;

	acpi_handle_info(handle, "The UART device @%pa in SPCR table will be hidden\n",
			 &res.start);

	return true;
}

bool acpi_device_is_present(const struct acpi_device *adev)
{
	return adev->status.present || adev->status.functional;
}

static bool acpi_scan_handler_matching(struct acpi_scan_handler *handler,
				       const char *idstr,
				       const struct acpi_device_id **matchid)
{
	const struct acpi_device_id *devid;

	if (handler->match)
		return handler->match(idstr, matchid);

	for (devid = handler->ids; devid->id[0]; devid++)
		if (!strcmp((char *)devid->id, idstr)) {
			if (matchid)
				*matchid = devid;

			return true;
		}

	return false;
}

static struct acpi_scan_handler *acpi_scan_match_handler(const char *idstr,
					const struct acpi_device_id **matchid)
{
	struct acpi_scan_handler *handler;

	list_for_each_entry(handler, &acpi_scan_handlers_list, list_node)
		if (acpi_scan_handler_matching(handler, idstr, matchid))
			return handler;

	return NULL;
}

void acpi_scan_hotplug_enabled(struct acpi_hotplug_profile *hotplug, bool val)
{
	if (!!hotplug->enabled == !!val)
		return;

	mutex_lock(&acpi_scan_lock);

	hotplug->enabled = val;

	mutex_unlock(&acpi_scan_lock);
}

static void acpi_scan_init_hotplug(struct acpi_device *adev)
{
	struct acpi_hardware_id *hwid;

	if (acpi_dock_match(adev->handle) || is_ejectable_bay(adev)) {
		acpi_dock_add(adev);
		return;
	}
	list_for_each_entry(hwid, &adev->pnp.ids, list) {
		struct acpi_scan_handler *handler;

		handler = acpi_scan_match_handler(hwid->id, NULL);
		if (handler) {
			adev->flags.hotplug_notify = true;
			break;
		}
	}
}

static u32 acpi_scan_check_dep(acpi_handle handle, bool check_dep)
{
	struct acpi_handle_list dep_devices;
	acpi_status status;
	u32 count;
	int i;

	/*
	 * Check for _HID here to avoid deferring the enumeration of:
	 * 1. PCI devices.
	 * 2. ACPI nodes describing USB ports.
	 * Still, checking for _HID catches more then just these cases ...
	 */
	if (!check_dep || !acpi_has_method(handle, "_DEP") ||
	    !acpi_has_method(handle, "_HID"))
		return 0;

	status = acpi_evaluate_reference(handle, "_DEP", NULL, &dep_devices);
	if (ACPI_FAILURE(status)) {
		acpi_handle_debug(handle, "Failed to evaluate _DEP.\n");
		return 0;
	}

	for (count = 0, i = 0; i < dep_devices.count; i++) {
		struct acpi_device_info *info;
		struct acpi_dep_data *dep;
		bool skip, honor_dep;

		status = acpi_get_object_info(dep_devices.handles[i], &info);
		if (ACPI_FAILURE(status)) {
			acpi_handle_debug(handle, "Error reading _DEP device info\n");
			continue;
		}

		skip = acpi_info_matches_ids(info, acpi_ignore_dep_ids);
		honor_dep = acpi_info_matches_ids(info, acpi_honor_dep_ids);
		kfree(info);

		if (skip)
			continue;

		dep = kzalloc(sizeof(*dep), GFP_KERNEL);
		if (!dep)
			continue;

		count++;

		dep->supplier = dep_devices.handles[i];
		dep->consumer = handle;
		dep->honor_dep = honor_dep;

		mutex_lock(&acpi_dep_list_lock);
		list_add_tail(&dep->node , &acpi_dep_list);
		mutex_unlock(&acpi_dep_list_lock);
	}

	return count;
}

static bool acpi_bus_scan_second_pass;

static acpi_status acpi_bus_check_add(acpi_handle handle, bool check_dep,
				      struct acpi_device **adev_p)
{
	struct acpi_device *device = acpi_fetch_acpi_dev(handle);
	acpi_object_type acpi_type;
	int type;

	if (device)
		goto out;

	if (ACPI_FAILURE(acpi_get_type(handle, &acpi_type)))
		return AE_OK;

	switch (acpi_type) {
	case ACPI_TYPE_DEVICE:
		if (acpi_device_should_be_hidden(handle))
			return AE_OK;

		/* Bail out if there are dependencies. */
		if (acpi_scan_check_dep(handle, check_dep) > 0) {
			acpi_bus_scan_second_pass = true;
			return AE_CTRL_DEPTH;
		}

		fallthrough;
	case ACPI_TYPE_ANY:	/* for ACPI_ROOT_OBJECT */
		type = ACPI_BUS_TYPE_DEVICE;
		break;

	case ACPI_TYPE_PROCESSOR:
		type = ACPI_BUS_TYPE_PROCESSOR;
		break;

	case ACPI_TYPE_THERMAL:
		type = ACPI_BUS_TYPE_THERMAL;
		break;

	case ACPI_TYPE_POWER:
		acpi_add_power_resource(handle);
		fallthrough;
	default:
		return AE_OK;
	}

	/*
	 * If check_dep is true at this point, the device has no dependencies,
	 * or the creation of the device object would have been postponed above.
	 */
	acpi_add_single_object(&device, handle, type, !check_dep);
	if (!device)
		return AE_CTRL_DEPTH;

	acpi_scan_init_hotplug(device);

out:
	if (!*adev_p)
		*adev_p = device;

	return AE_OK;
}

static acpi_status acpi_bus_check_add_1(acpi_handle handle, u32 lvl_not_used,
					void *not_used, void **ret_p)
{
	return acpi_bus_check_add(handle, true, (struct acpi_device **)ret_p);
}

static acpi_status acpi_bus_check_add_2(acpi_handle handle, u32 lvl_not_used,
					void *not_used, void **ret_p)
{
	return acpi_bus_check_add(handle, false, (struct acpi_device **)ret_p);
}

static void acpi_default_enumeration(struct acpi_device *device)
{
	/*
	 * Do not enumerate devices with enumeration_by_parent flag set as
	 * they will be enumerated by their respective parents.
	 */
	if (!device->flags.enumeration_by_parent) {
		acpi_create_platform_device(device, NULL);
		acpi_device_set_enumerated(device);
	} else {
		blocking_notifier_call_chain(&acpi_reconfig_chain,
					     ACPI_RECONFIG_DEVICE_ADD, device);
	}
}

static const struct acpi_device_id generic_device_ids[] = {
	{ACPI_DT_NAMESPACE_HID, },
	{"", },
};

static int acpi_generic_device_attach(struct acpi_device *adev,
				      const struct acpi_device_id *not_used)
{
	/*
	 * Since ACPI_DT_NAMESPACE_HID is the only ID handled here, the test
	 * below can be unconditional.
	 */
	if (adev->data.of_compatible)
		acpi_default_enumeration(adev);

	return 1;
}

static struct acpi_scan_handler generic_device_handler = {
	.ids = generic_device_ids,
	.attach = acpi_generic_device_attach,
};

static int acpi_scan_attach_handler(struct acpi_device *device)
{
	struct acpi_hardware_id *hwid;
	int ret = 0;

	list_for_each_entry(hwid, &device->pnp.ids, list) {
		const struct acpi_device_id *devid;
		struct acpi_scan_handler *handler;

		handler = acpi_scan_match_handler(hwid->id, &devid);
		if (handler) {
			if (!handler->attach) {
				device->pnp.type.platform_id = 0;
				continue;
			}
			device->handler = handler;
			ret = handler->attach(device, devid);
			if (ret > 0)
				break;

			device->handler = NULL;
			if (ret < 0)
				break;
		}
	}

	return ret;
}

static void acpi_bus_attach(struct acpi_device *device, bool first_pass)
{
	struct acpi_device *child;
	bool skip = !first_pass && device->flags.visited;
	acpi_handle ejd;
	int ret;

	if (skip)
		goto ok;

	if (ACPI_SUCCESS(acpi_bus_get_ejd(device->handle, &ejd)))
		register_dock_dependent_device(device, ejd);

	acpi_bus_get_status(device);
	/* Skip devices that are not ready for enumeration (e.g. not present) */
	if (!acpi_dev_ready_for_enumeration(device)) {
		device->flags.initialized = false;
		acpi_device_clear_enumerated(device);
		device->flags.power_manageable = 0;
		return;
	}
	if (device->handler)
		goto ok;

	if (!device->flags.initialized) {
		device->flags.power_manageable =
			device->power.states[ACPI_STATE_D0].flags.valid;
		if (acpi_bus_init_power(device))
			device->flags.power_manageable = 0;

		device->flags.initialized = true;
	} else if (device->flags.visited) {
		goto ok;
	}

	ret = acpi_scan_attach_handler(device);
	if (ret < 0)
		return;

	device->flags.match_driver = true;
	if (ret > 0 && !device->flags.enumeration_by_parent) {
		acpi_device_set_enumerated(device);
		goto ok;
	}

	ret = device_attach(&device->dev);
	if (ret < 0)
		return;

	if (device->pnp.type.platform_id || device->flags.enumeration_by_parent)
		acpi_default_enumeration(device);
	else
		acpi_device_set_enumerated(device);

 ok:
	list_for_each_entry(child, &device->children, node)
		acpi_bus_attach(child, first_pass);

	if (!skip && device->handler && device->handler->hotplug.notify_online)
		device->handler->hotplug.notify_online(device);
}

static int acpi_dev_get_first_consumer_dev_cb(struct acpi_dep_data *dep, void *data)
{
	struct acpi_device *adev;

	adev = acpi_bus_get_acpi_device(dep->consumer);
	if (adev) {
		*(struct acpi_device **)data = adev;
		return 1;
	}
	/* Continue parsing if the device object is not present. */
	return 0;
}

struct acpi_scan_clear_dep_work {
	struct work_struct work;
	struct acpi_device *adev;
};

static void acpi_scan_clear_dep_fn(struct work_struct *work)
{
	struct acpi_scan_clear_dep_work *cdw;

	cdw = container_of(work, struct acpi_scan_clear_dep_work, work);

	acpi_scan_lock_acquire();
	acpi_bus_attach(cdw->adev, true);
	acpi_scan_lock_release();

	acpi_dev_put(cdw->adev);
	kfree(cdw);
}

static bool acpi_scan_clear_dep_queue(struct acpi_device *adev)
{
	struct acpi_scan_clear_dep_work *cdw;

	if (adev->dep_unmet)
		return false;

	cdw = kmalloc(sizeof(*cdw), GFP_KERNEL);
	if (!cdw)
		return false;

	cdw->adev = adev;
	INIT_WORK(&cdw->work, acpi_scan_clear_dep_fn);
	/*
	 * Since the work function may block on the lock until the entire
	 * initial enumeration of devices is complete, put it into the unbound
	 * workqueue.
	 */
	queue_work(system_unbound_wq, &cdw->work);

	return true;
}

static int acpi_scan_clear_dep(struct acpi_dep_data *dep, void *data)
{
	struct acpi_device *adev = acpi_bus_get_acpi_device(dep->consumer);

	if (adev) {
		adev->dep_unmet--;
		if (!acpi_scan_clear_dep_queue(adev))
			acpi_dev_put(adev);
	}

	list_del(&dep->node);
	kfree(dep);

	return 0;
}

/**
 * acpi_walk_dep_device_list - Apply a callback to every entry in acpi_dep_list
 * @handle:	The ACPI handle of the supplier device
 * @callback:	Pointer to the callback function to apply
 * @data:	Pointer to some data to pass to the callback
 *
 * The return value of the callback determines this function's behaviour. If 0
 * is returned we continue to iterate over acpi_dep_list. If a positive value
 * is returned then the loop is broken but this function returns 0. If a
 * negative value is returned by the callback then the loop is broken and that
 * value is returned as the final error.
 */
static int acpi_walk_dep_device_list(acpi_handle handle,
				int (*callback)(struct acpi_dep_data *, void *),
				void *data)
{
	struct acpi_dep_data *dep, *tmp;
	int ret = 0;

	mutex_lock(&acpi_dep_list_lock);
	list_for_each_entry_safe(dep, tmp, &acpi_dep_list, node) {
		if (dep->supplier == handle) {
			ret = callback(dep, data);
			if (ret)
				break;
		}
	}
	mutex_unlock(&acpi_dep_list_lock);

	return ret > 0 ? 0 : ret;
}

/**
 * acpi_dev_clear_dependencies - Inform consumers that the device is now active
 * @supplier: Pointer to the supplier &struct acpi_device
 *
 * Clear dependencies on the given device.
 */
void acpi_dev_clear_dependencies(struct acpi_device *supplier)
{
	acpi_walk_dep_device_list(supplier->handle, acpi_scan_clear_dep, NULL);
}
EXPORT_SYMBOL_GPL(acpi_dev_clear_dependencies);

/**
 * acpi_dev_ready_for_enumeration - Check if the ACPI device is ready for enumeration
 * @device: Pointer to the &struct acpi_device to check
 *
 * Check if the device is present and has no unmet dependencies.
 *
 * Return true if the device is ready for enumeratino. Otherwise, return false.
 */
bool acpi_dev_ready_for_enumeration(const struct acpi_device *device)
{
	if (device->flags.honor_deps && device->dep_unmet)
		return false;

	return acpi_device_is_present(device);
}
EXPORT_SYMBOL_GPL(acpi_dev_ready_for_enumeration);

/**
 * acpi_dev_get_first_consumer_dev - Return ACPI device dependent on @supplier
 * @supplier: Pointer to the dependee device
 *
 * Returns the first &struct acpi_device which declares itself dependent on
 * @supplier via the _DEP buffer, parsed from the acpi_dep_list.
 *
 * The caller is responsible for putting the reference to adev when it is no
 * longer needed.
 */
struct acpi_device *acpi_dev_get_first_consumer_dev(struct acpi_device *supplier)
{
	struct acpi_device *adev = NULL;

	acpi_walk_dep_device_list(supplier->handle,
				  acpi_dev_get_first_consumer_dev_cb, &adev);

	return adev;
}
EXPORT_SYMBOL_GPL(acpi_dev_get_first_consumer_dev);

/**
 * acpi_bus_scan - Add ACPI device node objects in a given namespace scope.
 * @handle: Root of the namespace scope to scan.
 *
 * Scan a given ACPI tree (probably recently hot-plugged) and create and add
 * found devices.
 *
 * If no devices were found, -ENODEV is returned, but it does not mean that
 * there has been a real error.  There just have been no suitable ACPI objects
 * in the table trunk from which the kernel could create a device and add an
 * appropriate driver.
 *
 * Must be called under acpi_scan_lock.
 */
int acpi_bus_scan(acpi_handle handle)
{
	struct acpi_device *device = NULL;

	acpi_bus_scan_second_pass = false;

	/* Pass 1: Avoid enumerating devices with missing dependencies. */

	if (ACPI_SUCCESS(acpi_bus_check_add(handle, true, &device)))
		acpi_walk_namespace(ACPI_TYPE_ANY, handle, ACPI_UINT32_MAX,
				    acpi_bus_check_add_1, NULL, NULL,
				    (void **)&device);

	if (!device)
		return -ENODEV;

	acpi_bus_attach(device, true);

	if (!acpi_bus_scan_second_pass)
		return 0;

	/* Pass 2: Enumerate all of the remaining devices. */

	device = NULL;

	if (ACPI_SUCCESS(acpi_bus_check_add(handle, false, &device)))
		acpi_walk_namespace(ACPI_TYPE_ANY, handle, ACPI_UINT32_MAX,
				    acpi_bus_check_add_2, NULL, NULL,
				    (void **)&device);

	acpi_bus_attach(device, false);

	return 0;
}
EXPORT_SYMBOL(acpi_bus_scan);

/**
 * acpi_bus_trim - Detach scan handlers and drivers from ACPI device objects.
 * @adev: Root of the ACPI namespace scope to walk.
 *
 * Must be called under acpi_scan_lock.
 */
void acpi_bus_trim(struct acpi_device *adev)
{
	struct acpi_scan_handler *handler = adev->handler;
	struct acpi_device *child;

	list_for_each_entry_reverse(child, &adev->children, node)
		acpi_bus_trim(child);

	adev->flags.match_driver = false;
	if (handler) {
		if (handler->detach)
			handler->detach(adev);

		adev->handler = NULL;
	} else {
		device_release_driver(&adev->dev);
	}
	/*
	 * Most likely, the device is going away, so put it into D3cold before
	 * that.
	 */
	acpi_device_set_power(adev, ACPI_STATE_D3_COLD);
	adev->flags.initialized = false;
	acpi_device_clear_enumerated(adev);
}
EXPORT_SYMBOL_GPL(acpi_bus_trim);

int acpi_bus_register_early_device(int type)
{
	struct acpi_device *device = NULL;
	int result;

	result = acpi_add_single_object(&device, NULL, type, false);
	if (result)
		return result;

	device->flags.match_driver = true;
	return device_attach(&device->dev);
}
EXPORT_SYMBOL_GPL(acpi_bus_register_early_device);

static void acpi_bus_scan_fixed(void)
{
	if (!(acpi_gbl_FADT.flags & ACPI_FADT_POWER_BUTTON)) {
		struct acpi_device *adev = NULL;

		acpi_add_single_object(&adev, NULL, ACPI_BUS_TYPE_POWER_BUTTON,
				       false);
		if (adev) {
			adev->flags.match_driver = true;
			if (device_attach(&adev->dev) >= 0)
				device_init_wakeup(&adev->dev, true);
			else
				dev_dbg(&adev->dev, "No driver\n");
		}
	}

	if (!(acpi_gbl_FADT.flags & ACPI_FADT_SLEEP_BUTTON)) {
		struct acpi_device *adev = NULL;

		acpi_add_single_object(&adev, NULL, ACPI_BUS_TYPE_SLEEP_BUTTON,
				       false);
		if (adev) {
			adev->flags.match_driver = true;
			if (device_attach(&adev->dev) < 0)
				dev_dbg(&adev->dev, "No driver\n");
		}
	}
}

static void __init acpi_get_spcr_uart_addr(void)
{
	acpi_status status;
	struct acpi_table_spcr *spcr_ptr;

	status = acpi_get_table(ACPI_SIG_SPCR, 0,
				(struct acpi_table_header **)&spcr_ptr);
	if (ACPI_FAILURE(status)) {
		pr_warn("STAO table present, but SPCR is missing\n");
		return;
	}

	spcr_uart_addr = spcr_ptr->serial_port.address;
	acpi_put_table((struct acpi_table_header *)spcr_ptr);
}

static bool acpi_scan_initialized;

void __init acpi_scan_init(void)
{
	acpi_status status;
	struct acpi_table_stao *stao_ptr;

	acpi_pci_root_init();
	acpi_pci_link_init();
	acpi_processor_init();
	acpi_platform_init();
	acpi_lpss_init();
	acpi_apd_init();
	acpi_cmos_rtc_init();
	acpi_container_init();
	acpi_memory_hotplug_init();
	acpi_watchdog_init();
	acpi_pnp_init();
	acpi_int340x_thermal_init();
	acpi_amba_init();
	acpi_init_lpit();

	acpi_scan_add_handler(&generic_device_handler);

	/*
	 * If there is STAO table, check whether it needs to ignore the UART
	 * device in SPCR table.
	 */
	status = acpi_get_table(ACPI_SIG_STAO, 0,
				(struct acpi_table_header **)&stao_ptr);
	if (ACPI_SUCCESS(status)) {
		if (stao_ptr->header.length > sizeof(struct acpi_table_stao))
			pr_info("STAO Name List not yet supported.\n");

		if (stao_ptr->ignore_uart)
			acpi_get_spcr_uart_addr();

		acpi_put_table((struct acpi_table_header *)stao_ptr);
	}

	acpi_gpe_apply_masked_gpes();
	acpi_update_all_gpes();

	/*
	 * Although we call __add_memory() that is documented to require the
	 * device_hotplug_lock, it is not necessary here because this is an
	 * early code when userspace or any other code path cannot trigger
	 * hotplug/hotunplug operations.
	 */
	mutex_lock(&acpi_scan_lock);
	/*
	 * Enumerate devices in the ACPI namespace.
	 */
	if (acpi_bus_scan(ACPI_ROOT_OBJECT))
		goto unlock;

	acpi_root = acpi_fetch_acpi_dev(ACPI_ROOT_OBJECT);
	if (!acpi_root)
		goto unlock;

	/* Fixed feature devices do not exist on HW-reduced platform */
	if (!acpi_gbl_reduced_hardware)
		acpi_bus_scan_fixed();

	acpi_turn_off_unused_power_resources();

	acpi_scan_initialized = true;

unlock:
	mutex_unlock(&acpi_scan_lock);
}

static struct acpi_probe_entry *ape;
static int acpi_probe_count;
static DEFINE_MUTEX(acpi_probe_mutex);

static int __init acpi_match_madt(union acpi_subtable_headers *header,
				  const unsigned long end)
{
	if (!ape->subtable_valid || ape->subtable_valid(&header->common, ape))
		if (!ape->probe_subtbl(header, end))
			acpi_probe_count++;

	return 0;
}

int __init __acpi_probe_device_table(struct acpi_probe_entry *ap_head, int nr)
{
	int count = 0;

	if (acpi_disabled)
		return 0;

	mutex_lock(&acpi_probe_mutex);
	for (ape = ap_head; nr; ape++, nr--) {
		if (ACPI_COMPARE_NAMESEG(ACPI_SIG_MADT, ape->id)) {
			acpi_probe_count = 0;
			acpi_table_parse_madt(ape->type, acpi_match_madt, 0);
			count += acpi_probe_count;
		} else {
			int res;
			res = acpi_table_parse(ape->id, ape->probe_table);
			if (!res)
				count++;
		}
	}
	mutex_unlock(&acpi_probe_mutex);

	return count;
}

static void acpi_table_events_fn(struct work_struct *work)
{
	acpi_scan_lock_acquire();
	acpi_bus_scan(ACPI_ROOT_OBJECT);
	acpi_scan_lock_release();

	kfree(work);
}

void acpi_scan_table_notify(void)
{
	struct work_struct *work;

	if (!acpi_scan_initialized)
		return;

	work = kmalloc(sizeof(*work), GFP_KERNEL);
	if (!work)
		return;

	INIT_WORK(work, acpi_table_events_fn);
	schedule_work(work);
}

int acpi_reconfig_notifier_register(struct notifier_block *nb)
{
	return blocking_notifier_chain_register(&acpi_reconfig_chain, nb);
}
EXPORT_SYMBOL(acpi_reconfig_notifier_register);

int acpi_reconfig_notifier_unregister(struct notifier_block *nb)
{
	return blocking_notifier_chain_unregister(&acpi_reconfig_chain, nb);
}
EXPORT_SYMBOL(acpi_reconfig_notifier_unregister);<|MERGE_RESOLUTION|>--- conflicted
+++ resolved
@@ -1747,11 +1747,8 @@
 		{"CSC3551", },
 		{"INT33FE", },
 		{"INT3515", },
-<<<<<<< HEAD
-=======
 		/* Non-conforming _HID for Cirrus Logic already released */
 		{"CLSA0100", },
->>>>>>> b62c563f
 	/*
 	 * HIDs of device with an UartSerialBusV2 resource for which userspace
 	 * expects a regular tty cdev to be created (instead of the in kernel
