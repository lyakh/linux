--- conflicted
+++ resolved
@@ -238,16 +238,6 @@
 			struct mmp_param_pll_clk *clks,
 			void __iomem *base, int size);
 
-<<<<<<< HEAD
-extern struct clk *mmp_clk_register_pll(char *name,
-			unsigned long default_rate,
-			void __iomem *enable_reg, u32 enable,
-			void __iomem *reg, u8 shift,
-			unsigned long input_rate,
-			void __iomem *postdiv_reg, u8 postdiv_shift);
-
-=======
->>>>>>> 0595b2d9
 #define DEFINE_MIX_REG_INFO(w_d, s_d, w_m, s_m, fc)	\
 {							\
 	.width_div = (w_d),				\
