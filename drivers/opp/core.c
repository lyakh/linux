--- conflicted
+++ resolved
@@ -857,13 +857,6 @@
 	}
 
 	if (unlikely(!target_freq)) {
-<<<<<<< HEAD
-		if (opp_table->required_opp_tables) {
-			ret = _set_required_opps(dev, opp_table, NULL);
-		} else if (!_get_opp_count(opp_table)) {
-			return 0;
-		} else {
-=======
 		/*
 		 * Some drivers need to support cases where some platforms may
 		 * have OPP table for the device, while others don't and
@@ -874,7 +867,6 @@
 
 		if (!opp_table->required_opp_tables && !opp_table->regulators &&
 		    !opp_table->paths) {
->>>>>>> 4775cbe7
 			dev_err(dev, "target frequency can't be 0\n");
 			ret = -EINVAL;
 			goto put_opp_table;
