// SPDX-License-Identifier: GPL-2.0+
/*
 * drivers/net/phy/at803x.c
 *
 * Driver for Qualcomm Atheros AR803x PHY
 *
 * Author: Matus Ujhelyi <ujhelyi.m@gmail.com>
 */

#include <linux/phy.h>
#include <linux/module.h>
#include <linux/string.h>
#include <linux/netdevice.h>
#include <linux/etherdevice.h>
#include <linux/ethtool_netlink.h>
#include <linux/of_gpio.h>
#include <linux/bitfield.h>
#include <linux/gpio/consumer.h>
#include <linux/regulator/of_regulator.h>
#include <linux/regulator/driver.h>
#include <linux/regulator/consumer.h>
#include <dt-bindings/net/qca-ar803x.h>

#define AT803X_SPECIFIC_FUNCTION_CONTROL	0x10
#define AT803X_SFC_ASSERT_CRS			BIT(11)
#define AT803X_SFC_FORCE_LINK			BIT(10)
#define AT803X_SFC_MDI_CROSSOVER_MODE_M		GENMASK(6, 5)
#define AT803X_SFC_AUTOMATIC_CROSSOVER		0x3
#define AT803X_SFC_MANUAL_MDIX			0x1
#define AT803X_SFC_MANUAL_MDI			0x0
#define AT803X_SFC_SQE_TEST			BIT(2)
#define AT803X_SFC_POLARITY_REVERSAL		BIT(1)
#define AT803X_SFC_DISABLE_JABBER		BIT(0)

#define AT803X_SPECIFIC_STATUS			0x11
#define AT803X_SS_SPEED_MASK			GENMASK(15, 14)
#define AT803X_SS_SPEED_1000			2
#define AT803X_SS_SPEED_100			1
#define AT803X_SS_SPEED_10			0
#define AT803X_SS_DUPLEX			BIT(13)
#define AT803X_SS_SPEED_DUPLEX_RESOLVED		BIT(11)
#define AT803X_SS_MDIX				BIT(6)

#define QCA808X_SS_SPEED_MASK			GENMASK(9, 7)
#define QCA808X_SS_SPEED_2500			4

#define AT803X_INTR_ENABLE			0x12
#define AT803X_INTR_ENABLE_AUTONEG_ERR		BIT(15)
#define AT803X_INTR_ENABLE_SPEED_CHANGED	BIT(14)
#define AT803X_INTR_ENABLE_DUPLEX_CHANGED	BIT(13)
#define AT803X_INTR_ENABLE_PAGE_RECEIVED	BIT(12)
#define AT803X_INTR_ENABLE_LINK_FAIL		BIT(11)
#define AT803X_INTR_ENABLE_LINK_SUCCESS		BIT(10)
#define AT803X_INTR_ENABLE_WIRESPEED_DOWNGRADE	BIT(5)
#define AT803X_INTR_ENABLE_POLARITY_CHANGED	BIT(1)
#define AT803X_INTR_ENABLE_WOL			BIT(0)

#define AT803X_INTR_STATUS			0x13

#define AT803X_SMART_SPEED			0x14
#define AT803X_SMART_SPEED_ENABLE		BIT(5)
#define AT803X_SMART_SPEED_RETRY_LIMIT_MASK	GENMASK(4, 2)
#define AT803X_SMART_SPEED_BYPASS_TIMER		BIT(1)
#define AT803X_CDT				0x16
#define AT803X_CDT_MDI_PAIR_MASK		GENMASK(9, 8)
#define AT803X_CDT_ENABLE_TEST			BIT(0)
#define AT803X_CDT_STATUS			0x1c
#define AT803X_CDT_STATUS_STAT_NORMAL		0
#define AT803X_CDT_STATUS_STAT_SHORT		1
#define AT803X_CDT_STATUS_STAT_OPEN		2
#define AT803X_CDT_STATUS_STAT_FAIL		3
#define AT803X_CDT_STATUS_STAT_MASK		GENMASK(9, 8)
#define AT803X_CDT_STATUS_DELTA_TIME_MASK	GENMASK(7, 0)
#define AT803X_LED_CONTROL			0x18

#define AT803X_PHY_MMD3_WOL_CTRL		0x8012
#define AT803X_WOL_EN				BIT(5)
#define AT803X_LOC_MAC_ADDR_0_15_OFFSET		0x804C
#define AT803X_LOC_MAC_ADDR_16_31_OFFSET	0x804B
#define AT803X_LOC_MAC_ADDR_32_47_OFFSET	0x804A
#define AT803X_REG_CHIP_CONFIG			0x1f
#define AT803X_BT_BX_REG_SEL			0x8000

#define AT803X_DEBUG_ADDR			0x1D
#define AT803X_DEBUG_DATA			0x1E

#define AT803X_MODE_CFG_MASK			0x0F
#define AT803X_MODE_CFG_SGMII			0x01

#define AT803X_PSSR				0x11	/*PHY-Specific Status Register*/
#define AT803X_PSSR_MR_AN_COMPLETE		0x0200

#define AT803X_DEBUG_ANALOG_TEST_CTRL		0x00
#define QCA8327_DEBUG_MANU_CTRL_EN		BIT(2)
#define QCA8337_DEBUG_MANU_CTRL_EN		GENMASK(3, 2)
#define AT803X_DEBUG_RX_CLK_DLY_EN		BIT(15)

#define AT803X_DEBUG_SYSTEM_CTRL_MODE		0x05
#define AT803X_DEBUG_TX_CLK_DLY_EN		BIT(8)

#define AT803X_DEBUG_REG_HIB_CTRL		0x0b
#define   AT803X_DEBUG_HIB_CTRL_SEL_RST_80U	BIT(10)
#define   AT803X_DEBUG_HIB_CTRL_EN_ANY_CHANGE	BIT(13)

#define AT803X_DEBUG_REG_3C			0x3C

#define AT803X_DEBUG_REG_GREEN			0x3D
#define   AT803X_DEBUG_GATE_CLK_IN1000		BIT(6)

#define AT803X_DEBUG_REG_1F			0x1F
#define AT803X_DEBUG_PLL_ON			BIT(2)
#define AT803X_DEBUG_RGMII_1V8			BIT(3)

#define MDIO_AZ_DEBUG				0x800D

/* AT803x supports either the XTAL input pad, an internal PLL or the
 * DSP as clock reference for the clock output pad. The XTAL reference
 * is only used for 25 MHz output, all other frequencies need the PLL.
 * The DSP as a clock reference is used in synchronous ethernet
 * applications.
 *
 * By default the PLL is only enabled if there is a link. Otherwise
 * the PHY will go into low power state and disabled the PLL. You can
 * set the PLL_ON bit (see debug register 0x1f) to keep the PLL always
 * enabled.
 */
#define AT803X_MMD7_CLK25M			0x8016
#define AT803X_CLK_OUT_MASK			GENMASK(4, 2)
#define AT803X_CLK_OUT_25MHZ_XTAL		0
#define AT803X_CLK_OUT_25MHZ_DSP		1
#define AT803X_CLK_OUT_50MHZ_PLL		2
#define AT803X_CLK_OUT_50MHZ_DSP		3
#define AT803X_CLK_OUT_62_5MHZ_PLL		4
#define AT803X_CLK_OUT_62_5MHZ_DSP		5
#define AT803X_CLK_OUT_125MHZ_PLL		6
#define AT803X_CLK_OUT_125MHZ_DSP		7

/* The AR8035 has another mask which is compatible with the AR8031/AR8033 mask
 * but doesn't support choosing between XTAL/PLL and DSP.
 */
#define AT8035_CLK_OUT_MASK			GENMASK(4, 3)

#define AT803X_CLK_OUT_STRENGTH_MASK		GENMASK(8, 7)
#define AT803X_CLK_OUT_STRENGTH_FULL		0
#define AT803X_CLK_OUT_STRENGTH_HALF		1
#define AT803X_CLK_OUT_STRENGTH_QUARTER		2

#define AT803X_DEFAULT_DOWNSHIFT		5
#define AT803X_MIN_DOWNSHIFT			2
#define AT803X_MAX_DOWNSHIFT			9

#define AT803X_MMD3_SMARTEEE_CTL1		0x805b
#define AT803X_MMD3_SMARTEEE_CTL2		0x805c
#define AT803X_MMD3_SMARTEEE_CTL3		0x805d
#define AT803X_MMD3_SMARTEEE_CTL3_LPI_EN	BIT(8)

#define ATH9331_PHY_ID				0x004dd041
#define ATH8030_PHY_ID				0x004dd076
#define ATH8031_PHY_ID				0x004dd074
#define ATH8032_PHY_ID				0x004dd023
#define ATH8035_PHY_ID				0x004dd072
#define AT8030_PHY_ID_MASK			0xffffffef

#define QCA8081_PHY_ID				0x004dd101

#define QCA8327_A_PHY_ID			0x004dd033
#define QCA8327_B_PHY_ID			0x004dd034
#define QCA8337_PHY_ID				0x004dd036
#define QCA9561_PHY_ID				0x004dd042
#define QCA8K_PHY_ID_MASK			0xffffffff

#define QCA8K_DEVFLAGS_REVISION_MASK		GENMASK(2, 0)

#define AT803X_PAGE_FIBER			0
#define AT803X_PAGE_COPPER			1

/* don't turn off internal PLL */
#define AT803X_KEEP_PLL_ENABLED			BIT(0)
#define AT803X_DISABLE_SMARTEEE			BIT(1)

/* ADC threshold */
#define QCA808X_PHY_DEBUG_ADC_THRESHOLD		0x2c80
#define QCA808X_ADC_THRESHOLD_MASK		GENMASK(7, 0)
#define QCA808X_ADC_THRESHOLD_80MV		0
#define QCA808X_ADC_THRESHOLD_100MV		0xf0
#define QCA808X_ADC_THRESHOLD_200MV		0x0f
#define QCA808X_ADC_THRESHOLD_300MV		0xff

/* CLD control */
#define QCA808X_PHY_MMD3_ADDR_CLD_CTRL7		0x8007
#define QCA808X_8023AZ_AFE_CTRL_MASK		GENMASK(8, 4)
#define QCA808X_8023AZ_AFE_EN			0x90

/* AZ control */
#define QCA808X_PHY_MMD3_AZ_TRAINING_CTRL	0x8008
#define QCA808X_MMD3_AZ_TRAINING_VAL		0x1c32

#define QCA808X_PHY_MMD1_MSE_THRESHOLD_20DB	0x8014
#define QCA808X_MSE_THRESHOLD_20DB_VALUE	0x529

#define QCA808X_PHY_MMD1_MSE_THRESHOLD_17DB	0x800E
#define QCA808X_MSE_THRESHOLD_17DB_VALUE	0x341

#define QCA808X_PHY_MMD1_MSE_THRESHOLD_27DB	0x801E
#define QCA808X_MSE_THRESHOLD_27DB_VALUE	0x419

#define QCA808X_PHY_MMD1_MSE_THRESHOLD_28DB	0x8020
#define QCA808X_MSE_THRESHOLD_28DB_VALUE	0x341

#define QCA808X_PHY_MMD7_TOP_OPTION1		0x901c
#define QCA808X_TOP_OPTION1_DATA		0x0

#define QCA808X_PHY_MMD3_DEBUG_1		0xa100
#define QCA808X_MMD3_DEBUG_1_VALUE		0x9203
#define QCA808X_PHY_MMD3_DEBUG_2		0xa101
#define QCA808X_MMD3_DEBUG_2_VALUE		0x48ad
#define QCA808X_PHY_MMD3_DEBUG_3		0xa103
#define QCA808X_MMD3_DEBUG_3_VALUE		0x1698
#define QCA808X_PHY_MMD3_DEBUG_4		0xa105
#define QCA808X_MMD3_DEBUG_4_VALUE		0x8001
#define QCA808X_PHY_MMD3_DEBUG_5		0xa106
#define QCA808X_MMD3_DEBUG_5_VALUE		0x1111
#define QCA808X_PHY_MMD3_DEBUG_6		0xa011
#define QCA808X_MMD3_DEBUG_6_VALUE		0x5f85

/* master/slave seed config */
#define QCA808X_PHY_DEBUG_LOCAL_SEED		9
#define QCA808X_MASTER_SLAVE_SEED_ENABLE	BIT(1)
#define QCA808X_MASTER_SLAVE_SEED_CFG		GENMASK(12, 2)
#define QCA808X_MASTER_SLAVE_SEED_RANGE		0x32

/* Hibernation yields lower power consumpiton in contrast with normal operation mode.
 * when the copper cable is unplugged, the PHY enters into hibernation mode in about 10s.
 */
#define QCA808X_DBG_AN_TEST			0xb
#define QCA808X_HIBERNATION_EN			BIT(15)

#define QCA808X_CDT_ENABLE_TEST			BIT(15)
#define QCA808X_CDT_INTER_CHECK_DIS		BIT(13)
#define QCA808X_CDT_LENGTH_UNIT			BIT(10)

#define QCA808X_MMD3_CDT_STATUS			0x8064
#define QCA808X_MMD3_CDT_DIAG_PAIR_A		0x8065
#define QCA808X_MMD3_CDT_DIAG_PAIR_B		0x8066
#define QCA808X_MMD3_CDT_DIAG_PAIR_C		0x8067
#define QCA808X_MMD3_CDT_DIAG_PAIR_D		0x8068
#define QCA808X_CDT_DIAG_LENGTH			GENMASK(7, 0)

#define QCA808X_CDT_CODE_PAIR_A			GENMASK(15, 12)
#define QCA808X_CDT_CODE_PAIR_B			GENMASK(11, 8)
#define QCA808X_CDT_CODE_PAIR_C			GENMASK(7, 4)
#define QCA808X_CDT_CODE_PAIR_D			GENMASK(3, 0)
#define QCA808X_CDT_STATUS_STAT_FAIL		0
#define QCA808X_CDT_STATUS_STAT_NORMAL		1
#define QCA808X_CDT_STATUS_STAT_OPEN		2
#define QCA808X_CDT_STATUS_STAT_SHORT		3

MODULE_DESCRIPTION("Qualcomm Atheros AR803x and QCA808X PHY driver");
MODULE_AUTHOR("Matus Ujhelyi");
MODULE_LICENSE("GPL");

enum stat_access_type {
	PHY,
	MMD
};

struct at803x_hw_stat {
	const char *string;
	u8 reg;
	u32 mask;
	enum stat_access_type access_type;
};

static struct at803x_hw_stat at803x_hw_stats[] = {
	{ "phy_idle_errors", 0xa, GENMASK(7, 0), PHY},
	{ "phy_receive_errors", 0x15, GENMASK(15, 0), PHY},
	{ "eee_wake_errors", 0x16, GENMASK(15, 0), MMD},
};

struct at803x_priv {
	int flags;
	u16 clk_25m_reg;
	u16 clk_25m_mask;
	u8 smarteee_lpi_tw_1g;
	u8 smarteee_lpi_tw_100m;
	struct regulator_dev *vddio_rdev;
	struct regulator_dev *vddh_rdev;
	struct regulator *vddio;
	u64 stats[ARRAY_SIZE(at803x_hw_stats)];
};

struct at803x_context {
	u16 bmcr;
	u16 advertise;
	u16 control1000;
	u16 int_enable;
	u16 smart_speed;
	u16 led_control;
};

static int at803x_debug_reg_write(struct phy_device *phydev, u16 reg, u16 data)
{
	int ret;

	ret = phy_write(phydev, AT803X_DEBUG_ADDR, reg);
	if (ret < 0)
		return ret;

	return phy_write(phydev, AT803X_DEBUG_DATA, data);
}

static int at803x_debug_reg_read(struct phy_device *phydev, u16 reg)
{
	int ret;

	ret = phy_write(phydev, AT803X_DEBUG_ADDR, reg);
	if (ret < 0)
		return ret;

	return phy_read(phydev, AT803X_DEBUG_DATA);
}

static int at803x_debug_reg_mask(struct phy_device *phydev, u16 reg,
				 u16 clear, u16 set)
{
	u16 val;
	int ret;

	ret = at803x_debug_reg_read(phydev, reg);
	if (ret < 0)
		return ret;

	val = ret & 0xffff;
	val &= ~clear;
	val |= set;

	return phy_write(phydev, AT803X_DEBUG_DATA, val);
}

static int at803x_write_page(struct phy_device *phydev, int page)
{
	int mask;
	int set;

	if (page == AT803X_PAGE_COPPER) {
		set = AT803X_BT_BX_REG_SEL;
		mask = 0;
	} else {
		set = 0;
		mask = AT803X_BT_BX_REG_SEL;
	}

	return __phy_modify(phydev, AT803X_REG_CHIP_CONFIG, mask, set);
}

static int at803x_read_page(struct phy_device *phydev)
{
	int ccr = __phy_read(phydev, AT803X_REG_CHIP_CONFIG);

	if (ccr < 0)
		return ccr;

	if (ccr & AT803X_BT_BX_REG_SEL)
		return AT803X_PAGE_COPPER;

	return AT803X_PAGE_FIBER;
}

static int at803x_enable_rx_delay(struct phy_device *phydev)
{
	return at803x_debug_reg_mask(phydev, AT803X_DEBUG_ANALOG_TEST_CTRL, 0,
				     AT803X_DEBUG_RX_CLK_DLY_EN);
}

static int at803x_enable_tx_delay(struct phy_device *phydev)
{
	return at803x_debug_reg_mask(phydev, AT803X_DEBUG_SYSTEM_CTRL_MODE, 0,
				     AT803X_DEBUG_TX_CLK_DLY_EN);
}

static int at803x_disable_rx_delay(struct phy_device *phydev)
{
	return at803x_debug_reg_mask(phydev, AT803X_DEBUG_ANALOG_TEST_CTRL,
				     AT803X_DEBUG_RX_CLK_DLY_EN, 0);
}

static int at803x_disable_tx_delay(struct phy_device *phydev)
{
	return at803x_debug_reg_mask(phydev, AT803X_DEBUG_SYSTEM_CTRL_MODE,
				     AT803X_DEBUG_TX_CLK_DLY_EN, 0);
}

/* save relevant PHY registers to private copy */
static void at803x_context_save(struct phy_device *phydev,
				struct at803x_context *context)
{
	context->bmcr = phy_read(phydev, MII_BMCR);
	context->advertise = phy_read(phydev, MII_ADVERTISE);
	context->control1000 = phy_read(phydev, MII_CTRL1000);
	context->int_enable = phy_read(phydev, AT803X_INTR_ENABLE);
	context->smart_speed = phy_read(phydev, AT803X_SMART_SPEED);
	context->led_control = phy_read(phydev, AT803X_LED_CONTROL);
}

/* restore relevant PHY registers from private copy */
static void at803x_context_restore(struct phy_device *phydev,
				   const struct at803x_context *context)
{
	phy_write(phydev, MII_BMCR, context->bmcr);
	phy_write(phydev, MII_ADVERTISE, context->advertise);
	phy_write(phydev, MII_CTRL1000, context->control1000);
	phy_write(phydev, AT803X_INTR_ENABLE, context->int_enable);
	phy_write(phydev, AT803X_SMART_SPEED, context->smart_speed);
	phy_write(phydev, AT803X_LED_CONTROL, context->led_control);
}

static int at803x_set_wol(struct phy_device *phydev,
			  struct ethtool_wolinfo *wol)
{
	struct net_device *ndev = phydev->attached_dev;
	const u8 *mac;
	int ret, irq_enabled;
	unsigned int i;
<<<<<<< HEAD
	const unsigned int offsets[] = {
=======
	static const unsigned int offsets[] = {
>>>>>>> 754e0b0e
		AT803X_LOC_MAC_ADDR_32_47_OFFSET,
		AT803X_LOC_MAC_ADDR_16_31_OFFSET,
		AT803X_LOC_MAC_ADDR_0_15_OFFSET,
	};

	if (!ndev)
		return -ENODEV;

	if (wol->wolopts & WAKE_MAGIC) {
		mac = (const u8 *) ndev->dev_addr;

		if (!is_valid_ether_addr(mac))
			return -EINVAL;

		for (i = 0; i < 3; i++)
			phy_write_mmd(phydev, MDIO_MMD_PCS, offsets[i],
				      mac[(i * 2) + 1] | (mac[(i * 2)] << 8));

		/* Enable WOL function */
		ret = phy_modify_mmd(phydev, MDIO_MMD_PCS, AT803X_PHY_MMD3_WOL_CTRL,
				0, AT803X_WOL_EN);
		if (ret)
			return ret;
		/* Enable WOL interrupt */
		ret = phy_modify(phydev, AT803X_INTR_ENABLE, 0, AT803X_INTR_ENABLE_WOL);
		if (ret)
			return ret;
	} else {
		/* Disable WoL function */
		ret = phy_modify_mmd(phydev, MDIO_MMD_PCS, AT803X_PHY_MMD3_WOL_CTRL,
				AT803X_WOL_EN, 0);
		if (ret)
			return ret;
		/* Disable WOL interrupt */
		ret = phy_modify(phydev, AT803X_INTR_ENABLE, AT803X_INTR_ENABLE_WOL, 0);
		if (ret)
			return ret;
	}

	/* Clear WOL status */
	ret = phy_read(phydev, AT803X_INTR_STATUS);
	if (ret < 0)
		return ret;

	/* Check if there are other interrupts except for WOL triggered when PHY is
	 * in interrupt mode, only the interrupts enabled by AT803X_INTR_ENABLE can
	 * be passed up to the interrupt PIN.
	 */
	irq_enabled = phy_read(phydev, AT803X_INTR_ENABLE);
	if (irq_enabled < 0)
		return irq_enabled;

	irq_enabled &= ~AT803X_INTR_ENABLE_WOL;
	if (ret & irq_enabled && !phy_polling_mode(phydev))
		phy_trigger_machine(phydev);

	return 0;
}

static void at803x_get_wol(struct phy_device *phydev,
			   struct ethtool_wolinfo *wol)
{
	int value;

	wol->supported = WAKE_MAGIC;
	wol->wolopts = 0;

	value = phy_read_mmd(phydev, MDIO_MMD_PCS, AT803X_PHY_MMD3_WOL_CTRL);
	if (value < 0)
		return;

	if (value & AT803X_WOL_EN)
		wol->wolopts |= WAKE_MAGIC;
}

static int at803x_get_sset_count(struct phy_device *phydev)
{
	return ARRAY_SIZE(at803x_hw_stats);
}

static void at803x_get_strings(struct phy_device *phydev, u8 *data)
{
	int i;

	for (i = 0; i < ARRAY_SIZE(at803x_hw_stats); i++) {
		strscpy(data + i * ETH_GSTRING_LEN,
			at803x_hw_stats[i].string, ETH_GSTRING_LEN);
	}
}

static u64 at803x_get_stat(struct phy_device *phydev, int i)
{
	struct at803x_hw_stat stat = at803x_hw_stats[i];
	struct at803x_priv *priv = phydev->priv;
	int val;
	u64 ret;

	if (stat.access_type == MMD)
		val = phy_read_mmd(phydev, MDIO_MMD_PCS, stat.reg);
	else
		val = phy_read(phydev, stat.reg);

	if (val < 0) {
		ret = U64_MAX;
	} else {
		val = val & stat.mask;
		priv->stats[i] += val;
		ret = priv->stats[i];
	}

	return ret;
}

static void at803x_get_stats(struct phy_device *phydev,
			     struct ethtool_stats *stats, u64 *data)
{
	int i;

	for (i = 0; i < ARRAY_SIZE(at803x_hw_stats); i++)
		data[i] = at803x_get_stat(phydev, i);
}

static int at803x_suspend(struct phy_device *phydev)
{
	int value;
	int wol_enabled;

	value = phy_read(phydev, AT803X_INTR_ENABLE);
	wol_enabled = value & AT803X_INTR_ENABLE_WOL;

	if (wol_enabled)
		value = BMCR_ISOLATE;
	else
		value = BMCR_PDOWN;

	phy_modify(phydev, MII_BMCR, 0, value);

	return 0;
}

static int at803x_resume(struct phy_device *phydev)
{
	return phy_modify(phydev, MII_BMCR, BMCR_PDOWN | BMCR_ISOLATE, 0);
}

static int at803x_rgmii_reg_set_voltage_sel(struct regulator_dev *rdev,
					    unsigned int selector)
{
	struct phy_device *phydev = rdev_get_drvdata(rdev);

	if (selector)
		return at803x_debug_reg_mask(phydev, AT803X_DEBUG_REG_1F,
					     0, AT803X_DEBUG_RGMII_1V8);
	else
		return at803x_debug_reg_mask(phydev, AT803X_DEBUG_REG_1F,
					     AT803X_DEBUG_RGMII_1V8, 0);
}

static int at803x_rgmii_reg_get_voltage_sel(struct regulator_dev *rdev)
{
	struct phy_device *phydev = rdev_get_drvdata(rdev);
	int val;

	val = at803x_debug_reg_read(phydev, AT803X_DEBUG_REG_1F);
	if (val < 0)
		return val;

	return (val & AT803X_DEBUG_RGMII_1V8) ? 1 : 0;
}

static const struct regulator_ops vddio_regulator_ops = {
	.list_voltage = regulator_list_voltage_table,
	.set_voltage_sel = at803x_rgmii_reg_set_voltage_sel,
	.get_voltage_sel = at803x_rgmii_reg_get_voltage_sel,
};

static const unsigned int vddio_voltage_table[] = {
	1500000,
	1800000,
};

static const struct regulator_desc vddio_desc = {
	.name = "vddio",
	.of_match = of_match_ptr("vddio-regulator"),
	.n_voltages = ARRAY_SIZE(vddio_voltage_table),
	.volt_table = vddio_voltage_table,
	.ops = &vddio_regulator_ops,
	.type = REGULATOR_VOLTAGE,
	.owner = THIS_MODULE,
};

static const struct regulator_ops vddh_regulator_ops = {
};

static const struct regulator_desc vddh_desc = {
	.name = "vddh",
	.of_match = of_match_ptr("vddh-regulator"),
	.n_voltages = 1,
	.fixed_uV = 2500000,
	.ops = &vddh_regulator_ops,
	.type = REGULATOR_VOLTAGE,
	.owner = THIS_MODULE,
};

static int at8031_register_regulators(struct phy_device *phydev)
{
	struct at803x_priv *priv = phydev->priv;
	struct device *dev = &phydev->mdio.dev;
	struct regulator_config config = { };

	config.dev = dev;
	config.driver_data = phydev;

	priv->vddio_rdev = devm_regulator_register(dev, &vddio_desc, &config);
	if (IS_ERR(priv->vddio_rdev)) {
		phydev_err(phydev, "failed to register VDDIO regulator\n");
		return PTR_ERR(priv->vddio_rdev);
	}

	priv->vddh_rdev = devm_regulator_register(dev, &vddh_desc, &config);
	if (IS_ERR(priv->vddh_rdev)) {
		phydev_err(phydev, "failed to register VDDH regulator\n");
		return PTR_ERR(priv->vddh_rdev);
	}

	return 0;
}

static int at803x_parse_dt(struct phy_device *phydev)
{
	struct device_node *node = phydev->mdio.dev.of_node;
	struct at803x_priv *priv = phydev->priv;
	u32 freq, strength, tw;
	unsigned int sel;
	int ret;

	if (!IS_ENABLED(CONFIG_OF_MDIO))
		return 0;

	if (of_property_read_bool(node, "qca,disable-smarteee"))
		priv->flags |= AT803X_DISABLE_SMARTEEE;

	if (!of_property_read_u32(node, "qca,smarteee-tw-us-1g", &tw)) {
		if (!tw || tw > 255) {
			phydev_err(phydev, "invalid qca,smarteee-tw-us-1g\n");
			return -EINVAL;
		}
		priv->smarteee_lpi_tw_1g = tw;
	}

	if (!of_property_read_u32(node, "qca,smarteee-tw-us-100m", &tw)) {
		if (!tw || tw > 255) {
			phydev_err(phydev, "invalid qca,smarteee-tw-us-100m\n");
			return -EINVAL;
		}
		priv->smarteee_lpi_tw_100m = tw;
	}

	ret = of_property_read_u32(node, "qca,clk-out-frequency", &freq);
	if (!ret) {
		switch (freq) {
		case 25000000:
			sel = AT803X_CLK_OUT_25MHZ_XTAL;
			break;
		case 50000000:
			sel = AT803X_CLK_OUT_50MHZ_PLL;
			break;
		case 62500000:
			sel = AT803X_CLK_OUT_62_5MHZ_PLL;
			break;
		case 125000000:
			sel = AT803X_CLK_OUT_125MHZ_PLL;
			break;
		default:
			phydev_err(phydev, "invalid qca,clk-out-frequency\n");
			return -EINVAL;
		}

		priv->clk_25m_reg |= FIELD_PREP(AT803X_CLK_OUT_MASK, sel);
		priv->clk_25m_mask |= AT803X_CLK_OUT_MASK;

		/* Fixup for the AR8030/AR8035. This chip has another mask and
		 * doesn't support the DSP reference. Eg. the lowest bit of the
		 * mask. The upper two bits select the same frequencies. Mask
		 * the lowest bit here.
		 *
		 * Warning:
		 *   There was no datasheet for the AR8030 available so this is
		 *   just a guess. But the AR8035 is listed as pin compatible
		 *   to the AR8030 so there might be a good chance it works on
		 *   the AR8030 too.
		 */
		if (phydev->drv->phy_id == ATH8030_PHY_ID ||
		    phydev->drv->phy_id == ATH8035_PHY_ID) {
			priv->clk_25m_reg &= AT8035_CLK_OUT_MASK;
			priv->clk_25m_mask &= AT8035_CLK_OUT_MASK;
		}
	}

	ret = of_property_read_u32(node, "qca,clk-out-strength", &strength);
	if (!ret) {
		priv->clk_25m_mask |= AT803X_CLK_OUT_STRENGTH_MASK;
		switch (strength) {
		case AR803X_STRENGTH_FULL:
			priv->clk_25m_reg |= AT803X_CLK_OUT_STRENGTH_FULL;
			break;
		case AR803X_STRENGTH_HALF:
			priv->clk_25m_reg |= AT803X_CLK_OUT_STRENGTH_HALF;
			break;
		case AR803X_STRENGTH_QUARTER:
			priv->clk_25m_reg |= AT803X_CLK_OUT_STRENGTH_QUARTER;
			break;
		default:
			phydev_err(phydev, "invalid qca,clk-out-strength\n");
			return -EINVAL;
		}
	}

	/* Only supported on AR8031/AR8033, the AR8030/AR8035 use strapping
	 * options.
	 */
	if (phydev->drv->phy_id == ATH8031_PHY_ID) {
		if (of_property_read_bool(node, "qca,keep-pll-enabled"))
			priv->flags |= AT803X_KEEP_PLL_ENABLED;

		ret = at8031_register_regulators(phydev);
		if (ret < 0)
			return ret;

		priv->vddio = devm_regulator_get_optional(&phydev->mdio.dev,
							  "vddio");
		if (IS_ERR(priv->vddio)) {
			phydev_err(phydev, "failed to get VDDIO regulator\n");
			return PTR_ERR(priv->vddio);
		}
	}

	return 0;
}

static int at803x_probe(struct phy_device *phydev)
{
	struct device *dev = &phydev->mdio.dev;
	struct at803x_priv *priv;
	int ret;

	priv = devm_kzalloc(dev, sizeof(*priv), GFP_KERNEL);
	if (!priv)
		return -ENOMEM;

	phydev->priv = priv;

	ret = at803x_parse_dt(phydev);
	if (ret)
		return ret;

	if (priv->vddio) {
		ret = regulator_enable(priv->vddio);
		if (ret < 0)
			return ret;
	}

	/* Some bootloaders leave the fiber page selected.
	 * Switch to the copper page, as otherwise we read
	 * the PHY capabilities from the fiber side.
	 */
	if (phydev->drv->phy_id == ATH8031_PHY_ID) {
		phy_lock_mdio_bus(phydev);
		ret = at803x_write_page(phydev, AT803X_PAGE_COPPER);
		phy_unlock_mdio_bus(phydev);
		if (ret)
			goto err;
	}

	return 0;

err:
	if (priv->vddio)
		regulator_disable(priv->vddio);

	return ret;
}

static void at803x_remove(struct phy_device *phydev)
{
	struct at803x_priv *priv = phydev->priv;

	if (priv->vddio)
		regulator_disable(priv->vddio);
}

static int at803x_get_features(struct phy_device *phydev)
{
	int err;

	err = genphy_read_abilities(phydev);
	if (err)
		return err;

	if (phydev->drv->phy_id == QCA8081_PHY_ID) {
		err = phy_read_mmd(phydev, MDIO_MMD_PMAPMD, MDIO_PMA_NG_EXTABLE);
		if (err < 0)
			return err;

		linkmode_mod_bit(ETHTOOL_LINK_MODE_2500baseT_Full_BIT, phydev->supported,
				err & MDIO_PMA_NG_EXTABLE_2_5GBT);
	}

	if (phydev->drv->phy_id != ATH8031_PHY_ID)
		return 0;

	/* AR8031/AR8033 have different status registers
	 * for copper and fiber operation. However, the
	 * extended status register is the same for both
	 * operation modes.
	 *
	 * As a result of that, ESTATUS_1000_XFULL is set
	 * to 1 even when operating in copper TP mode.
	 *
	 * Remove this mode from the supported link modes,
	 * as this driver currently only supports copper
	 * operation.
	 */
	linkmode_clear_bit(ETHTOOL_LINK_MODE_1000baseX_Full_BIT,
			   phydev->supported);
	return 0;
}

static int at803x_smarteee_config(struct phy_device *phydev)
{
	struct at803x_priv *priv = phydev->priv;
	u16 mask = 0, val = 0;
	int ret;

	if (priv->flags & AT803X_DISABLE_SMARTEEE)
		return phy_modify_mmd(phydev, MDIO_MMD_PCS,
				      AT803X_MMD3_SMARTEEE_CTL3,
				      AT803X_MMD3_SMARTEEE_CTL3_LPI_EN, 0);

	if (priv->smarteee_lpi_tw_1g) {
		mask |= 0xff00;
		val |= priv->smarteee_lpi_tw_1g << 8;
	}
	if (priv->smarteee_lpi_tw_100m) {
		mask |= 0x00ff;
		val |= priv->smarteee_lpi_tw_100m;
	}
	if (!mask)
		return 0;

	ret = phy_modify_mmd(phydev, MDIO_MMD_PCS, AT803X_MMD3_SMARTEEE_CTL1,
			     mask, val);
	if (ret)
		return ret;

	return phy_modify_mmd(phydev, MDIO_MMD_PCS, AT803X_MMD3_SMARTEEE_CTL3,
			      AT803X_MMD3_SMARTEEE_CTL3_LPI_EN,
			      AT803X_MMD3_SMARTEEE_CTL3_LPI_EN);
}

static int at803x_clk_out_config(struct phy_device *phydev)
{
	struct at803x_priv *priv = phydev->priv;

	if (!priv->clk_25m_mask)
		return 0;

	return phy_modify_mmd(phydev, MDIO_MMD_AN, AT803X_MMD7_CLK25M,
			      priv->clk_25m_mask, priv->clk_25m_reg);
}

static int at8031_pll_config(struct phy_device *phydev)
{
	struct at803x_priv *priv = phydev->priv;

	/* The default after hardware reset is PLL OFF. After a soft reset, the
	 * values are retained.
	 */
	if (priv->flags & AT803X_KEEP_PLL_ENABLED)
		return at803x_debug_reg_mask(phydev, AT803X_DEBUG_REG_1F,
					     0, AT803X_DEBUG_PLL_ON);
	else
		return at803x_debug_reg_mask(phydev, AT803X_DEBUG_REG_1F,
					     AT803X_DEBUG_PLL_ON, 0);
}

static int at803x_config_init(struct phy_device *phydev)
{
	int ret;

	/* The RX and TX delay default is:
	 *   after HW reset: RX delay enabled and TX delay disabled
	 *   after SW reset: RX delay enabled, while TX delay retains the
	 *   value before reset.
	 */
	if (phydev->interface == PHY_INTERFACE_MODE_RGMII_ID ||
	    phydev->interface == PHY_INTERFACE_MODE_RGMII_RXID)
		ret = at803x_enable_rx_delay(phydev);
	else
		ret = at803x_disable_rx_delay(phydev);
	if (ret < 0)
		return ret;

	if (phydev->interface == PHY_INTERFACE_MODE_RGMII_ID ||
	    phydev->interface == PHY_INTERFACE_MODE_RGMII_TXID)
		ret = at803x_enable_tx_delay(phydev);
	else
		ret = at803x_disable_tx_delay(phydev);
	if (ret < 0)
		return ret;

	ret = at803x_smarteee_config(phydev);
	if (ret < 0)
		return ret;

	ret = at803x_clk_out_config(phydev);
	if (ret < 0)
		return ret;

	if (phydev->drv->phy_id == ATH8031_PHY_ID) {
		ret = at8031_pll_config(phydev);
		if (ret < 0)
			return ret;
	}

	/* Ar803x extended next page bit is enabled by default. Cisco
	 * multigig switches read this bit and attempt to negotiate 10Gbps
	 * rates even if the next page bit is disabled. This is incorrect
	 * behaviour but we still need to accommodate it. XNP is only needed
	 * for 10Gbps support, so disable XNP.
	 */
	return phy_modify(phydev, MII_ADVERTISE, MDIO_AN_CTRL1_XNP, 0);
}

static int at803x_ack_interrupt(struct phy_device *phydev)
{
	int err;

	err = phy_read(phydev, AT803X_INTR_STATUS);

	return (err < 0) ? err : 0;
}

static int at803x_config_intr(struct phy_device *phydev)
{
	int err;
	int value;

	value = phy_read(phydev, AT803X_INTR_ENABLE);

	if (phydev->interrupts == PHY_INTERRUPT_ENABLED) {
		/* Clear any pending interrupts */
		err = at803x_ack_interrupt(phydev);
		if (err)
			return err;

		value |= AT803X_INTR_ENABLE_AUTONEG_ERR;
		value |= AT803X_INTR_ENABLE_SPEED_CHANGED;
		value |= AT803X_INTR_ENABLE_DUPLEX_CHANGED;
		value |= AT803X_INTR_ENABLE_LINK_FAIL;
		value |= AT803X_INTR_ENABLE_LINK_SUCCESS;

		err = phy_write(phydev, AT803X_INTR_ENABLE, value);
	} else {
		err = phy_write(phydev, AT803X_INTR_ENABLE, 0);
		if (err)
			return err;

		/* Clear any pending interrupts */
		err = at803x_ack_interrupt(phydev);
	}

	return err;
}

static irqreturn_t at803x_handle_interrupt(struct phy_device *phydev)
{
	int irq_status, int_enabled;

	irq_status = phy_read(phydev, AT803X_INTR_STATUS);
	if (irq_status < 0) {
		phy_error(phydev);
		return IRQ_NONE;
	}

	/* Read the current enabled interrupts */
	int_enabled = phy_read(phydev, AT803X_INTR_ENABLE);
	if (int_enabled < 0) {
		phy_error(phydev);
		return IRQ_NONE;
	}

	/* See if this was one of our enabled interrupts */
	if (!(irq_status & int_enabled))
		return IRQ_NONE;

	phy_trigger_machine(phydev);

	return IRQ_HANDLED;
}

static void at803x_link_change_notify(struct phy_device *phydev)
{
	/*
	 * Conduct a hardware reset for AT8030 every time a link loss is
	 * signalled. This is necessary to circumvent a hardware bug that
	 * occurs when the cable is unplugged while TX packets are pending
	 * in the FIFO. In such cases, the FIFO enters an error mode it
	 * cannot recover from by software.
	 */
	if (phydev->state == PHY_NOLINK && phydev->mdio.reset_gpio) {
		struct at803x_context context;

		at803x_context_save(phydev, &context);

		phy_device_reset(phydev, 1);
		msleep(1);
		phy_device_reset(phydev, 0);
		msleep(1);

		at803x_context_restore(phydev, &context);

		phydev_dbg(phydev, "%s(): phy was reset\n", __func__);
	}
}

static int at803x_read_specific_status(struct phy_device *phydev)
{
	int ss;

	/* Read the AT8035 PHY-Specific Status register, which indicates the
	 * speed and duplex that the PHY is actually using, irrespective of
	 * whether we are in autoneg mode or not.
	 */
	ss = phy_read(phydev, AT803X_SPECIFIC_STATUS);
	if (ss < 0)
		return ss;

	if (ss & AT803X_SS_SPEED_DUPLEX_RESOLVED) {
		int sfc, speed;

		sfc = phy_read(phydev, AT803X_SPECIFIC_FUNCTION_CONTROL);
		if (sfc < 0)
			return sfc;

		/* qca8081 takes the different bits for speed value from at803x */
		if (phydev->drv->phy_id == QCA8081_PHY_ID)
			speed = FIELD_GET(QCA808X_SS_SPEED_MASK, ss);
		else
			speed = FIELD_GET(AT803X_SS_SPEED_MASK, ss);

		switch (speed) {
		case AT803X_SS_SPEED_10:
			phydev->speed = SPEED_10;
			break;
		case AT803X_SS_SPEED_100:
			phydev->speed = SPEED_100;
			break;
		case AT803X_SS_SPEED_1000:
			phydev->speed = SPEED_1000;
			break;
		case QCA808X_SS_SPEED_2500:
			phydev->speed = SPEED_2500;
			break;
		}
		if (ss & AT803X_SS_DUPLEX)
			phydev->duplex = DUPLEX_FULL;
		else
			phydev->duplex = DUPLEX_HALF;

		if (ss & AT803X_SS_MDIX)
			phydev->mdix = ETH_TP_MDI_X;
		else
			phydev->mdix = ETH_TP_MDI;

		switch (FIELD_GET(AT803X_SFC_MDI_CROSSOVER_MODE_M, sfc)) {
		case AT803X_SFC_MANUAL_MDI:
			phydev->mdix_ctrl = ETH_TP_MDI;
			break;
		case AT803X_SFC_MANUAL_MDIX:
			phydev->mdix_ctrl = ETH_TP_MDI_X;
			break;
		case AT803X_SFC_AUTOMATIC_CROSSOVER:
			phydev->mdix_ctrl = ETH_TP_MDI_AUTO;
			break;
		}
	}

	return 0;
}

static int at803x_read_status(struct phy_device *phydev)
{
	int err, old_link = phydev->link;

	/* Update the link, but return if there was an error */
	err = genphy_update_link(phydev);
	if (err)
		return err;

	/* why bother the PHY if nothing can have changed */
	if (phydev->autoneg == AUTONEG_ENABLE && old_link && phydev->link)
		return 0;

	phydev->speed = SPEED_UNKNOWN;
	phydev->duplex = DUPLEX_UNKNOWN;
	phydev->pause = 0;
	phydev->asym_pause = 0;

	err = genphy_read_lpa(phydev);
	if (err < 0)
		return err;

	err = at803x_read_specific_status(phydev);
	if (err < 0)
		return err;

	if (phydev->autoneg == AUTONEG_ENABLE && phydev->autoneg_complete)
		phy_resolve_aneg_pause(phydev);

	return 0;
}

static int at803x_config_mdix(struct phy_device *phydev, u8 ctrl)
{
	u16 val;

	switch (ctrl) {
	case ETH_TP_MDI:
		val = AT803X_SFC_MANUAL_MDI;
		break;
	case ETH_TP_MDI_X:
		val = AT803X_SFC_MANUAL_MDIX;
		break;
	case ETH_TP_MDI_AUTO:
		val = AT803X_SFC_AUTOMATIC_CROSSOVER;
		break;
	default:
		return 0;
	}

	return phy_modify_changed(phydev, AT803X_SPECIFIC_FUNCTION_CONTROL,
			  AT803X_SFC_MDI_CROSSOVER_MODE_M,
			  FIELD_PREP(AT803X_SFC_MDI_CROSSOVER_MODE_M, val));
}

static int at803x_config_aneg(struct phy_device *phydev)
{
	int ret;

	ret = at803x_config_mdix(phydev, phydev->mdix_ctrl);
	if (ret < 0)
		return ret;

	/* Changes of the midx bits are disruptive to the normal operation;
	 * therefore any changes to these registers must be followed by a
	 * software reset to take effect.
	 */
	if (ret == 1) {
		ret = genphy_soft_reset(phydev);
		if (ret < 0)
			return ret;
	}

	/* Do not restart auto-negotiation by setting ret to 0 defautly,
	 * when calling __genphy_config_aneg later.
	 */
	ret = 0;

	if (phydev->drv->phy_id == QCA8081_PHY_ID) {
		int phy_ctrl = 0;

		/* The reg MII_BMCR also needs to be configured for force mode, the
		 * genphy_config_aneg is also needed.
		 */
		if (phydev->autoneg == AUTONEG_DISABLE)
			genphy_c45_pma_setup_forced(phydev);

		if (linkmode_test_bit(ETHTOOL_LINK_MODE_2500baseT_Full_BIT, phydev->advertising))
			phy_ctrl = MDIO_AN_10GBT_CTRL_ADV2_5G;

		ret = phy_modify_mmd_changed(phydev, MDIO_MMD_AN, MDIO_AN_10GBT_CTRL,
				MDIO_AN_10GBT_CTRL_ADV2_5G, phy_ctrl);
		if (ret < 0)
			return ret;
	}

	return __genphy_config_aneg(phydev, ret);
}

static int at803x_get_downshift(struct phy_device *phydev, u8 *d)
{
	int val;

	val = phy_read(phydev, AT803X_SMART_SPEED);
	if (val < 0)
		return val;

	if (val & AT803X_SMART_SPEED_ENABLE)
		*d = FIELD_GET(AT803X_SMART_SPEED_RETRY_LIMIT_MASK, val) + 2;
	else
		*d = DOWNSHIFT_DEV_DISABLE;

	return 0;
}

static int at803x_set_downshift(struct phy_device *phydev, u8 cnt)
{
	u16 mask, set;
	int ret;

	switch (cnt) {
	case DOWNSHIFT_DEV_DEFAULT_COUNT:
		cnt = AT803X_DEFAULT_DOWNSHIFT;
		fallthrough;
	case AT803X_MIN_DOWNSHIFT ... AT803X_MAX_DOWNSHIFT:
		set = AT803X_SMART_SPEED_ENABLE |
		      AT803X_SMART_SPEED_BYPASS_TIMER |
		      FIELD_PREP(AT803X_SMART_SPEED_RETRY_LIMIT_MASK, cnt - 2);
		mask = AT803X_SMART_SPEED_RETRY_LIMIT_MASK;
		break;
	case DOWNSHIFT_DEV_DISABLE:
		set = 0;
		mask = AT803X_SMART_SPEED_ENABLE |
		       AT803X_SMART_SPEED_BYPASS_TIMER;
		break;
	default:
		return -EINVAL;
	}

	ret = phy_modify_changed(phydev, AT803X_SMART_SPEED, mask, set);

	/* After changing the smart speed settings, we need to perform a
	 * software reset, use phy_init_hw() to make sure we set the
	 * reapply any values which might got lost during software reset.
	 */
	if (ret == 1)
		ret = phy_init_hw(phydev);

	return ret;
}

static int at803x_get_tunable(struct phy_device *phydev,
			      struct ethtool_tunable *tuna, void *data)
{
	switch (tuna->id) {
	case ETHTOOL_PHY_DOWNSHIFT:
		return at803x_get_downshift(phydev, data);
	default:
		return -EOPNOTSUPP;
	}
}

static int at803x_set_tunable(struct phy_device *phydev,
			      struct ethtool_tunable *tuna, const void *data)
{
	switch (tuna->id) {
	case ETHTOOL_PHY_DOWNSHIFT:
		return at803x_set_downshift(phydev, *(const u8 *)data);
	default:
		return -EOPNOTSUPP;
	}
}

static int at803x_cable_test_result_trans(u16 status)
{
	switch (FIELD_GET(AT803X_CDT_STATUS_STAT_MASK, status)) {
	case AT803X_CDT_STATUS_STAT_NORMAL:
		return ETHTOOL_A_CABLE_RESULT_CODE_OK;
	case AT803X_CDT_STATUS_STAT_SHORT:
		return ETHTOOL_A_CABLE_RESULT_CODE_SAME_SHORT;
	case AT803X_CDT_STATUS_STAT_OPEN:
		return ETHTOOL_A_CABLE_RESULT_CODE_OPEN;
	case AT803X_CDT_STATUS_STAT_FAIL:
	default:
		return ETHTOOL_A_CABLE_RESULT_CODE_UNSPEC;
	}
}

static bool at803x_cdt_test_failed(u16 status)
{
	return FIELD_GET(AT803X_CDT_STATUS_STAT_MASK, status) ==
		AT803X_CDT_STATUS_STAT_FAIL;
}

static bool at803x_cdt_fault_length_valid(u16 status)
{
	switch (FIELD_GET(AT803X_CDT_STATUS_STAT_MASK, status)) {
	case AT803X_CDT_STATUS_STAT_OPEN:
	case AT803X_CDT_STATUS_STAT_SHORT:
		return true;
	}
	return false;
}

static int at803x_cdt_fault_length(u16 status)
{
	int dt;

	/* According to the datasheet the distance to the fault is
	 * DELTA_TIME * 0.824 meters.
	 *
	 * The author suspect the correct formula is:
	 *
	 *   fault_distance = DELTA_TIME * (c * VF) / 125MHz / 2
	 *
	 * where c is the speed of light, VF is the velocity factor of
	 * the twisted pair cable, 125MHz the counter frequency and
	 * we need to divide by 2 because the hardware will measure the
	 * round trip time to the fault and back to the PHY.
	 *
	 * With a VF of 0.69 we get the factor 0.824 mentioned in the
	 * datasheet.
	 */
	dt = FIELD_GET(AT803X_CDT_STATUS_DELTA_TIME_MASK, status);

	return (dt * 824) / 10;
}

static int at803x_cdt_start(struct phy_device *phydev, int pair)
{
	u16 cdt;

	/* qca8081 takes the different bit 15 to enable CDT test */
	if (phydev->drv->phy_id == QCA8081_PHY_ID)
		cdt = QCA808X_CDT_ENABLE_TEST |
			QCA808X_CDT_LENGTH_UNIT |
			QCA808X_CDT_INTER_CHECK_DIS;
	else
		cdt = FIELD_PREP(AT803X_CDT_MDI_PAIR_MASK, pair) |
			AT803X_CDT_ENABLE_TEST;

	return phy_write(phydev, AT803X_CDT, cdt);
}

static int at803x_cdt_wait_for_completion(struct phy_device *phydev)
{
	int val, ret;
	u16 cdt_en;

	if (phydev->drv->phy_id == QCA8081_PHY_ID)
		cdt_en = QCA808X_CDT_ENABLE_TEST;
	else
		cdt_en = AT803X_CDT_ENABLE_TEST;

	/* One test run takes about 25ms */
	ret = phy_read_poll_timeout(phydev, AT803X_CDT, val,
				    !(val & cdt_en),
				    30000, 100000, true);

	return ret < 0 ? ret : 0;
}

static int at803x_cable_test_one_pair(struct phy_device *phydev, int pair)
{
	static const int ethtool_pair[] = {
		ETHTOOL_A_CABLE_PAIR_A,
		ETHTOOL_A_CABLE_PAIR_B,
		ETHTOOL_A_CABLE_PAIR_C,
		ETHTOOL_A_CABLE_PAIR_D,
	};
	int ret, val;

	ret = at803x_cdt_start(phydev, pair);
	if (ret)
		return ret;

	ret = at803x_cdt_wait_for_completion(phydev);
	if (ret)
		return ret;

	val = phy_read(phydev, AT803X_CDT_STATUS);
	if (val < 0)
		return val;

	if (at803x_cdt_test_failed(val))
		return 0;

	ethnl_cable_test_result(phydev, ethtool_pair[pair],
				at803x_cable_test_result_trans(val));

	if (at803x_cdt_fault_length_valid(val))
		ethnl_cable_test_fault_length(phydev, ethtool_pair[pair],
					      at803x_cdt_fault_length(val));

	return 1;
}

static int at803x_cable_test_get_status(struct phy_device *phydev,
					bool *finished)
{
	unsigned long pair_mask;
	int retries = 20;
	int pair, ret;

	if (phydev->phy_id == ATH9331_PHY_ID ||
	    phydev->phy_id == ATH8032_PHY_ID ||
	    phydev->phy_id == QCA9561_PHY_ID)
		pair_mask = 0x3;
	else
		pair_mask = 0xf;

	*finished = false;

	/* According to the datasheet the CDT can be performed when
	 * there is no link partner or when the link partner is
	 * auto-negotiating. Starting the test will restart the AN
	 * automatically. It seems that doing this repeatedly we will
	 * get a slot where our link partner won't disturb our
	 * measurement.
	 */
	while (pair_mask && retries--) {
		for_each_set_bit(pair, &pair_mask, 4) {
			ret = at803x_cable_test_one_pair(phydev, pair);
			if (ret < 0)
				return ret;
			if (ret)
				clear_bit(pair, &pair_mask);
		}
		if (pair_mask)
			msleep(250);
	}

	*finished = true;

	return 0;
}

static int at803x_cable_test_start(struct phy_device *phydev)
{
	/* Enable auto-negotiation, but advertise no capabilities, no link
	 * will be established. A restart of the auto-negotiation is not
	 * required, because the cable test will automatically break the link.
	 */
	phy_write(phydev, MII_BMCR, BMCR_ANENABLE);
	phy_write(phydev, MII_ADVERTISE, ADVERTISE_CSMA);
	if (phydev->phy_id != ATH9331_PHY_ID &&
	    phydev->phy_id != ATH8032_PHY_ID &&
	    phydev->phy_id != QCA9561_PHY_ID)
		phy_write(phydev, MII_CTRL1000, 0);

	/* we do all the (time consuming) work later */
	return 0;
}

static int qca83xx_config_init(struct phy_device *phydev)
{
	u8 switch_revision;

	switch_revision = phydev->dev_flags & QCA8K_DEVFLAGS_REVISION_MASK;

	switch (switch_revision) {
	case 1:
		/* For 100M waveform */
		at803x_debug_reg_write(phydev, AT803X_DEBUG_ANALOG_TEST_CTRL, 0x02ea);
		/* Turn on Gigabit clock */
		at803x_debug_reg_write(phydev, AT803X_DEBUG_REG_GREEN, 0x68a0);
		break;

	case 2:
		phy_write_mmd(phydev, MDIO_MMD_AN, MDIO_AN_EEE_ADV, 0x0);
		fallthrough;
	case 4:
		phy_write_mmd(phydev, MDIO_MMD_PCS, MDIO_AZ_DEBUG, 0x803f);
		at803x_debug_reg_write(phydev, AT803X_DEBUG_REG_GREEN, 0x6860);
		at803x_debug_reg_write(phydev, AT803X_DEBUG_SYSTEM_CTRL_MODE, 0x2c46);
		at803x_debug_reg_write(phydev, AT803X_DEBUG_REG_3C, 0x6000);
		break;
	}

	/* QCA8327 require DAC amplitude adjustment for 100m set to +6%.
	 * Disable on init and enable only with 100m speed following
	 * qca original source code.
	 */
	if (phydev->drv->phy_id == QCA8327_A_PHY_ID ||
	    phydev->drv->phy_id == QCA8327_B_PHY_ID)
		at803x_debug_reg_mask(phydev, AT803X_DEBUG_ANALOG_TEST_CTRL,
				      QCA8327_DEBUG_MANU_CTRL_EN, 0);

	/* Following original QCA sourcecode set port to prefer master */
	phy_set_bits(phydev, MII_CTRL1000, CTL1000_PREFER_MASTER);

	return 0;
}

static void qca83xx_link_change_notify(struct phy_device *phydev)
{
	/* QCA8337 doesn't require DAC Amplitude adjustement */
	if (phydev->drv->phy_id == QCA8337_PHY_ID)
		return;

	/* Set DAC Amplitude adjustment to +6% for 100m on link running */
	if (phydev->state == PHY_RUNNING) {
		if (phydev->speed == SPEED_100)
			at803x_debug_reg_mask(phydev, AT803X_DEBUG_ANALOG_TEST_CTRL,
					      QCA8327_DEBUG_MANU_CTRL_EN,
					      QCA8327_DEBUG_MANU_CTRL_EN);
	} else {
		/* Reset DAC Amplitude adjustment */
		at803x_debug_reg_mask(phydev, AT803X_DEBUG_ANALOG_TEST_CTRL,
				      QCA8327_DEBUG_MANU_CTRL_EN, 0);
	}
}

static int qca83xx_resume(struct phy_device *phydev)
{
	int ret, val;

	/* Skip reset if not suspended */
	if (!phydev->suspended)
		return 0;

	/* Reinit the port, reset values set by suspend */
	qca83xx_config_init(phydev);

	/* Reset the port on port resume */
	phy_set_bits(phydev, MII_BMCR, BMCR_RESET | BMCR_ANENABLE);

	/* On resume from suspend the switch execute a reset and
	 * restart auto-negotiation. Wait for reset to complete.
	 */
	ret = phy_read_poll_timeout(phydev, MII_BMCR, val, !(val & BMCR_RESET),
				    50000, 600000, true);
	if (ret)
		return ret;

	msleep(1);

	return 0;
}

static int qca83xx_suspend(struct phy_device *phydev)
{
	u16 mask = 0;

	/* Only QCA8337 support actual suspend.
	 * QCA8327 cause port unreliability when phy suspend
	 * is set.
	 */
	if (phydev->drv->phy_id == QCA8337_PHY_ID) {
		genphy_suspend(phydev);
	} else {
		mask |= ~(BMCR_SPEED1000 | BMCR_FULLDPLX);
		phy_modify(phydev, MII_BMCR, mask, 0);
	}

	at803x_debug_reg_mask(phydev, AT803X_DEBUG_REG_GREEN,
			      AT803X_DEBUG_GATE_CLK_IN1000, 0);

	at803x_debug_reg_mask(phydev, AT803X_DEBUG_REG_HIB_CTRL,
			      AT803X_DEBUG_HIB_CTRL_EN_ANY_CHANGE |
			      AT803X_DEBUG_HIB_CTRL_SEL_RST_80U, 0);

	return 0;
}

static int qca808x_phy_fast_retrain_config(struct phy_device *phydev)
{
	int ret;

	/* Enable fast retrain */
	ret = genphy_c45_fast_retrain(phydev, true);
	if (ret)
		return ret;

	phy_write_mmd(phydev, MDIO_MMD_AN, QCA808X_PHY_MMD7_TOP_OPTION1,
			QCA808X_TOP_OPTION1_DATA);
	phy_write_mmd(phydev, MDIO_MMD_PMAPMD, QCA808X_PHY_MMD1_MSE_THRESHOLD_20DB,
			QCA808X_MSE_THRESHOLD_20DB_VALUE);
	phy_write_mmd(phydev, MDIO_MMD_PMAPMD, QCA808X_PHY_MMD1_MSE_THRESHOLD_17DB,
			QCA808X_MSE_THRESHOLD_17DB_VALUE);
	phy_write_mmd(phydev, MDIO_MMD_PMAPMD, QCA808X_PHY_MMD1_MSE_THRESHOLD_27DB,
			QCA808X_MSE_THRESHOLD_27DB_VALUE);
	phy_write_mmd(phydev, MDIO_MMD_PMAPMD, QCA808X_PHY_MMD1_MSE_THRESHOLD_28DB,
			QCA808X_MSE_THRESHOLD_28DB_VALUE);
	phy_write_mmd(phydev, MDIO_MMD_PCS, QCA808X_PHY_MMD3_DEBUG_1,
			QCA808X_MMD3_DEBUG_1_VALUE);
	phy_write_mmd(phydev, MDIO_MMD_PCS, QCA808X_PHY_MMD3_DEBUG_4,
			QCA808X_MMD3_DEBUG_4_VALUE);
	phy_write_mmd(phydev, MDIO_MMD_PCS, QCA808X_PHY_MMD3_DEBUG_5,
			QCA808X_MMD3_DEBUG_5_VALUE);
	phy_write_mmd(phydev, MDIO_MMD_PCS, QCA808X_PHY_MMD3_DEBUG_3,
			QCA808X_MMD3_DEBUG_3_VALUE);
	phy_write_mmd(phydev, MDIO_MMD_PCS, QCA808X_PHY_MMD3_DEBUG_6,
			QCA808X_MMD3_DEBUG_6_VALUE);
	phy_write_mmd(phydev, MDIO_MMD_PCS, QCA808X_PHY_MMD3_DEBUG_2,
			QCA808X_MMD3_DEBUG_2_VALUE);

	return 0;
}

static int qca808x_phy_ms_random_seed_set(struct phy_device *phydev)
{
	u16 seed_value = (prandom_u32() % QCA808X_MASTER_SLAVE_SEED_RANGE);

	return at803x_debug_reg_mask(phydev, QCA808X_PHY_DEBUG_LOCAL_SEED,
			QCA808X_MASTER_SLAVE_SEED_CFG,
			FIELD_PREP(QCA808X_MASTER_SLAVE_SEED_CFG, seed_value));
}

static int qca808x_phy_ms_seed_enable(struct phy_device *phydev, bool enable)
{
	u16 seed_enable = 0;

	if (enable)
		seed_enable = QCA808X_MASTER_SLAVE_SEED_ENABLE;

	return at803x_debug_reg_mask(phydev, QCA808X_PHY_DEBUG_LOCAL_SEED,
			QCA808X_MASTER_SLAVE_SEED_ENABLE, seed_enable);
}

static int qca808x_config_init(struct phy_device *phydev)
{
	int ret;

	/* Active adc&vga on 802.3az for the link 1000M and 100M */
	ret = phy_modify_mmd(phydev, MDIO_MMD_PCS, QCA808X_PHY_MMD3_ADDR_CLD_CTRL7,
			QCA808X_8023AZ_AFE_CTRL_MASK, QCA808X_8023AZ_AFE_EN);
	if (ret)
		return ret;

	/* Adjust the threshold on 802.3az for the link 1000M */
	ret = phy_write_mmd(phydev, MDIO_MMD_PCS,
			QCA808X_PHY_MMD3_AZ_TRAINING_CTRL, QCA808X_MMD3_AZ_TRAINING_VAL);
	if (ret)
		return ret;

	/* Config the fast retrain for the link 2500M */
	ret = qca808x_phy_fast_retrain_config(phydev);
	if (ret)
		return ret;

	/* Configure lower ramdom seed to make phy linked as slave mode */
	ret = qca808x_phy_ms_random_seed_set(phydev);
	if (ret)
		return ret;

	/* Enable seed */
	ret = qca808x_phy_ms_seed_enable(phydev, true);
	if (ret)
		return ret;

	/* Configure adc threshold as 100mv for the link 10M */
	return at803x_debug_reg_mask(phydev, QCA808X_PHY_DEBUG_ADC_THRESHOLD,
			QCA808X_ADC_THRESHOLD_MASK, QCA808X_ADC_THRESHOLD_100MV);
}

static int qca808x_read_status(struct phy_device *phydev)
{
	int ret;

	ret = phy_read_mmd(phydev, MDIO_MMD_AN, MDIO_AN_10GBT_STAT);
	if (ret < 0)
		return ret;

	linkmode_mod_bit(ETHTOOL_LINK_MODE_2500baseT_Full_BIT, phydev->lp_advertising,
			ret & MDIO_AN_10GBT_STAT_LP2_5G);

	ret = genphy_read_status(phydev);
	if (ret)
		return ret;

	ret = at803x_read_specific_status(phydev);
	if (ret < 0)
		return ret;

<<<<<<< HEAD
	if (phydev->link && phydev->speed == SPEED_2500)
		phydev->interface = PHY_INTERFACE_MODE_2500BASEX;
	else
		phydev->interface = PHY_INTERFACE_MODE_SMII;

	/* generate seed as a lower random value to make PHY linked as SLAVE easily,
	 * except for master/slave configuration fault detected.
	 * the reason for not putting this code into the function link_change_notify is
	 * the corner case where the link partner is also the qca8081 PHY and the seed
	 * value is configured as the same value, the link can't be up and no link change
	 * occurs.
	 */
	if (!phydev->link) {
=======
	if (phydev->link) {
		if (phydev->speed == SPEED_2500)
			phydev->interface = PHY_INTERFACE_MODE_2500BASEX;
		else
			phydev->interface = PHY_INTERFACE_MODE_SGMII;
	} else {
		/* generate seed as a lower random value to make PHY linked as SLAVE easily,
		 * except for master/slave configuration fault detected.
		 * the reason for not putting this code into the function link_change_notify is
		 * the corner case where the link partner is also the qca8081 PHY and the seed
		 * value is configured as the same value, the link can't be up and no link change
		 * occurs.
		 */
>>>>>>> 754e0b0e
		if (phydev->master_slave_state == MASTER_SLAVE_STATE_ERR) {
			qca808x_phy_ms_seed_enable(phydev, false);
		} else {
			qca808x_phy_ms_random_seed_set(phydev);
			qca808x_phy_ms_seed_enable(phydev, true);
		}
	}

	return 0;
}

static int qca808x_soft_reset(struct phy_device *phydev)
{
	int ret;

	ret = genphy_soft_reset(phydev);
	if (ret < 0)
		return ret;

	return qca808x_phy_ms_seed_enable(phydev, true);
}

static bool qca808x_cdt_fault_length_valid(int cdt_code)
{
	switch (cdt_code) {
	case QCA808X_CDT_STATUS_STAT_SHORT:
	case QCA808X_CDT_STATUS_STAT_OPEN:
		return true;
	default:
		return false;
	}
}

static int qca808x_cable_test_result_trans(int cdt_code)
{
	switch (cdt_code) {
	case QCA808X_CDT_STATUS_STAT_NORMAL:
		return ETHTOOL_A_CABLE_RESULT_CODE_OK;
	case QCA808X_CDT_STATUS_STAT_SHORT:
		return ETHTOOL_A_CABLE_RESULT_CODE_SAME_SHORT;
	case QCA808X_CDT_STATUS_STAT_OPEN:
		return ETHTOOL_A_CABLE_RESULT_CODE_OPEN;
	case QCA808X_CDT_STATUS_STAT_FAIL:
	default:
		return ETHTOOL_A_CABLE_RESULT_CODE_UNSPEC;
	}
}

static int qca808x_cdt_fault_length(struct phy_device *phydev, int pair)
{
	int val;
	u32 cdt_length_reg = 0;

	switch (pair) {
	case ETHTOOL_A_CABLE_PAIR_A:
		cdt_length_reg = QCA808X_MMD3_CDT_DIAG_PAIR_A;
		break;
	case ETHTOOL_A_CABLE_PAIR_B:
		cdt_length_reg = QCA808X_MMD3_CDT_DIAG_PAIR_B;
		break;
	case ETHTOOL_A_CABLE_PAIR_C:
		cdt_length_reg = QCA808X_MMD3_CDT_DIAG_PAIR_C;
		break;
	case ETHTOOL_A_CABLE_PAIR_D:
		cdt_length_reg = QCA808X_MMD3_CDT_DIAG_PAIR_D;
		break;
	default:
		return -EINVAL;
	}

	val = phy_read_mmd(phydev, MDIO_MMD_PCS, cdt_length_reg);
	if (val < 0)
		return val;

	return (FIELD_GET(QCA808X_CDT_DIAG_LENGTH, val) * 824) / 10;
}

static int qca808x_cable_test_start(struct phy_device *phydev)
{
	int ret;

	/* perform CDT with the following configs:
	 * 1. disable hibernation.
	 * 2. force PHY working in MDI mode.
	 * 3. for PHY working in 1000BaseT.
	 * 4. configure the threshold.
	 */

	ret = at803x_debug_reg_mask(phydev, QCA808X_DBG_AN_TEST, QCA808X_HIBERNATION_EN, 0);
	if (ret < 0)
		return ret;

	ret = at803x_config_mdix(phydev, ETH_TP_MDI);
	if (ret < 0)
		return ret;

	/* Force 1000base-T needs to configure PMA/PMD and MII_BMCR */
	phydev->duplex = DUPLEX_FULL;
	phydev->speed = SPEED_1000;
	ret = genphy_c45_pma_setup_forced(phydev);
	if (ret < 0)
		return ret;

	ret = genphy_setup_forced(phydev);
	if (ret < 0)
		return ret;

	/* configure the thresholds for open, short, pair ok test */
	phy_write_mmd(phydev, MDIO_MMD_PCS, 0x8074, 0xc040);
	phy_write_mmd(phydev, MDIO_MMD_PCS, 0x8076, 0xc040);
	phy_write_mmd(phydev, MDIO_MMD_PCS, 0x8077, 0xa060);
	phy_write_mmd(phydev, MDIO_MMD_PCS, 0x8078, 0xc050);
	phy_write_mmd(phydev, MDIO_MMD_PCS, 0x807a, 0xc060);
	phy_write_mmd(phydev, MDIO_MMD_PCS, 0x807e, 0xb060);

	return 0;
}

static int qca808x_cable_test_get_status(struct phy_device *phydev, bool *finished)
{
	int ret, val;
	int pair_a, pair_b, pair_c, pair_d;

	*finished = false;

	ret = at803x_cdt_start(phydev, 0);
	if (ret)
		return ret;

	ret = at803x_cdt_wait_for_completion(phydev);
	if (ret)
		return ret;

	val = phy_read_mmd(phydev, MDIO_MMD_PCS, QCA808X_MMD3_CDT_STATUS);
	if (val < 0)
		return val;

	pair_a = FIELD_GET(QCA808X_CDT_CODE_PAIR_A, val);
	pair_b = FIELD_GET(QCA808X_CDT_CODE_PAIR_B, val);
	pair_c = FIELD_GET(QCA808X_CDT_CODE_PAIR_C, val);
	pair_d = FIELD_GET(QCA808X_CDT_CODE_PAIR_D, val);

	ethnl_cable_test_result(phydev, ETHTOOL_A_CABLE_PAIR_A,
				qca808x_cable_test_result_trans(pair_a));
	ethnl_cable_test_result(phydev, ETHTOOL_A_CABLE_PAIR_B,
				qca808x_cable_test_result_trans(pair_b));
	ethnl_cable_test_result(phydev, ETHTOOL_A_CABLE_PAIR_C,
				qca808x_cable_test_result_trans(pair_c));
	ethnl_cable_test_result(phydev, ETHTOOL_A_CABLE_PAIR_D,
				qca808x_cable_test_result_trans(pair_d));

	if (qca808x_cdt_fault_length_valid(pair_a))
		ethnl_cable_test_fault_length(phydev, ETHTOOL_A_CABLE_PAIR_A,
				qca808x_cdt_fault_length(phydev, ETHTOOL_A_CABLE_PAIR_A));
	if (qca808x_cdt_fault_length_valid(pair_b))
		ethnl_cable_test_fault_length(phydev, ETHTOOL_A_CABLE_PAIR_B,
				qca808x_cdt_fault_length(phydev, ETHTOOL_A_CABLE_PAIR_B));
	if (qca808x_cdt_fault_length_valid(pair_c))
		ethnl_cable_test_fault_length(phydev, ETHTOOL_A_CABLE_PAIR_C,
				qca808x_cdt_fault_length(phydev, ETHTOOL_A_CABLE_PAIR_C));
	if (qca808x_cdt_fault_length_valid(pair_d))
		ethnl_cable_test_fault_length(phydev, ETHTOOL_A_CABLE_PAIR_D,
				qca808x_cdt_fault_length(phydev, ETHTOOL_A_CABLE_PAIR_D));

	*finished = true;

	return 0;
}

static struct phy_driver at803x_driver[] = {
{
	/* Qualcomm Atheros AR8035 */
	PHY_ID_MATCH_EXACT(ATH8035_PHY_ID),
	.name			= "Qualcomm Atheros AR8035",
	.flags			= PHY_POLL_CABLE_TEST,
	.probe			= at803x_probe,
	.remove			= at803x_remove,
	.config_aneg		= at803x_config_aneg,
	.config_init		= at803x_config_init,
	.soft_reset		= genphy_soft_reset,
	.set_wol		= at803x_set_wol,
	.get_wol		= at803x_get_wol,
	.suspend		= at803x_suspend,
	.resume			= at803x_resume,
	/* PHY_GBIT_FEATURES */
	.read_status		= at803x_read_status,
	.config_intr		= at803x_config_intr,
	.handle_interrupt	= at803x_handle_interrupt,
	.get_tunable		= at803x_get_tunable,
	.set_tunable		= at803x_set_tunable,
	.cable_test_start	= at803x_cable_test_start,
	.cable_test_get_status	= at803x_cable_test_get_status,
}, {
	/* Qualcomm Atheros AR8030 */
	.phy_id			= ATH8030_PHY_ID,
	.name			= "Qualcomm Atheros AR8030",
	.phy_id_mask		= AT8030_PHY_ID_MASK,
	.probe			= at803x_probe,
	.remove			= at803x_remove,
	.config_init		= at803x_config_init,
	.link_change_notify	= at803x_link_change_notify,
	.set_wol		= at803x_set_wol,
	.get_wol		= at803x_get_wol,
	.suspend		= at803x_suspend,
	.resume			= at803x_resume,
	/* PHY_BASIC_FEATURES */
	.config_intr		= at803x_config_intr,
	.handle_interrupt	= at803x_handle_interrupt,
}, {
	/* Qualcomm Atheros AR8031/AR8033 */
	PHY_ID_MATCH_EXACT(ATH8031_PHY_ID),
	.name			= "Qualcomm Atheros AR8031/AR8033",
	.flags			= PHY_POLL_CABLE_TEST,
	.probe			= at803x_probe,
	.remove			= at803x_remove,
	.config_init		= at803x_config_init,
	.config_aneg		= at803x_config_aneg,
	.soft_reset		= genphy_soft_reset,
	.set_wol		= at803x_set_wol,
	.get_wol		= at803x_get_wol,
	.suspend		= at803x_suspend,
	.resume			= at803x_resume,
	.read_page		= at803x_read_page,
	.write_page		= at803x_write_page,
	.get_features		= at803x_get_features,
	.read_status		= at803x_read_status,
	.config_intr		= &at803x_config_intr,
	.handle_interrupt	= at803x_handle_interrupt,
	.get_tunable		= at803x_get_tunable,
	.set_tunable		= at803x_set_tunable,
	.cable_test_start	= at803x_cable_test_start,
	.cable_test_get_status	= at803x_cable_test_get_status,
}, {
	/* Qualcomm Atheros AR8032 */
	PHY_ID_MATCH_EXACT(ATH8032_PHY_ID),
	.name			= "Qualcomm Atheros AR8032",
	.probe			= at803x_probe,
	.remove			= at803x_remove,
	.flags			= PHY_POLL_CABLE_TEST,
	.config_init		= at803x_config_init,
	.link_change_notify	= at803x_link_change_notify,
	.set_wol		= at803x_set_wol,
	.get_wol		= at803x_get_wol,
	.suspend		= at803x_suspend,
	.resume			= at803x_resume,
	/* PHY_BASIC_FEATURES */
	.config_intr		= at803x_config_intr,
	.handle_interrupt	= at803x_handle_interrupt,
	.cable_test_start	= at803x_cable_test_start,
	.cable_test_get_status	= at803x_cable_test_get_status,
}, {
	/* ATHEROS AR9331 */
	PHY_ID_MATCH_EXACT(ATH9331_PHY_ID),
	.name			= "Qualcomm Atheros AR9331 built-in PHY",
	.suspend		= at803x_suspend,
	.resume			= at803x_resume,
	.flags			= PHY_POLL_CABLE_TEST,
	/* PHY_BASIC_FEATURES */
	.config_intr		= &at803x_config_intr,
	.handle_interrupt	= at803x_handle_interrupt,
	.cable_test_start	= at803x_cable_test_start,
	.cable_test_get_status	= at803x_cable_test_get_status,
	.read_status		= at803x_read_status,
	.soft_reset		= genphy_soft_reset,
	.config_aneg		= at803x_config_aneg,
}, {
	/* Qualcomm Atheros QCA9561 */
	PHY_ID_MATCH_EXACT(QCA9561_PHY_ID),
	.name			= "Qualcomm Atheros QCA9561 built-in PHY",
	.suspend		= at803x_suspend,
	.resume			= at803x_resume,
	.flags			= PHY_POLL_CABLE_TEST,
	/* PHY_BASIC_FEATURES */
	.config_intr		= &at803x_config_intr,
	.handle_interrupt	= at803x_handle_interrupt,
	.cable_test_start	= at803x_cable_test_start,
	.cable_test_get_status	= at803x_cable_test_get_status,
	.read_status		= at803x_read_status,
	.soft_reset		= genphy_soft_reset,
	.config_aneg		= at803x_config_aneg,
}, {
	/* QCA8337 */
	.phy_id			= QCA8337_PHY_ID,
	.phy_id_mask		= QCA8K_PHY_ID_MASK,
	.name			= "Qualcomm Atheros 8337 internal PHY",
	/* PHY_GBIT_FEATURES */
	.link_change_notify	= qca83xx_link_change_notify,
	.probe			= at803x_probe,
	.flags			= PHY_IS_INTERNAL,
	.config_init		= qca83xx_config_init,
	.soft_reset		= genphy_soft_reset,
	.get_sset_count		= at803x_get_sset_count,
	.get_strings		= at803x_get_strings,
	.get_stats		= at803x_get_stats,
	.suspend		= qca83xx_suspend,
	.resume			= qca83xx_resume,
}, {
	/* QCA8327-A from switch QCA8327-AL1A */
	.phy_id			= QCA8327_A_PHY_ID,
	.phy_id_mask		= QCA8K_PHY_ID_MASK,
	.name			= "Qualcomm Atheros 8327-A internal PHY",
	/* PHY_GBIT_FEATURES */
	.link_change_notify	= qca83xx_link_change_notify,
	.probe			= at803x_probe,
	.flags			= PHY_IS_INTERNAL,
	.config_init		= qca83xx_config_init,
	.soft_reset		= genphy_soft_reset,
	.get_sset_count		= at803x_get_sset_count,
	.get_strings		= at803x_get_strings,
	.get_stats		= at803x_get_stats,
	.suspend		= qca83xx_suspend,
	.resume			= qca83xx_resume,
}, {
	/* QCA8327-B from switch QCA8327-BL1A */
	.phy_id			= QCA8327_B_PHY_ID,
	.phy_id_mask		= QCA8K_PHY_ID_MASK,
	.name			= "Qualcomm Atheros 8327-B internal PHY",
	/* PHY_GBIT_FEATURES */
	.link_change_notify	= qca83xx_link_change_notify,
	.probe			= at803x_probe,
	.flags			= PHY_IS_INTERNAL,
	.config_init		= qca83xx_config_init,
	.soft_reset		= genphy_soft_reset,
	.get_sset_count		= at803x_get_sset_count,
	.get_strings		= at803x_get_strings,
	.get_stats		= at803x_get_stats,
	.suspend		= qca83xx_suspend,
	.resume			= qca83xx_resume,
}, {
	/* Qualcomm QCA8081 */
	PHY_ID_MATCH_EXACT(QCA8081_PHY_ID),
	.name			= "Qualcomm QCA8081",
	.flags			= PHY_POLL_CABLE_TEST,
	.config_intr		= at803x_config_intr,
	.handle_interrupt	= at803x_handle_interrupt,
	.get_tunable		= at803x_get_tunable,
	.set_tunable		= at803x_set_tunable,
	.set_wol		= at803x_set_wol,
	.get_wol		= at803x_get_wol,
	.get_features		= at803x_get_features,
	.config_aneg		= at803x_config_aneg,
	.suspend		= genphy_suspend,
	.resume			= genphy_resume,
	.read_status		= qca808x_read_status,
	.config_init		= qca808x_config_init,
	.soft_reset		= qca808x_soft_reset,
	.cable_test_start	= qca808x_cable_test_start,
	.cable_test_get_status	= qca808x_cable_test_get_status,
}, };

module_phy_driver(at803x_driver);

static struct mdio_device_id __maybe_unused atheros_tbl[] = {
	{ ATH8030_PHY_ID, AT8030_PHY_ID_MASK },
	{ PHY_ID_MATCH_EXACT(ATH8031_PHY_ID) },
	{ PHY_ID_MATCH_EXACT(ATH8032_PHY_ID) },
	{ PHY_ID_MATCH_EXACT(ATH8035_PHY_ID) },
	{ PHY_ID_MATCH_EXACT(ATH9331_PHY_ID) },
	{ PHY_ID_MATCH_EXACT(QCA8337_PHY_ID) },
	{ PHY_ID_MATCH_EXACT(QCA8327_A_PHY_ID) },
	{ PHY_ID_MATCH_EXACT(QCA8327_B_PHY_ID) },
	{ PHY_ID_MATCH_EXACT(QCA9561_PHY_ID) },
	{ PHY_ID_MATCH_EXACT(QCA8081_PHY_ID) },
	{ }
};

MODULE_DEVICE_TABLE(mdio, atheros_tbl);<|MERGE_RESOLUTION|>--- conflicted
+++ resolved
@@ -421,11 +421,7 @@
 	const u8 *mac;
 	int ret, irq_enabled;
 	unsigned int i;
-<<<<<<< HEAD
-	const unsigned int offsets[] = {
-=======
 	static const unsigned int offsets[] = {
->>>>>>> 754e0b0e
 		AT803X_LOC_MAC_ADDR_32_47_OFFSET,
 		AT803X_LOC_MAC_ADDR_16_31_OFFSET,
 		AT803X_LOC_MAC_ADDR_0_15_OFFSET,
@@ -1692,21 +1688,6 @@
 	if (ret < 0)
 		return ret;
 
-<<<<<<< HEAD
-	if (phydev->link && phydev->speed == SPEED_2500)
-		phydev->interface = PHY_INTERFACE_MODE_2500BASEX;
-	else
-		phydev->interface = PHY_INTERFACE_MODE_SMII;
-
-	/* generate seed as a lower random value to make PHY linked as SLAVE easily,
-	 * except for master/slave configuration fault detected.
-	 * the reason for not putting this code into the function link_change_notify is
-	 * the corner case where the link partner is also the qca8081 PHY and the seed
-	 * value is configured as the same value, the link can't be up and no link change
-	 * occurs.
-	 */
-	if (!phydev->link) {
-=======
 	if (phydev->link) {
 		if (phydev->speed == SPEED_2500)
 			phydev->interface = PHY_INTERFACE_MODE_2500BASEX;
@@ -1720,7 +1701,6 @@
 		 * value is configured as the same value, the link can't be up and no link change
 		 * occurs.
 		 */
->>>>>>> 754e0b0e
 		if (phydev->master_slave_state == MASTER_SLAVE_STATE_ERR) {
 			qca808x_phy_ms_seed_enable(phydev, false);
 		} else {
