/*
 * Copyright (c) 2018 Cumulus Networks. All rights reserved.
 * Copyright (c) 2018 David Ahern <dsa@cumulusnetworks.com>
 * Copyright (c) 2019 Mellanox Technologies. All rights reserved.
 *
 * This software is licensed under the GNU General License Version 2,
 * June 1991 as shown in the file COPYING in the top-level directory of this
 * source tree.
 *
 * THE COPYRIGHT HOLDERS AND/OR OTHER PARTIES PROVIDE THE PROGRAM "AS IS"
 * WITHOUT WARRANTY OF ANY KIND, EITHER EXPRESSED OR IMPLIED, INCLUDING,
 * BUT NOT LIMITED TO, THE IMPLIED WARRANTIES OF MERCHANTABILITY AND FITNESS
 * FOR A PARTICULAR PURPOSE. THE ENTIRE RISK AS TO THE QUALITY AND PERFORMANCE
 * OF THE PROGRAM IS WITH YOU. SHOULD THE PROGRAM PROVE DEFECTIVE, YOU ASSUME
 * THE COST OF ALL NECESSARY SERVICING, REPAIR OR CORRECTION.
 */

#include <linux/debugfs.h>
#include <linux/device.h>
#include <linux/etherdevice.h>
#include <linux/inet.h>
#include <linux/jiffies.h>
#include <linux/kernel.h>
#include <linux/list.h>
#include <linux/mutex.h>
#include <linux/random.h>
#include <linux/rtnetlink.h>
#include <linux/workqueue.h>
#include <net/devlink.h>
#include <net/ip.h>
#include <uapi/linux/devlink.h>
#include <uapi/linux/ip.h>
#include <uapi/linux/udp.h>

#include "netdevsim.h"

static struct dentry *nsim_dev_ddir;

#define NSIM_DEV_DUMMY_REGION_SIZE (1024 * 32)

static ssize_t nsim_dev_take_snapshot_write(struct file *file,
					    const char __user *data,
					    size_t count, loff_t *ppos)
{
	struct nsim_dev *nsim_dev = file->private_data;
	void *dummy_data;
	int err;
	u32 id;

	dummy_data = kmalloc(NSIM_DEV_DUMMY_REGION_SIZE, GFP_KERNEL);
	if (!dummy_data)
		return -ENOMEM;

	get_random_bytes(dummy_data, NSIM_DEV_DUMMY_REGION_SIZE);

	id = devlink_region_shapshot_id_get(priv_to_devlink(nsim_dev));
	err = devlink_region_snapshot_create(nsim_dev->dummy_region,
					     dummy_data, id, kfree);
	if (err) {
		pr_err("Failed to create region snapshot\n");
		kfree(dummy_data);
		return err;
	}

	return count;
}

static const struct file_operations nsim_dev_take_snapshot_fops = {
	.open = simple_open,
	.write = nsim_dev_take_snapshot_write,
	.llseek = generic_file_llseek,
};

static int nsim_dev_debugfs_init(struct nsim_dev *nsim_dev)
{
	char dev_ddir_name[16];

	sprintf(dev_ddir_name, DRV_NAME "%u", nsim_dev->nsim_bus_dev->dev.id);
	nsim_dev->ddir = debugfs_create_dir(dev_ddir_name, nsim_dev_ddir);
	if (IS_ERR_OR_NULL(nsim_dev->ddir))
		return PTR_ERR_OR_ZERO(nsim_dev->ddir) ?: -EINVAL;
	nsim_dev->ports_ddir = debugfs_create_dir("ports", nsim_dev->ddir);
	if (IS_ERR_OR_NULL(nsim_dev->ports_ddir))
		return PTR_ERR_OR_ZERO(nsim_dev->ports_ddir) ?: -EINVAL;
	debugfs_create_bool("fw_update_status", 0600, nsim_dev->ddir,
			    &nsim_dev->fw_update_status);
	debugfs_create_u32("max_macs", 0600, nsim_dev->ddir,
			   &nsim_dev->max_macs);
	debugfs_create_bool("test1", 0600, nsim_dev->ddir,
			    &nsim_dev->test1);
	debugfs_create_file("take_snapshot", 0200, nsim_dev->ddir, nsim_dev,
			    &nsim_dev_take_snapshot_fops);
	return 0;
}

static void nsim_dev_debugfs_exit(struct nsim_dev *nsim_dev)
{
	debugfs_remove_recursive(nsim_dev->ports_ddir);
	debugfs_remove_recursive(nsim_dev->ddir);
}

static int nsim_dev_port_debugfs_init(struct nsim_dev *nsim_dev,
				      struct nsim_dev_port *nsim_dev_port)
{
	char port_ddir_name[16];
	char dev_link_name[32];

	sprintf(port_ddir_name, "%u", nsim_dev_port->port_index);
	nsim_dev_port->ddir = debugfs_create_dir(port_ddir_name,
						 nsim_dev->ports_ddir);
	if (IS_ERR_OR_NULL(nsim_dev_port->ddir))
		return -ENOMEM;

	sprintf(dev_link_name, "../../../" DRV_NAME "%u",
		nsim_dev->nsim_bus_dev->dev.id);
	debugfs_create_symlink("dev", nsim_dev_port->ddir, dev_link_name);

	return 0;
}

static void nsim_dev_port_debugfs_exit(struct nsim_dev_port *nsim_dev_port)
{
	debugfs_remove_recursive(nsim_dev_port->ddir);
}

static struct net *nsim_devlink_net(struct devlink *devlink)
{
	return &init_net;
}

static u64 nsim_dev_ipv4_fib_resource_occ_get(void *priv)
{
	struct net *net = priv;

	return nsim_fib_get_val(net, NSIM_RESOURCE_IPV4_FIB, false);
}

static u64 nsim_dev_ipv4_fib_rules_res_occ_get(void *priv)
{
	struct net *net = priv;

	return nsim_fib_get_val(net, NSIM_RESOURCE_IPV4_FIB_RULES, false);
}

static u64 nsim_dev_ipv6_fib_resource_occ_get(void *priv)
{
	struct net *net = priv;

	return nsim_fib_get_val(net, NSIM_RESOURCE_IPV6_FIB, false);
}

static u64 nsim_dev_ipv6_fib_rules_res_occ_get(void *priv)
{
	struct net *net = priv;

	return nsim_fib_get_val(net, NSIM_RESOURCE_IPV6_FIB_RULES, false);
}

static int nsim_dev_resources_register(struct devlink *devlink)
{
	struct devlink_resource_size_params params = {
		.size_max = (u64)-1,
		.size_granularity = 1,
		.unit = DEVLINK_RESOURCE_UNIT_ENTRY
	};
	struct net *net = nsim_devlink_net(devlink);
	int err;
	u64 n;

	/* Resources for IPv4 */
	err = devlink_resource_register(devlink, "IPv4", (u64)-1,
					NSIM_RESOURCE_IPV4,
					DEVLINK_RESOURCE_ID_PARENT_TOP,
					&params);
	if (err) {
		pr_err("Failed to register IPv4 top resource\n");
		goto out;
	}

	n = nsim_fib_get_val(net, NSIM_RESOURCE_IPV4_FIB, true);
	err = devlink_resource_register(devlink, "fib", n,
					NSIM_RESOURCE_IPV4_FIB,
					NSIM_RESOURCE_IPV4, &params);
	if (err) {
		pr_err("Failed to register IPv4 FIB resource\n");
		return err;
	}

	n = nsim_fib_get_val(net, NSIM_RESOURCE_IPV4_FIB_RULES, true);
	err = devlink_resource_register(devlink, "fib-rules", n,
					NSIM_RESOURCE_IPV4_FIB_RULES,
					NSIM_RESOURCE_IPV4, &params);
	if (err) {
		pr_err("Failed to register IPv4 FIB rules resource\n");
		return err;
	}

	/* Resources for IPv6 */
	err = devlink_resource_register(devlink, "IPv6", (u64)-1,
					NSIM_RESOURCE_IPV6,
					DEVLINK_RESOURCE_ID_PARENT_TOP,
					&params);
	if (err) {
		pr_err("Failed to register IPv6 top resource\n");
		goto out;
	}

	n = nsim_fib_get_val(net, NSIM_RESOURCE_IPV6_FIB, true);
	err = devlink_resource_register(devlink, "fib", n,
					NSIM_RESOURCE_IPV6_FIB,
					NSIM_RESOURCE_IPV6, &params);
	if (err) {
		pr_err("Failed to register IPv6 FIB resource\n");
		return err;
	}

	n = nsim_fib_get_val(net, NSIM_RESOURCE_IPV6_FIB_RULES, true);
	err = devlink_resource_register(devlink, "fib-rules", n,
					NSIM_RESOURCE_IPV6_FIB_RULES,
					NSIM_RESOURCE_IPV6, &params);
	if (err) {
		pr_err("Failed to register IPv6 FIB rules resource\n");
		return err;
	}

	devlink_resource_occ_get_register(devlink,
					  NSIM_RESOURCE_IPV4_FIB,
					  nsim_dev_ipv4_fib_resource_occ_get,
					  net);
	devlink_resource_occ_get_register(devlink,
					  NSIM_RESOURCE_IPV4_FIB_RULES,
					  nsim_dev_ipv4_fib_rules_res_occ_get,
					  net);
	devlink_resource_occ_get_register(devlink,
					  NSIM_RESOURCE_IPV6_FIB,
					  nsim_dev_ipv6_fib_resource_occ_get,
					  net);
	devlink_resource_occ_get_register(devlink,
					  NSIM_RESOURCE_IPV6_FIB_RULES,
					  nsim_dev_ipv6_fib_rules_res_occ_get,
					  net);
out:
	return err;
}

enum nsim_devlink_param_id {
	NSIM_DEVLINK_PARAM_ID_BASE = DEVLINK_PARAM_GENERIC_ID_MAX,
	NSIM_DEVLINK_PARAM_ID_TEST1,
};

static const struct devlink_param nsim_devlink_params[] = {
	DEVLINK_PARAM_GENERIC(MAX_MACS,
			      BIT(DEVLINK_PARAM_CMODE_DRIVERINIT),
			      NULL, NULL, NULL),
	DEVLINK_PARAM_DRIVER(NSIM_DEVLINK_PARAM_ID_TEST1,
			     "test1", DEVLINK_PARAM_TYPE_BOOL,
			     BIT(DEVLINK_PARAM_CMODE_DRIVERINIT),
			     NULL, NULL, NULL),
};

static void nsim_devlink_set_params_init_values(struct nsim_dev *nsim_dev,
						struct devlink *devlink)
{
	union devlink_param_value value;

	value.vu32 = nsim_dev->max_macs;
	devlink_param_driverinit_value_set(devlink,
					   DEVLINK_PARAM_GENERIC_ID_MAX_MACS,
					   value);
	value.vbool = nsim_dev->test1;
	devlink_param_driverinit_value_set(devlink,
					   NSIM_DEVLINK_PARAM_ID_TEST1,
					   value);
}

static void nsim_devlink_param_load_driverinit_values(struct devlink *devlink)
{
	struct nsim_dev *nsim_dev = devlink_priv(devlink);
	union devlink_param_value saved_value;
	int err;

	err = devlink_param_driverinit_value_get(devlink,
						 DEVLINK_PARAM_GENERIC_ID_MAX_MACS,
						 &saved_value);
	if (!err)
		nsim_dev->max_macs = saved_value.vu32;
	err = devlink_param_driverinit_value_get(devlink,
						 NSIM_DEVLINK_PARAM_ID_TEST1,
						 &saved_value);
	if (!err)
		nsim_dev->test1 = saved_value.vbool;
}

#define NSIM_DEV_DUMMY_REGION_SNAPSHOT_MAX 16

static int nsim_dev_dummy_region_init(struct nsim_dev *nsim_dev,
				      struct devlink *devlink)
{
	nsim_dev->dummy_region =
		devlink_region_create(devlink, "dummy",
				      NSIM_DEV_DUMMY_REGION_SNAPSHOT_MAX,
				      NSIM_DEV_DUMMY_REGION_SIZE);
	return PTR_ERR_OR_ZERO(nsim_dev->dummy_region);
}

static void nsim_dev_dummy_region_exit(struct nsim_dev *nsim_dev)
{
	devlink_region_destroy(nsim_dev->dummy_region);
}

struct nsim_trap_item {
	void *trap_ctx;
	enum devlink_trap_action action;
};

struct nsim_trap_data {
	struct delayed_work trap_report_dw;
	struct nsim_trap_item *trap_items_arr;
	struct nsim_dev *nsim_dev;
	spinlock_t trap_lock;	/* Protects trap_items_arr */
};

/* All driver-specific traps must be documented in
 * Documentation/networking/devlink-trap-netdevsim.rst
 */
enum {
	NSIM_TRAP_ID_BASE = DEVLINK_TRAP_GENERIC_ID_MAX,
	NSIM_TRAP_ID_FID_MISS,
};

#define NSIM_TRAP_NAME_FID_MISS "fid_miss"

#define NSIM_TRAP_METADATA DEVLINK_TRAP_METADATA_TYPE_F_IN_PORT

#define NSIM_TRAP_DROP(_id, _group_id)					      \
	DEVLINK_TRAP_GENERIC(DROP, DROP, _id,				      \
			     DEVLINK_TRAP_GROUP_GENERIC(_group_id),	      \
			     NSIM_TRAP_METADATA)
#define NSIM_TRAP_EXCEPTION(_id, _group_id)				      \
	DEVLINK_TRAP_GENERIC(EXCEPTION, TRAP, _id,			      \
			     DEVLINK_TRAP_GROUP_GENERIC(_group_id),	      \
			     NSIM_TRAP_METADATA)
#define NSIM_TRAP_DRIVER_EXCEPTION(_id, _group_id)			      \
	DEVLINK_TRAP_DRIVER(EXCEPTION, TRAP, NSIM_TRAP_ID_##_id,	      \
			    NSIM_TRAP_NAME_##_id,			      \
			    DEVLINK_TRAP_GROUP_GENERIC(_group_id),	      \
			    NSIM_TRAP_METADATA)

static const struct devlink_trap nsim_traps_arr[] = {
	NSIM_TRAP_DROP(SMAC_MC, L2_DROPS),
	NSIM_TRAP_DROP(VLAN_TAG_MISMATCH, L2_DROPS),
	NSIM_TRAP_DROP(INGRESS_VLAN_FILTER, L2_DROPS),
	NSIM_TRAP_DROP(INGRESS_STP_FILTER, L2_DROPS),
	NSIM_TRAP_DROP(EMPTY_TX_LIST, L2_DROPS),
	NSIM_TRAP_DROP(PORT_LOOPBACK_FILTER, L2_DROPS),
	NSIM_TRAP_DRIVER_EXCEPTION(FID_MISS, L2_DROPS),
	NSIM_TRAP_DROP(BLACKHOLE_ROUTE, L3_DROPS),
	NSIM_TRAP_EXCEPTION(TTL_ERROR, L3_DROPS),
	NSIM_TRAP_DROP(TAIL_DROP, BUFFER_DROPS),
};

#define NSIM_TRAP_L4_DATA_LEN 100

static struct sk_buff *nsim_dev_trap_skb_build(void)
{
	int tot_len, data_len = NSIM_TRAP_L4_DATA_LEN;
	struct sk_buff *skb;
	struct udphdr *udph;
	struct ethhdr *eth;
	struct iphdr *iph;

	skb = alloc_skb(NLMSG_GOODSIZE, GFP_ATOMIC);
	if (!skb)
		return NULL;
	tot_len = sizeof(struct iphdr) + sizeof(struct udphdr) + data_len;

	skb_reset_mac_header(skb);
	eth = skb_put(skb, sizeof(struct ethhdr));
	eth_random_addr(eth->h_dest);
	eth_random_addr(eth->h_source);
	eth->h_proto = htons(ETH_P_IP);
	skb->protocol = htons(ETH_P_IP);

	skb_set_network_header(skb, skb->len);
	iph = skb_put(skb, sizeof(struct iphdr));
	iph->protocol = IPPROTO_UDP;
	iph->saddr = in_aton("192.0.2.1");
	iph->daddr = in_aton("198.51.100.1");
	iph->version = 0x4;
	iph->frag_off = 0;
	iph->ihl = 0x5;
	iph->tot_len = htons(tot_len);
	iph->ttl = 100;
	iph->check = 0;
	iph->check = ip_fast_csum((unsigned char *)iph, iph->ihl);

	skb_set_transport_header(skb, skb->len);
	udph = skb_put_zero(skb, sizeof(struct udphdr) + data_len);
	get_random_bytes(&udph->source, sizeof(u16));
	get_random_bytes(&udph->dest, sizeof(u16));
	udph->len = htons(sizeof(struct udphdr) + data_len);

	return skb;
}

static void nsim_dev_trap_report(struct nsim_dev_port *nsim_dev_port)
{
	struct nsim_dev *nsim_dev = nsim_dev_port->ns->nsim_dev;
	struct devlink *devlink = priv_to_devlink(nsim_dev);
	struct nsim_trap_data *nsim_trap_data;
	int i;

	nsim_trap_data = nsim_dev->trap_data;

	spin_lock(&nsim_trap_data->trap_lock);
	for (i = 0; i < ARRAY_SIZE(nsim_traps_arr); i++) {
		struct nsim_trap_item *nsim_trap_item;
		struct sk_buff *skb;

		nsim_trap_item = &nsim_trap_data->trap_items_arr[i];
		if (nsim_trap_item->action == DEVLINK_TRAP_ACTION_DROP)
			continue;

		skb = nsim_dev_trap_skb_build();
		if (!skb)
			continue;
		skb->dev = nsim_dev_port->ns->netdev;

		/* Trapped packets are usually passed to devlink in softIRQ,
		 * but in this case they are generated in a workqueue. Disable
		 * softIRQs to prevent lockdep from complaining about
		 * "incosistent lock state".
		 */
		local_bh_disable();
		devlink_trap_report(devlink, skb, nsim_trap_item->trap_ctx,
				    &nsim_dev_port->devlink_port);
		local_bh_enable();
		consume_skb(skb);
	}
	spin_unlock(&nsim_trap_data->trap_lock);
}

#define NSIM_TRAP_REPORT_INTERVAL_MS	100

static void nsim_dev_trap_report_work(struct work_struct *work)
{
	struct nsim_trap_data *nsim_trap_data;
	struct nsim_dev_port *nsim_dev_port;
	struct nsim_dev *nsim_dev;

	nsim_trap_data = container_of(work, struct nsim_trap_data,
				      trap_report_dw.work);
	nsim_dev = nsim_trap_data->nsim_dev;

	/* For each running port and enabled packet trap, generate a UDP
	 * packet with a random 5-tuple and report it.
	 */
	mutex_lock(&nsim_dev->port_list_lock);
	list_for_each_entry(nsim_dev_port, &nsim_dev->port_list, list) {
		if (!netif_running(nsim_dev_port->ns->netdev))
			continue;

		nsim_dev_trap_report(nsim_dev_port);
	}
	mutex_unlock(&nsim_dev->port_list_lock);

	schedule_delayed_work(&nsim_dev->trap_data->trap_report_dw,
			      msecs_to_jiffies(NSIM_TRAP_REPORT_INTERVAL_MS));
}

static int nsim_dev_traps_init(struct devlink *devlink)
{
	struct nsim_dev *nsim_dev = devlink_priv(devlink);
	struct nsim_trap_data *nsim_trap_data;
	int err;

	nsim_trap_data = kzalloc(sizeof(*nsim_trap_data), GFP_KERNEL);
	if (!nsim_trap_data)
		return -ENOMEM;

	nsim_trap_data->trap_items_arr = kcalloc(ARRAY_SIZE(nsim_traps_arr),
						 sizeof(struct nsim_trap_item),
						 GFP_KERNEL);
	if (!nsim_trap_data->trap_items_arr) {
		err = -ENOMEM;
		goto err_trap_data_free;
	}

	/* The lock is used to protect the action state of the registered
	 * traps. The value is written by user and read in delayed work when
	 * iterating over all the traps.
	 */
	spin_lock_init(&nsim_trap_data->trap_lock);
	nsim_trap_data->nsim_dev = nsim_dev;
	nsim_dev->trap_data = nsim_trap_data;

	err = devlink_traps_register(devlink, nsim_traps_arr,
				     ARRAY_SIZE(nsim_traps_arr), NULL);
	if (err)
		goto err_trap_items_free;

	INIT_DELAYED_WORK(&nsim_dev->trap_data->trap_report_dw,
			  nsim_dev_trap_report_work);
	schedule_delayed_work(&nsim_dev->trap_data->trap_report_dw,
			      msecs_to_jiffies(NSIM_TRAP_REPORT_INTERVAL_MS));

	return 0;

err_trap_items_free:
	kfree(nsim_trap_data->trap_items_arr);
err_trap_data_free:
	kfree(nsim_trap_data);
	return err;
}

static void nsim_dev_traps_exit(struct devlink *devlink)
{
	struct nsim_dev *nsim_dev = devlink_priv(devlink);

	cancel_delayed_work_sync(&nsim_dev->trap_data->trap_report_dw);
	devlink_traps_unregister(devlink, nsim_traps_arr,
				 ARRAY_SIZE(nsim_traps_arr));
	kfree(nsim_dev->trap_data->trap_items_arr);
	kfree(nsim_dev->trap_data);
}

static int nsim_dev_reload_down(struct devlink *devlink,
				struct netlink_ext_ack *extack)
{
	return 0;
}

static int nsim_dev_reload_up(struct devlink *devlink,
			      struct netlink_ext_ack *extack)
{
	enum nsim_resource_id res_ids[] = {
		NSIM_RESOURCE_IPV4_FIB, NSIM_RESOURCE_IPV4_FIB_RULES,
		NSIM_RESOURCE_IPV6_FIB, NSIM_RESOURCE_IPV6_FIB_RULES
	};
	struct net *net = nsim_devlink_net(devlink);
	int i;

	for (i = 0; i < ARRAY_SIZE(res_ids); ++i) {
		int err;
		u64 val;

		err = devlink_resource_size_get(devlink, res_ids[i], &val);
		if (!err) {
			err = nsim_fib_set_max(net, res_ids[i], val, extack);
			if (err)
				return err;
		}
	}
	nsim_devlink_param_load_driverinit_values(devlink);

	return 0;
}

#define NSIM_DEV_FLASH_SIZE 500000
#define NSIM_DEV_FLASH_CHUNK_SIZE 1000
#define NSIM_DEV_FLASH_CHUNK_TIME_MS 10

static int nsim_dev_flash_update(struct devlink *devlink, const char *file_name,
				 const char *component,
				 struct netlink_ext_ack *extack)
{
	struct nsim_dev *nsim_dev = devlink_priv(devlink);
	int i;

	if (nsim_dev->fw_update_status) {
		devlink_flash_update_begin_notify(devlink);
		devlink_flash_update_status_notify(devlink,
						   "Preparing to flash",
						   component, 0, 0);
	}

	for (i = 0; i < NSIM_DEV_FLASH_SIZE / NSIM_DEV_FLASH_CHUNK_SIZE; i++) {
		if (nsim_dev->fw_update_status)
			devlink_flash_update_status_notify(devlink, "Flashing",
							   component,
							   i * NSIM_DEV_FLASH_CHUNK_SIZE,
							   NSIM_DEV_FLASH_SIZE);
		msleep(NSIM_DEV_FLASH_CHUNK_TIME_MS);
	}

	if (nsim_dev->fw_update_status) {
		devlink_flash_update_status_notify(devlink, "Flashing",
						   component,
						   NSIM_DEV_FLASH_SIZE,
						   NSIM_DEV_FLASH_SIZE);
		devlink_flash_update_status_notify(devlink, "Flashing done",
						   component, 0, 0);
		devlink_flash_update_end_notify(devlink);
	}

	return 0;
}

static struct nsim_trap_item *
nsim_dev_trap_item_lookup(struct nsim_dev *nsim_dev, u16 trap_id)
{
	struct nsim_trap_data *nsim_trap_data = nsim_dev->trap_data;
	int i;

	for (i = 0; i < ARRAY_SIZE(nsim_traps_arr); i++) {
		if (nsim_traps_arr[i].id == trap_id)
			return &nsim_trap_data->trap_items_arr[i];
	}

	return NULL;
}

static int nsim_dev_devlink_trap_init(struct devlink *devlink,
				      const struct devlink_trap *trap,
				      void *trap_ctx)
{
	struct nsim_dev *nsim_dev = devlink_priv(devlink);
	struct nsim_trap_item *nsim_trap_item;

	nsim_trap_item = nsim_dev_trap_item_lookup(nsim_dev, trap->id);
	if (WARN_ON(!nsim_trap_item))
		return -ENOENT;

	nsim_trap_item->trap_ctx = trap_ctx;
	nsim_trap_item->action = trap->init_action;

	return 0;
}

static int
nsim_dev_devlink_trap_action_set(struct devlink *devlink,
				 const struct devlink_trap *trap,
				 enum devlink_trap_action action)
{
	struct nsim_dev *nsim_dev = devlink_priv(devlink);
	struct nsim_trap_item *nsim_trap_item;

	nsim_trap_item = nsim_dev_trap_item_lookup(nsim_dev, trap->id);
	if (WARN_ON(!nsim_trap_item))
		return -ENOENT;

	spin_lock(&nsim_dev->trap_data->trap_lock);
	nsim_trap_item->action = action;
	spin_unlock(&nsim_dev->trap_data->trap_lock);

	return 0;
}

static const struct devlink_ops nsim_dev_devlink_ops = {
	.reload_down = nsim_dev_reload_down,
	.reload_up = nsim_dev_reload_up,
	.flash_update = nsim_dev_flash_update,
	.trap_init = nsim_dev_devlink_trap_init,
	.trap_action_set = nsim_dev_devlink_trap_action_set,
};

#define NSIM_DEV_MAX_MACS_DEFAULT 32
#define NSIM_DEV_TEST1_DEFAULT true

static struct nsim_dev *
nsim_dev_create(struct nsim_bus_dev *nsim_bus_dev, unsigned int port_count)
{
	struct nsim_dev *nsim_dev;
	struct devlink *devlink;
	int err;

	devlink = devlink_alloc(&nsim_dev_devlink_ops, sizeof(*nsim_dev));
	if (!devlink)
		return ERR_PTR(-ENOMEM);
	nsim_dev = devlink_priv(devlink);
	nsim_dev->nsim_bus_dev = nsim_bus_dev;
	nsim_dev->switch_id.id_len = sizeof(nsim_dev->switch_id.id);
	get_random_bytes(nsim_dev->switch_id.id, nsim_dev->switch_id.id_len);
	INIT_LIST_HEAD(&nsim_dev->port_list);
	mutex_init(&nsim_dev->port_list_lock);
	nsim_dev->fw_update_status = true;
	nsim_dev->max_macs = NSIM_DEV_MAX_MACS_DEFAULT;
	nsim_dev->test1 = NSIM_DEV_TEST1_DEFAULT;

	err = nsim_dev_resources_register(devlink);
	if (err)
		goto err_devlink_free;

	err = devlink_register(devlink, &nsim_bus_dev->dev);
	if (err)
		goto err_resources_unregister;

	err = devlink_params_register(devlink, nsim_devlink_params,
				      ARRAY_SIZE(nsim_devlink_params));
	if (err)
		goto err_dl_unregister;
	nsim_devlink_set_params_init_values(nsim_dev, devlink);

	err = nsim_dev_dummy_region_init(nsim_dev, devlink);
	if (err)
		goto err_params_unregister;

	err = nsim_dev_traps_init(devlink);
	if (err)
		goto err_dummy_region_exit;

	err = nsim_dev_debugfs_init(nsim_dev);
	if (err)
		goto err_traps_exit;

	err = nsim_bpf_dev_init(nsim_dev);
	if (err)
		goto err_debugfs_exit;

	devlink_params_publish(devlink);
<<<<<<< HEAD
=======
	devlink_reload_enable(devlink);
>>>>>>> 00dc9e7d
	return nsim_dev;

err_debugfs_exit:
	nsim_dev_debugfs_exit(nsim_dev);
err_traps_exit:
	nsim_dev_traps_exit(devlink);
err_dummy_region_exit:
	nsim_dev_dummy_region_exit(nsim_dev);
err_params_unregister:
	devlink_params_unregister(devlink, nsim_devlink_params,
				  ARRAY_SIZE(nsim_devlink_params));
err_dl_unregister:
	devlink_unregister(devlink);
err_resources_unregister:
	devlink_resources_unregister(devlink, NULL);
err_devlink_free:
	devlink_free(devlink);
	return ERR_PTR(err);
}

static void nsim_dev_destroy(struct nsim_dev *nsim_dev)
{
	struct devlink *devlink = priv_to_devlink(nsim_dev);

	devlink_reload_disable(devlink);
	nsim_bpf_dev_exit(nsim_dev);
	nsim_dev_debugfs_exit(nsim_dev);
	nsim_dev_traps_exit(devlink);
	nsim_dev_dummy_region_exit(nsim_dev);
	devlink_params_unregister(devlink, nsim_devlink_params,
				  ARRAY_SIZE(nsim_devlink_params));
	devlink_unregister(devlink);
	devlink_resources_unregister(devlink, NULL);
	mutex_destroy(&nsim_dev->port_list_lock);
	devlink_free(devlink);
}

static int __nsim_dev_port_add(struct nsim_dev *nsim_dev,
			       unsigned int port_index)
{
	struct nsim_dev_port *nsim_dev_port;
	struct devlink_port *devlink_port;
	int err;

	nsim_dev_port = kzalloc(sizeof(*nsim_dev_port), GFP_KERNEL);
	if (!nsim_dev_port)
		return -ENOMEM;
	nsim_dev_port->port_index = port_index;

	devlink_port = &nsim_dev_port->devlink_port;
	devlink_port_attrs_set(devlink_port, DEVLINK_PORT_FLAVOUR_PHYSICAL,
			       port_index + 1, 0, 0,
			       nsim_dev->switch_id.id,
			       nsim_dev->switch_id.id_len);
	err = devlink_port_register(priv_to_devlink(nsim_dev), devlink_port,
				    port_index);
	if (err)
		goto err_port_free;

	err = nsim_dev_port_debugfs_init(nsim_dev, nsim_dev_port);
	if (err)
		goto err_dl_port_unregister;

	nsim_dev_port->ns = nsim_create(nsim_dev, nsim_dev_port);
	if (IS_ERR(nsim_dev_port->ns)) {
		err = PTR_ERR(nsim_dev_port->ns);
		goto err_port_debugfs_exit;
	}

	devlink_port_type_eth_set(devlink_port, nsim_dev_port->ns->netdev);
	list_add(&nsim_dev_port->list, &nsim_dev->port_list);

	return 0;

err_port_debugfs_exit:
	nsim_dev_port_debugfs_exit(nsim_dev_port);
err_dl_port_unregister:
	devlink_port_unregister(devlink_port);
err_port_free:
	kfree(nsim_dev_port);
	return err;
}

static void __nsim_dev_port_del(struct nsim_dev_port *nsim_dev_port)
{
	struct devlink_port *devlink_port = &nsim_dev_port->devlink_port;

	list_del(&nsim_dev_port->list);
	devlink_port_type_clear(devlink_port);
	nsim_destroy(nsim_dev_port->ns);
	nsim_dev_port_debugfs_exit(nsim_dev_port);
	devlink_port_unregister(devlink_port);
	kfree(nsim_dev_port);
}

static void nsim_dev_port_del_all(struct nsim_dev *nsim_dev)
{
	struct nsim_dev_port *nsim_dev_port, *tmp;

	mutex_lock(&nsim_dev->port_list_lock);
	list_for_each_entry_safe(nsim_dev_port, tmp,
				 &nsim_dev->port_list, list)
		__nsim_dev_port_del(nsim_dev_port);
	mutex_unlock(&nsim_dev->port_list_lock);
}

int nsim_dev_probe(struct nsim_bus_dev *nsim_bus_dev)
{
	struct nsim_dev *nsim_dev;
	int i;
	int err;

	nsim_dev = nsim_dev_create(nsim_bus_dev, nsim_bus_dev->port_count);
	if (IS_ERR(nsim_dev))
		return PTR_ERR(nsim_dev);
	dev_set_drvdata(&nsim_bus_dev->dev, nsim_dev);

	mutex_lock(&nsim_dev->port_list_lock);
	for (i = 0; i < nsim_bus_dev->port_count; i++) {
		err = __nsim_dev_port_add(nsim_dev, i);
		if (err)
			goto err_port_del_all;
	}
	mutex_unlock(&nsim_dev->port_list_lock);
	return 0;

err_port_del_all:
	mutex_unlock(&nsim_dev->port_list_lock);
	nsim_dev_port_del_all(nsim_dev);
	nsim_dev_destroy(nsim_dev);
	return err;
}

void nsim_dev_remove(struct nsim_bus_dev *nsim_bus_dev)
{
	struct nsim_dev *nsim_dev = dev_get_drvdata(&nsim_bus_dev->dev);

	nsim_dev_port_del_all(nsim_dev);
	nsim_dev_destroy(nsim_dev);
}

static struct nsim_dev_port *
__nsim_dev_port_lookup(struct nsim_dev *nsim_dev, unsigned int port_index)
{
	struct nsim_dev_port *nsim_dev_port;

	list_for_each_entry(nsim_dev_port, &nsim_dev->port_list, list)
		if (nsim_dev_port->port_index == port_index)
			return nsim_dev_port;
	return NULL;
}

int nsim_dev_port_add(struct nsim_bus_dev *nsim_bus_dev,
		      unsigned int port_index)
{
	struct nsim_dev *nsim_dev = dev_get_drvdata(&nsim_bus_dev->dev);
	int err;

	mutex_lock(&nsim_dev->port_list_lock);
	if (__nsim_dev_port_lookup(nsim_dev, port_index))
		err = -EEXIST;
	else
		err = __nsim_dev_port_add(nsim_dev, port_index);
	mutex_unlock(&nsim_dev->port_list_lock);
	return err;
}

int nsim_dev_port_del(struct nsim_bus_dev *nsim_bus_dev,
		      unsigned int port_index)
{
	struct nsim_dev *nsim_dev = dev_get_drvdata(&nsim_bus_dev->dev);
	struct nsim_dev_port *nsim_dev_port;
	int err = 0;

	mutex_lock(&nsim_dev->port_list_lock);
	nsim_dev_port = __nsim_dev_port_lookup(nsim_dev, port_index);
	if (!nsim_dev_port)
		err = -ENOENT;
	else
		__nsim_dev_port_del(nsim_dev_port);
	mutex_unlock(&nsim_dev->port_list_lock);
	return err;
}

int nsim_dev_init(void)
{
	nsim_dev_ddir = debugfs_create_dir(DRV_NAME, NULL);
	if (IS_ERR_OR_NULL(nsim_dev_ddir))
		return -ENOMEM;
	return 0;
}

void nsim_dev_exit(void)
{
	debugfs_remove_recursive(nsim_dev_ddir);
}<|MERGE_RESOLUTION|>--- conflicted
+++ resolved
@@ -708,10 +708,7 @@
 		goto err_debugfs_exit;
 
 	devlink_params_publish(devlink);
-<<<<<<< HEAD
-=======
 	devlink_reload_enable(devlink);
->>>>>>> 00dc9e7d
 	return nsim_dev;
 
 err_debugfs_exit:
