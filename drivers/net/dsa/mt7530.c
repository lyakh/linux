--- conflicted
+++ resolved
@@ -448,19 +448,8 @@
 		   P6_INTF_MODE(trgint));
 
 	if (trgint) {
-<<<<<<< HEAD
-		/* Lower Tx Driving for TRGMII path */
-		for (i = 0 ; i < NUM_TRGMII_CTRL ; i++)
-			mt7530_write(priv, MT7530_TRGMII_TD_ODT(i),
-				     TD_DM_DRVP(8) | TD_DM_DRVN(8));
-
-		/* Disable MT7530 core and TRGMII Tx clocks */
-		core_clear(priv, CORE_TRGMII_GSW_CLK_CG,
-			   REG_GSWCK_EN | REG_TRGMIICK_EN);
-=======
 		/* Disable the MT7530 TRGMII clocks */
 		core_clear(priv, CORE_TRGMII_GSW_CLK_CG, REG_TRGMIICK_EN);
->>>>>>> 2b90b6ac
 
 		/* Setup the MT7530 TRGMII Tx Clock */
 		core_write(priv, CORE_PLL_GROUP5, RG_LCDDS_PCW_NCPO1(ncpo1));
@@ -477,18 +466,8 @@
 			   RG_LCDDS_PCW_NCPO_CHG | RG_LCCDS_C(3) |
 			   RG_LCDDS_PWDB | RG_LCDDS_ISO_EN);
 
-<<<<<<< HEAD
-		/* Enable MT7530 core and TRGMII Tx clocks */
-		core_set(priv, CORE_TRGMII_GSW_CLK_CG,
-			 REG_GSWCK_EN | REG_TRGMIICK_EN);
-	} else {
-		for (i = 0 ; i < NUM_TRGMII_CTRL; i++)
-			mt7530_rmw(priv, MT7530_TRGMII_RD(i),
-				   RD_TAP_MASK, RD_TAP(16));
-=======
 		/* Enable the MT7530 TRGMII clocks */
 		core_set(priv, CORE_TRGMII_GSW_CLK_CG, REG_TRGMIICK_EN);
->>>>>>> 2b90b6ac
 	}
 
 	return 0;
@@ -2259,8 +2238,6 @@
 
 	mt7530_pll_setup(priv);
 
-<<<<<<< HEAD
-=======
 	/* Lower Tx driving for TRGMII path */
 	for (i = 0; i < NUM_TRGMII_CTRL; i++)
 		mt7530_write(priv, MT7530_TRGMII_TD_ODT(i),
@@ -2270,7 +2247,6 @@
 		mt7530_rmw(priv, MT7530_TRGMII_RD(i),
 			   RD_TAP_MASK, RD_TAP(16));
 
->>>>>>> 2b90b6ac
 	/* Enable port 6 */
 	val = mt7530_read(priv, MT7530_MHWTRAP);
 	val &= ~MHWTRAP_P6_DIS & ~MHWTRAP_PHY_ACCESS;
