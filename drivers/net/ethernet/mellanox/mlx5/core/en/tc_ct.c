--- conflicted
+++ resolved
@@ -78,11 +78,8 @@
 	struct nf_flowtable *nf_ft;
 	struct mlx5_tc_ct_priv *ct_priv;
 	struct rhashtable ct_entries_ht;
-<<<<<<< HEAD
-=======
 	struct mlx5_tc_ct_pre pre_ct;
 	struct mlx5_tc_ct_pre pre_ct_nat;
->>>>>>> 4775cbe7
 };
 
 struct mlx5_ct_entry {
@@ -1114,10 +1111,7 @@
 	rhashtable_free_and_destroy(&ft->ct_entries_ht,
 				    mlx5_tc_ct_flush_ft_entry,
 				    ct_priv);
-<<<<<<< HEAD
-=======
 	mlx5_tc_ct_free_pre_ct_tables(ft);
->>>>>>> 4775cbe7
 	kfree(ft);
 }
 
