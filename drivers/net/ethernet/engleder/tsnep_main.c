--- conflicted
+++ resolved
@@ -459,11 +459,6 @@
 		 * below
 		 */
 		netif_stop_subqueue(tx->adapter->netdev, tx->queue_index);
-<<<<<<< HEAD
-
-		spin_unlock_irqrestore(&tx->lock, flags);
-=======
->>>>>>> 282db109
 
 		return NETDEV_TX_BUSY;
 	}
@@ -637,18 +632,9 @@
 {
 	struct tsnep_tx_entry *entry;
 	struct netdev_queue *nq;
-<<<<<<< HEAD
-	unsigned long flags;
 	int budget = 128;
 	int length;
 	int count;
-
-	nq = netdev_get_tx_queue(tx->adapter->netdev, tx->queue_index);
-=======
-	int budget = 128;
-	int length;
-	int count;
->>>>>>> 282db109
 
 	nq = netdev_get_tx_queue(tx->adapter->netdev, tx->queue_index);
 	__netif_tx_lock(nq, smp_processor_id());
