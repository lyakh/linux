--- conflicted
+++ resolved
@@ -3577,19 +3577,8 @@
 			dma_sync_single_for_cpu(priv->device, buf->addr, len,
 						DMA_FROM_DEVICE);
 			skb_copy_to_linear_data(skb, page_address(buf->page),
-<<<<<<< HEAD
-						frame_len);
-			skb_put(skb, frame_len);
-
-			if (netif_msg_pktdata(priv)) {
-				netdev_dbg(priv->dev, "frame received (%dbytes)",
-					   frame_len);
-				print_pkt(skb->data, frame_len);
-			}
-=======
 						len);
 			skb_put(skb, len);
->>>>>>> 3877dcd0
 
 			/* Data payload copied into SKB, page ready for recycle */
 			page_pool_recycle_direct(rx_q->page_pool, buf->page);
