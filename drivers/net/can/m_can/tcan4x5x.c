--- conflicted
+++ resolved
@@ -102,10 +102,7 @@
 #define TCAN4X5X_MODE_NORMAL BIT(7)
 
 #define TCAN4X5X_DISABLE_WAKE_MSK	(BIT(31) | BIT(30))
-<<<<<<< HEAD
-=======
 #define TCAN4X5X_DISABLE_INH_MSK	BIT(9)
->>>>>>> cdb9b6bf
 
 #define TCAN4X5X_SW_RESET BIT(2)
 
@@ -374,8 +371,6 @@
 				  TCAN4X5X_DISABLE_WAKE_MSK, 0x00);
 }
 
-<<<<<<< HEAD
-=======
 static int tcan4x5x_disable_state(struct m_can_classdev *cdev)
 {
 	struct tcan4x5x_priv *tcan4x5x = cdev->device_data;
@@ -384,7 +379,6 @@
 				  TCAN4X5X_DISABLE_INH_MSK, 0x01);
 }
 
->>>>>>> cdb9b6bf
 static int tcan4x5x_parse_config(struct m_can_classdev *cdev)
 {
 	struct tcan4x5x_priv *tcan4x5x = cdev->device_data;
@@ -393,11 +387,7 @@
 	tcan4x5x->device_wake_gpio = devm_gpiod_get(cdev->dev, "device-wake",
 						    GPIOD_OUT_HIGH);
 	if (IS_ERR(tcan4x5x->device_wake_gpio)) {
-<<<<<<< HEAD
-		if (PTR_ERR(tcan4x5x->power) == -EPROBE_DEFER)
-=======
 		if (PTR_ERR(tcan4x5x->device_wake_gpio) == -EPROBE_DEFER)
->>>>>>> cdb9b6bf
 			return -EPROBE_DEFER;
 
 		tcan4x5x_disable_wake(cdev);
@@ -408,13 +398,9 @@
 	if (IS_ERR(tcan4x5x->reset_gpio))
 		tcan4x5x->reset_gpio = NULL;
 
-<<<<<<< HEAD
-	usleep_range(700, 1000);
-=======
 	ret = tcan4x5x_reset(tcan4x5x);
 	if (ret)
 		return ret;
->>>>>>> cdb9b6bf
 
 	tcan4x5x->device_state_gpio = devm_gpiod_get_optional(cdev->dev,
 							      "device-state",
@@ -502,25 +488,17 @@
 	priv->regmap = devm_regmap_init(&spi->dev, &tcan4x5x_bus,
 					&spi->dev, &tcan4x5x_regmap);
 
-<<<<<<< HEAD
+	ret = tcan4x5x_power_enable(priv->power, 1);
+	if (ret)
+		goto out_clk;
+
 	ret = tcan4x5x_parse_config(mcan_class);
 	if (ret)
-		goto out_clk;
-
-	tcan4x5x_power_enable(priv->power, 1);
-=======
-	ret = tcan4x5x_power_enable(priv->power, 1);
-	if (ret)
-		goto out_clk;
-
-	ret = tcan4x5x_parse_config(mcan_class);
-	if (ret)
 		goto out_power;
 
 	ret = tcan4x5x_init(mcan_class);
 	if (ret)
 		goto out_power;
->>>>>>> cdb9b6bf
 
 	ret = m_can_class_register(mcan_class);
 	if (ret)
