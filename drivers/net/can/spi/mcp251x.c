// SPDX-License-Identifier: GPL-2.0-only
/* CAN bus driver for Microchip 251x/25625 CAN Controller with SPI Interface
 *
 * MCP2510 support and bug fixes by Christian Pellegrin
 * <chripell@evolware.org>
 *
 * Copyright 2009 Christian Pellegrin EVOL S.r.l.
 *
 * Copyright 2007 Raymarine UK, Ltd. All Rights Reserved.
 * Written under contract by:
 *   Chris Elston, Katalix Systems, Ltd.
 *
 * Based on Microchip MCP251x CAN controller driver written by
 * David Vrabel, Copyright 2006 Arcom Control Systems Ltd.
 *
 * Based on CAN bus driver for the CCAN controller written by
 * - Sascha Hauer, Marc Kleine-Budde, Pengutronix
 * - Simon Kallweit, intefo AG
 * Copyright 2007
 */

#include <linux/can/core.h>
#include <linux/can/dev.h>
#include <linux/can/led.h>
#include <linux/can/platform/mcp251x.h>
#include <linux/clk.h>
#include <linux/completion.h>
#include <linux/delay.h>
#include <linux/device.h>
#include <linux/freezer.h>
#include <linux/interrupt.h>
#include <linux/io.h>
#include <linux/kernel.h>
#include <linux/module.h>
#include <linux/netdevice.h>
#include <linux/property.h>
#include <linux/platform_device.h>
#include <linux/slab.h>
#include <linux/spi/spi.h>
#include <linux/uaccess.h>
#include <linux/regulator/consumer.h>

/* SPI interface instruction set */
#define INSTRUCTION_WRITE	0x02
#define INSTRUCTION_READ	0x03
#define INSTRUCTION_BIT_MODIFY	0x05
#define INSTRUCTION_LOAD_TXB(n)	(0x40 + 2 * (n))
#define INSTRUCTION_READ_RXB(n)	(((n) == 0) ? 0x90 : 0x94)
#define INSTRUCTION_RESET	0xC0
#define RTS_TXB0		0x01
#define RTS_TXB1		0x02
#define RTS_TXB2		0x04
#define INSTRUCTION_RTS(n)	(0x80 | ((n) & 0x07))

/* MPC251x registers */
#define CANSTAT	      0x0e
#define CANCTRL	      0x0f
#  define CANCTRL_REQOP_MASK	    0xe0
#  define CANCTRL_REQOP_CONF	    0x80
#  define CANCTRL_REQOP_LISTEN_ONLY 0x60
#  define CANCTRL_REQOP_LOOPBACK    0x40
#  define CANCTRL_REQOP_SLEEP	    0x20
#  define CANCTRL_REQOP_NORMAL	    0x00
#  define CANCTRL_OSM		    0x08
#  define CANCTRL_ABAT		    0x10
#define TEC	      0x1c
#define REC	      0x1d
#define CNF1	      0x2a
#  define CNF1_SJW_SHIFT   6
#define CNF2	      0x29
#  define CNF2_BTLMODE	   0x80
#  define CNF2_SAM         0x40
#  define CNF2_PS1_SHIFT   3
#define CNF3	      0x28
#  define CNF3_SOF	   0x08
#  define CNF3_WAKFIL	   0x04
#  define CNF3_PHSEG2_MASK 0x07
#define CANINTE	      0x2b
#  define CANINTE_MERRE 0x80
#  define CANINTE_WAKIE 0x40
#  define CANINTE_ERRIE 0x20
#  define CANINTE_TX2IE 0x10
#  define CANINTE_TX1IE 0x08
#  define CANINTE_TX0IE 0x04
#  define CANINTE_RX1IE 0x02
#  define CANINTE_RX0IE 0x01
#define CANINTF	      0x2c
#  define CANINTF_MERRF 0x80
#  define CANINTF_WAKIF 0x40
#  define CANINTF_ERRIF 0x20
#  define CANINTF_TX2IF 0x10
#  define CANINTF_TX1IF 0x08
#  define CANINTF_TX0IF 0x04
#  define CANINTF_RX1IF 0x02
#  define CANINTF_RX0IF 0x01
#  define CANINTF_RX (CANINTF_RX0IF | CANINTF_RX1IF)
#  define CANINTF_TX (CANINTF_TX2IF | CANINTF_TX1IF | CANINTF_TX0IF)
#  define CANINTF_ERR (CANINTF_ERRIF)
#define EFLG	      0x2d
#  define EFLG_EWARN	0x01
#  define EFLG_RXWAR	0x02
#  define EFLG_TXWAR	0x04
#  define EFLG_RXEP	0x08
#  define EFLG_TXEP	0x10
#  define EFLG_TXBO	0x20
#  define EFLG_RX0OVR	0x40
#  define EFLG_RX1OVR	0x80
#define TXBCTRL(n)  (((n) * 0x10) + 0x30 + TXBCTRL_OFF)
#  define TXBCTRL_ABTF	0x40
#  define TXBCTRL_MLOA	0x20
#  define TXBCTRL_TXERR 0x10
#  define TXBCTRL_TXREQ 0x08
#define TXBSIDH(n)  (((n) * 0x10) + 0x30 + TXBSIDH_OFF)
#  define SIDH_SHIFT    3
#define TXBSIDL(n)  (((n) * 0x10) + 0x30 + TXBSIDL_OFF)
#  define SIDL_SID_MASK    7
#  define SIDL_SID_SHIFT   5
#  define SIDL_EXIDE_SHIFT 3
#  define SIDL_EID_SHIFT   16
#  define SIDL_EID_MASK    3
#define TXBEID8(n)  (((n) * 0x10) + 0x30 + TXBEID8_OFF)
#define TXBEID0(n)  (((n) * 0x10) + 0x30 + TXBEID0_OFF)
#define TXBDLC(n)   (((n) * 0x10) + 0x30 + TXBDLC_OFF)
#  define DLC_RTR_SHIFT    6
#define TXBCTRL_OFF 0
#define TXBSIDH_OFF 1
#define TXBSIDL_OFF 2
#define TXBEID8_OFF 3
#define TXBEID0_OFF 4
#define TXBDLC_OFF  5
#define TXBDAT_OFF  6
#define RXBCTRL(n)  (((n) * 0x10) + 0x60 + RXBCTRL_OFF)
#  define RXBCTRL_BUKT	0x04
#  define RXBCTRL_RXM0	0x20
#  define RXBCTRL_RXM1	0x40
#define RXBSIDH(n)  (((n) * 0x10) + 0x60 + RXBSIDH_OFF)
#  define RXBSIDH_SHIFT 3
#define RXBSIDL(n)  (((n) * 0x10) + 0x60 + RXBSIDL_OFF)
#  define RXBSIDL_IDE   0x08
#  define RXBSIDL_SRR   0x10
#  define RXBSIDL_EID   3
#  define RXBSIDL_SHIFT 5
#define RXBEID8(n)  (((n) * 0x10) + 0x60 + RXBEID8_OFF)
#define RXBEID0(n)  (((n) * 0x10) + 0x60 + RXBEID0_OFF)
#define RXBDLC(n)   (((n) * 0x10) + 0x60 + RXBDLC_OFF)
#  define RXBDLC_LEN_MASK  0x0f
#  define RXBDLC_RTR       0x40
#define RXBCTRL_OFF 0
#define RXBSIDH_OFF 1
#define RXBSIDL_OFF 2
#define RXBEID8_OFF 3
#define RXBEID0_OFF 4
#define RXBDLC_OFF  5
#define RXBDAT_OFF  6
#define RXFSID(n) ((n < 3) ? 0 : 4)
#define RXFSIDH(n) ((n) * 4 + RXFSID(n))
#define RXFSIDL(n) ((n) * 4 + 1 + RXFSID(n))
#define RXFEID8(n) ((n) * 4 + 2 + RXFSID(n))
#define RXFEID0(n) ((n) * 4 + 3 + RXFSID(n))
#define RXMSIDH(n) ((n) * 4 + 0x20)
#define RXMSIDL(n) ((n) * 4 + 0x21)
#define RXMEID8(n) ((n) * 4 + 0x22)
#define RXMEID0(n) ((n) * 4 + 0x23)

#define GET_BYTE(val, byte)			\
	(((val) >> ((byte) * 8)) & 0xff)
#define SET_BYTE(val, byte)			\
	(((val) & 0xff) << ((byte) * 8))

/* Buffer size required for the largest SPI transfer (i.e., reading a
 * frame)
 */
#define CAN_FRAME_MAX_DATA_LEN	8
#define SPI_TRANSFER_BUF_LEN	(6 + CAN_FRAME_MAX_DATA_LEN)
#define CAN_FRAME_MAX_BITS	128

#define TX_ECHO_SKB_MAX	1

#define MCP251X_OST_DELAY_MS	(5)

#define DEVICE_NAME "mcp251x"

static const struct can_bittiming_const mcp251x_bittiming_const = {
	.name = DEVICE_NAME,
	.tseg1_min = 3,
	.tseg1_max = 16,
	.tseg2_min = 2,
	.tseg2_max = 8,
	.sjw_max = 4,
	.brp_min = 1,
	.brp_max = 64,
	.brp_inc = 1,
};

enum mcp251x_model {
	CAN_MCP251X_MCP2510	= 0x2510,
	CAN_MCP251X_MCP2515	= 0x2515,
	CAN_MCP251X_MCP25625	= 0x25625,
};

struct mcp251x_priv {
	struct can_priv	   can;
	struct net_device *net;
	struct spi_device *spi;
	enum mcp251x_model model;

	struct mutex mcp_lock; /* SPI device lock */

	u8 *spi_tx_buf;
	u8 *spi_rx_buf;

	struct sk_buff *tx_skb;
	int tx_len;

	struct workqueue_struct *wq;
	struct work_struct tx_work;
	struct work_struct restart_work;

	int force_quit;
	int after_suspend;
#define AFTER_SUSPEND_UP 1
#define AFTER_SUSPEND_DOWN 2
#define AFTER_SUSPEND_POWER 4
#define AFTER_SUSPEND_RESTART 8
	int restart_tx;
	struct regulator *power;
	struct regulator *transceiver;
	struct clk *clk;
};

#define MCP251X_IS(_model) \
static inline int mcp251x_is_##_model(struct spi_device *spi) \
{ \
	struct mcp251x_priv *priv = spi_get_drvdata(spi); \
	return priv->model == CAN_MCP251X_MCP##_model; \
}

MCP251X_IS(2510);

static void mcp251x_clean(struct net_device *net)
{
	struct mcp251x_priv *priv = netdev_priv(net);

	if (priv->tx_skb || priv->tx_len)
		net->stats.tx_errors++;
	dev_kfree_skb(priv->tx_skb);
	if (priv->tx_len)
		can_free_echo_skb(priv->net, 0);
	priv->tx_skb = NULL;
	priv->tx_len = 0;
}

/* Note about handling of error return of mcp251x_spi_trans: accessing
 * registers via SPI is not really different conceptually than using
 * normal I/O assembler instructions, although it's much more
 * complicated from a practical POV. So it's not advisable to always
 * check the return value of this function. Imagine that every
 * read{b,l}, write{b,l} and friends would be bracketed in "if ( < 0)
 * error();", it would be a great mess (well there are some situation
 * when exception handling C++ like could be useful after all). So we
 * just check that transfers are OK at the beginning of our
 * conversation with the chip and to avoid doing really nasty things
 * (like injecting bogus packets in the network stack).
 */
static int mcp251x_spi_trans(struct spi_device *spi, int len)
{
	struct mcp251x_priv *priv = spi_get_drvdata(spi);
	struct spi_transfer t = {
		.tx_buf = priv->spi_tx_buf,
		.rx_buf = priv->spi_rx_buf,
		.len = len,
		.cs_change = 0,
	};
	struct spi_message m;
	int ret;

	spi_message_init(&m);
	spi_message_add_tail(&t, &m);

	ret = spi_sync(spi, &m);
	if (ret)
		dev_err(&spi->dev, "spi transfer failed: ret = %d\n", ret);
	return ret;
}

static u8 mcp251x_read_reg(struct spi_device *spi, u8 reg)
{
	struct mcp251x_priv *priv = spi_get_drvdata(spi);
	u8 val = 0;

	priv->spi_tx_buf[0] = INSTRUCTION_READ;
	priv->spi_tx_buf[1] = reg;

	mcp251x_spi_trans(spi, 3);
	val = priv->spi_rx_buf[2];

	return val;
}

static void mcp251x_read_2regs(struct spi_device *spi, u8 reg, u8 *v1, u8 *v2)
{
	struct mcp251x_priv *priv = spi_get_drvdata(spi);

	priv->spi_tx_buf[0] = INSTRUCTION_READ;
	priv->spi_tx_buf[1] = reg;

	mcp251x_spi_trans(spi, 4);

	*v1 = priv->spi_rx_buf[2];
	*v2 = priv->spi_rx_buf[3];
}

static void mcp251x_write_reg(struct spi_device *spi, u8 reg, u8 val)
{
	struct mcp251x_priv *priv = spi_get_drvdata(spi);

	priv->spi_tx_buf[0] = INSTRUCTION_WRITE;
	priv->spi_tx_buf[1] = reg;
	priv->spi_tx_buf[2] = val;

	mcp251x_spi_trans(spi, 3);
}

static void mcp251x_write_bits(struct spi_device *spi, u8 reg,
			       u8 mask, u8 val)
{
	struct mcp251x_priv *priv = spi_get_drvdata(spi);

	priv->spi_tx_buf[0] = INSTRUCTION_BIT_MODIFY;
	priv->spi_tx_buf[1] = reg;
	priv->spi_tx_buf[2] = mask;
	priv->spi_tx_buf[3] = val;

	mcp251x_spi_trans(spi, 4);
}

static void mcp251x_hw_tx_frame(struct spi_device *spi, u8 *buf,
				int len, int tx_buf_idx)
{
	struct mcp251x_priv *priv = spi_get_drvdata(spi);

	if (mcp251x_is_2510(spi)) {
		int i;

		for (i = 1; i < TXBDAT_OFF + len; i++)
			mcp251x_write_reg(spi, TXBCTRL(tx_buf_idx) + i,
					  buf[i]);
	} else {
		memcpy(priv->spi_tx_buf, buf, TXBDAT_OFF + len);
		mcp251x_spi_trans(spi, TXBDAT_OFF + len);
	}
}

static void mcp251x_hw_tx(struct spi_device *spi, struct can_frame *frame,
			  int tx_buf_idx)
{
	struct mcp251x_priv *priv = spi_get_drvdata(spi);
	u32 sid, eid, exide, rtr;
	u8 buf[SPI_TRANSFER_BUF_LEN];

	exide = (frame->can_id & CAN_EFF_FLAG) ? 1 : 0; /* Extended ID Enable */
	if (exide)
		sid = (frame->can_id & CAN_EFF_MASK) >> 18;
	else
		sid = frame->can_id & CAN_SFF_MASK; /* Standard ID */
	eid = frame->can_id & CAN_EFF_MASK; /* Extended ID */
	rtr = (frame->can_id & CAN_RTR_FLAG) ? 1 : 0; /* Remote transmission */

	buf[TXBCTRL_OFF] = INSTRUCTION_LOAD_TXB(tx_buf_idx);
	buf[TXBSIDH_OFF] = sid >> SIDH_SHIFT;
	buf[TXBSIDL_OFF] = ((sid & SIDL_SID_MASK) << SIDL_SID_SHIFT) |
		(exide << SIDL_EXIDE_SHIFT) |
		((eid >> SIDL_EID_SHIFT) & SIDL_EID_MASK);
	buf[TXBEID8_OFF] = GET_BYTE(eid, 1);
	buf[TXBEID0_OFF] = GET_BYTE(eid, 0);
	buf[TXBDLC_OFF] = (rtr << DLC_RTR_SHIFT) | frame->can_dlc;
	memcpy(buf + TXBDAT_OFF, frame->data, frame->can_dlc);
	mcp251x_hw_tx_frame(spi, buf, frame->can_dlc, tx_buf_idx);

	/* use INSTRUCTION_RTS, to avoid "repeated frame problem" */
	priv->spi_tx_buf[0] = INSTRUCTION_RTS(1 << tx_buf_idx);
	mcp251x_spi_trans(priv->spi, 1);
}

static void mcp251x_hw_rx_frame(struct spi_device *spi, u8 *buf,
				int buf_idx)
{
	struct mcp251x_priv *priv = spi_get_drvdata(spi);

	if (mcp251x_is_2510(spi)) {
		int i, len;

		for (i = 1; i < RXBDAT_OFF; i++)
			buf[i] = mcp251x_read_reg(spi, RXBCTRL(buf_idx) + i);

		len = get_can_dlc(buf[RXBDLC_OFF] & RXBDLC_LEN_MASK);
		for (; i < (RXBDAT_OFF + len); i++)
			buf[i] = mcp251x_read_reg(spi, RXBCTRL(buf_idx) + i);
	} else {
		priv->spi_tx_buf[RXBCTRL_OFF] = INSTRUCTION_READ_RXB(buf_idx);
		mcp251x_spi_trans(spi, SPI_TRANSFER_BUF_LEN);
		memcpy(buf, priv->spi_rx_buf, SPI_TRANSFER_BUF_LEN);
	}
}

static void mcp251x_hw_rx(struct spi_device *spi, int buf_idx)
{
	struct mcp251x_priv *priv = spi_get_drvdata(spi);
	struct sk_buff *skb;
	struct can_frame *frame;
	u8 buf[SPI_TRANSFER_BUF_LEN];

	skb = alloc_can_skb(priv->net, &frame);
	if (!skb) {
		dev_err(&spi->dev, "cannot allocate RX skb\n");
		priv->net->stats.rx_dropped++;
		return;
	}

	mcp251x_hw_rx_frame(spi, buf, buf_idx);
	if (buf[RXBSIDL_OFF] & RXBSIDL_IDE) {
		/* Extended ID format */
		frame->can_id = CAN_EFF_FLAG;
		frame->can_id |=
			/* Extended ID part */
			SET_BYTE(buf[RXBSIDL_OFF] & RXBSIDL_EID, 2) |
			SET_BYTE(buf[RXBEID8_OFF], 1) |
			SET_BYTE(buf[RXBEID0_OFF], 0) |
			/* Standard ID part */
			(((buf[RXBSIDH_OFF] << RXBSIDH_SHIFT) |
			  (buf[RXBSIDL_OFF] >> RXBSIDL_SHIFT)) << 18);
		/* Remote transmission request */
		if (buf[RXBDLC_OFF] & RXBDLC_RTR)
			frame->can_id |= CAN_RTR_FLAG;
	} else {
		/* Standard ID format */
		frame->can_id =
			(buf[RXBSIDH_OFF] << RXBSIDH_SHIFT) |
			(buf[RXBSIDL_OFF] >> RXBSIDL_SHIFT);
		if (buf[RXBSIDL_OFF] & RXBSIDL_SRR)
			frame->can_id |= CAN_RTR_FLAG;
	}
	/* Data length */
	frame->can_dlc = get_can_dlc(buf[RXBDLC_OFF] & RXBDLC_LEN_MASK);
	memcpy(frame->data, buf + RXBDAT_OFF, frame->can_dlc);

	priv->net->stats.rx_packets++;
	priv->net->stats.rx_bytes += frame->can_dlc;

	can_led_event(priv->net, CAN_LED_EVENT_RX);

	netif_rx_ni(skb);
}

static void mcp251x_hw_sleep(struct spi_device *spi)
{
	mcp251x_write_reg(spi, CANCTRL, CANCTRL_REQOP_SLEEP);
}

static netdev_tx_t mcp251x_hard_start_xmit(struct sk_buff *skb,
					   struct net_device *net)
{
	struct mcp251x_priv *priv = netdev_priv(net);
	struct spi_device *spi = priv->spi;

	if (priv->tx_skb || priv->tx_len) {
		dev_warn(&spi->dev, "hard_xmit called while tx busy\n");
		return NETDEV_TX_BUSY;
	}

	if (can_dropped_invalid_skb(net, skb))
		return NETDEV_TX_OK;

	netif_stop_queue(net);
	priv->tx_skb = skb;
	queue_work(priv->wq, &priv->tx_work);

	return NETDEV_TX_OK;
}

static int mcp251x_do_set_mode(struct net_device *net, enum can_mode mode)
{
	struct mcp251x_priv *priv = netdev_priv(net);

	switch (mode) {
	case CAN_MODE_START:
		mcp251x_clean(net);
		/* We have to delay work since SPI I/O may sleep */
		priv->can.state = CAN_STATE_ERROR_ACTIVE;
		priv->restart_tx = 1;
		if (priv->can.restart_ms == 0)
			priv->after_suspend = AFTER_SUSPEND_RESTART;
		queue_work(priv->wq, &priv->restart_work);
		break;
	default:
		return -EOPNOTSUPP;
	}

	return 0;
}

static int mcp251x_set_normal_mode(struct spi_device *spi)
{
	struct mcp251x_priv *priv = spi_get_drvdata(spi);
	unsigned long timeout;

	/* Enable interrupts */
	mcp251x_write_reg(spi, CANINTE,
			  CANINTE_ERRIE | CANINTE_TX2IE | CANINTE_TX1IE |
			  CANINTE_TX0IE | CANINTE_RX1IE | CANINTE_RX0IE);

	if (priv->can.ctrlmode & CAN_CTRLMODE_LOOPBACK) {
		/* Put device into loopback mode */
		mcp251x_write_reg(spi, CANCTRL, CANCTRL_REQOP_LOOPBACK);
	} else if (priv->can.ctrlmode & CAN_CTRLMODE_LISTENONLY) {
		/* Put device into listen-only mode */
		mcp251x_write_reg(spi, CANCTRL, CANCTRL_REQOP_LISTEN_ONLY);
	} else {
		/* Put device into normal mode */
		mcp251x_write_reg(spi, CANCTRL, CANCTRL_REQOP_NORMAL);

		/* Wait for the device to enter normal mode */
		timeout = jiffies + HZ;
		while (mcp251x_read_reg(spi, CANSTAT) & CANCTRL_REQOP_MASK) {
			schedule();
			if (time_after(jiffies, timeout)) {
				dev_err(&spi->dev, "MCP251x didn't enter in normal mode\n");
				return -EBUSY;
			}
		}
	}
	priv->can.state = CAN_STATE_ERROR_ACTIVE;
	return 0;
}

static int mcp251x_do_set_bittiming(struct net_device *net)
{
	struct mcp251x_priv *priv = netdev_priv(net);
	struct can_bittiming *bt = &priv->can.bittiming;
	struct spi_device *spi = priv->spi;

	mcp251x_write_reg(spi, CNF1, ((bt->sjw - 1) << CNF1_SJW_SHIFT) |
			  (bt->brp - 1));
	mcp251x_write_reg(spi, CNF2, CNF2_BTLMODE |
			  (priv->can.ctrlmode & CAN_CTRLMODE_3_SAMPLES ?
			   CNF2_SAM : 0) |
			  ((bt->phase_seg1 - 1) << CNF2_PS1_SHIFT) |
			  (bt->prop_seg - 1));
	mcp251x_write_bits(spi, CNF3, CNF3_PHSEG2_MASK,
			   (bt->phase_seg2 - 1));
	dev_dbg(&spi->dev, "CNF: 0x%02x 0x%02x 0x%02x\n",
		mcp251x_read_reg(spi, CNF1),
		mcp251x_read_reg(spi, CNF2),
		mcp251x_read_reg(spi, CNF3));

	return 0;
}

static int mcp251x_setup(struct net_device *net, struct spi_device *spi)
{
	mcp251x_do_set_bittiming(net);

	mcp251x_write_reg(spi, RXBCTRL(0),
			  RXBCTRL_BUKT | RXBCTRL_RXM0 | RXBCTRL_RXM1);
	mcp251x_write_reg(spi, RXBCTRL(1),
			  RXBCTRL_RXM0 | RXBCTRL_RXM1);
	return 0;
}

static int mcp251x_hw_reset(struct spi_device *spi)
{
	struct mcp251x_priv *priv = spi_get_drvdata(spi);
	unsigned long timeout;
	int ret;

	/* Wait for oscillator startup timer after power up */
	mdelay(MCP251X_OST_DELAY_MS);

	priv->spi_tx_buf[0] = INSTRUCTION_RESET;
	ret = mcp251x_spi_trans(spi, 1);
	if (ret)
		return ret;

	/* Wait for oscillator startup timer after reset */
	mdelay(MCP251X_OST_DELAY_MS);

	/* Wait for reset to finish */
	timeout = jiffies + HZ;
	while ((mcp251x_read_reg(spi, CANSTAT) & CANCTRL_REQOP_MASK) !=
	       CANCTRL_REQOP_CONF) {
		usleep_range(MCP251X_OST_DELAY_MS * 1000,
			     MCP251X_OST_DELAY_MS * 1000 * 2);

		if (time_after(jiffies, timeout)) {
			dev_err(&spi->dev,
				"MCP251x didn't enter in conf mode after reset\n");
			return -EBUSY;
		}
	}
	return 0;
}

static int mcp251x_hw_probe(struct spi_device *spi)
{
	u8 ctrl;
	int ret;

	ret = mcp251x_hw_reset(spi);
	if (ret)
		return ret;

	ctrl = mcp251x_read_reg(spi, CANCTRL);

	dev_dbg(&spi->dev, "CANCTRL 0x%02x\n", ctrl);

	/* Check for power up default value */
	if ((ctrl & 0x17) != 0x07)
		return -ENODEV;

	return 0;
}

static int mcp251x_power_enable(struct regulator *reg, int enable)
{
	if (IS_ERR_OR_NULL(reg))
		return 0;

	if (enable)
		return regulator_enable(reg);
	else
		return regulator_disable(reg);
}

static int mcp251x_stop(struct net_device *net)
{
	struct mcp251x_priv *priv = netdev_priv(net);
	struct spi_device *spi = priv->spi;

	close_candev(net);

	priv->force_quit = 1;
	free_irq(spi->irq, priv);
	destroy_workqueue(priv->wq);
	priv->wq = NULL;

	mutex_lock(&priv->mcp_lock);

	/* Disable and clear pending interrupts */
	mcp251x_write_reg(spi, CANINTE, 0x00);
	mcp251x_write_reg(spi, CANINTF, 0x00);

	mcp251x_write_reg(spi, TXBCTRL(0), 0);
	mcp251x_clean(net);

	mcp251x_hw_sleep(spi);

	mcp251x_power_enable(priv->transceiver, 0);

	priv->can.state = CAN_STATE_STOPPED;

	mutex_unlock(&priv->mcp_lock);

	can_led_event(net, CAN_LED_EVENT_STOP);

	return 0;
}

static void mcp251x_error_skb(struct net_device *net, int can_id, int data1)
{
	struct sk_buff *skb;
	struct can_frame *frame;

	skb = alloc_can_err_skb(net, &frame);
	if (skb) {
		frame->can_id |= can_id;
		frame->data[1] = data1;
		netif_rx_ni(skb);
	} else {
		netdev_err(net, "cannot allocate error skb\n");
	}
}

static void mcp251x_tx_work_handler(struct work_struct *ws)
{
	struct mcp251x_priv *priv = container_of(ws, struct mcp251x_priv,
						 tx_work);
	struct spi_device *spi = priv->spi;
	struct net_device *net = priv->net;
	struct can_frame *frame;

	mutex_lock(&priv->mcp_lock);
	if (priv->tx_skb) {
		if (priv->can.state == CAN_STATE_BUS_OFF) {
			mcp251x_clean(net);
		} else {
			frame = (struct can_frame *)priv->tx_skb->data;

			if (frame->can_dlc > CAN_FRAME_MAX_DATA_LEN)
				frame->can_dlc = CAN_FRAME_MAX_DATA_LEN;
			mcp251x_hw_tx(spi, frame, 0);
			priv->tx_len = 1 + frame->can_dlc;
			can_put_echo_skb(priv->tx_skb, net, 0);
			priv->tx_skb = NULL;
		}
	}
	mutex_unlock(&priv->mcp_lock);
}

static void mcp251x_restart_work_handler(struct work_struct *ws)
{
	struct mcp251x_priv *priv = container_of(ws, struct mcp251x_priv,
						 restart_work);
	struct spi_device *spi = priv->spi;
	struct net_device *net = priv->net;

	mutex_lock(&priv->mcp_lock);
	if (priv->after_suspend) {
		mcp251x_hw_reset(spi);
		mcp251x_setup(net, spi);
		if (priv->after_suspend & AFTER_SUSPEND_RESTART) {
			mcp251x_set_normal_mode(spi);
		} else if (priv->after_suspend & AFTER_SUSPEND_UP) {
			netif_device_attach(net);
			mcp251x_clean(net);
			mcp251x_set_normal_mode(spi);
			netif_wake_queue(net);
		} else {
			mcp251x_hw_sleep(spi);
		}
		priv->after_suspend = 0;
		priv->force_quit = 0;
	}

	if (priv->restart_tx) {
		priv->restart_tx = 0;
		mcp251x_write_reg(spi, TXBCTRL(0), 0);
		mcp251x_clean(net);
		netif_wake_queue(net);
		mcp251x_error_skb(net, CAN_ERR_RESTARTED, 0);
	}
	mutex_unlock(&priv->mcp_lock);
}

static irqreturn_t mcp251x_can_ist(int irq, void *dev_id)
{
	struct mcp251x_priv *priv = dev_id;
	struct spi_device *spi = priv->spi;
	struct net_device *net = priv->net;

	mutex_lock(&priv->mcp_lock);
	while (!priv->force_quit) {
		enum can_state new_state;
		u8 intf, eflag;
		u8 clear_intf = 0;
		int can_id = 0, data1 = 0;

		mcp251x_read_2regs(spi, CANINTF, &intf, &eflag);

		/* mask out flags we don't care about */
		intf &= CANINTF_RX | CANINTF_TX | CANINTF_ERR;

		/* receive buffer 0 */
		if (intf & CANINTF_RX0IF) {
			mcp251x_hw_rx(spi, 0);
			/* Free one buffer ASAP
			 * (The MCP2515/25625 does this automatically.)
			 */
			if (mcp251x_is_2510(spi))
				mcp251x_write_bits(spi, CANINTF,
						   CANINTF_RX0IF, 0x00);
		}

		/* receive buffer 1 */
		if (intf & CANINTF_RX1IF) {
			mcp251x_hw_rx(spi, 1);
			/* The MCP2515/25625 does this automatically. */
			if (mcp251x_is_2510(spi))
				clear_intf |= CANINTF_RX1IF;
		}

		/* any error or tx interrupt we need to clear? */
		if (intf & (CANINTF_ERR | CANINTF_TX))
			clear_intf |= intf & (CANINTF_ERR | CANINTF_TX);
		if (clear_intf)
			mcp251x_write_bits(spi, CANINTF, clear_intf, 0x00);

		if (eflag & (EFLG_RX0OVR | EFLG_RX1OVR))
			mcp251x_write_bits(spi, EFLG, eflag, 0x00);

		/* Update can state */
		if (eflag & EFLG_TXBO) {
			new_state = CAN_STATE_BUS_OFF;
			can_id |= CAN_ERR_BUSOFF;
		} else if (eflag & EFLG_TXEP) {
			new_state = CAN_STATE_ERROR_PASSIVE;
			can_id |= CAN_ERR_CRTL;
			data1 |= CAN_ERR_CRTL_TX_PASSIVE;
		} else if (eflag & EFLG_RXEP) {
			new_state = CAN_STATE_ERROR_PASSIVE;
			can_id |= CAN_ERR_CRTL;
			data1 |= CAN_ERR_CRTL_RX_PASSIVE;
		} else if (eflag & EFLG_TXWAR) {
			new_state = CAN_STATE_ERROR_WARNING;
			can_id |= CAN_ERR_CRTL;
			data1 |= CAN_ERR_CRTL_TX_WARNING;
		} else if (eflag & EFLG_RXWAR) {
			new_state = CAN_STATE_ERROR_WARNING;
			can_id |= CAN_ERR_CRTL;
			data1 |= CAN_ERR_CRTL_RX_WARNING;
		} else {
			new_state = CAN_STATE_ERROR_ACTIVE;
		}

		/* Update can state statistics */
		switch (priv->can.state) {
		case CAN_STATE_ERROR_ACTIVE:
			if (new_state >= CAN_STATE_ERROR_WARNING &&
			    new_state <= CAN_STATE_BUS_OFF)
				priv->can.can_stats.error_warning++;
			/* fall through */
		case CAN_STATE_ERROR_WARNING:
			if (new_state >= CAN_STATE_ERROR_PASSIVE &&
			    new_state <= CAN_STATE_BUS_OFF)
				priv->can.can_stats.error_passive++;
			break;
		default:
			break;
		}
		priv->can.state = new_state;

		if (intf & CANINTF_ERRIF) {
			/* Handle overflow counters */
			if (eflag & (EFLG_RX0OVR | EFLG_RX1OVR)) {
				if (eflag & EFLG_RX0OVR) {
					net->stats.rx_over_errors++;
					net->stats.rx_errors++;
				}
				if (eflag & EFLG_RX1OVR) {
					net->stats.rx_over_errors++;
					net->stats.rx_errors++;
				}
				can_id |= CAN_ERR_CRTL;
				data1 |= CAN_ERR_CRTL_RX_OVERFLOW;
			}
			mcp251x_error_skb(net, can_id, data1);
		}

		if (priv->can.state == CAN_STATE_BUS_OFF) {
			if (priv->can.restart_ms == 0) {
				priv->force_quit = 1;
				priv->can.can_stats.bus_off++;
				can_bus_off(net);
				mcp251x_hw_sleep(spi);
				break;
			}
		}

		if (intf == 0)
			break;

		if (intf & CANINTF_TX) {
			net->stats.tx_packets++;
			net->stats.tx_bytes += priv->tx_len - 1;
			can_led_event(net, CAN_LED_EVENT_TX);
			if (priv->tx_len) {
				can_get_echo_skb(net, 0);
				priv->tx_len = 0;
			}
			netif_wake_queue(net);
		}
	}
	mutex_unlock(&priv->mcp_lock);
	return IRQ_HANDLED;
}

static int mcp251x_open(struct net_device *net)
{
	struct mcp251x_priv *priv = netdev_priv(net);
	struct spi_device *spi = priv->spi;
	unsigned long flags = 0;
	int ret;

	ret = open_candev(net);
	if (ret) {
		dev_err(&spi->dev, "unable to set initial baudrate!\n");
		return ret;
	}

	mutex_lock(&priv->mcp_lock);
	mcp251x_power_enable(priv->transceiver, 1);

	priv->force_quit = 0;
	priv->tx_skb = NULL;
	priv->tx_len = 0;

	if (!dev_fwnode(&spi->dev))
		flags = IRQF_TRIGGER_FALLING;

	ret = request_threaded_irq(spi->irq, NULL, mcp251x_can_ist,
				   flags | IRQF_ONESHOT, dev_name(&spi->dev),
				   priv);
	if (ret) {
		dev_err(&spi->dev, "failed to acquire irq %d\n", spi->irq);
		goto out_close;
	}

	priv->wq = alloc_workqueue("mcp251x_wq", WQ_FREEZABLE | WQ_MEM_RECLAIM,
				   0);
	if (!priv->wq) {
		ret = -ENOMEM;
		goto out_clean;
	}
	INIT_WORK(&priv->tx_work, mcp251x_tx_work_handler);
	INIT_WORK(&priv->restart_work, mcp251x_restart_work_handler);

	ret = mcp251x_hw_reset(spi);
	if (ret)
		goto out_free_wq;
	ret = mcp251x_setup(net, spi);
	if (ret)
		goto out_free_wq;
	ret = mcp251x_set_normal_mode(spi);
	if (ret)
		goto out_free_wq;

	can_led_event(net, CAN_LED_EVENT_OPEN);

	netif_wake_queue(net);
	mutex_unlock(&priv->mcp_lock);
<<<<<<< HEAD

	return 0;

=======

	return 0;

>>>>>>> 3877dcd0
out_free_wq:
	destroy_workqueue(priv->wq);
out_clean:
	free_irq(spi->irq, priv);
	mcp251x_hw_sleep(spi);
out_close:
	mcp251x_power_enable(priv->transceiver, 0);
	close_candev(net);
	mutex_unlock(&priv->mcp_lock);
	return ret;
}

static const struct net_device_ops mcp251x_netdev_ops = {
	.ndo_open = mcp251x_open,
	.ndo_stop = mcp251x_stop,
	.ndo_start_xmit = mcp251x_hard_start_xmit,
	.ndo_change_mtu = can_change_mtu,
};

static const struct of_device_id mcp251x_of_match[] = {
	{
		.compatible	= "microchip,mcp2510",
		.data		= (void *)CAN_MCP251X_MCP2510,
	},
	{
		.compatible	= "microchip,mcp2515",
		.data		= (void *)CAN_MCP251X_MCP2515,
	},
	{
		.compatible	= "microchip,mcp25625",
		.data		= (void *)CAN_MCP251X_MCP25625,
	},
	{ }
};
MODULE_DEVICE_TABLE(of, mcp251x_of_match);

static const struct spi_device_id mcp251x_id_table[] = {
	{
		.name		= "mcp2510",
		.driver_data	= (kernel_ulong_t)CAN_MCP251X_MCP2510,
	},
	{
		.name		= "mcp2515",
		.driver_data	= (kernel_ulong_t)CAN_MCP251X_MCP2515,
	},
	{
		.name		= "mcp25625",
		.driver_data	= (kernel_ulong_t)CAN_MCP251X_MCP25625,
	},
	{ }
};
MODULE_DEVICE_TABLE(spi, mcp251x_id_table);

static int mcp251x_can_probe(struct spi_device *spi)
{
	const void *match = device_get_match_data(&spi->dev);
	struct mcp251x_platform_data *pdata = dev_get_platdata(&spi->dev);
	struct net_device *net;
	struct mcp251x_priv *priv;
	struct clk *clk;
	int freq, ret;

	clk = devm_clk_get_optional(&spi->dev, NULL);
	if (IS_ERR(clk))
		return PTR_ERR(clk);

	freq = clk_get_rate(clk);
	if (freq == 0 && pdata)
		freq = pdata->oscillator_frequency;

	/* Sanity check */
	if (freq < 1000000 || freq > 25000000)
		return -ERANGE;

	/* Allocate can/net device */
	net = alloc_candev(sizeof(struct mcp251x_priv), TX_ECHO_SKB_MAX);
	if (!net)
		return -ENOMEM;

	ret = clk_prepare_enable(clk);
	if (ret)
		goto out_free;

	net->netdev_ops = &mcp251x_netdev_ops;
	net->flags |= IFF_ECHO;

	priv = netdev_priv(net);
	priv->can.bittiming_const = &mcp251x_bittiming_const;
	priv->can.do_set_mode = mcp251x_do_set_mode;
	priv->can.clock.freq = freq / 2;
	priv->can.ctrlmode_supported = CAN_CTRLMODE_3_SAMPLES |
		CAN_CTRLMODE_LOOPBACK | CAN_CTRLMODE_LISTENONLY;
	if (match)
		priv->model = (enum mcp251x_model)match;
	else
		priv->model = spi_get_device_id(spi)->driver_data;
	priv->net = net;
	priv->clk = clk;

	spi_set_drvdata(spi, priv);

	/* Configure the SPI bus */
	spi->bits_per_word = 8;
	if (mcp251x_is_2510(spi))
		spi->max_speed_hz = spi->max_speed_hz ? : 5 * 1000 * 1000;
	else
		spi->max_speed_hz = spi->max_speed_hz ? : 10 * 1000 * 1000;
	ret = spi_setup(spi);
	if (ret)
		goto out_clk;

	priv->power = devm_regulator_get_optional(&spi->dev, "vdd");
	priv->transceiver = devm_regulator_get_optional(&spi->dev, "xceiver");
	if ((PTR_ERR(priv->power) == -EPROBE_DEFER) ||
	    (PTR_ERR(priv->transceiver) == -EPROBE_DEFER)) {
		ret = -EPROBE_DEFER;
		goto out_clk;
	}

	ret = mcp251x_power_enable(priv->power, 1);
	if (ret)
		goto out_clk;

	priv->spi = spi;
	mutex_init(&priv->mcp_lock);

	priv->spi_tx_buf = devm_kzalloc(&spi->dev, SPI_TRANSFER_BUF_LEN,
					GFP_KERNEL);
	if (!priv->spi_tx_buf) {
		ret = -ENOMEM;
		goto error_probe;
	}

	priv->spi_rx_buf = devm_kzalloc(&spi->dev, SPI_TRANSFER_BUF_LEN,
					GFP_KERNEL);
	if (!priv->spi_rx_buf) {
		ret = -ENOMEM;
		goto error_probe;
	}

	SET_NETDEV_DEV(net, &spi->dev);

	/* Here is OK to not lock the MCP, no one knows about it yet */
	ret = mcp251x_hw_probe(spi);
	if (ret) {
		if (ret == -ENODEV)
			dev_err(&spi->dev, "Cannot initialize MCP%x. Wrong wiring?\n",
				priv->model);
		goto error_probe;
	}

	mcp251x_hw_sleep(spi);

	ret = register_candev(net);
	if (ret)
		goto error_probe;

	devm_can_led_init(net);

	netdev_info(net, "MCP%x successfully initialized.\n", priv->model);
	return 0;

error_probe:
	mcp251x_power_enable(priv->power, 0);

out_clk:
	clk_disable_unprepare(clk);

out_free:
	free_candev(net);

	dev_err(&spi->dev, "Probe failed, err=%d\n", -ret);
	return ret;
}

static int mcp251x_can_remove(struct spi_device *spi)
{
	struct mcp251x_priv *priv = spi_get_drvdata(spi);
	struct net_device *net = priv->net;

	unregister_candev(net);

	mcp251x_power_enable(priv->power, 0);

	clk_disable_unprepare(priv->clk);

	free_candev(net);

	return 0;
}

static int __maybe_unused mcp251x_can_suspend(struct device *dev)
{
	struct spi_device *spi = to_spi_device(dev);
	struct mcp251x_priv *priv = spi_get_drvdata(spi);
	struct net_device *net = priv->net;

	priv->force_quit = 1;
	disable_irq(spi->irq);
	/* Note: at this point neither IST nor workqueues are running.
	 * open/stop cannot be called anyway so locking is not needed
	 */
	if (netif_running(net)) {
		netif_device_detach(net);

		mcp251x_hw_sleep(spi);
		mcp251x_power_enable(priv->transceiver, 0);
		priv->after_suspend = AFTER_SUSPEND_UP;
	} else {
		priv->after_suspend = AFTER_SUSPEND_DOWN;
	}

	mcp251x_power_enable(priv->power, 0);
	priv->after_suspend |= AFTER_SUSPEND_POWER;

	return 0;
}

static int __maybe_unused mcp251x_can_resume(struct device *dev)
{
	struct spi_device *spi = to_spi_device(dev);
	struct mcp251x_priv *priv = spi_get_drvdata(spi);

	if (priv->after_suspend & AFTER_SUSPEND_POWER)
		mcp251x_power_enable(priv->power, 1);

	if (priv->after_suspend & AFTER_SUSPEND_UP) {
		mcp251x_power_enable(priv->transceiver, 1);
		queue_work(priv->wq, &priv->restart_work);
	} else {
		priv->after_suspend = 0;
	}

	priv->force_quit = 0;
	enable_irq(spi->irq);
	return 0;
}

static SIMPLE_DEV_PM_OPS(mcp251x_can_pm_ops, mcp251x_can_suspend,
	mcp251x_can_resume);

static struct spi_driver mcp251x_can_driver = {
	.driver = {
		.name = DEVICE_NAME,
		.of_match_table = mcp251x_of_match,
		.pm = &mcp251x_can_pm_ops,
	},
	.id_table = mcp251x_id_table,
	.probe = mcp251x_can_probe,
	.remove = mcp251x_can_remove,
};
module_spi_driver(mcp251x_can_driver);

MODULE_AUTHOR("Chris Elston <celston@katalix.com>, "
	      "Christian Pellegrin <chripell@evolware.org>");
MODULE_DESCRIPTION("Microchip 251x/25625 CAN driver");
MODULE_LICENSE("GPL v2");<|MERGE_RESOLUTION|>--- conflicted
+++ resolved
@@ -927,15 +927,9 @@
 
 	netif_wake_queue(net);
 	mutex_unlock(&priv->mcp_lock);
-<<<<<<< HEAD
 
 	return 0;
 
-=======
-
-	return 0;
-
->>>>>>> 3877dcd0
 out_free_wq:
 	destroy_workqueue(priv->wq);
 out_clean:
