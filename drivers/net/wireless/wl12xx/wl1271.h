--- conflicted
+++ resolved
@@ -117,36 +117,6 @@
 #define WL1271_TX_SECURITY_LO16(s) ((u16)((s) & 0xffff))
 #define WL1271_TX_SECURITY_HI32(s) ((u32)(((s) >> 16) & 0xffffffff))
 
-<<<<<<< HEAD
-/* NVS data structure */
-#define WL1271_NVS_SECTION_SIZE                  468
-
-#define WL1271_NVS_GENERAL_PARAMS_SIZE            57
-#define WL1271_NVS_GENERAL_PARAMS_SIZE_PADDED \
-	(WL1271_NVS_GENERAL_PARAMS_SIZE + 1)
-#define WL1271_NVS_STAT_RADIO_PARAMS_SIZE         17
-#define WL1271_NVS_STAT_RADIO_PARAMS_SIZE_PADDED \
-	(WL1271_NVS_STAT_RADIO_PARAMS_SIZE + 1)
-#define WL1271_NVS_DYN_RADIO_PARAMS_SIZE          65
-#define WL1271_NVS_DYN_RADIO_PARAMS_SIZE_PADDED \
-	(WL1271_NVS_DYN_RADIO_PARAMS_SIZE + 1)
-#define WL1271_NVS_FEM_COUNT                       2
-#define WL1271_NVS_INI_SPARE_SIZE                124
-
-struct wl1271_nvs_file {
-	/* NVS section */
-	u8 nvs[WL1271_NVS_SECTION_SIZE];
-
-	/* INI section */
-	u8 general_params[WL1271_NVS_GENERAL_PARAMS_SIZE_PADDED];
-	u8 stat_radio_params[WL1271_NVS_STAT_RADIO_PARAMS_SIZE_PADDED];
-	u8 dyn_radio_params[WL1271_NVS_FEM_COUNT]
-			   [WL1271_NVS_DYN_RADIO_PARAMS_SIZE_PADDED];
-	u8 ini_spare[WL1271_NVS_INI_SPARE_SIZE];
-} __packed;
-
-=======
->>>>>>> 832c10fd
 /*
  * Enable/disable 802.11a support for WL1273
  */
