// SPDX-License-Identifier: GPL-2.0 OR BSD-3-Clause
/*
 * Copyright (C) 2017 Intel Deutschland GmbH
 * Copyright (C) 2019-2020 Intel Corporation
 */
#include <linux/uuid.h>
#include "iwl-drv.h"
#include "iwl-debug.h"
#include "acpi.h"
#include "fw/runtime.h"

const guid_t iwl_guid = GUID_INIT(0xF21202BF, 0x8F78, 0x4DC6,
				  0xA5, 0xB3, 0x1F, 0x73,
				  0x8E, 0x28, 0x5A, 0xDE);
IWL_EXPORT_SYMBOL(iwl_guid);

const guid_t iwl_rfi_guid = GUID_INIT(0x7266172C, 0x220B, 0x4B29,
				      0x81, 0x4F, 0x75, 0xE4,
				      0xDD, 0x26, 0xB5, 0xFD);
IWL_EXPORT_SYMBOL(iwl_rfi_guid);

static int iwl_acpi_get_handle(struct device *dev, acpi_string method,
			       acpi_handle *ret_handle)
{
	acpi_handle root_handle;
	acpi_status status;

	root_handle = ACPI_HANDLE(dev);
	if (!root_handle) {
		IWL_DEBUG_DEV_RADIO(dev,
				    "ACPI: Could not retrieve root port handle\n");
		return -ENOENT;
	}

	status = acpi_get_handle(root_handle, method, ret_handle);
	if (ACPI_FAILURE(status)) {
		IWL_DEBUG_DEV_RADIO(dev,
				    "ACPI: %s method not found\n", method);
		return -ENOENT;
	}
	return 0;
}

void *iwl_acpi_get_object(struct device *dev, acpi_string method)
{
	struct acpi_buffer buf = {ACPI_ALLOCATE_BUFFER, NULL};
	acpi_handle handle;
	acpi_status status;
	int ret;

	ret = iwl_acpi_get_handle(dev, method, &handle);
	if (ret)
		return ERR_PTR(-ENOENT);

	/* Call the method with no arguments */
	status = acpi_evaluate_object(handle, NULL, NULL, &buf);
	if (ACPI_FAILURE(status)) {
		IWL_DEBUG_DEV_RADIO(dev,
				    "ACPI: %s method invocation failed (status: 0x%x)\n",
				    method, status);
		return ERR_PTR(-ENOENT);
	}
	return buf.pointer;
}
IWL_EXPORT_SYMBOL(iwl_acpi_get_object);

/*
 * Generic function for evaluating a method defined in the device specific
 * method (DSM) interface. The returned acpi object must be freed by calling
 * function.
 */
static void *iwl_acpi_get_dsm_object(struct device *dev, int rev, int func,
				     union acpi_object *args,
				     const guid_t *guid)
{
	union acpi_object *obj;

	obj = acpi_evaluate_dsm(ACPI_HANDLE(dev), guid, rev, func,
				args);
	if (!obj) {
		IWL_DEBUG_DEV_RADIO(dev,
				    "ACPI: DSM method invocation failed (rev: %d, func:%d)\n",
				    rev, func);
		return ERR_PTR(-ENOENT);
	}
	return obj;
}

/*
 * Generic function to evaluate a DSM with no arguments
 * and an integer return value,
 * (as an integer object or inside a buffer object),
 * verify and assign the value in the "value" parameter.
 * return 0 in success and the appropriate errno otherwise.
 */
static int iwl_acpi_get_dsm_integer(struct device *dev, int rev, int func,
<<<<<<< HEAD
				    u64 *value, size_t expected_size)
=======
				    const guid_t *guid, u64 *value,
				    size_t expected_size)
>>>>>>> 04bd701d
{
	union acpi_object *obj;
	int ret = 0;

<<<<<<< HEAD
	obj = iwl_acpi_get_dsm_object(dev, rev, func, NULL);
=======
	obj = iwl_acpi_get_dsm_object(dev, rev, func, NULL, guid);
>>>>>>> 04bd701d
	if (IS_ERR(obj)) {
		IWL_DEBUG_DEV_RADIO(dev,
				    "Failed to get  DSM object. func= %d\n",
				    func);
		return -ENOENT;
	}
<<<<<<< HEAD

	if (obj->type == ACPI_TYPE_INTEGER) {
		*value = obj->integer.value;
	} else if (obj->type == ACPI_TYPE_BUFFER) {
		__le64 le_value = 0;

=======

	if (obj->type == ACPI_TYPE_INTEGER) {
		*value = obj->integer.value;
	} else if (obj->type == ACPI_TYPE_BUFFER) {
		__le64 le_value = 0;

>>>>>>> 04bd701d
		if (WARN_ON_ONCE(expected_size > sizeof(le_value)))
			return -EINVAL;

		/* if the buffer size doesn't match the expected size */
		if (obj->buffer.length != expected_size)
			IWL_DEBUG_DEV_RADIO(dev,
					    "ACPI: DSM invalid buffer size, padding or truncating (%d)\n",
					    obj->buffer.length);

		 /* assuming LE from Intel BIOS spec */
		memcpy(&le_value, obj->buffer.pointer,
		       min_t(size_t, expected_size, (size_t)obj->buffer.length));
		*value = le64_to_cpu(le_value);
	} else {
		IWL_DEBUG_DEV_RADIO(dev,
				    "ACPI: DSM method did not return a valid object, type=%d\n",
				    obj->type);
		ret = -EINVAL;
		goto out;
	}

	IWL_DEBUG_DEV_RADIO(dev,
			    "ACPI: DSM method evaluated: func=%d, ret=%d\n",
			    func, ret);
out:
	ACPI_FREE(obj);
	return ret;
}

/*
 * Evaluate a DSM with no arguments and a u8 return value,
 */
<<<<<<< HEAD
int iwl_acpi_get_dsm_u8(struct device *dev, int rev, int func, u8 *value)
=======
int iwl_acpi_get_dsm_u8(struct device *dev, int rev, int func,
			const guid_t *guid, u8 *value)
>>>>>>> 04bd701d
{
	int ret;
	u64 val;

<<<<<<< HEAD
	ret = iwl_acpi_get_dsm_integer(dev, rev, func, &val, sizeof(u8));
=======
	ret = iwl_acpi_get_dsm_integer(dev, rev, func,
				       guid, &val, sizeof(u8));
>>>>>>> 04bd701d

	if (ret < 0)
		return ret;

	/* cast val (u64) to be u8 */
	*value = (u8)val;
	return 0;
}
IWL_EXPORT_SYMBOL(iwl_acpi_get_dsm_u8);

union acpi_object *iwl_acpi_get_wifi_pkg(struct device *dev,
					 union acpi_object *data,
					 int data_size, int *tbl_rev)
{
	int i;
	union acpi_object *wifi_pkg;

	/*
	 * We need at least one entry in the wifi package that
	 * describes the domain, and one more entry, otherwise there's
	 * no point in reading it.
	 */
	if (WARN_ON_ONCE(data_size < 2))
		return ERR_PTR(-EINVAL);

	/*
	 * We need at least two packages, one for the revision and one
	 * for the data itself.  Also check that the revision is valid
	 * (i.e. it is an integer smaller than 2, as we currently support only
	 * 2 revisions).
	 */
	if (data->type != ACPI_TYPE_PACKAGE ||
	    data->package.count < 2 ||
	    data->package.elements[0].type != ACPI_TYPE_INTEGER ||
	    data->package.elements[0].integer.value > 1) {
		IWL_DEBUG_DEV_RADIO(dev, "Unsupported packages structure\n");
		return ERR_PTR(-EINVAL);
	}

	*tbl_rev = data->package.elements[0].integer.value;

	/* loop through all the packages to find the one for WiFi */
	for (i = 1; i < data->package.count; i++) {
		union acpi_object *domain;

		wifi_pkg = &data->package.elements[i];

		/* skip entries that are not a package with the right size */
		if (wifi_pkg->type != ACPI_TYPE_PACKAGE ||
		    wifi_pkg->package.count != data_size)
			continue;

		domain = &wifi_pkg->package.elements[0];
		if (domain->type == ACPI_TYPE_INTEGER &&
		    domain->integer.value == ACPI_WIFI_DOMAIN)
			goto found;
	}

	return ERR_PTR(-ENOENT);

found:
	return wifi_pkg;
}
IWL_EXPORT_SYMBOL(iwl_acpi_get_wifi_pkg);

int iwl_acpi_get_tas(struct iwl_fw_runtime *fwrt,
		     __le32 *block_list_array,
		     int *block_list_size)
{
	union acpi_object *wifi_pkg, *data;
	int ret, tbl_rev, i;
	bool enabled;

	data = iwl_acpi_get_object(fwrt->dev, ACPI_WTAS_METHOD);
	if (IS_ERR(data))
		return PTR_ERR(data);

	wifi_pkg = iwl_acpi_get_wifi_pkg(fwrt->dev, data,
					 ACPI_WTAS_WIFI_DATA_SIZE,
					 &tbl_rev);
	if (IS_ERR(wifi_pkg)) {
		ret = PTR_ERR(wifi_pkg);
		goto out_free;
	}

	if (wifi_pkg->package.elements[0].type != ACPI_TYPE_INTEGER ||
	    tbl_rev != 0) {
		ret = -EINVAL;
		goto out_free;
	}

	enabled = !!wifi_pkg->package.elements[0].integer.value;

	if (!enabled) {
		*block_list_size = -1;
		IWL_DEBUG_RADIO(fwrt, "TAS not enabled\n");
		ret = 0;
		goto out_free;
	}

	if (wifi_pkg->package.elements[1].type != ACPI_TYPE_INTEGER ||
	    wifi_pkg->package.elements[1].integer.value >
	    APCI_WTAS_BLACK_LIST_MAX) {
		IWL_DEBUG_RADIO(fwrt, "TAS invalid array size %llu\n",
				wifi_pkg->package.elements[1].integer.value);
		ret = -EINVAL;
		goto out_free;
	}
	*block_list_size = wifi_pkg->package.elements[1].integer.value;

	IWL_DEBUG_RADIO(fwrt, "TAS array size %d\n", *block_list_size);
	if (*block_list_size > APCI_WTAS_BLACK_LIST_MAX) {
		IWL_DEBUG_RADIO(fwrt, "TAS invalid array size value %u\n",
				*block_list_size);
		ret = -EINVAL;
		goto out_free;
	}

	for (i = 0; i < *block_list_size; i++) {
		u32 country;

		if (wifi_pkg->package.elements[2 + i].type !=
		    ACPI_TYPE_INTEGER) {
			IWL_DEBUG_RADIO(fwrt,
					"TAS invalid array elem %d\n", 2 + i);
			ret = -EINVAL;
			goto out_free;
		}

		country = wifi_pkg->package.elements[2 + i].integer.value;
		block_list_array[i] = cpu_to_le32(country);
		IWL_DEBUG_RADIO(fwrt, "TAS block list country %d\n", country);
	}

	ret = 0;
out_free:
	kfree(data);
	return ret;
}
IWL_EXPORT_SYMBOL(iwl_acpi_get_tas);

int iwl_acpi_get_mcc(struct device *dev, char *mcc)
{
	union acpi_object *wifi_pkg, *data;
	u32 mcc_val;
	int ret, tbl_rev;

	data = iwl_acpi_get_object(dev, ACPI_WRDD_METHOD);
	if (IS_ERR(data))
		return PTR_ERR(data);

	wifi_pkg = iwl_acpi_get_wifi_pkg(dev, data, ACPI_WRDD_WIFI_DATA_SIZE,
					 &tbl_rev);
	if (IS_ERR(wifi_pkg)) {
		ret = PTR_ERR(wifi_pkg);
		goto out_free;
	}

	if (wifi_pkg->package.elements[1].type != ACPI_TYPE_INTEGER ||
	    tbl_rev != 0) {
		ret = -EINVAL;
		goto out_free;
	}

	mcc_val = wifi_pkg->package.elements[1].integer.value;

	mcc[0] = (mcc_val >> 8) & 0xff;
	mcc[1] = mcc_val & 0xff;
	mcc[2] = '\0';

	ret = 0;
out_free:
	kfree(data);
	return ret;
}
IWL_EXPORT_SYMBOL(iwl_acpi_get_mcc);

u64 iwl_acpi_get_pwr_limit(struct device *dev)
{
	union acpi_object *data, *wifi_pkg;
	u64 dflt_pwr_limit;
	int tbl_rev;

	data = iwl_acpi_get_object(dev, ACPI_SPLC_METHOD);
	if (IS_ERR(data)) {
		dflt_pwr_limit = 0;
		goto out;
	}

	wifi_pkg = iwl_acpi_get_wifi_pkg(dev, data,
					 ACPI_SPLC_WIFI_DATA_SIZE, &tbl_rev);
	if (IS_ERR(wifi_pkg) || tbl_rev != 0 ||
	    wifi_pkg->package.elements[1].integer.value != ACPI_TYPE_INTEGER) {
		dflt_pwr_limit = 0;
		goto out_free;
	}

	dflt_pwr_limit = wifi_pkg->package.elements[1].integer.value;
out_free:
	kfree(data);
out:
	return dflt_pwr_limit;
}
IWL_EXPORT_SYMBOL(iwl_acpi_get_pwr_limit);

int iwl_acpi_get_eckv(struct device *dev, u32 *extl_clk)
{
	union acpi_object *wifi_pkg, *data;
	int ret, tbl_rev;

	data = iwl_acpi_get_object(dev, ACPI_ECKV_METHOD);
	if (IS_ERR(data))
		return PTR_ERR(data);

	wifi_pkg = iwl_acpi_get_wifi_pkg(dev, data, ACPI_ECKV_WIFI_DATA_SIZE,
					 &tbl_rev);
	if (IS_ERR(wifi_pkg)) {
		ret = PTR_ERR(wifi_pkg);
		goto out_free;
	}

	if (wifi_pkg->package.elements[1].type != ACPI_TYPE_INTEGER ||
	    tbl_rev != 0) {
		ret = -EINVAL;
		goto out_free;
	}

	*extl_clk = wifi_pkg->package.elements[1].integer.value;

	ret = 0;

out_free:
	kfree(data);
	return ret;
}
IWL_EXPORT_SYMBOL(iwl_acpi_get_eckv);

static int iwl_sar_set_profile(union acpi_object *table,
			       struct iwl_sar_profile *profile,
			       bool enabled)
{
	int i;

	profile->enabled = enabled;

	for (i = 0; i < ACPI_SAR_TABLE_SIZE; i++) {
		if (table[i].type != ACPI_TYPE_INTEGER ||
		    table[i].integer.value > U8_MAX)
			return -EINVAL;

		profile->table[i] = table[i].integer.value;
	}

	return 0;
}

static int iwl_sar_fill_table(struct iwl_fw_runtime *fwrt,
			      __le16 *per_chain, u32 n_subbands,
			      int prof_a, int prof_b)
{
	int profs[ACPI_SAR_NUM_CHAIN_LIMITS] = { prof_a, prof_b };
	int i, j, idx;

	for (i = 0; i < ACPI_SAR_NUM_CHAIN_LIMITS; i++) {
		struct iwl_sar_profile *prof;

		/* don't allow SAR to be disabled (profile 0 means disable) */
		if (profs[i] == 0)
			return -EPERM;

		/* we are off by one, so allow up to ACPI_SAR_PROFILE_NUM */
		if (profs[i] > ACPI_SAR_PROFILE_NUM)
			return -EINVAL;

		/* profiles go from 1 to 4, so decrement to access the array */
		prof = &fwrt->sar_profiles[profs[i] - 1];

		/* if the profile is disabled, do nothing */
		if (!prof->enabled) {
			IWL_DEBUG_RADIO(fwrt, "SAR profile %d is disabled.\n",
					profs[i]);
			/*
			 * if one of the profiles is disabled, we
			 * ignore all of them and return 1 to
			 * differentiate disabled from other failures.
			 */
			return 1;
		}

		IWL_DEBUG_INFO(fwrt,
			       "SAR EWRD: chain %d profile index %d\n",
			       i, profs[i]);
		IWL_DEBUG_RADIO(fwrt, "  Chain[%d]:\n", i);
		for (j = 0; j < n_subbands; j++) {
			idx = i * ACPI_SAR_NUM_SUB_BANDS + j;
			per_chain[i * n_subbands + j] =
				cpu_to_le16(prof->table[idx]);
			IWL_DEBUG_RADIO(fwrt, "    Band[%d] = %d * .125dBm\n",
					j, prof->table[idx]);
		}
	}

	return 0;
}

int iwl_sar_select_profile(struct iwl_fw_runtime *fwrt,
			   __le16 *per_chain, u32 n_tables, u32 n_subbands,
			   int prof_a, int prof_b)
{
	int i, ret = 0;

	for (i = 0; i < n_tables; i++) {
		ret = iwl_sar_fill_table(fwrt,
			 &per_chain[i * n_subbands * ACPI_SAR_NUM_CHAIN_LIMITS],
			 n_subbands, prof_a, prof_b);
		if (ret)
			break;
	}

	return ret;
}
IWL_EXPORT_SYMBOL(iwl_sar_select_profile);

int iwl_sar_get_wrds_table(struct iwl_fw_runtime *fwrt)
{
	union acpi_object *wifi_pkg, *table, *data;
	bool enabled;
	int ret, tbl_rev;

	data = iwl_acpi_get_object(fwrt->dev, ACPI_WRDS_METHOD);
	if (IS_ERR(data))
		return PTR_ERR(data);

	wifi_pkg = iwl_acpi_get_wifi_pkg(fwrt->dev, data,
					 ACPI_WRDS_WIFI_DATA_SIZE, &tbl_rev);
	if (IS_ERR(wifi_pkg)) {
		ret = PTR_ERR(wifi_pkg);
		goto out_free;
	}

	if (tbl_rev != 0) {
		ret = -EINVAL;
		goto out_free;
	}

	if (wifi_pkg->package.elements[1].type != ACPI_TYPE_INTEGER) {
		ret = -EINVAL;
		goto out_free;
	}

	enabled = !!(wifi_pkg->package.elements[1].integer.value);

	/* position of the actual table */
	table = &wifi_pkg->package.elements[2];

	/* The profile from WRDS is officially profile 1, but goes
	 * into sar_profiles[0] (because we don't have a profile 0).
	 */
	ret = iwl_sar_set_profile(table, &fwrt->sar_profiles[0], enabled);
out_free:
	kfree(data);
	return ret;
}
IWL_EXPORT_SYMBOL(iwl_sar_get_wrds_table);

int iwl_sar_get_ewrd_table(struct iwl_fw_runtime *fwrt)
{
	union acpi_object *wifi_pkg, *data;
	bool enabled;
	int i, n_profiles, tbl_rev, pos;
	int ret = 0;

	data = iwl_acpi_get_object(fwrt->dev, ACPI_EWRD_METHOD);
	if (IS_ERR(data))
		return PTR_ERR(data);

	wifi_pkg = iwl_acpi_get_wifi_pkg(fwrt->dev, data,
					 ACPI_EWRD_WIFI_DATA_SIZE, &tbl_rev);
	if (IS_ERR(wifi_pkg)) {
		ret = PTR_ERR(wifi_pkg);
		goto out_free;
	}

	if (tbl_rev != 0) {
		ret = -EINVAL;
		goto out_free;
	}

	if (wifi_pkg->package.elements[1].type != ACPI_TYPE_INTEGER ||
	    wifi_pkg->package.elements[2].type != ACPI_TYPE_INTEGER) {
		ret = -EINVAL;
		goto out_free;
	}

	enabled = !!(wifi_pkg->package.elements[1].integer.value);
	n_profiles = wifi_pkg->package.elements[2].integer.value;

	/*
	 * Check the validity of n_profiles.  The EWRD profiles start
	 * from index 1, so the maximum value allowed here is
	 * ACPI_SAR_PROFILES_NUM - 1.
	 */
	if (n_profiles <= 0 || n_profiles >= ACPI_SAR_PROFILE_NUM) {
		ret = -EINVAL;
		goto out_free;
	}

	/* the tables start at element 3 */
	pos = 3;

	for (i = 0; i < n_profiles; i++) {
		/* The EWRD profiles officially go from 2 to 4, but we
		 * save them in sar_profiles[1-3] (because we don't
		 * have profile 0).  So in the array we start from 1.
		 */
		ret = iwl_sar_set_profile(&wifi_pkg->package.elements[pos],
					  &fwrt->sar_profiles[i + 1],
					  enabled);
		if (ret < 0)
			break;

		/* go to the next table */
		pos += ACPI_SAR_TABLE_SIZE;
	}

out_free:
	kfree(data);
	return ret;
}
IWL_EXPORT_SYMBOL(iwl_sar_get_ewrd_table);

int iwl_sar_get_wgds_table(struct iwl_fw_runtime *fwrt)
{
	union acpi_object *wifi_pkg, *data;
	int i, j, ret, tbl_rev;
	int idx = 1;

	data = iwl_acpi_get_object(fwrt->dev, ACPI_WGDS_METHOD);
	if (IS_ERR(data))
		return PTR_ERR(data);

	wifi_pkg = iwl_acpi_get_wifi_pkg(fwrt->dev, data,
					 ACPI_WGDS_WIFI_DATA_SIZE, &tbl_rev);

	if (IS_ERR(wifi_pkg)) {
		ret = PTR_ERR(wifi_pkg);
		goto out_free;
	}

	if (tbl_rev > 1) {
		ret = -EINVAL;
		goto out_free;
	}

	fwrt->geo_rev = tbl_rev;
	for (i = 0; i < ACPI_NUM_GEO_PROFILES; i++) {
		for (j = 0; j < ACPI_GEO_TABLE_SIZE; j++) {
			union acpi_object *entry;

			entry = &wifi_pkg->package.elements[idx++];
			if (entry->type != ACPI_TYPE_INTEGER ||
			    entry->integer.value > U8_MAX) {
				ret = -EINVAL;
				goto out_free;
			}

			fwrt->geo_profiles[i].values[j] = entry->integer.value;
		}
	}
	ret = 0;
out_free:
	kfree(data);
	return ret;
}
IWL_EXPORT_SYMBOL(iwl_sar_get_wgds_table);

bool iwl_sar_geo_support(struct iwl_fw_runtime *fwrt)
{
	/*
	 * The GEO_TX_POWER_LIMIT command is not supported on earlier
	 * firmware versions.  Unfortunately, we don't have a TLV API
	 * flag to rely on, so rely on the major version which is in
	 * the first byte of ucode_ver.  This was implemented
	 * initially on version 38 and then backported to 17.  It was
	 * also backported to 29, but only for 7265D devices.  The
	 * intention was to have it in 36 as well, but not all 8000
	 * family got this feature enabled.  The 8000 family is the
	 * only one using version 36, so skip this version entirely.
	 */
	return IWL_UCODE_SERIAL(fwrt->fw->ucode_ver) >= 38 ||
	       IWL_UCODE_SERIAL(fwrt->fw->ucode_ver) == 17 ||
	       (IWL_UCODE_SERIAL(fwrt->fw->ucode_ver) == 29 &&
		((fwrt->trans->hw_rev & CSR_HW_REV_TYPE_MSK) ==
		 CSR_HW_REV_TYPE_7265D));
}
IWL_EXPORT_SYMBOL(iwl_sar_geo_support);

int iwl_sar_geo_init(struct iwl_fw_runtime *fwrt,
		     struct iwl_per_chain_offset *table, u32 n_bands)
{
	int ret, i, j;

	if (!iwl_sar_geo_support(fwrt))
		return -EOPNOTSUPP;

	ret = iwl_sar_get_wgds_table(fwrt);
	if (ret < 0) {
		IWL_DEBUG_RADIO(fwrt,
				"Geo SAR BIOS table invalid or unavailable. (%d)\n",
				ret);
		/* we don't fail if the table is not available */
		return -ENOENT;
	}

	for (i = 0; i < ACPI_NUM_GEO_PROFILES; i++) {
		for (j = 0; j < n_bands; j++) {
			struct iwl_per_chain_offset *chain =
				&table[i * n_bands + j];
			u8 *value;

			if (j * ACPI_GEO_PER_CHAIN_SIZE >=
			    ARRAY_SIZE(fwrt->geo_profiles[0].values))
				/*
				 * Currently we only store lb an hb values, and
				 * don't have any special ones for uhb. So leave
				 * those empty for the time being
				 */
				break;

			value = &fwrt->geo_profiles[i].values[j *
				ACPI_GEO_PER_CHAIN_SIZE];
			chain->max_tx_power = cpu_to_le16(value[0]);
			chain->chain_a = value[1];
			chain->chain_b = value[2];
			IWL_DEBUG_RADIO(fwrt,
					"SAR geographic profile[%d] Band[%d]: chain A = %d chain B = %d max_tx_power = %d\n",
					i, j, value[1], value[2], value[0]);
		}
	}

	return 0;
}
IWL_EXPORT_SYMBOL(iwl_sar_geo_init);<|MERGE_RESOLUTION|>--- conflicted
+++ resolved
@@ -94,42 +94,25 @@
  * return 0 in success and the appropriate errno otherwise.
  */
 static int iwl_acpi_get_dsm_integer(struct device *dev, int rev, int func,
-<<<<<<< HEAD
-				    u64 *value, size_t expected_size)
-=======
 				    const guid_t *guid, u64 *value,
 				    size_t expected_size)
->>>>>>> 04bd701d
 {
 	union acpi_object *obj;
 	int ret = 0;
 
-<<<<<<< HEAD
-	obj = iwl_acpi_get_dsm_object(dev, rev, func, NULL);
-=======
 	obj = iwl_acpi_get_dsm_object(dev, rev, func, NULL, guid);
->>>>>>> 04bd701d
 	if (IS_ERR(obj)) {
 		IWL_DEBUG_DEV_RADIO(dev,
 				    "Failed to get  DSM object. func= %d\n",
 				    func);
 		return -ENOENT;
 	}
-<<<<<<< HEAD
 
 	if (obj->type == ACPI_TYPE_INTEGER) {
 		*value = obj->integer.value;
 	} else if (obj->type == ACPI_TYPE_BUFFER) {
 		__le64 le_value = 0;
 
-=======
-
-	if (obj->type == ACPI_TYPE_INTEGER) {
-		*value = obj->integer.value;
-	} else if (obj->type == ACPI_TYPE_BUFFER) {
-		__le64 le_value = 0;
-
->>>>>>> 04bd701d
 		if (WARN_ON_ONCE(expected_size > sizeof(le_value)))
 			return -EINVAL;
 
@@ -162,22 +145,14 @@
 /*
  * Evaluate a DSM with no arguments and a u8 return value,
  */
-<<<<<<< HEAD
-int iwl_acpi_get_dsm_u8(struct device *dev, int rev, int func, u8 *value)
-=======
 int iwl_acpi_get_dsm_u8(struct device *dev, int rev, int func,
 			const guid_t *guid, u8 *value)
->>>>>>> 04bd701d
 {
 	int ret;
 	u64 val;
 
-<<<<<<< HEAD
-	ret = iwl_acpi_get_dsm_integer(dev, rev, func, &val, sizeof(u8));
-=======
 	ret = iwl_acpi_get_dsm_integer(dev, rev, func,
 				       guid, &val, sizeof(u8));
->>>>>>> 04bd701d
 
 	if (ret < 0)
 		return ret;
