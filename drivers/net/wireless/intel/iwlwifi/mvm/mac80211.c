/******************************************************************************
 *
 * This file is provided under a dual BSD/GPLv2 license.  When using or
 * redistributing this file, you may do so under either license.
 *
 * GPL LICENSE SUMMARY
 *
 * Copyright(c) 2012 - 2014 Intel Corporation. All rights reserved.
 * Copyright(c) 2013 - 2015 Intel Mobile Communications GmbH
 * Copyright(c) 2016 - 2017 Intel Deutschland GmbH
 * Copyright(c) 2018 - 2019 Intel Corporation
 *
 * This program is free software; you can redistribute it and/or modify
 * it under the terms of version 2 of the GNU General Public License as
 * published by the Free Software Foundation.
 *
 * This program is distributed in the hope that it will be useful, but
 * WITHOUT ANY WARRANTY; without even the implied warranty of
 * MERCHANTABILITY or FITNESS FOR A PARTICULAR PURPOSE.  See the GNU
 * General Public License for more details.
 *
 * The full GNU General Public License is included in this distribution
 * in the file called COPYING.
 *
 * Contact Information:
 *  Intel Linux Wireless <linuxwifi@intel.com>
 * Intel Corporation, 5200 N.E. Elam Young Parkway, Hillsboro, OR 97124-6497
 *
 * BSD LICENSE
 *
 * Copyright(c) 2012 - 2014 Intel Corporation. All rights reserved.
 * Copyright(c) 2013 - 2015 Intel Mobile Communications GmbH
 * Copyright(c) 2016 - 2017 Intel Deutschland GmbH
 * Copyright(c) 2018 - 2019 Intel Corporation
 * All rights reserved.
 *
 * Redistribution and use in source and binary forms, with or without
 * modification, are permitted provided that the following conditions
 * are met:
 *
 *  * Redistributions of source code must retain the above copyright
 *    notice, this list of conditions and the following disclaimer.
 *  * Redistributions in binary form must reproduce the above copyright
 *    notice, this list of conditions and the following disclaimer in
 *    the documentation and/or other materials provided with the
 *    distribution.
 *  * Neither the name Intel Corporation nor the names of its
 *    contributors may be used to endorse or promote products derived
 *    from this software without specific prior written permission.
 *
 * THIS SOFTWARE IS PROVIDED BY THE COPYRIGHT HOLDERS AND CONTRIBUTORS
 * "AS IS" AND ANY EXPRESS OR IMPLIED WARRANTIES, INCLUDING, BUT NOT
 * LIMITED TO, THE IMPLIED WARRANTIES OF MERCHANTABILITY AND FITNESS FOR
 * A PARTICULAR PURPOSE ARE DISCLAIMED. IN NO EVENT SHALL THE COPYRIGHT
 * OWNER OR CONTRIBUTORS BE LIABLE FOR ANY DIRECT, INDIRECT, INCIDENTAL,
 * SPECIAL, EXEMPLARY, OR CONSEQUENTIAL DAMAGES (INCLUDING, BUT NOT
 * LIMITED TO, PROCUREMENT OF SUBSTITUTE GOODS OR SERVICES; LOSS OF USE,
 * DATA, OR PROFITS; OR BUSINESS INTERRUPTION) HOWEVER CAUSED AND ON ANY
 * THEORY OF LIABILITY, WHETHER IN CONTRACT, STRICT LIABILITY, OR TORT
 * (INCLUDING NEGLIGENCE OR OTHERWISE) ARISING IN ANY WAY OUT OF THE USE
 * OF THIS SOFTWARE, EVEN IF ADVISED OF THE POSSIBILITY OF SUCH DAMAGE.
 *
 *****************************************************************************/
#include <linux/kernel.h>
#include <linux/slab.h>
#include <linux/skbuff.h>
#include <linux/netdevice.h>
#include <linux/etherdevice.h>
#include <linux/ip.h>
#include <linux/if_arp.h>
#include <linux/time.h>
#include <net/mac80211.h>
#include <net/ieee80211_radiotap.h>
#include <net/tcp.h>

#include "iwl-op-mode.h"
#include "iwl-io.h"
#include "mvm.h"
#include "sta.h"
#include "time-event.h"
#include "iwl-eeprom-parse.h"
#include "iwl-phy-db.h"
#include "testmode.h"
#include "fw/error-dump.h"
#include "iwl-prph.h"
#include "iwl-nvm-parse.h"

static const struct ieee80211_iface_limit iwl_mvm_limits[] = {
	{
		.max = 1,
		.types = BIT(NL80211_IFTYPE_STATION),
	},
	{
		.max = 1,
		.types = BIT(NL80211_IFTYPE_AP) |
			BIT(NL80211_IFTYPE_P2P_CLIENT) |
			BIT(NL80211_IFTYPE_P2P_GO),
	},
	{
		.max = 1,
		.types = BIT(NL80211_IFTYPE_P2P_DEVICE),
	},
};

static const struct ieee80211_iface_combination iwl_mvm_iface_combinations[] = {
	{
		.num_different_channels = 2,
		.max_interfaces = 3,
		.limits = iwl_mvm_limits,
		.n_limits = ARRAY_SIZE(iwl_mvm_limits),
	},
};

#ifdef CONFIG_IWLWIFI_BCAST_FILTERING
/*
 * Use the reserved field to indicate magic values.
 * these values will only be used internally by the driver,
 * and won't make it to the fw (reserved will be 0).
 * BC_FILTER_MAGIC_IP - configure the val of this attribute to
 *	be the vif's ip address. in case there is not a single
 *	ip address (0, or more than 1), this attribute will
 *	be skipped.
 * BC_FILTER_MAGIC_MAC - set the val of this attribute to
 *	the LSB bytes of the vif's mac address
 */
enum {
	BC_FILTER_MAGIC_NONE = 0,
	BC_FILTER_MAGIC_IP,
	BC_FILTER_MAGIC_MAC,
};

static const struct iwl_fw_bcast_filter iwl_mvm_default_bcast_filters[] = {
	{
		/* arp */
		.discard = 0,
		.frame_type = BCAST_FILTER_FRAME_TYPE_ALL,
		.attrs = {
			{
				/* frame type - arp, hw type - ethernet */
				.offset_type =
					BCAST_FILTER_OFFSET_PAYLOAD_START,
				.offset = sizeof(rfc1042_header),
				.val = cpu_to_be32(0x08060001),
				.mask = cpu_to_be32(0xffffffff),
			},
			{
				/* arp dest ip */
				.offset_type =
					BCAST_FILTER_OFFSET_PAYLOAD_START,
				.offset = sizeof(rfc1042_header) + 2 +
					  sizeof(struct arphdr) +
					  ETH_ALEN + sizeof(__be32) +
					  ETH_ALEN,
				.mask = cpu_to_be32(0xffffffff),
				/* mark it as special field */
				.reserved1 = cpu_to_le16(BC_FILTER_MAGIC_IP),
			},
		},
	},
	{
		/* dhcp offer bcast */
		.discard = 0,
		.frame_type = BCAST_FILTER_FRAME_TYPE_IPV4,
		.attrs = {
			{
				/* udp dest port - 68 (bootp client)*/
				.offset_type = BCAST_FILTER_OFFSET_IP_END,
				.offset = offsetof(struct udphdr, dest),
				.val = cpu_to_be32(0x00440000),
				.mask = cpu_to_be32(0xffff0000),
			},
			{
				/* dhcp - lsb bytes of client hw address */
				.offset_type = BCAST_FILTER_OFFSET_IP_END,
				.offset = 38,
				.mask = cpu_to_be32(0xffffffff),
				/* mark it as special field */
				.reserved1 = cpu_to_le16(BC_FILTER_MAGIC_MAC),
			},
		},
	},
	/* last filter must be empty */
	{},
};
#endif

static const struct cfg80211_pmsr_capabilities iwl_mvm_pmsr_capa = {
	.max_peers = IWL_MVM_TOF_MAX_APS,
	.report_ap_tsf = 1,
	.randomize_mac_addr = 1,

	.ftm = {
		.supported = 1,
		.asap = 1,
		.non_asap = 1,
		.request_lci = 1,
		.request_civicloc = 1,
		.max_bursts_exponent = -1, /* all supported */
		.max_ftms_per_burst = 0, /* no limits */
		.bandwidths = BIT(NL80211_CHAN_WIDTH_20_NOHT) |
			      BIT(NL80211_CHAN_WIDTH_20) |
			      BIT(NL80211_CHAN_WIDTH_40) |
			      BIT(NL80211_CHAN_WIDTH_80),
		.preambles = BIT(NL80211_PREAMBLE_LEGACY) |
			     BIT(NL80211_PREAMBLE_HT) |
			     BIT(NL80211_PREAMBLE_VHT),
	},
};

static int __iwl_mvm_mac_set_key(struct ieee80211_hw *hw,
				 enum set_key_cmd cmd,
				 struct ieee80211_vif *vif,
				 struct ieee80211_sta *sta,
				 struct ieee80211_key_conf *key);
<<<<<<< HEAD

void iwl_mvm_ref(struct iwl_mvm *mvm, enum iwl_mvm_ref_type ref_type)
{
	if (!iwl_mvm_is_d0i3_supported(mvm))
		return;

	IWL_DEBUG_RPM(mvm, "Take mvm reference - type %d\n", ref_type);
	spin_lock_bh(&mvm->refs_lock);
	mvm->refs[ref_type]++;
	spin_unlock_bh(&mvm->refs_lock);
	iwl_trans_ref(mvm->trans);
}

void iwl_mvm_unref(struct iwl_mvm *mvm, enum iwl_mvm_ref_type ref_type)
{
	if (!iwl_mvm_is_d0i3_supported(mvm))
		return;

	IWL_DEBUG_RPM(mvm, "Leave mvm reference - type %d\n", ref_type);
	spin_lock_bh(&mvm->refs_lock);
	if (WARN_ON(!mvm->refs[ref_type])) {
		spin_unlock_bh(&mvm->refs_lock);
		return;
	}
	mvm->refs[ref_type]--;
	spin_unlock_bh(&mvm->refs_lock);
	iwl_trans_unref(mvm->trans);
}

static void iwl_mvm_unref_all_except(struct iwl_mvm *mvm,
				     enum iwl_mvm_ref_type except_ref)
{
	int i, j;

	if (!iwl_mvm_is_d0i3_supported(mvm))
		return;

	spin_lock_bh(&mvm->refs_lock);
	for (i = 0; i < IWL_MVM_REF_COUNT; i++) {
		if (except_ref == i || !mvm->refs[i])
			continue;

		IWL_DEBUG_RPM(mvm, "Cleanup: remove mvm ref type %d (%d)\n",
			      i, mvm->refs[i]);
		for (j = 0; j < mvm->refs[i]; j++)
			iwl_trans_unref(mvm->trans);
		mvm->refs[i] = 0;
	}
	spin_unlock_bh(&mvm->refs_lock);
}

bool iwl_mvm_ref_taken(struct iwl_mvm *mvm)
{
	int i;
	bool taken = false;

	if (!iwl_mvm_is_d0i3_supported(mvm))
		return true;

	spin_lock_bh(&mvm->refs_lock);
	for (i = 0; i < IWL_MVM_REF_COUNT; i++) {
		if (mvm->refs[i]) {
			taken = true;
			break;
		}
	}
	spin_unlock_bh(&mvm->refs_lock);

	return taken;
}

int iwl_mvm_ref_sync(struct iwl_mvm *mvm, enum iwl_mvm_ref_type ref_type)
{
	iwl_mvm_ref(mvm, ref_type);

	if (!wait_event_timeout(mvm->d0i3_exit_waitq,
				!test_bit(IWL_MVM_STATUS_IN_D0I3, &mvm->status),
				HZ)) {
		WARN_ON_ONCE(1);
		iwl_mvm_unref(mvm, ref_type);
		return -EIO;
	}

	return 0;
}
=======
>>>>>>> 3877dcd0

static void iwl_mvm_reset_phy_ctxts(struct iwl_mvm *mvm)
{
	int i;

	memset(mvm->phy_ctxts, 0, sizeof(mvm->phy_ctxts));
	for (i = 0; i < NUM_PHY_CTX; i++) {
		mvm->phy_ctxts[i].id = i;
		mvm->phy_ctxts[i].ref = 0;
	}
}

struct ieee80211_regdomain *iwl_mvm_get_regdomain(struct wiphy *wiphy,
						  const char *alpha2,
						  enum iwl_mcc_source src_id,
						  bool *changed)
{
	struct ieee80211_regdomain *regd = NULL;
	struct ieee80211_hw *hw = wiphy_to_ieee80211_hw(wiphy);
	struct iwl_mvm *mvm = IWL_MAC80211_GET_MVM(hw);
	struct iwl_mcc_update_resp *resp;

	IWL_DEBUG_LAR(mvm, "Getting regdomain data for %s from FW\n", alpha2);

	lockdep_assert_held(&mvm->mutex);

	resp = iwl_mvm_update_mcc(mvm, alpha2, src_id);
	if (IS_ERR_OR_NULL(resp)) {
		IWL_DEBUG_LAR(mvm, "Could not get update from FW %d\n",
			      PTR_ERR_OR_ZERO(resp));
		goto out;
	}

	if (changed) {
		u32 status = le32_to_cpu(resp->status);

		*changed = (status == MCC_RESP_NEW_CHAN_PROFILE ||
			    status == MCC_RESP_ILLEGAL);
	}

	regd = iwl_parse_nvm_mcc_info(mvm->trans->dev, mvm->cfg,
				      __le32_to_cpu(resp->n_channels),
				      resp->channels,
				      __le16_to_cpu(resp->mcc),
				      __le16_to_cpu(resp->geo_info));
	/* Store the return source id */
	src_id = resp->source_id;
	kfree(resp);
	if (IS_ERR_OR_NULL(regd)) {
		IWL_DEBUG_LAR(mvm, "Could not get parse update from FW %d\n",
			      PTR_ERR_OR_ZERO(regd));
		goto out;
	}

	IWL_DEBUG_LAR(mvm, "setting alpha2 from FW to %s (0x%x, 0x%x) src=%d\n",
		      regd->alpha2, regd->alpha2[0], regd->alpha2[1], src_id);
	mvm->lar_regdom_set = true;
	mvm->mcc_src = src_id;

out:
	return regd;
}

void iwl_mvm_update_changed_regdom(struct iwl_mvm *mvm)
{
	bool changed;
	struct ieee80211_regdomain *regd;

	if (!iwl_mvm_is_lar_supported(mvm))
		return;

	regd = iwl_mvm_get_current_regdomain(mvm, &changed);
	if (!IS_ERR_OR_NULL(regd)) {
		/* only update the regulatory core if changed */
		if (changed)
			regulatory_set_wiphy_regd(mvm->hw->wiphy, regd);

		kfree(regd);
	}
}

struct ieee80211_regdomain *iwl_mvm_get_current_regdomain(struct iwl_mvm *mvm,
							  bool *changed)
{
	return iwl_mvm_get_regdomain(mvm->hw->wiphy, "ZZ",
				     iwl_mvm_is_wifi_mcc_supported(mvm) ?
				     MCC_SOURCE_GET_CURRENT :
				     MCC_SOURCE_OLD_FW, changed);
}

int iwl_mvm_init_fw_regd(struct iwl_mvm *mvm)
{
	enum iwl_mcc_source used_src;
	struct ieee80211_regdomain *regd;
	int ret;
	bool changed;
	const struct ieee80211_regdomain *r =
			rtnl_dereference(mvm->hw->wiphy->regd);

	if (!r)
		return -ENOENT;

	/* save the last source in case we overwrite it below */
	used_src = mvm->mcc_src;
	if (iwl_mvm_is_wifi_mcc_supported(mvm)) {
		/* Notify the firmware we support wifi location updates */
		regd = iwl_mvm_get_current_regdomain(mvm, NULL);
		if (!IS_ERR_OR_NULL(regd))
			kfree(regd);
	}

	/* Now set our last stored MCC and source */
	regd = iwl_mvm_get_regdomain(mvm->hw->wiphy, r->alpha2, used_src,
				     &changed);
	if (IS_ERR_OR_NULL(regd))
		return -EIO;

	/* update cfg80211 if the regdomain was changed */
	if (changed)
		ret = regulatory_set_wiphy_regd_sync_rtnl(mvm->hw->wiphy, regd);
	else
		ret = 0;

	kfree(regd);
	return ret;
}

const static u8 he_if_types_ext_capa_sta[] = {
	 [0] = WLAN_EXT_CAPA1_EXT_CHANNEL_SWITCHING,
	 [2] = WLAN_EXT_CAPA3_MULTI_BSSID_SUPPORT,
	 [7] = WLAN_EXT_CAPA8_OPMODE_NOTIF,
	 [9] = WLAN_EXT_CAPA10_TWT_REQUESTER_SUPPORT,
};

const static struct wiphy_iftype_ext_capab he_iftypes_ext_capa[] = {
	{
		.iftype = NL80211_IFTYPE_STATION,
		.extended_capabilities = he_if_types_ext_capa_sta,
		.extended_capabilities_mask = he_if_types_ext_capa_sta,
		.extended_capabilities_len = sizeof(he_if_types_ext_capa_sta),
	},
};

int iwl_mvm_mac_setup_register(struct iwl_mvm *mvm)
{
	struct ieee80211_hw *hw = mvm->hw;
	int num_mac, ret, i;
	static const u32 mvm_ciphers[] = {
		WLAN_CIPHER_SUITE_WEP40,
		WLAN_CIPHER_SUITE_WEP104,
		WLAN_CIPHER_SUITE_TKIP,
		WLAN_CIPHER_SUITE_CCMP,
	};
#ifdef CONFIG_PM_SLEEP
	bool unified = fw_has_capa(&mvm->fw->ucode_capa,
				   IWL_UCODE_TLV_CAPA_CNSLDTD_D3_D0_IMG);
#endif

	/* Tell mac80211 our characteristics */
	ieee80211_hw_set(hw, SIGNAL_DBM);
	ieee80211_hw_set(hw, SPECTRUM_MGMT);
	ieee80211_hw_set(hw, REPORTS_TX_ACK_STATUS);
	ieee80211_hw_set(hw, WANT_MONITOR_VIF);
	ieee80211_hw_set(hw, SUPPORTS_PS);
	ieee80211_hw_set(hw, SUPPORTS_DYNAMIC_PS);
	ieee80211_hw_set(hw, AMPDU_AGGREGATION);
	ieee80211_hw_set(hw, TIMING_BEACON_ONLY);
	ieee80211_hw_set(hw, CONNECTION_MONITOR);
	ieee80211_hw_set(hw, CHANCTX_STA_CSA);
	ieee80211_hw_set(hw, SUPPORT_FAST_XMIT);
	ieee80211_hw_set(hw, SUPPORTS_CLONED_SKBS);
	ieee80211_hw_set(hw, SUPPORTS_AMSDU_IN_AMPDU);
	ieee80211_hw_set(hw, NEEDS_UNIQUE_STA_ADDR);
	ieee80211_hw_set(hw, DEAUTH_NEED_MGD_TX_PREP);
	ieee80211_hw_set(hw, SUPPORTS_VHT_EXT_NSS_BW);
	ieee80211_hw_set(hw, BUFF_MMPDU_TXQ);
	ieee80211_hw_set(hw, STA_MMPDU_TXQ);
	/*
	 * On older devices, enabling TX A-MSDU occasionally leads to
	 * something getting messed up, the command read from the FIFO
	 * gets out of sync and isn't a TX command, so that we have an
	 * assert EDC.
	 *
	 * It's not clear where the bug is, but since we didn't used to
	 * support A-MSDU until moving the mac80211 iTXQs, just leave it
	 * for older devices. We also don't see this issue on any newer
	 * devices.
	 */
<<<<<<< HEAD
	if (mvm->cfg->device_family >= IWL_DEVICE_FAMILY_9000)
=======
	if (mvm->trans->trans_cfg->device_family >= IWL_DEVICE_FAMILY_9000)
>>>>>>> 3877dcd0
		ieee80211_hw_set(hw, TX_AMSDU);
	ieee80211_hw_set(hw, TX_FRAG_LIST);

	if (iwl_mvm_has_tlc_offload(mvm)) {
		ieee80211_hw_set(hw, TX_AMPDU_SETUP_IN_HW);
		ieee80211_hw_set(hw, HAS_RATE_CONTROL);
	}

	if (iwl_mvm_has_new_rx_api(mvm))
		ieee80211_hw_set(hw, SUPPORTS_REORDERING_BUFFER);

	if (fw_has_capa(&mvm->fw->ucode_capa,
			IWL_UCODE_TLV_CAPA_STA_PM_NOTIF)) {
		ieee80211_hw_set(hw, AP_LINK_PS);
	} else if (WARN_ON(iwl_mvm_has_new_tx_api(mvm))) {
		/*
		 * we absolutely need this for the new TX API since that comes
		 * with many more queues than the current code can deal with
		 * for station powersave
		 */
		return -EINVAL;
	}

	if (mvm->trans->num_rx_queues > 1)
		ieee80211_hw_set(hw, USES_RSS);

	if (mvm->trans->max_skb_frags)
		hw->netdev_features = NETIF_F_HIGHDMA | NETIF_F_SG;

	hw->queues = IEEE80211_MAX_QUEUES;
	hw->offchannel_tx_hw_queue = IWL_MVM_OFFCHANNEL_QUEUE;
	hw->radiotap_mcs_details |= IEEE80211_RADIOTAP_MCS_HAVE_FEC |
				    IEEE80211_RADIOTAP_MCS_HAVE_STBC;
	hw->radiotap_vht_details |= IEEE80211_RADIOTAP_VHT_KNOWN_STBC |
		IEEE80211_RADIOTAP_VHT_KNOWN_BEAMFORMED;

	hw->radiotap_timestamp.units_pos =
		IEEE80211_RADIOTAP_TIMESTAMP_UNIT_US |
		IEEE80211_RADIOTAP_TIMESTAMP_SPOS_PLCP_SIG_ACQ;
	/* this is the case for CCK frames, it's better (only 8) for OFDM */
	hw->radiotap_timestamp.accuracy = 22;

	if (!iwl_mvm_has_tlc_offload(mvm))
		hw->rate_control_algorithm = RS_NAME;

	hw->uapsd_queues = IWL_MVM_UAPSD_QUEUES;
	hw->uapsd_max_sp_len = IWL_UAPSD_MAX_SP;
	hw->max_tx_fragments = mvm->trans->max_skb_frags;

	BUILD_BUG_ON(ARRAY_SIZE(mvm->ciphers) < ARRAY_SIZE(mvm_ciphers) + 6);
	memcpy(mvm->ciphers, mvm_ciphers, sizeof(mvm_ciphers));
	hw->wiphy->n_cipher_suites = ARRAY_SIZE(mvm_ciphers);
	hw->wiphy->cipher_suites = mvm->ciphers;

	if (iwl_mvm_has_new_rx_api(mvm)) {
		mvm->ciphers[hw->wiphy->n_cipher_suites] =
			WLAN_CIPHER_SUITE_GCMP;
		hw->wiphy->n_cipher_suites++;
		mvm->ciphers[hw->wiphy->n_cipher_suites] =
			WLAN_CIPHER_SUITE_GCMP_256;
		hw->wiphy->n_cipher_suites++;
	}

	/* Enable 11w if software crypto is not enabled (as the
	 * firmware will interpret some mgmt packets, so enabling it
	 * with software crypto isn't safe).
	 */
	if (!iwlwifi_mod_params.swcrypto) {
		ieee80211_hw_set(hw, MFP_CAPABLE);
		mvm->ciphers[hw->wiphy->n_cipher_suites] =
			WLAN_CIPHER_SUITE_AES_CMAC;
		hw->wiphy->n_cipher_suites++;
		if (iwl_mvm_has_new_rx_api(mvm)) {
			mvm->ciphers[hw->wiphy->n_cipher_suites] =
				WLAN_CIPHER_SUITE_BIP_GMAC_128;
			hw->wiphy->n_cipher_suites++;
			mvm->ciphers[hw->wiphy->n_cipher_suites] =
				WLAN_CIPHER_SUITE_BIP_GMAC_256;
			hw->wiphy->n_cipher_suites++;
		}
	}

	/* currently FW API supports only one optional cipher scheme */
	if (mvm->fw->cs[0].cipher) {
		const struct iwl_fw_cipher_scheme *fwcs = &mvm->fw->cs[0];
		struct ieee80211_cipher_scheme *cs = &mvm->cs[0];

		mvm->hw->n_cipher_schemes = 1;

		cs->cipher = le32_to_cpu(fwcs->cipher);
		cs->iftype = BIT(NL80211_IFTYPE_STATION);
		cs->hdr_len = fwcs->hdr_len;
		cs->pn_len = fwcs->pn_len;
		cs->pn_off = fwcs->pn_off;
		cs->key_idx_off = fwcs->key_idx_off;
		cs->key_idx_mask = fwcs->key_idx_mask;
		cs->key_idx_shift = fwcs->key_idx_shift;
		cs->mic_len = fwcs->mic_len;

		mvm->hw->cipher_schemes = mvm->cs;
		mvm->ciphers[hw->wiphy->n_cipher_suites] = cs->cipher;
		hw->wiphy->n_cipher_suites++;
	}

	if (fw_has_capa(&mvm->fw->ucode_capa,
			IWL_UCODE_TLV_CAPA_FTM_CALIBRATED)) {
		wiphy_ext_feature_set(hw->wiphy,
				      NL80211_EXT_FEATURE_ENABLE_FTM_RESPONDER);
		hw->wiphy->pmsr_capa = &iwl_mvm_pmsr_capa;
	}

	ieee80211_hw_set(hw, SINGLE_SCAN_ON_ALL_BANDS);
	hw->wiphy->features |=
		NL80211_FEATURE_SCHED_SCAN_RANDOM_MAC_ADDR |
		NL80211_FEATURE_SCAN_RANDOM_MAC_ADDR |
		NL80211_FEATURE_ND_RANDOM_MAC_ADDR;

	hw->sta_data_size = sizeof(struct iwl_mvm_sta);
	hw->vif_data_size = sizeof(struct iwl_mvm_vif);
	hw->chanctx_data_size = sizeof(u16);
	hw->txq_data_size = sizeof(struct iwl_mvm_txq);

	hw->wiphy->interface_modes = BIT(NL80211_IFTYPE_STATION) |
		BIT(NL80211_IFTYPE_P2P_CLIENT) |
		BIT(NL80211_IFTYPE_AP) |
		BIT(NL80211_IFTYPE_P2P_GO) |
		BIT(NL80211_IFTYPE_P2P_DEVICE) |
		BIT(NL80211_IFTYPE_ADHOC);

	hw->wiphy->flags |= WIPHY_FLAG_IBSS_RSN;
	wiphy_ext_feature_set(hw->wiphy, NL80211_EXT_FEATURE_VHT_IBSS);
	hw->wiphy->features |= NL80211_FEATURE_HT_IBSS;

	hw->wiphy->regulatory_flags |= REGULATORY_ENABLE_RELAX_NO_IR;
	if (iwl_mvm_is_lar_supported(mvm))
		hw->wiphy->regulatory_flags |= REGULATORY_WIPHY_SELF_MANAGED;
	else
		hw->wiphy->regulatory_flags |= REGULATORY_CUSTOM_REG |
					       REGULATORY_DISABLE_BEACON_HINTS;

	hw->wiphy->flags |= WIPHY_FLAG_AP_UAPSD;
	hw->wiphy->flags |= WIPHY_FLAG_HAS_CHANNEL_SWITCH;

	hw->wiphy->iface_combinations = iwl_mvm_iface_combinations;
	hw->wiphy->n_iface_combinations =
		ARRAY_SIZE(iwl_mvm_iface_combinations);

	hw->wiphy->max_remain_on_channel_duration = 10000;
	hw->max_listen_interval = IWL_CONN_MAX_LISTEN_INTERVAL;

	/* Extract MAC address */
	memcpy(mvm->addresses[0].addr, mvm->nvm_data->hw_addr, ETH_ALEN);
	hw->wiphy->addresses = mvm->addresses;
	hw->wiphy->n_addresses = 1;

	/* Extract additional MAC addresses if available */
	num_mac = (mvm->nvm_data->n_hw_addrs > 1) ?
		min(IWL_MVM_MAX_ADDRESSES, mvm->nvm_data->n_hw_addrs) : 1;

	for (i = 1; i < num_mac; i++) {
		memcpy(mvm->addresses[i].addr, mvm->addresses[i-1].addr,
		       ETH_ALEN);
		mvm->addresses[i].addr[5]++;
		hw->wiphy->n_addresses++;
	}

	iwl_mvm_reset_phy_ctxts(mvm);

	hw->wiphy->max_scan_ie_len = iwl_mvm_max_scan_ie_len(mvm);

	hw->wiphy->max_scan_ssids = PROBE_OPTION_MAX;

	BUILD_BUG_ON(IWL_MVM_SCAN_STOPPING_MASK & IWL_MVM_SCAN_MASK);
	BUILD_BUG_ON(IWL_MVM_MAX_UMAC_SCANS > HWEIGHT32(IWL_MVM_SCAN_MASK) ||
		     IWL_MVM_MAX_LMAC_SCANS > HWEIGHT32(IWL_MVM_SCAN_MASK));

	if (fw_has_capa(&mvm->fw->ucode_capa, IWL_UCODE_TLV_CAPA_UMAC_SCAN))
		mvm->max_scans = IWL_MVM_MAX_UMAC_SCANS;
	else
		mvm->max_scans = IWL_MVM_MAX_LMAC_SCANS;

	if (mvm->nvm_data->bands[NL80211_BAND_2GHZ].n_channels)
		hw->wiphy->bands[NL80211_BAND_2GHZ] =
			&mvm->nvm_data->bands[NL80211_BAND_2GHZ];
	if (mvm->nvm_data->bands[NL80211_BAND_5GHZ].n_channels) {
		hw->wiphy->bands[NL80211_BAND_5GHZ] =
			&mvm->nvm_data->bands[NL80211_BAND_5GHZ];

		if (fw_has_capa(&mvm->fw->ucode_capa,
				IWL_UCODE_TLV_CAPA_BEAMFORMER) &&
		    fw_has_api(&mvm->fw->ucode_capa,
			       IWL_UCODE_TLV_API_LQ_SS_PARAMS))
			hw->wiphy->bands[NL80211_BAND_5GHZ]->vht_cap.cap |=
				IEEE80211_VHT_CAP_SU_BEAMFORMER_CAPABLE;
	}

	hw->wiphy->hw_version = mvm->trans->hw_id;

	if (iwlmvm_mod_params.power_scheme != IWL_POWER_SCHEME_CAM)
		hw->wiphy->flags |= WIPHY_FLAG_PS_ON_BY_DEFAULT;
	else
		hw->wiphy->flags &= ~WIPHY_FLAG_PS_ON_BY_DEFAULT;

	hw->wiphy->max_sched_scan_reqs = 1;
	hw->wiphy->max_sched_scan_ssids = PROBE_OPTION_MAX;
	hw->wiphy->max_match_sets = IWL_SCAN_MAX_PROFILES;
	/* we create the 802.11 header and zero length SSID IE. */
	hw->wiphy->max_sched_scan_ie_len =
		SCAN_OFFLOAD_PROBE_REQ_SIZE - 24 - 2;
	hw->wiphy->max_sched_scan_plans = IWL_MAX_SCHED_SCAN_PLANS;
	hw->wiphy->max_sched_scan_plan_interval = U16_MAX;

	/*
	 * the firmware uses u8 for num of iterations, but 0xff is saved for
	 * infinite loop, so the maximum number of iterations is actually 254.
	 */
	hw->wiphy->max_sched_scan_plan_iterations = 254;

	hw->wiphy->features |= NL80211_FEATURE_P2P_GO_CTWIN |
			       NL80211_FEATURE_LOW_PRIORITY_SCAN |
			       NL80211_FEATURE_P2P_GO_OPPPS |
			       NL80211_FEATURE_AP_MODE_CHAN_WIDTH_CHANGE |
			       NL80211_FEATURE_DYNAMIC_SMPS |
			       NL80211_FEATURE_STATIC_SMPS |
			       NL80211_FEATURE_SUPPORTS_WMM_ADMISSION;

	if (fw_has_capa(&mvm->fw->ucode_capa,
			IWL_UCODE_TLV_CAPA_TXPOWER_INSERTION_SUPPORT))
		hw->wiphy->features |= NL80211_FEATURE_TX_POWER_INSERTION;
	if (fw_has_capa(&mvm->fw->ucode_capa,
			IWL_UCODE_TLV_CAPA_QUIET_PERIOD_SUPPORT))
		hw->wiphy->features |= NL80211_FEATURE_QUIET;

	if (fw_has_capa(&mvm->fw->ucode_capa,
			IWL_UCODE_TLV_CAPA_DS_PARAM_SET_IE_SUPPORT))
		hw->wiphy->features |=
			NL80211_FEATURE_DS_PARAM_SET_IE_IN_PROBES;

	if (fw_has_capa(&mvm->fw->ucode_capa,
			IWL_UCODE_TLV_CAPA_WFA_TPC_REP_IE_SUPPORT))
		hw->wiphy->features |= NL80211_FEATURE_WFA_TPC_IE_IN_PROBES;

	if (fw_has_api(&mvm->fw->ucode_capa,
		       IWL_UCODE_TLV_API_SCAN_TSF_REPORT)) {
		wiphy_ext_feature_set(hw->wiphy,
				      NL80211_EXT_FEATURE_SCAN_START_TIME);
		wiphy_ext_feature_set(hw->wiphy,
				      NL80211_EXT_FEATURE_BSS_PARENT_TSF);
		wiphy_ext_feature_set(hw->wiphy,
				      NL80211_EXT_FEATURE_SET_SCAN_DWELL);
	}

	if (iwl_mvm_is_oce_supported(mvm)) {
		wiphy_ext_feature_set(hw->wiphy,
			NL80211_EXT_FEATURE_ACCEPT_BCAST_PROBE_RESP);
		wiphy_ext_feature_set(hw->wiphy,
			NL80211_EXT_FEATURE_FILS_MAX_CHANNEL_TIME);
		wiphy_ext_feature_set(hw->wiphy,
			NL80211_EXT_FEATURE_OCE_PROBE_REQ_DEFERRAL_SUPPRESSION);
		wiphy_ext_feature_set(hw->wiphy,
			NL80211_EXT_FEATURE_OCE_PROBE_REQ_HIGH_TX_RATE);
	}

	if (mvm->nvm_data->sku_cap_11ax_enable &&
	    !iwlwifi_mod_params.disable_11ax) {
		hw->wiphy->iftype_ext_capab = he_iftypes_ext_capa;
		hw->wiphy->num_iftype_ext_capab =
			ARRAY_SIZE(he_iftypes_ext_capa);

		ieee80211_hw_set(hw, SUPPORTS_MULTI_BSSID);
		ieee80211_hw_set(hw, SUPPORTS_ONLY_HE_MULTI_BSSID);
	}

	mvm->rts_threshold = IEEE80211_MAX_RTS_THRESHOLD;

#ifdef CONFIG_PM_SLEEP
	if ((unified || mvm->fw->img[IWL_UCODE_WOWLAN].num_sec) &&
	    mvm->trans->ops->d3_suspend &&
	    mvm->trans->ops->d3_resume &&
	    device_can_wakeup(mvm->trans->dev)) {
		mvm->wowlan.flags |= WIPHY_WOWLAN_MAGIC_PKT |
				     WIPHY_WOWLAN_DISCONNECT |
				     WIPHY_WOWLAN_EAP_IDENTITY_REQ |
				     WIPHY_WOWLAN_RFKILL_RELEASE |
				     WIPHY_WOWLAN_NET_DETECT;
		if (!iwlwifi_mod_params.swcrypto)
			mvm->wowlan.flags |= WIPHY_WOWLAN_SUPPORTS_GTK_REKEY |
					     WIPHY_WOWLAN_GTK_REKEY_FAILURE |
					     WIPHY_WOWLAN_4WAY_HANDSHAKE;

		mvm->wowlan.n_patterns = IWL_WOWLAN_MAX_PATTERNS;
		mvm->wowlan.pattern_min_len = IWL_WOWLAN_MIN_PATTERN_LEN;
		mvm->wowlan.pattern_max_len = IWL_WOWLAN_MAX_PATTERN_LEN;
		mvm->wowlan.max_nd_match_sets = IWL_SCAN_MAX_PROFILES;
		hw->wiphy->wowlan = &mvm->wowlan;
	}
#endif

#ifdef CONFIG_IWLWIFI_BCAST_FILTERING
	/* assign default bcast filtering configuration */
	mvm->bcast_filters = iwl_mvm_default_bcast_filters;
#endif

	ret = iwl_mvm_leds_init(mvm);
	if (ret)
		return ret;

	if (fw_has_capa(&mvm->fw->ucode_capa,
			IWL_UCODE_TLV_CAPA_TDLS_SUPPORT)) {
		IWL_DEBUG_TDLS(mvm, "TDLS supported\n");
		hw->wiphy->flags |= WIPHY_FLAG_SUPPORTS_TDLS;
		ieee80211_hw_set(hw, TDLS_WIDER_BW);
	}

	if (fw_has_capa(&mvm->fw->ucode_capa,
			IWL_UCODE_TLV_CAPA_TDLS_CHANNEL_SWITCH)) {
		IWL_DEBUG_TDLS(mvm, "TDLS channel switch supported\n");
		hw->wiphy->features |= NL80211_FEATURE_TDLS_CHANNEL_SWITCH;
	}

	hw->netdev_features |= mvm->cfg->features;
	if (!iwl_mvm_is_csum_supported(mvm)) {
		hw->netdev_features &= ~(IWL_TX_CSUM_NETIF_FLAGS |
					 NETIF_F_RXCSUM);
		/* We may support SW TX CSUM */
		if (IWL_MVM_SW_TX_CSUM_OFFLOAD)
			hw->netdev_features |= IWL_TX_CSUM_NETIF_FLAGS;
	}

	if (mvm->cfg->vht_mu_mimo_supported)
		wiphy_ext_feature_set(hw->wiphy,
				      NL80211_EXT_FEATURE_MU_MIMO_AIR_SNIFFER);

	ret = ieee80211_register_hw(mvm->hw);
	if (ret) {
		iwl_mvm_leds_exit(mvm);
	}

	return ret;
}

static void iwl_mvm_mac_tx(struct ieee80211_hw *hw,
			   struct ieee80211_tx_control *control,
			   struct sk_buff *skb)
{
	struct iwl_mvm *mvm = IWL_MAC80211_GET_MVM(hw);
	struct ieee80211_sta *sta = control->sta;
	struct ieee80211_tx_info *info = IEEE80211_SKB_CB(skb);
	struct ieee80211_hdr *hdr = (void *)skb->data;
	bool offchannel = IEEE80211_SKB_CB(skb)->flags &
		IEEE80211_TX_CTL_TX_OFFCHAN;

	if (iwl_mvm_is_radio_killed(mvm)) {
		IWL_DEBUG_DROP(mvm, "Dropping - RF/CT KILL\n");
		goto drop;
	}

	if (offchannel &&
	    !test_bit(IWL_MVM_STATUS_ROC_RUNNING, &mvm->status) &&
	    !test_bit(IWL_MVM_STATUS_ROC_AUX_RUNNING, &mvm->status))
		goto drop;

	/* treat non-bufferable MMPDUs on AP interfaces as broadcast */
	if ((info->control.vif->type == NL80211_IFTYPE_AP ||
	     info->control.vif->type == NL80211_IFTYPE_ADHOC) &&
	    ieee80211_is_mgmt(hdr->frame_control) &&
	    !ieee80211_is_bufferable_mmpdu(hdr->frame_control))
		sta = NULL;

	/* If there is no sta, and it's not offchannel - send through AP */
	if (!sta && info->control.vif->type == NL80211_IFTYPE_STATION &&
	    !offchannel) {
		struct iwl_mvm_vif *mvmvif =
			iwl_mvm_vif_from_mac80211(info->control.vif);
		u8 ap_sta_id = READ_ONCE(mvmvif->ap_sta_id);

		if (ap_sta_id < IWL_MVM_STATION_COUNT) {
			/* mac80211 holds rcu read lock */
			sta = rcu_dereference(mvm->fw_id_to_mac_id[ap_sta_id]);
			if (IS_ERR_OR_NULL(sta))
				goto drop;
		}
	}

	if (sta) {
		if (iwl_mvm_tx_skb(mvm, skb, sta))
			goto drop;
		return;
	}

	if (iwl_mvm_tx_skb_non_sta(mvm, skb))
		goto drop;
	return;
 drop:
	ieee80211_free_txskb(hw, skb);
}

void iwl_mvm_mac_itxq_xmit(struct ieee80211_hw *hw, struct ieee80211_txq *txq)
{
	struct iwl_mvm *mvm = IWL_MAC80211_GET_MVM(hw);
	struct iwl_mvm_txq *mvmtxq = iwl_mvm_txq_from_mac80211(txq);
	struct sk_buff *skb = NULL;

	/*
	 * No need for threads to be pending here, they can leave the first
	 * taker all the work.
	 *
	 * mvmtxq->tx_request logic:
	 *
	 * If 0, no one is currently TXing, set to 1 to indicate current thread
	 * will now start TX and other threads should quit.
	 *
	 * If 1, another thread is currently TXing, set to 2 to indicate to
	 * that thread that there was another request. Since that request may
	 * have raced with the check whether the queue is empty, the TXing
	 * thread should check the queue's status one more time before leaving.
	 * This check is done in order to not leave any TX hanging in the queue
	 * until the next TX invocation (which may not even happen).
	 *
	 * If 2, another thread is currently TXing, and it will already double
	 * check the queue, so do nothing.
	 */
	if (atomic_fetch_add_unless(&mvmtxq->tx_request, 1, 2))
		return;

	rcu_read_lock();
	do {
		while (likely(!mvmtxq->stopped &&
			      (mvm->trans->system_pm_mode ==
			       IWL_PLAT_PM_MODE_DISABLED))) {
			skb = ieee80211_tx_dequeue(hw, txq);

			if (!skb) {
				if (txq->sta)
					IWL_DEBUG_TX(mvm,
						     "TXQ of sta %pM tid %d is now empty\n",
						     txq->sta->addr,
						     txq->tid);
				break;
			}

			if (!txq->sta)
				iwl_mvm_tx_skb_non_sta(mvm, skb);
			else
				iwl_mvm_tx_skb(mvm, skb, txq->sta);
		}
	} while (atomic_dec_return(&mvmtxq->tx_request));
	rcu_read_unlock();
}

static void iwl_mvm_mac_wake_tx_queue(struct ieee80211_hw *hw,
				      struct ieee80211_txq *txq)
{
	struct iwl_mvm *mvm = IWL_MAC80211_GET_MVM(hw);
	struct iwl_mvm_txq *mvmtxq = iwl_mvm_txq_from_mac80211(txq);

	/*
	 * Please note that racing is handled very carefully here:
	 * mvmtxq->txq_id is updated during allocation, and mvmtxq->list is
	 * deleted afterwards.
	 * This means that if:
	 * mvmtxq->txq_id != INVALID_QUEUE && list_empty(&mvmtxq->list):
	 *	queue is allocated and we can TX.
	 * mvmtxq->txq_id != INVALID_QUEUE && !list_empty(&mvmtxq->list):
	 *	a race, should defer the frame.
	 * mvmtxq->txq_id == INVALID_QUEUE && list_empty(&mvmtxq->list):
	 *	need to allocate the queue and defer the frame.
	 * mvmtxq->txq_id == INVALID_QUEUE && !list_empty(&mvmtxq->list):
	 *	queue is already scheduled for allocation, no need to allocate,
	 *	should defer the frame.
	 */

	/* If the queue is allocated TX and return. */
	if (!txq->sta || mvmtxq->txq_id != IWL_MVM_INVALID_QUEUE) {
		/*
		 * Check that list is empty to avoid a race where txq_id is
		 * already updated, but the queue allocation work wasn't
		 * finished
		 */
		if (unlikely(txq->sta && !list_empty(&mvmtxq->list)))
			return;

		iwl_mvm_mac_itxq_xmit(hw, txq);
		return;
	}

	/* The list is being deleted only after the queue is fully allocated. */
	if (!list_empty(&mvmtxq->list))
		return;

	list_add_tail(&mvmtxq->list, &mvm->add_stream_txqs);
	schedule_work(&mvm->add_stream_wk);
}

#define CHECK_BA_TRIGGER(_mvm, _trig, _tid_bm, _tid, _fmt...)		\
	do {								\
		if (!(le16_to_cpu(_tid_bm) & BIT(_tid)))		\
			break;						\
		iwl_fw_dbg_collect_trig(&(_mvm)->fwrt, _trig, _fmt);	\
	} while (0)

static void
iwl_mvm_ampdu_check_trigger(struct iwl_mvm *mvm, struct ieee80211_vif *vif,
			    struct ieee80211_sta *sta, u16 tid, u16 rx_ba_ssn,
			    enum ieee80211_ampdu_mlme_action action)
{
	struct iwl_fw_dbg_trigger_tlv *trig;
	struct iwl_fw_dbg_trigger_ba *ba_trig;

	trig = iwl_fw_dbg_trigger_on(&mvm->fwrt, ieee80211_vif_to_wdev(vif),
				     FW_DBG_TRIGGER_BA);
	if (!trig)
		return;

	ba_trig = (void *)trig->data;

	switch (action) {
	case IEEE80211_AMPDU_TX_OPERATIONAL: {
		struct iwl_mvm_sta *mvmsta = iwl_mvm_sta_from_mac80211(sta);
		struct iwl_mvm_tid_data *tid_data = &mvmsta->tid_data[tid];

		CHECK_BA_TRIGGER(mvm, trig, ba_trig->tx_ba_start, tid,
				 "TX AGG START: MAC %pM tid %d ssn %d\n",
				 sta->addr, tid, tid_data->ssn);
		break;
		}
	case IEEE80211_AMPDU_TX_STOP_CONT:
		CHECK_BA_TRIGGER(mvm, trig, ba_trig->tx_ba_stop, tid,
				 "TX AGG STOP: MAC %pM tid %d\n",
				 sta->addr, tid);
		break;
	case IEEE80211_AMPDU_RX_START:
		CHECK_BA_TRIGGER(mvm, trig, ba_trig->rx_ba_start, tid,
				 "RX AGG START: MAC %pM tid %d ssn %d\n",
				 sta->addr, tid, rx_ba_ssn);
		break;
	case IEEE80211_AMPDU_RX_STOP:
		CHECK_BA_TRIGGER(mvm, trig, ba_trig->rx_ba_stop, tid,
				 "RX AGG STOP: MAC %pM tid %d\n",
				 sta->addr, tid);
		break;
	default:
		break;
	}
}

static int iwl_mvm_mac_ampdu_action(struct ieee80211_hw *hw,
				    struct ieee80211_vif *vif,
				    struct ieee80211_ampdu_params *params)
{
	struct iwl_mvm *mvm = IWL_MAC80211_GET_MVM(hw);
	int ret;
	struct ieee80211_sta *sta = params->sta;
	enum ieee80211_ampdu_mlme_action action = params->action;
	u16 tid = params->tid;
	u16 *ssn = &params->ssn;
	u16 buf_size = params->buf_size;
	bool amsdu = params->amsdu;
	u16 timeout = params->timeout;

	IWL_DEBUG_HT(mvm, "A-MPDU action on addr %pM tid %d: action %d\n",
		     sta->addr, tid, action);

	if (!(mvm->nvm_data->sku_cap_11n_enable))
		return -EACCES;

	mutex_lock(&mvm->mutex);

	switch (action) {
	case IEEE80211_AMPDU_RX_START:
		if (iwl_mvm_vif_from_mac80211(vif)->ap_sta_id ==
				iwl_mvm_sta_from_mac80211(sta)->sta_id) {
			struct iwl_mvm_vif *mvmvif;
			u16 macid = iwl_mvm_vif_from_mac80211(vif)->id;
			struct iwl_mvm_tcm_mac *mdata = &mvm->tcm.data[macid];

			mdata->opened_rx_ba_sessions = true;
			mvmvif = iwl_mvm_vif_from_mac80211(vif);
			cancel_delayed_work(&mvmvif->uapsd_nonagg_detected_wk);
		}
		if (!iwl_enable_rx_ampdu()) {
			ret = -EINVAL;
			break;
		}
		ret = iwl_mvm_sta_rx_agg(mvm, sta, tid, *ssn, true, buf_size,
					 timeout);
		break;
	case IEEE80211_AMPDU_RX_STOP:
		ret = iwl_mvm_sta_rx_agg(mvm, sta, tid, 0, false, buf_size,
					 timeout);
		break;
	case IEEE80211_AMPDU_TX_START:
		if (!iwl_enable_tx_ampdu()) {
			ret = -EINVAL;
			break;
		}
		ret = iwl_mvm_sta_tx_agg_start(mvm, vif, sta, tid, ssn);
		break;
	case IEEE80211_AMPDU_TX_STOP_CONT:
		ret = iwl_mvm_sta_tx_agg_stop(mvm, vif, sta, tid);
		break;
	case IEEE80211_AMPDU_TX_STOP_FLUSH:
	case IEEE80211_AMPDU_TX_STOP_FLUSH_CONT:
		ret = iwl_mvm_sta_tx_agg_flush(mvm, vif, sta, tid);
		break;
	case IEEE80211_AMPDU_TX_OPERATIONAL:
		ret = iwl_mvm_sta_tx_agg_oper(mvm, vif, sta, tid,
					      buf_size, amsdu);
		break;
	default:
		WARN_ON_ONCE(1);
		ret = -EINVAL;
		break;
	}

	if (!ret) {
		u16 rx_ba_ssn = 0;

		if (action == IEEE80211_AMPDU_RX_START)
			rx_ba_ssn = *ssn;

		iwl_mvm_ampdu_check_trigger(mvm, vif, sta, tid,
					    rx_ba_ssn, action);
	}
	mutex_unlock(&mvm->mutex);

	return ret;
}

static void iwl_mvm_cleanup_iterator(void *data, u8 *mac,
				     struct ieee80211_vif *vif)
{
	struct iwl_mvm *mvm = data;
	struct iwl_mvm_vif *mvmvif = iwl_mvm_vif_from_mac80211(vif);

	mvmvif->uploaded = false;
	mvmvif->ap_sta_id = IWL_MVM_INVALID_STA;

	spin_lock_bh(&mvm->time_event_lock);
	iwl_mvm_te_clear_data(mvm, &mvmvif->time_event_data);
	spin_unlock_bh(&mvm->time_event_lock);

	mvmvif->phy_ctxt = NULL;
	memset(&mvmvif->bf_data, 0, sizeof(mvmvif->bf_data));
	memset(&mvmvif->probe_resp_data, 0, sizeof(mvmvif->probe_resp_data));
}

static void iwl_mvm_restart_cleanup(struct iwl_mvm *mvm)
{
	iwl_mvm_stop_device(mvm);

	mvm->cur_aid = 0;

	mvm->scan_status = 0;
	mvm->ps_disabled = false;
	mvm->rfkill_safe_init_done = false;

	/* just in case one was running */
	iwl_mvm_cleanup_roc_te(mvm);
	ieee80211_remain_on_channel_expired(mvm->hw);

	iwl_mvm_ftm_restart(mvm);

	/*
	 * cleanup all interfaces, even inactive ones, as some might have
	 * gone down during the HW restart
	 */
	ieee80211_iterate_interfaces(mvm->hw, 0, iwl_mvm_cleanup_iterator, mvm);

	mvm->p2p_device_vif = NULL;

	iwl_mvm_reset_phy_ctxts(mvm);
	memset(mvm->fw_key_table, 0, sizeof(mvm->fw_key_table));
	memset(&mvm->last_bt_notif, 0, sizeof(mvm->last_bt_notif));
	memset(&mvm->last_bt_ci_cmd, 0, sizeof(mvm->last_bt_ci_cmd));

	ieee80211_wake_queues(mvm->hw);

	mvm->vif_count = 0;
	mvm->rx_ba_sessions = 0;
	mvm->fwrt.dump.conf = FW_DBG_INVALID;
	mvm->monitor_on = false;

	/* keep statistics ticking */
	iwl_mvm_accu_radio_stats(mvm);
}

int __iwl_mvm_mac_start(struct iwl_mvm *mvm)
{
	int ret;

	lockdep_assert_held(&mvm->mutex);

	if (test_bit(IWL_MVM_STATUS_HW_RESTART_REQUESTED, &mvm->status)) {
		/*
		 * Now convert the HW_RESTART_REQUESTED flag to IN_HW_RESTART
		 * so later code will - from now on - see that we're doing it.
		 */
		set_bit(IWL_MVM_STATUS_IN_HW_RESTART, &mvm->status);
		clear_bit(IWL_MVM_STATUS_HW_RESTART_REQUESTED, &mvm->status);
		/* Clean up some internal and mac80211 state on restart */
		iwl_mvm_restart_cleanup(mvm);
	}
	ret = iwl_mvm_up(mvm);

	iwl_dbg_tlv_time_point(&mvm->fwrt, IWL_FW_INI_TIME_POINT_POST_INIT,
			       NULL);
	iwl_dbg_tlv_time_point(&mvm->fwrt, IWL_FW_INI_TIME_POINT_PERIODIC,
			       NULL);

	if (ret && test_bit(IWL_MVM_STATUS_IN_HW_RESTART, &mvm->status)) {
		/* Something went wrong - we need to finish some cleanup
		 * that normally iwl_mvm_mac_restart_complete() below
		 * would do.
		 */
		clear_bit(IWL_MVM_STATUS_IN_HW_RESTART, &mvm->status);
	}

	return ret;
}

static int iwl_mvm_mac_start(struct ieee80211_hw *hw)
{
	struct iwl_mvm *mvm = IWL_MAC80211_GET_MVM(hw);
	int ret;

	mutex_lock(&mvm->mutex);
	ret = __iwl_mvm_mac_start(mvm);
	mutex_unlock(&mvm->mutex);

	return ret;
}

static void iwl_mvm_restart_complete(struct iwl_mvm *mvm)
{
	int ret;

	mutex_lock(&mvm->mutex);

	clear_bit(IWL_MVM_STATUS_IN_HW_RESTART, &mvm->status);

	ret = iwl_mvm_update_quotas(mvm, true, NULL);
	if (ret)
		IWL_ERR(mvm, "Failed to update quotas after restart (%d)\n",
			ret);

	iwl_mvm_send_recovery_cmd(mvm, ERROR_RECOVERY_END_OF_RECOVERY);

	/*
	 * If we have TDLS peers, remove them. We don't know the last seqno/PN
	 * of packets the FW sent out, so we must reconnect.
	 */
	iwl_mvm_teardown_tdls_peers(mvm);

	mutex_unlock(&mvm->mutex);
}

static void
iwl_mvm_mac_reconfig_complete(struct ieee80211_hw *hw,
			      enum ieee80211_reconfig_type reconfig_type)
{
	struct iwl_mvm *mvm = IWL_MAC80211_GET_MVM(hw);

	switch (reconfig_type) {
	case IEEE80211_RECONFIG_TYPE_RESTART:
		iwl_mvm_restart_complete(mvm);
		break;
	case IEEE80211_RECONFIG_TYPE_SUSPEND:
		break;
	}
}

void __iwl_mvm_mac_stop(struct iwl_mvm *mvm)
{
	lockdep_assert_held(&mvm->mutex);

	/* firmware counters are obviously reset now, but we shouldn't
	 * partially track so also clear the fw_reset_accu counters.
	 */
	memset(&mvm->accu_radio_stats, 0, sizeof(mvm->accu_radio_stats));

	/* async_handlers_wk is now blocked */

	/*
	 * The work item could be running or queued if the
	 * ROC time event stops just as we get here.
	 */
	flush_work(&mvm->roc_done_wk);

	iwl_mvm_stop_device(mvm);

	iwl_mvm_async_handlers_purge(mvm);
	/* async_handlers_list is empty and will stay empty: HW is stopped */

	/* the fw is stopped, the aux sta is dead: clean up driver state */
	iwl_mvm_del_aux_sta(mvm);

	/*
	 * Clear IN_HW_RESTART and HW_RESTART_REQUESTED flag when stopping the
	 * hw (as restart_complete() won't be called in this case) and mac80211
	 * won't execute the restart.
	 * But make sure to cleanup interfaces that have gone down before/during
	 * HW restart was requested.
	 */
	if (test_and_clear_bit(IWL_MVM_STATUS_IN_HW_RESTART, &mvm->status) ||
	    test_and_clear_bit(IWL_MVM_STATUS_HW_RESTART_REQUESTED,
			       &mvm->status))
		ieee80211_iterate_interfaces(mvm->hw, 0,
					     iwl_mvm_cleanup_iterator, mvm);

	/* We shouldn't have any UIDs still set.  Loop over all the UIDs to
	 * make sure there's nothing left there and warn if any is found.
	 */
	if (fw_has_capa(&mvm->fw->ucode_capa, IWL_UCODE_TLV_CAPA_UMAC_SCAN)) {
		int i;

		for (i = 0; i < mvm->max_scans; i++) {
			if (WARN_ONCE(mvm->scan_uid_status[i],
				      "UMAC scan UID %d status was not cleaned\n",
				      i))
				mvm->scan_uid_status[i] = 0;
		}
	}
}

static void iwl_mvm_mac_stop(struct ieee80211_hw *hw)
{
	struct iwl_mvm *mvm = IWL_MAC80211_GET_MVM(hw);

	flush_work(&mvm->async_handlers_wk);
	flush_work(&mvm->add_stream_wk);

	/*
	 * Lock and clear the firmware running bit here already, so that
	 * new commands coming in elsewhere, e.g. from debugfs, will not
	 * be able to proceed. This is important here because one of those
	 * debugfs files causes the firmware dump to be triggered, and if we
	 * don't stop debugfs accesses before canceling that it could be
	 * retriggered after we flush it but before we've cleared the bit.
	 */
	clear_bit(IWL_MVM_STATUS_FIRMWARE_RUNNING, &mvm->status);

	cancel_delayed_work_sync(&mvm->cs_tx_unblock_dwork);
	cancel_delayed_work_sync(&mvm->scan_timeout_dwork);
	iwl_fw_free_dump_desc(&mvm->fwrt);

	mutex_lock(&mvm->mutex);
	__iwl_mvm_mac_stop(mvm);
	mutex_unlock(&mvm->mutex);

	/*
	 * The worker might have been waiting for the mutex, let it run and
	 * discover that its list is now empty.
	 */
	cancel_work_sync(&mvm->async_handlers_wk);
}

static struct iwl_mvm_phy_ctxt *iwl_mvm_get_free_phy_ctxt(struct iwl_mvm *mvm)
{
	u16 i;

	lockdep_assert_held(&mvm->mutex);

	for (i = 0; i < NUM_PHY_CTX; i++)
		if (!mvm->phy_ctxts[i].ref)
			return &mvm->phy_ctxts[i];

	IWL_ERR(mvm, "No available PHY context\n");
	return NULL;
}

static int iwl_mvm_set_tx_power(struct iwl_mvm *mvm, struct ieee80211_vif *vif,
				s16 tx_power)
{
	int len;
	union {
		struct iwl_dev_tx_power_cmd v5;
		struct iwl_dev_tx_power_cmd_v4 v4;
	} cmd = {
		.v5.v3.set_mode = cpu_to_le32(IWL_TX_POWER_MODE_SET_MAC),
		.v5.v3.mac_context_id =
			cpu_to_le32(iwl_mvm_vif_from_mac80211(vif)->id),
		.v5.v3.pwr_restriction = cpu_to_le16(8 * tx_power),
	};

	if (tx_power == IWL_DEFAULT_MAX_TX_POWER)
		cmd.v5.v3.pwr_restriction = cpu_to_le16(IWL_DEV_MAX_TX_POWER);

	if (fw_has_api(&mvm->fw->ucode_capa,
		       IWL_UCODE_TLV_API_REDUCE_TX_POWER))
		len = sizeof(cmd.v5);
	else if (fw_has_capa(&mvm->fw->ucode_capa,
			     IWL_UCODE_TLV_CAPA_TX_POWER_ACK))
		len = sizeof(cmd.v4);
	else
		len = sizeof(cmd.v4.v3);

	return iwl_mvm_send_cmd_pdu(mvm, REDUCE_TX_POWER_CMD, 0, len, &cmd);
}

static int iwl_mvm_post_channel_switch(struct ieee80211_hw *hw,
				       struct ieee80211_vif *vif)
{
	struct iwl_mvm_vif *mvmvif = iwl_mvm_vif_from_mac80211(vif);
	struct iwl_mvm *mvm = IWL_MAC80211_GET_MVM(hw);
	int ret;

	mutex_lock(&mvm->mutex);

	if (mvmvif->csa_failed) {
		mvmvif->csa_failed = false;
		ret = -EIO;
		goto out_unlock;
	}

	if (vif->type == NL80211_IFTYPE_STATION) {
		struct iwl_mvm_sta *mvmsta;

		mvmvif->csa_bcn_pending = false;
		mvmsta = iwl_mvm_sta_from_staid_protected(mvm,
							  mvmvif->ap_sta_id);

		if (WARN_ON(!mvmsta)) {
			ret = -EIO;
			goto out_unlock;
		}

		if (!fw_has_capa(&mvm->fw->ucode_capa,
				 IWL_UCODE_TLV_CAPA_CHANNEL_SWITCH_CMD))
			iwl_mvm_sta_modify_disable_tx(mvm, mvmsta, false);

		iwl_mvm_mac_ctxt_changed(mvm, vif, false, NULL);

		if (!fw_has_capa(&mvm->fw->ucode_capa,
				 IWL_UCODE_TLV_CAPA_CHANNEL_SWITCH_CMD)) {
			ret = iwl_mvm_enable_beacon_filter(mvm, vif, 0);
			if (ret)
				goto out_unlock;

			iwl_mvm_stop_session_protection(mvm, vif);
		}
	}

	mvmvif->ps_disabled = false;

	ret = iwl_mvm_power_update_ps(mvm);

out_unlock:
	mutex_unlock(&mvm->mutex);

	return ret;
}

static void iwl_mvm_abort_channel_switch(struct ieee80211_hw *hw,
					 struct ieee80211_vif *vif)
{
	struct iwl_mvm *mvm = IWL_MAC80211_GET_MVM(hw);
	struct iwl_mvm_vif *mvmvif = iwl_mvm_vif_from_mac80211(vif);
	struct iwl_chan_switch_te_cmd cmd = {
		.mac_id = cpu_to_le32(FW_CMD_ID_AND_COLOR(mvmvif->id,
							  mvmvif->color)),
		.action = cpu_to_le32(FW_CTXT_ACTION_REMOVE),
	};

	IWL_DEBUG_MAC80211(mvm, "Abort CSA on mac %d\n", mvmvif->id);

	mutex_lock(&mvm->mutex);
	WARN_ON(iwl_mvm_send_cmd_pdu(mvm,
				     WIDE_ID(MAC_CONF_GROUP,
					     CHANNEL_SWITCH_TIME_EVENT_CMD),
				     0, sizeof(cmd), &cmd));
	mutex_unlock(&mvm->mutex);

	WARN_ON(iwl_mvm_post_channel_switch(hw, vif));
}

static void iwl_mvm_channel_switch_disconnect_wk(struct work_struct *wk)
{
	struct iwl_mvm *mvm;
	struct iwl_mvm_vif *mvmvif;
	struct ieee80211_vif *vif;

	mvmvif = container_of(wk, struct iwl_mvm_vif, csa_work.work);
	vif = container_of((void *)mvmvif, struct ieee80211_vif, drv_priv);
	mvm = mvmvif->mvm;

	iwl_mvm_abort_channel_switch(mvm->hw, vif);
	ieee80211_chswitch_done(vif, false);
}

static int iwl_mvm_mac_add_interface(struct ieee80211_hw *hw,
				     struct ieee80211_vif *vif)
{
	struct iwl_mvm *mvm = IWL_MAC80211_GET_MVM(hw);
	struct iwl_mvm_vif *mvmvif = iwl_mvm_vif_from_mac80211(vif);
	int ret;

	mvmvif->mvm = mvm;
	RCU_INIT_POINTER(mvmvif->probe_resp_data, NULL);

	/*
	 * Not much to do here. The stack will not allow interface
	 * types or combinations that we didn't advertise, so we
	 * don't really have to check the types.
	 */

	mutex_lock(&mvm->mutex);

	/* make sure that beacon statistics don't go backwards with FW reset */
	if (test_bit(IWL_MVM_STATUS_IN_HW_RESTART, &mvm->status))
		mvmvif->beacon_stats.accu_num_beacons +=
			mvmvif->beacon_stats.num_beacons;

	/* Allocate resources for the MAC context, and add it to the fw  */
	ret = iwl_mvm_mac_ctxt_init(mvm, vif);
	if (ret)
		goto out_unlock;

	rcu_assign_pointer(mvm->vif_id_to_mac[mvmvif->id], vif);

	/* Counting number of interfaces is needed for legacy PM */
	if (vif->type != NL80211_IFTYPE_P2P_DEVICE)
		mvm->vif_count++;

	/*
	 * The AP binding flow can be done only after the beacon
	 * template is configured (which happens only in the mac80211
	 * start_ap() flow), and adding the broadcast station can happen
	 * only after the binding.
	 * In addition, since modifying the MAC before adding a bcast
	 * station is not allowed by the FW, delay the adding of MAC context to
	 * the point where we can also add the bcast station.
	 * In short: there's not much we can do at this point, other than
	 * allocating resources :)
	 */
	if (vif->type == NL80211_IFTYPE_AP ||
	    vif->type == NL80211_IFTYPE_ADHOC) {
		ret = iwl_mvm_alloc_bcast_sta(mvm, vif);
		if (ret) {
			IWL_ERR(mvm, "Failed to allocate bcast sta\n");
			goto out_release;
		}

		/*
		 * Only queue for this station is the mcast queue,
		 * which shouldn't be in TFD mask anyway
		 */
		ret = iwl_mvm_allocate_int_sta(mvm, &mvmvif->mcast_sta,
					       0, vif->type,
					       IWL_STA_MULTICAST);
		if (ret)
			goto out_release;

		iwl_mvm_vif_dbgfs_register(mvm, vif);
		goto out_unlock;
	}

	mvmvif->features |= hw->netdev_features;

	ret = iwl_mvm_mac_ctxt_add(mvm, vif);
	if (ret)
		goto out_release;

	ret = iwl_mvm_power_update_mac(mvm);
	if (ret)
		goto out_remove_mac;

	/* beacon filtering */
	ret = iwl_mvm_disable_beacon_filter(mvm, vif, 0);
	if (ret)
		goto out_remove_mac;

	if (!mvm->bf_allowed_vif &&
	    vif->type == NL80211_IFTYPE_STATION && !vif->p2p) {
		mvm->bf_allowed_vif = mvmvif;
		vif->driver_flags |= IEEE80211_VIF_BEACON_FILTER |
				     IEEE80211_VIF_SUPPORTS_CQM_RSSI;
	}

	/*
	 * P2P_DEVICE interface does not have a channel context assigned to it,
	 * so a dedicated PHY context is allocated to it and the corresponding
	 * MAC context is bound to it at this stage.
	 */
	if (vif->type == NL80211_IFTYPE_P2P_DEVICE) {

		mvmvif->phy_ctxt = iwl_mvm_get_free_phy_ctxt(mvm);
		if (!mvmvif->phy_ctxt) {
			ret = -ENOSPC;
			goto out_free_bf;
		}

		iwl_mvm_phy_ctxt_ref(mvm, mvmvif->phy_ctxt);
		ret = iwl_mvm_binding_add_vif(mvm, vif);
		if (ret)
			goto out_unref_phy;

		ret = iwl_mvm_add_p2p_bcast_sta(mvm, vif);
		if (ret)
			goto out_unbind;

		/* Save a pointer to p2p device vif, so it can later be used to
		 * update the p2p device MAC when a GO is started/stopped */
		mvm->p2p_device_vif = vif;
	}

	iwl_mvm_tcm_add_vif(mvm, vif);
	INIT_DELAYED_WORK(&mvmvif->csa_work,
			  iwl_mvm_channel_switch_disconnect_wk);

	if (vif->type == NL80211_IFTYPE_MONITOR)
		mvm->monitor_on = true;

	iwl_mvm_vif_dbgfs_register(mvm, vif);
	goto out_unlock;

 out_unbind:
	iwl_mvm_binding_remove_vif(mvm, vif);
 out_unref_phy:
	iwl_mvm_phy_ctxt_unref(mvm, mvmvif->phy_ctxt);
 out_free_bf:
	if (mvm->bf_allowed_vif == mvmvif) {
		mvm->bf_allowed_vif = NULL;
		vif->driver_flags &= ~(IEEE80211_VIF_BEACON_FILTER |
				       IEEE80211_VIF_SUPPORTS_CQM_RSSI);
	}
 out_remove_mac:
	mvmvif->phy_ctxt = NULL;
	iwl_mvm_mac_ctxt_remove(mvm, vif);
 out_release:
	if (vif->type != NL80211_IFTYPE_P2P_DEVICE)
		mvm->vif_count--;
 out_unlock:
	mutex_unlock(&mvm->mutex);

	return ret;
}

static void iwl_mvm_prepare_mac_removal(struct iwl_mvm *mvm,
					struct ieee80211_vif *vif)
{
	if (vif->type == NL80211_IFTYPE_P2P_DEVICE) {
		/*
		 * Flush the ROC worker which will flush the OFFCHANNEL queue.
		 * We assume here that all the packets sent to the OFFCHANNEL
		 * queue are sent in ROC session.
		 */
		flush_work(&mvm->roc_done_wk);
	}
}

static void iwl_mvm_mac_remove_interface(struct ieee80211_hw *hw,
					 struct ieee80211_vif *vif)
{
	struct iwl_mvm *mvm = IWL_MAC80211_GET_MVM(hw);
	struct iwl_mvm_vif *mvmvif = iwl_mvm_vif_from_mac80211(vif);
	struct iwl_probe_resp_data *probe_data;

	iwl_mvm_prepare_mac_removal(mvm, vif);

	if (!(vif->type == NL80211_IFTYPE_AP ||
	      vif->type == NL80211_IFTYPE_ADHOC))
		iwl_mvm_tcm_rm_vif(mvm, vif);

	mutex_lock(&mvm->mutex);

	probe_data = rcu_dereference_protected(mvmvif->probe_resp_data,
					       lockdep_is_held(&mvm->mutex));
	RCU_INIT_POINTER(mvmvif->probe_resp_data, NULL);
	if (probe_data)
		kfree_rcu(probe_data, rcu_head);

	if (mvm->bf_allowed_vif == mvmvif) {
		mvm->bf_allowed_vif = NULL;
		vif->driver_flags &= ~(IEEE80211_VIF_BEACON_FILTER |
				       IEEE80211_VIF_SUPPORTS_CQM_RSSI);
	}

	if (vif->bss_conf.ftm_responder)
		memset(&mvm->ftm_resp_stats, 0, sizeof(mvm->ftm_resp_stats));

	iwl_mvm_vif_dbgfs_clean(mvm, vif);

	/*
	 * For AP/GO interface, the tear down of the resources allocated to the
	 * interface is be handled as part of the stop_ap flow.
	 */
	if (vif->type == NL80211_IFTYPE_AP ||
	    vif->type == NL80211_IFTYPE_ADHOC) {
#ifdef CONFIG_NL80211_TESTMODE
		if (vif == mvm->noa_vif) {
			mvm->noa_vif = NULL;
			mvm->noa_duration = 0;
		}
#endif
		iwl_mvm_dealloc_int_sta(mvm, &mvmvif->mcast_sta);
		iwl_mvm_dealloc_bcast_sta(mvm, vif);
		goto out_release;
	}

	if (vif->type == NL80211_IFTYPE_P2P_DEVICE) {
		mvm->p2p_device_vif = NULL;
		iwl_mvm_rm_p2p_bcast_sta(mvm, vif);
		iwl_mvm_binding_remove_vif(mvm, vif);
		iwl_mvm_phy_ctxt_unref(mvm, mvmvif->phy_ctxt);
		mvmvif->phy_ctxt = NULL;
	}

	if (mvm->vif_count && vif->type != NL80211_IFTYPE_P2P_DEVICE)
		mvm->vif_count--;

	iwl_mvm_power_update_mac(mvm);
	iwl_mvm_mac_ctxt_remove(mvm, vif);

	RCU_INIT_POINTER(mvm->vif_id_to_mac[mvmvif->id], NULL);

	if (vif->type == NL80211_IFTYPE_MONITOR)
		mvm->monitor_on = false;

out_release:
	mutex_unlock(&mvm->mutex);
}

static int iwl_mvm_mac_config(struct ieee80211_hw *hw, u32 changed)
{
	return 0;
}

struct iwl_mvm_mc_iter_data {
	struct iwl_mvm *mvm;
	int port_id;
};

static void iwl_mvm_mc_iface_iterator(void *_data, u8 *mac,
				      struct ieee80211_vif *vif)
{
	struct iwl_mvm_mc_iter_data *data = _data;
	struct iwl_mvm *mvm = data->mvm;
	struct iwl_mcast_filter_cmd *cmd = mvm->mcast_filter_cmd;
	struct iwl_host_cmd hcmd = {
		.id = MCAST_FILTER_CMD,
		.flags = CMD_ASYNC,
		.dataflags[0] = IWL_HCMD_DFL_NOCOPY,
	};
	int ret, len;

	/* if we don't have free ports, mcast frames will be dropped */
	if (WARN_ON_ONCE(data->port_id >= MAX_PORT_ID_NUM))
		return;

	if (vif->type != NL80211_IFTYPE_STATION ||
	    !vif->bss_conf.assoc)
		return;

	cmd->port_id = data->port_id++;
	memcpy(cmd->bssid, vif->bss_conf.bssid, ETH_ALEN);
	len = roundup(sizeof(*cmd) + cmd->count * ETH_ALEN, 4);

	hcmd.len[0] = len;
	hcmd.data[0] = cmd;

	ret = iwl_mvm_send_cmd(mvm, &hcmd);
	if (ret)
		IWL_ERR(mvm, "mcast filter cmd error. ret=%d\n", ret);
}

static void iwl_mvm_recalc_multicast(struct iwl_mvm *mvm)
{
	struct iwl_mvm_mc_iter_data iter_data = {
		.mvm = mvm,
	};

	lockdep_assert_held(&mvm->mutex);

	if (WARN_ON_ONCE(!mvm->mcast_filter_cmd))
		return;

	ieee80211_iterate_active_interfaces_atomic(
		mvm->hw, IEEE80211_IFACE_ITER_NORMAL,
		iwl_mvm_mc_iface_iterator, &iter_data);
}

static u64 iwl_mvm_prepare_multicast(struct ieee80211_hw *hw,
				     struct netdev_hw_addr_list *mc_list)
{
	struct iwl_mvm *mvm = IWL_MAC80211_GET_MVM(hw);
	struct iwl_mcast_filter_cmd *cmd;
	struct netdev_hw_addr *addr;
	int addr_count;
	bool pass_all;
	int len;

	addr_count = netdev_hw_addr_list_count(mc_list);
	pass_all = addr_count > MAX_MCAST_FILTERING_ADDRESSES ||
		   IWL_MVM_FW_MCAST_FILTER_PASS_ALL;
	if (pass_all)
		addr_count = 0;

	len = roundup(sizeof(*cmd) + addr_count * ETH_ALEN, 4);
	cmd = kzalloc(len, GFP_ATOMIC);
	if (!cmd)
		return 0;

	if (pass_all) {
		cmd->pass_all = 1;
		return (u64)(unsigned long)cmd;
	}

	netdev_hw_addr_list_for_each(addr, mc_list) {
		IWL_DEBUG_MAC80211(mvm, "mcast addr (%d): %pM\n",
				   cmd->count, addr->addr);
		memcpy(&cmd->addr_list[cmd->count * ETH_ALEN],
		       addr->addr, ETH_ALEN);
		cmd->count++;
	}

	return (u64)(unsigned long)cmd;
}

static void iwl_mvm_configure_filter(struct ieee80211_hw *hw,
				     unsigned int changed_flags,
				     unsigned int *total_flags,
				     u64 multicast)
{
	struct iwl_mvm *mvm = IWL_MAC80211_GET_MVM(hw);
	struct iwl_mcast_filter_cmd *cmd = (void *)(unsigned long)multicast;

	mutex_lock(&mvm->mutex);

	/* replace previous configuration */
	kfree(mvm->mcast_filter_cmd);
	mvm->mcast_filter_cmd = cmd;

	if (!cmd)
		goto out;

	if (changed_flags & FIF_ALLMULTI)
		cmd->pass_all = !!(*total_flags & FIF_ALLMULTI);

	if (cmd->pass_all)
		cmd->count = 0;

	iwl_mvm_recalc_multicast(mvm);
out:
	mutex_unlock(&mvm->mutex);
	*total_flags = 0;
}

static void iwl_mvm_config_iface_filter(struct ieee80211_hw *hw,
					struct ieee80211_vif *vif,
					unsigned int filter_flags,
					unsigned int changed_flags)
{
	struct iwl_mvm *mvm = IWL_MAC80211_GET_MVM(hw);

	/* We support only filter for probe requests */
	if (!(changed_flags & FIF_PROBE_REQ))
		return;

	/* Supported only for p2p client interfaces */
	if (vif->type != NL80211_IFTYPE_STATION || !vif->bss_conf.assoc ||
	    !vif->p2p)
		return;

	mutex_lock(&mvm->mutex);
	iwl_mvm_mac_ctxt_changed(mvm, vif, false, NULL);
	mutex_unlock(&mvm->mutex);
}

#ifdef CONFIG_IWLWIFI_BCAST_FILTERING
struct iwl_bcast_iter_data {
	struct iwl_mvm *mvm;
	struct iwl_bcast_filter_cmd *cmd;
	u8 current_filter;
};

static void
iwl_mvm_set_bcast_filter(struct ieee80211_vif *vif,
			 const struct iwl_fw_bcast_filter *in_filter,
			 struct iwl_fw_bcast_filter *out_filter)
{
	struct iwl_fw_bcast_filter_attr *attr;
	int i;

	memcpy(out_filter, in_filter, sizeof(*out_filter));

	for (i = 0; i < ARRAY_SIZE(out_filter->attrs); i++) {
		attr = &out_filter->attrs[i];

		if (!attr->mask)
			break;

		switch (attr->reserved1) {
		case cpu_to_le16(BC_FILTER_MAGIC_IP):
			if (vif->bss_conf.arp_addr_cnt != 1) {
				attr->mask = 0;
				continue;
			}

			attr->val = vif->bss_conf.arp_addr_list[0];
			break;
		case cpu_to_le16(BC_FILTER_MAGIC_MAC):
			attr->val = *(__be32 *)&vif->addr[2];
			break;
		default:
			break;
		}
		attr->reserved1 = 0;
		out_filter->num_attrs++;
	}
}

static void iwl_mvm_bcast_filter_iterator(void *_data, u8 *mac,
					  struct ieee80211_vif *vif)
{
	struct iwl_bcast_iter_data *data = _data;
	struct iwl_mvm *mvm = data->mvm;
	struct iwl_bcast_filter_cmd *cmd = data->cmd;
	struct iwl_mvm_vif *mvmvif = iwl_mvm_vif_from_mac80211(vif);
	struct iwl_fw_bcast_mac *bcast_mac;
	int i;

	if (WARN_ON(mvmvif->id >= ARRAY_SIZE(cmd->macs)))
		return;

	bcast_mac = &cmd->macs[mvmvif->id];

	/*
	 * enable filtering only for associated stations, but not for P2P
	 * Clients
	 */
	if (vif->type != NL80211_IFTYPE_STATION || vif->p2p ||
	    !vif->bss_conf.assoc)
		return;

	bcast_mac->default_discard = 1;

	/* copy all configured filters */
	for (i = 0; mvm->bcast_filters[i].attrs[0].mask; i++) {
		/*
		 * Make sure we don't exceed our filters limit.
		 * if there is still a valid filter to be configured,
		 * be on the safe side and just allow bcast for this mac.
		 */
		if (WARN_ON_ONCE(data->current_filter >=
				 ARRAY_SIZE(cmd->filters))) {
			bcast_mac->default_discard = 0;
			bcast_mac->attached_filters = 0;
			break;
		}

		iwl_mvm_set_bcast_filter(vif,
					 &mvm->bcast_filters[i],
					 &cmd->filters[data->current_filter]);

		/* skip current filter if it contains no attributes */
		if (!cmd->filters[data->current_filter].num_attrs)
			continue;

		/* attach the filter to current mac */
		bcast_mac->attached_filters |=
				cpu_to_le16(BIT(data->current_filter));

		data->current_filter++;
	}
}

bool iwl_mvm_bcast_filter_build_cmd(struct iwl_mvm *mvm,
				    struct iwl_bcast_filter_cmd *cmd)
{
	struct iwl_bcast_iter_data iter_data = {
		.mvm = mvm,
		.cmd = cmd,
	};

	if (IWL_MVM_FW_BCAST_FILTER_PASS_ALL)
		return false;

	memset(cmd, 0, sizeof(*cmd));
	cmd->max_bcast_filters = ARRAY_SIZE(cmd->filters);
	cmd->max_macs = ARRAY_SIZE(cmd->macs);

#ifdef CONFIG_IWLWIFI_DEBUGFS
	/* use debugfs filters/macs if override is configured */
	if (mvm->dbgfs_bcast_filtering.override) {
		memcpy(cmd->filters, &mvm->dbgfs_bcast_filtering.cmd.filters,
		       sizeof(cmd->filters));
		memcpy(cmd->macs, &mvm->dbgfs_bcast_filtering.cmd.macs,
		       sizeof(cmd->macs));
		return true;
	}
#endif

	/* if no filters are configured, do nothing */
	if (!mvm->bcast_filters)
		return false;

	/* configure and attach these filters for each associated sta vif */
	ieee80211_iterate_active_interfaces(
		mvm->hw, IEEE80211_IFACE_ITER_NORMAL,
		iwl_mvm_bcast_filter_iterator, &iter_data);

	return true;
}

static int iwl_mvm_configure_bcast_filter(struct iwl_mvm *mvm)
{
	struct iwl_bcast_filter_cmd cmd;

	if (!(mvm->fw->ucode_capa.flags & IWL_UCODE_TLV_FLAGS_BCAST_FILTERING))
		return 0;

	if (!iwl_mvm_bcast_filter_build_cmd(mvm, &cmd))
		return 0;

	return iwl_mvm_send_cmd_pdu(mvm, BCAST_FILTER_CMD, 0,
				    sizeof(cmd), &cmd);
}
#else
static inline int iwl_mvm_configure_bcast_filter(struct iwl_mvm *mvm)
{
	return 0;
}
#endif

static int iwl_mvm_update_mu_groups(struct iwl_mvm *mvm,
				    struct ieee80211_vif *vif)
{
	struct iwl_mu_group_mgmt_cmd cmd = {};

	memcpy(cmd.membership_status, vif->bss_conf.mu_group.membership,
	       WLAN_MEMBERSHIP_LEN);
	memcpy(cmd.user_position, vif->bss_conf.mu_group.position,
	       WLAN_USER_POSITION_LEN);

	return iwl_mvm_send_cmd_pdu(mvm,
				    WIDE_ID(DATA_PATH_GROUP,
					    UPDATE_MU_GROUPS_CMD),
				    0, sizeof(cmd), &cmd);
}

static void iwl_mvm_mu_mimo_iface_iterator(void *_data, u8 *mac,
					   struct ieee80211_vif *vif)
{
	if (vif->mu_mimo_owner) {
		struct iwl_mu_group_mgmt_notif *notif = _data;

		/*
		 * MU-MIMO Group Id action frame is little endian. We treat
		 * the data received from firmware as if it came from the
		 * action frame, so no conversion is needed.
		 */
		ieee80211_update_mu_groups(vif,
					   (u8 *)&notif->membership_status,
					   (u8 *)&notif->user_position);
	}
}

void iwl_mvm_mu_mimo_grp_notif(struct iwl_mvm *mvm,
			       struct iwl_rx_cmd_buffer *rxb)
{
	struct iwl_rx_packet *pkt = rxb_addr(rxb);
	struct iwl_mu_group_mgmt_notif *notif = (void *)pkt->data;

	ieee80211_iterate_active_interfaces_atomic(
			mvm->hw, IEEE80211_IFACE_ITER_NORMAL,
			iwl_mvm_mu_mimo_iface_iterator, notif);
}

static u8 iwl_mvm_he_get_ppe_val(u8 *ppe, u8 ppe_pos_bit)
{
	u8 byte_num = ppe_pos_bit / 8;
	u8 bit_num = ppe_pos_bit % 8;
	u8 residue_bits;
	u8 res;

	if (bit_num <= 5)
		return (ppe[byte_num] >> bit_num) &
		       (BIT(IEEE80211_PPE_THRES_INFO_PPET_SIZE) - 1);

	/*
	 * If bit_num > 5, we have to combine bits with next byte.
	 * Calculate how many bits we need to take from current byte (called
	 * here "residue_bits"), and add them to bits from next byte.
	 */

	residue_bits = 8 - bit_num;

	res = (ppe[byte_num + 1] &
	       (BIT(IEEE80211_PPE_THRES_INFO_PPET_SIZE - residue_bits) - 1)) <<
	      residue_bits;
	res += (ppe[byte_num] >> bit_num) & (BIT(residue_bits) - 1);

	return res;
}

static void iwl_mvm_cfg_he_sta(struct iwl_mvm *mvm,
			       struct ieee80211_vif *vif, u8 sta_id)
{
	struct iwl_mvm_vif *mvmvif = iwl_mvm_vif_from_mac80211(vif);
	struct iwl_he_sta_context_cmd sta_ctxt_cmd = {
		.sta_id = sta_id,
		.tid_limit = IWL_MAX_TID_COUNT,
		.bss_color = vif->bss_conf.bss_color,
		.htc_trig_based_pkt_ext = vif->bss_conf.htc_trig_based_pkt_ext,
		.frame_time_rts_th =
			cpu_to_le16(vif->bss_conf.frame_time_rts_th),
	};
	int size = fw_has_api(&mvm->fw->ucode_capa,
			      IWL_UCODE_TLV_API_MBSSID_HE) ?
		   sizeof(sta_ctxt_cmd) :
		   sizeof(struct iwl_he_sta_context_cmd_v1);
	struct ieee80211_sta *sta;
	u32 flags;
	int i;

	rcu_read_lock();

	sta = rcu_dereference(mvm->fw_id_to_mac_id[sta_ctxt_cmd.sta_id]);
	if (IS_ERR(sta)) {
		rcu_read_unlock();
		WARN(1, "Can't find STA to configure HE\n");
		return;
	}

	if (!sta->he_cap.has_he) {
		rcu_read_unlock();
		return;
	}

	flags = 0;

	/* Block 26-tone RU OFDMA transmissions */
	if (mvmvif->he_ru_2mhz_block)
		flags |= STA_CTXT_HE_RU_2MHZ_BLOCK;

	/* HTC flags */
	if (sta->he_cap.he_cap_elem.mac_cap_info[0] &
	    IEEE80211_HE_MAC_CAP0_HTC_HE)
		sta_ctxt_cmd.htc_flags |= cpu_to_le32(IWL_HE_HTC_SUPPORT);
	if ((sta->he_cap.he_cap_elem.mac_cap_info[1] &
	      IEEE80211_HE_MAC_CAP1_LINK_ADAPTATION) ||
	    (sta->he_cap.he_cap_elem.mac_cap_info[2] &
	      IEEE80211_HE_MAC_CAP2_LINK_ADAPTATION)) {
		u8 link_adap =
			((sta->he_cap.he_cap_elem.mac_cap_info[2] &
			  IEEE80211_HE_MAC_CAP2_LINK_ADAPTATION) << 1) +
			 (sta->he_cap.he_cap_elem.mac_cap_info[1] &
			  IEEE80211_HE_MAC_CAP1_LINK_ADAPTATION);

		if (link_adap == 2)
			sta_ctxt_cmd.htc_flags |=
				cpu_to_le32(IWL_HE_HTC_LINK_ADAP_UNSOLICITED);
		else if (link_adap == 3)
			sta_ctxt_cmd.htc_flags |=
				cpu_to_le32(IWL_HE_HTC_LINK_ADAP_BOTH);
	}
	if (sta->he_cap.he_cap_elem.mac_cap_info[2] & IEEE80211_HE_MAC_CAP2_BSR)
		sta_ctxt_cmd.htc_flags |= cpu_to_le32(IWL_HE_HTC_BSR_SUPP);
	if (sta->he_cap.he_cap_elem.mac_cap_info[3] &
	    IEEE80211_HE_MAC_CAP3_OMI_CONTROL)
		sta_ctxt_cmd.htc_flags |= cpu_to_le32(IWL_HE_HTC_OMI_SUPP);
	if (sta->he_cap.he_cap_elem.mac_cap_info[4] & IEEE80211_HE_MAC_CAP4_BQR)
		sta_ctxt_cmd.htc_flags |= cpu_to_le32(IWL_HE_HTC_BQR_SUPP);

	/*
	 * Initialize the PPE thresholds to "None" (7), as described in Table
	 * 9-262ac of 80211.ax/D3.0.
	 */
	memset(&sta_ctxt_cmd.pkt_ext, 7, sizeof(sta_ctxt_cmd.pkt_ext));

	/* If PPE Thresholds exist, parse them into a FW-familiar format. */
	if (sta->he_cap.he_cap_elem.phy_cap_info[6] &
	    IEEE80211_HE_PHY_CAP6_PPE_THRESHOLD_PRESENT) {
		u8 nss = (sta->he_cap.ppe_thres[0] &
			  IEEE80211_PPE_THRES_NSS_MASK) + 1;
		u8 ru_index_bitmap =
			(sta->he_cap.ppe_thres[0] &
			 IEEE80211_PPE_THRES_RU_INDEX_BITMASK_MASK) >>
			IEEE80211_PPE_THRES_RU_INDEX_BITMASK_POS;
		u8 *ppe = &sta->he_cap.ppe_thres[0];
		u8 ppe_pos_bit = 7; /* Starting after PPE header */

		/*
		 * FW currently supports only nss == MAX_HE_SUPP_NSS
		 *
		 * If nss > MAX: we can ignore values we don't support
		 * If nss < MAX: we can set zeros in other streams
		 */
		if (nss > MAX_HE_SUPP_NSS) {
			IWL_INFO(mvm, "Got NSS = %d - trimming to %d\n", nss,
				 MAX_HE_SUPP_NSS);
			nss = MAX_HE_SUPP_NSS;
		}

		for (i = 0; i < nss; i++) {
			u8 ru_index_tmp = ru_index_bitmap << 1;
			u8 bw;

			for (bw = 0; bw < MAX_HE_CHANNEL_BW_INDX; bw++) {
				ru_index_tmp >>= 1;
				if (!(ru_index_tmp & 1))
					continue;

				sta_ctxt_cmd.pkt_ext.pkt_ext_qam_th[i][bw][1] =
					iwl_mvm_he_get_ppe_val(ppe,
							       ppe_pos_bit);
				ppe_pos_bit +=
					IEEE80211_PPE_THRES_INFO_PPET_SIZE;
				sta_ctxt_cmd.pkt_ext.pkt_ext_qam_th[i][bw][0] =
					iwl_mvm_he_get_ppe_val(ppe,
							       ppe_pos_bit);
				ppe_pos_bit +=
					IEEE80211_PPE_THRES_INFO_PPET_SIZE;
			}
		}

		flags |= STA_CTXT_HE_PACKET_EXT;
	} else if ((sta->he_cap.he_cap_elem.phy_cap_info[9] &
		    IEEE80211_HE_PHY_CAP9_NOMIMAL_PKT_PADDING_MASK) !=
		  IEEE80211_HE_PHY_CAP9_NOMIMAL_PKT_PADDING_RESERVED) {
		int low_th = -1;
		int high_th = -1;

		/* Take the PPE thresholds from the nominal padding info */
		switch (sta->he_cap.he_cap_elem.phy_cap_info[9] &
			IEEE80211_HE_PHY_CAP9_NOMIMAL_PKT_PADDING_MASK) {
		case IEEE80211_HE_PHY_CAP9_NOMIMAL_PKT_PADDING_0US:
			low_th = IWL_HE_PKT_EXT_NONE;
			high_th = IWL_HE_PKT_EXT_NONE;
			break;
		case IEEE80211_HE_PHY_CAP9_NOMIMAL_PKT_PADDING_8US:
			low_th = IWL_HE_PKT_EXT_BPSK;
			high_th = IWL_HE_PKT_EXT_NONE;
			break;
		case IEEE80211_HE_PHY_CAP9_NOMIMAL_PKT_PADDING_16US:
			low_th = IWL_HE_PKT_EXT_NONE;
			high_th = IWL_HE_PKT_EXT_BPSK;
			break;
		}

		/* Set the PPE thresholds accordingly */
		if (low_th >= 0 && high_th >= 0) {
			struct iwl_he_pkt_ext *pkt_ext =
				(struct iwl_he_pkt_ext *)&sta_ctxt_cmd.pkt_ext;

			for (i = 0; i < MAX_HE_SUPP_NSS; i++) {
				u8 bw;

				for (bw = 0; bw < MAX_HE_CHANNEL_BW_INDX;
				     bw++) {
					pkt_ext->pkt_ext_qam_th[i][bw][0] =
						low_th;
					pkt_ext->pkt_ext_qam_th[i][bw][1] =
						high_th;
				}
			}

			flags |= STA_CTXT_HE_PACKET_EXT;
		}
	}
	rcu_read_unlock();

	/* Mark MU EDCA as enabled, unless none detected on some AC */
	flags |= STA_CTXT_HE_MU_EDCA_CW;
	for (i = 0; i < IEEE80211_NUM_ACS; i++) {
		struct ieee80211_he_mu_edca_param_ac_rec *mu_edca =
			&mvmvif->queue_params[i].mu_edca_param_rec;
		u8 ac = iwl_mvm_mac80211_ac_to_ucode_ac(i);

		if (!mvmvif->queue_params[i].mu_edca) {
			flags &= ~STA_CTXT_HE_MU_EDCA_CW;
			break;
		}

		sta_ctxt_cmd.trig_based_txf[ac].cwmin =
			cpu_to_le16(mu_edca->ecw_min_max & 0xf);
		sta_ctxt_cmd.trig_based_txf[ac].cwmax =
			cpu_to_le16((mu_edca->ecw_min_max & 0xf0) >> 4);
		sta_ctxt_cmd.trig_based_txf[ac].aifsn =
			cpu_to_le16(mu_edca->aifsn);
		sta_ctxt_cmd.trig_based_txf[ac].mu_time =
			cpu_to_le16(mu_edca->mu_edca_timer);
	}

	if (vif->bss_conf.multi_sta_back_32bit)
		flags |= STA_CTXT_HE_32BIT_BA_BITMAP;

	if (vif->bss_conf.ack_enabled)
		flags |= STA_CTXT_HE_ACK_ENABLED;

	if (vif->bss_conf.uora_exists) {
		flags |= STA_CTXT_HE_TRIG_RND_ALLOC;

		sta_ctxt_cmd.rand_alloc_ecwmin =
			vif->bss_conf.uora_ocw_range & 0x7;
		sta_ctxt_cmd.rand_alloc_ecwmax =
			(vif->bss_conf.uora_ocw_range >> 3) & 0x7;
	}

	if (vif->bss_conf.nontransmitted) {
		flags |= STA_CTXT_HE_REF_BSSID_VALID;
		ether_addr_copy(sta_ctxt_cmd.ref_bssid_addr,
				vif->bss_conf.transmitter_bssid);
		sta_ctxt_cmd.max_bssid_indicator =
			vif->bss_conf.bssid_indicator;
		sta_ctxt_cmd.bssid_index = vif->bss_conf.bssid_index;
		sta_ctxt_cmd.ema_ap = vif->bss_conf.ema_ap;
		sta_ctxt_cmd.profile_periodicity =
			vif->bss_conf.profile_periodicity;
	}

	sta_ctxt_cmd.flags = cpu_to_le32(flags);

	if (iwl_mvm_send_cmd_pdu(mvm, iwl_cmd_id(STA_HE_CTXT_CMD,
						 DATA_PATH_GROUP, 0),
				 0, size, &sta_ctxt_cmd))
		IWL_ERR(mvm, "Failed to config FW to work HE!\n");
}

static void iwl_mvm_bss_info_changed_station(struct iwl_mvm *mvm,
					     struct ieee80211_vif *vif,
					     struct ieee80211_bss_conf *bss_conf,
					     u32 changes)
{
	struct iwl_mvm_vif *mvmvif = iwl_mvm_vif_from_mac80211(vif);
	int ret;

	/*
	 * Re-calculate the tsf id, as the master-slave relations depend on the
	 * beacon interval, which was not known when the station interface was
	 * added.
	 */
	if (changes & BSS_CHANGED_ASSOC && bss_conf->assoc) {
		if (vif->bss_conf.he_support &&
		    !iwlwifi_mod_params.disable_11ax)
			iwl_mvm_cfg_he_sta(mvm, vif, mvmvif->ap_sta_id);

		iwl_mvm_mac_ctxt_recalc_tsf_id(mvm, vif);
	}

	/* Update MU EDCA params */
	if (changes & BSS_CHANGED_QOS && mvmvif->associated &&
	    bss_conf->assoc && vif->bss_conf.he_support &&
	    !iwlwifi_mod_params.disable_11ax)
		iwl_mvm_cfg_he_sta(mvm, vif, mvmvif->ap_sta_id);

	/*
	 * If we're not associated yet, take the (new) BSSID before associating
	 * so the firmware knows. If we're already associated, then use the old
	 * BSSID here, and we'll send a cleared one later in the CHANGED_ASSOC
	 * branch for disassociation below.
	 */
	if (changes & BSS_CHANGED_BSSID && !mvmvif->associated)
		memcpy(mvmvif->bssid, bss_conf->bssid, ETH_ALEN);

	ret = iwl_mvm_mac_ctxt_changed(mvm, vif, false, mvmvif->bssid);
	if (ret)
		IWL_ERR(mvm, "failed to update MAC %pM\n", vif->addr);

	/* after sending it once, adopt mac80211 data */
	memcpy(mvmvif->bssid, bss_conf->bssid, ETH_ALEN);
	mvmvif->associated = bss_conf->assoc;

	if (changes & BSS_CHANGED_ASSOC) {
		if (bss_conf->assoc) {
			/* clear statistics to get clean beacon counter */
			iwl_mvm_request_statistics(mvm, true);
			memset(&mvmvif->beacon_stats, 0,
			       sizeof(mvmvif->beacon_stats));

			/* add quota for this interface */
			ret = iwl_mvm_update_quotas(mvm, true, NULL);
			if (ret) {
				IWL_ERR(mvm, "failed to update quotas\n");
				return;
			}

			if (test_bit(IWL_MVM_STATUS_IN_HW_RESTART,
				     &mvm->status)) {
				/*
				 * If we're restarting then the firmware will
				 * obviously have lost synchronisation with
				 * the AP. It will attempt to synchronise by
				 * itself, but we can make it more reliable by
				 * scheduling a session protection time event.
				 *
				 * The firmware needs to receive a beacon to
				 * catch up with synchronisation, use 110% of
				 * the beacon interval.
				 *
				 * Set a large maximum delay to allow for more
				 * than a single interface.
				 */
				u32 dur = (11 * vif->bss_conf.beacon_int) / 10;
				iwl_mvm_protect_session(mvm, vif, dur, dur,
							5 * dur, false);
			}

			iwl_mvm_sf_update(mvm, vif, false);
			iwl_mvm_power_vif_assoc(mvm, vif);
			if (vif->p2p) {
				iwl_mvm_update_smps(mvm, vif,
						    IWL_MVM_SMPS_REQ_PROT,
						    IEEE80211_SMPS_DYNAMIC);
			}
		} else if (mvmvif->ap_sta_id != IWL_MVM_INVALID_STA) {
			/*
			 * If update fails - SF might be running in associated
			 * mode while disassociated - which is forbidden.
			 */
			ret = iwl_mvm_sf_update(mvm, vif, false);
			WARN_ONCE(ret &&
				  !test_bit(IWL_MVM_STATUS_HW_RESTART_REQUESTED,
					    &mvm->status),
				  "Failed to update SF upon disassociation\n");

			/*
			 * If we get an assert during the connection (after the
			 * station has been added, but before the vif is set
			 * to associated), mac80211 will re-add the station and
			 * then configure the vif. Since the vif is not
			 * associated, we would remove the station here and
			 * this would fail the recovery.
			 */
			if (!test_bit(IWL_MVM_STATUS_IN_HW_RESTART,
				      &mvm->status)) {
				/*
				 * Remove AP station now that
				 * the MAC is unassoc
				 */
				ret = iwl_mvm_rm_sta_id(mvm, vif,
							mvmvif->ap_sta_id);
				if (ret)
					IWL_ERR(mvm,
						"failed to remove AP station\n");

				mvmvif->ap_sta_id = IWL_MVM_INVALID_STA;
			}

			/* remove quota for this interface */
			ret = iwl_mvm_update_quotas(mvm, false, NULL);
			if (ret)
				IWL_ERR(mvm, "failed to update quotas\n");

			/* this will take the cleared BSSID from bss_conf */
			ret = iwl_mvm_mac_ctxt_changed(mvm, vif, false, NULL);
			if (ret)
				IWL_ERR(mvm,
					"failed to update MAC %pM (clear after unassoc)\n",
					vif->addr);
		}

		/*
		 * The firmware tracks the MU-MIMO group on its own.
		 * However, on HW restart we should restore this data.
		 */
		if (test_bit(IWL_MVM_STATUS_IN_HW_RESTART, &mvm->status) &&
		    (changes & BSS_CHANGED_MU_GROUPS) && vif->mu_mimo_owner) {
			ret = iwl_mvm_update_mu_groups(mvm, vif);
			if (ret)
				IWL_ERR(mvm,
					"failed to update VHT MU_MIMO groups\n");
		}

		iwl_mvm_recalc_multicast(mvm);
		iwl_mvm_configure_bcast_filter(mvm);

		/* reset rssi values */
		mvmvif->bf_data.ave_beacon_signal = 0;

		iwl_mvm_bt_coex_vif_change(mvm);
		iwl_mvm_update_smps(mvm, vif, IWL_MVM_SMPS_REQ_TT,
				    IEEE80211_SMPS_AUTOMATIC);
		if (fw_has_capa(&mvm->fw->ucode_capa,
				IWL_UCODE_TLV_CAPA_UMAC_SCAN))
			iwl_mvm_config_scan(mvm);
	}

	if (changes & BSS_CHANGED_BEACON_INFO) {
		/*
		 * We received a beacon from the associated AP so
		 * remove the session protection.
		 */
		iwl_mvm_stop_session_protection(mvm, vif);

		iwl_mvm_sf_update(mvm, vif, false);
		WARN_ON(iwl_mvm_enable_beacon_filter(mvm, vif, 0));
	}

	if (changes & (BSS_CHANGED_PS | BSS_CHANGED_P2P_PS | BSS_CHANGED_QOS |
		       /*
			* Send power command on every beacon change,
			* because we may have not enabled beacon abort yet.
			*/
		       BSS_CHANGED_BEACON_INFO)) {
		ret = iwl_mvm_power_update_mac(mvm);
		if (ret)
			IWL_ERR(mvm, "failed to update power mode\n");
	}

	if (changes & BSS_CHANGED_TXPOWER) {
		IWL_DEBUG_CALIB(mvm, "Changing TX Power to %d\n",
				bss_conf->txpower);
		iwl_mvm_set_tx_power(mvm, vif, bss_conf->txpower);
	}

	if (changes & BSS_CHANGED_CQM) {
		IWL_DEBUG_MAC80211(mvm, "cqm info_changed\n");
		/* reset cqm events tracking */
		mvmvif->bf_data.last_cqm_event = 0;
		if (mvmvif->bf_data.bf_enabled) {
			ret = iwl_mvm_enable_beacon_filter(mvm, vif, 0);
			if (ret)
				IWL_ERR(mvm,
					"failed to update CQM thresholds\n");
		}
	}

	if (changes & BSS_CHANGED_ARP_FILTER) {
		IWL_DEBUG_MAC80211(mvm, "arp filter changed\n");
		iwl_mvm_configure_bcast_filter(mvm);
	}
}

static int iwl_mvm_start_ap_ibss(struct ieee80211_hw *hw,
				 struct ieee80211_vif *vif)
{
	struct iwl_mvm *mvm = IWL_MAC80211_GET_MVM(hw);
	struct iwl_mvm_vif *mvmvif = iwl_mvm_vif_from_mac80211(vif);
	int ret, i;

	mutex_lock(&mvm->mutex);

	/* Send the beacon template */
	ret = iwl_mvm_mac_ctxt_beacon_changed(mvm, vif);
	if (ret)
		goto out_unlock;

	/*
	 * Re-calculate the tsf id, as the master-slave relations depend on the
	 * beacon interval, which was not known when the AP interface was added.
	 */
	if (vif->type == NL80211_IFTYPE_AP)
		iwl_mvm_mac_ctxt_recalc_tsf_id(mvm, vif);

	mvmvif->ap_assoc_sta_count = 0;

	/* Add the mac context */
	ret = iwl_mvm_mac_ctxt_add(mvm, vif);
	if (ret)
		goto out_unlock;

	/* Perform the binding */
	ret = iwl_mvm_binding_add_vif(mvm, vif);
	if (ret)
		goto out_remove;

	/*
	 * This is not very nice, but the simplest:
	 * For older FWs adding the mcast sta before the bcast station may
	 * cause assert 0x2b00.
	 * This is fixed in later FW so make the order of removal depend on
	 * the TLV
	 */
	if (fw_has_api(&mvm->fw->ucode_capa, IWL_UCODE_TLV_API_STA_TYPE)) {
		ret = iwl_mvm_add_mcast_sta(mvm, vif);
		if (ret)
			goto out_unbind;
		/*
		 * Send the bcast station. At this stage the TBTT and DTIM time
		 * events are added and applied to the scheduler
		 */
		ret = iwl_mvm_send_add_bcast_sta(mvm, vif);
		if (ret) {
			iwl_mvm_rm_mcast_sta(mvm, vif);
			goto out_unbind;
		}
	} else {
		/*
		 * Send the bcast station. At this stage the TBTT and DTIM time
		 * events are added and applied to the scheduler
		 */
		ret = iwl_mvm_send_add_bcast_sta(mvm, vif);
		if (ret)
			goto out_unbind;
		ret = iwl_mvm_add_mcast_sta(mvm, vif);
		if (ret) {
			iwl_mvm_send_rm_bcast_sta(mvm, vif);
			goto out_unbind;
		}
	}

	/* must be set before quota calculations */
	mvmvif->ap_ibss_active = true;

	/* send all the early keys to the device now */
	for (i = 0; i < ARRAY_SIZE(mvmvif->ap_early_keys); i++) {
		struct ieee80211_key_conf *key = mvmvif->ap_early_keys[i];

		if (!key)
			continue;

		mvmvif->ap_early_keys[i] = NULL;

		ret = __iwl_mvm_mac_set_key(hw, SET_KEY, vif, NULL, key);
		if (ret)
			goto out_quota_failed;
	}

	if (vif->type == NL80211_IFTYPE_AP && !vif->p2p) {
		iwl_mvm_vif_set_low_latency(mvmvif, true,
					    LOW_LATENCY_VIF_TYPE);
		iwl_mvm_send_low_latency_cmd(mvm, true, mvmvif->id);
	}

	/* power updated needs to be done before quotas */
	iwl_mvm_power_update_mac(mvm);

	ret = iwl_mvm_update_quotas(mvm, false, NULL);
	if (ret)
		goto out_quota_failed;

	/* Need to update the P2P Device MAC (only GO, IBSS is single vif) */
	if (vif->p2p && mvm->p2p_device_vif)
		iwl_mvm_mac_ctxt_changed(mvm, mvm->p2p_device_vif, false, NULL);

	iwl_mvm_bt_coex_vif_change(mvm);

	/* we don't support TDLS during DCM */
	if (iwl_mvm_phy_ctx_count(mvm) > 1)
		iwl_mvm_teardown_tdls_peers(mvm);

	iwl_mvm_ftm_restart_responder(mvm, vif);

	goto out_unlock;

out_quota_failed:
	iwl_mvm_power_update_mac(mvm);
	mvmvif->ap_ibss_active = false;
	iwl_mvm_send_rm_bcast_sta(mvm, vif);
	iwl_mvm_rm_mcast_sta(mvm, vif);
out_unbind:
	iwl_mvm_binding_remove_vif(mvm, vif);
out_remove:
	iwl_mvm_mac_ctxt_remove(mvm, vif);
out_unlock:
	mutex_unlock(&mvm->mutex);
	return ret;
}

static void iwl_mvm_stop_ap_ibss(struct ieee80211_hw *hw,
				 struct ieee80211_vif *vif)
{
	struct iwl_mvm *mvm = IWL_MAC80211_GET_MVM(hw);
	struct iwl_mvm_vif *mvmvif = iwl_mvm_vif_from_mac80211(vif);

	iwl_mvm_prepare_mac_removal(mvm, vif);

	mutex_lock(&mvm->mutex);

	/* Handle AP stop while in CSA */
	if (rcu_access_pointer(mvm->csa_vif) == vif) {
		iwl_mvm_remove_time_event(mvm, mvmvif,
					  &mvmvif->time_event_data);
		RCU_INIT_POINTER(mvm->csa_vif, NULL);
		mvmvif->csa_countdown = false;
	}

	if (rcu_access_pointer(mvm->csa_tx_blocked_vif) == vif) {
		RCU_INIT_POINTER(mvm->csa_tx_blocked_vif, NULL);
		mvm->csa_tx_block_bcn_timeout = 0;
	}

	mvmvif->ap_ibss_active = false;
	mvm->ap_last_beacon_gp2 = 0;

	if (vif->type == NL80211_IFTYPE_AP && !vif->p2p) {
		iwl_mvm_vif_set_low_latency(mvmvif, false,
					    LOW_LATENCY_VIF_TYPE);
		iwl_mvm_send_low_latency_cmd(mvm, false,  mvmvif->id);
	}

	iwl_mvm_bt_coex_vif_change(mvm);

	/* Need to update the P2P Device MAC (only GO, IBSS is single vif) */
	if (vif->p2p && mvm->p2p_device_vif)
		iwl_mvm_mac_ctxt_changed(mvm, mvm->p2p_device_vif, false, NULL);

	iwl_mvm_update_quotas(mvm, false, NULL);

	/*
	 * This is not very nice, but the simplest:
	 * For older FWs removing the mcast sta before the bcast station may
	 * cause assert 0x2b00.
	 * This is fixed in later FW (which will stop beaconing when removing
	 * bcast station).
	 * So make the order of removal depend on the TLV
	 */
	if (!fw_has_api(&mvm->fw->ucode_capa, IWL_UCODE_TLV_API_STA_TYPE))
		iwl_mvm_rm_mcast_sta(mvm, vif);
	iwl_mvm_send_rm_bcast_sta(mvm, vif);
	if (fw_has_api(&mvm->fw->ucode_capa, IWL_UCODE_TLV_API_STA_TYPE))
		iwl_mvm_rm_mcast_sta(mvm, vif);
	iwl_mvm_binding_remove_vif(mvm, vif);

	iwl_mvm_power_update_mac(mvm);

	iwl_mvm_mac_ctxt_remove(mvm, vif);

	mutex_unlock(&mvm->mutex);
}

static void
iwl_mvm_bss_info_changed_ap_ibss(struct iwl_mvm *mvm,
				 struct ieee80211_vif *vif,
				 struct ieee80211_bss_conf *bss_conf,
				 u32 changes)
{
	struct iwl_mvm_vif *mvmvif = iwl_mvm_vif_from_mac80211(vif);

	/* Changes will be applied when the AP/IBSS is started */
	if (!mvmvif->ap_ibss_active)
		return;

	if (changes & (BSS_CHANGED_ERP_CTS_PROT | BSS_CHANGED_HT |
		       BSS_CHANGED_BANDWIDTH | BSS_CHANGED_QOS) &&
	    iwl_mvm_mac_ctxt_changed(mvm, vif, false, NULL))
		IWL_ERR(mvm, "failed to update MAC %pM\n", vif->addr);

	/* Need to send a new beacon template to the FW */
	if (changes & BSS_CHANGED_BEACON &&
	    iwl_mvm_mac_ctxt_beacon_changed(mvm, vif))
		IWL_WARN(mvm, "Failed updating beacon data\n");

	if (changes & BSS_CHANGED_TXPOWER) {
		IWL_DEBUG_CALIB(mvm, "Changing TX Power to %d\n",
				bss_conf->txpower);
		iwl_mvm_set_tx_power(mvm, vif, bss_conf->txpower);
	}

	if (changes & BSS_CHANGED_FTM_RESPONDER) {
		int ret = iwl_mvm_ftm_start_responder(mvm, vif);

		if (ret)
			IWL_WARN(mvm, "Failed to enable FTM responder (%d)\n",
				 ret);
	}

}

static void iwl_mvm_bss_info_changed(struct ieee80211_hw *hw,
				     struct ieee80211_vif *vif,
				     struct ieee80211_bss_conf *bss_conf,
				     u32 changes)
{
	struct iwl_mvm *mvm = IWL_MAC80211_GET_MVM(hw);

	mutex_lock(&mvm->mutex);

	if (changes & BSS_CHANGED_IDLE && !bss_conf->idle)
		iwl_mvm_scan_stop(mvm, IWL_MVM_SCAN_SCHED, true);

	switch (vif->type) {
	case NL80211_IFTYPE_STATION:
		iwl_mvm_bss_info_changed_station(mvm, vif, bss_conf, changes);
		break;
	case NL80211_IFTYPE_AP:
	case NL80211_IFTYPE_ADHOC:
		iwl_mvm_bss_info_changed_ap_ibss(mvm, vif, bss_conf, changes);
		break;
	case NL80211_IFTYPE_MONITOR:
		if (changes & BSS_CHANGED_MU_GROUPS)
			iwl_mvm_update_mu_groups(mvm, vif);
		break;
	default:
		/* shouldn't happen */
		WARN_ON_ONCE(1);
	}

	mutex_unlock(&mvm->mutex);
}

static int iwl_mvm_mac_hw_scan(struct ieee80211_hw *hw,
			       struct ieee80211_vif *vif,
			       struct ieee80211_scan_request *hw_req)
{
	struct iwl_mvm *mvm = IWL_MAC80211_GET_MVM(hw);
	int ret;

	if (hw_req->req.n_channels == 0 ||
	    hw_req->req.n_channels > mvm->fw->ucode_capa.n_scan_channels)
		return -EINVAL;

	mutex_lock(&mvm->mutex);
	ret = iwl_mvm_reg_scan_start(mvm, vif, &hw_req->req, &hw_req->ies);
	mutex_unlock(&mvm->mutex);

	return ret;
}

static void iwl_mvm_mac_cancel_hw_scan(struct ieee80211_hw *hw,
				       struct ieee80211_vif *vif)
{
	struct iwl_mvm *mvm = IWL_MAC80211_GET_MVM(hw);

	mutex_lock(&mvm->mutex);

	/* Due to a race condition, it's possible that mac80211 asks
	 * us to stop a hw_scan when it's already stopped.  This can
	 * happen, for instance, if we stopped the scan ourselves,
	 * called ieee80211_scan_completed() and the userspace called
	 * cancel scan scan before ieee80211_scan_work() could run.
	 * To handle that, simply return if the scan is not running.
	*/
	if (mvm->scan_status & IWL_MVM_SCAN_REGULAR)
		iwl_mvm_scan_stop(mvm, IWL_MVM_SCAN_REGULAR, true);

	mutex_unlock(&mvm->mutex);
}

static void
iwl_mvm_mac_allow_buffered_frames(struct ieee80211_hw *hw,
				  struct ieee80211_sta *sta, u16 tids,
				  int num_frames,
				  enum ieee80211_frame_release_type reason,
				  bool more_data)
{
	struct iwl_mvm *mvm = IWL_MAC80211_GET_MVM(hw);

	/* Called when we need to transmit (a) frame(s) from mac80211 */

	iwl_mvm_sta_modify_sleep_tx_count(mvm, sta, reason, num_frames,
					  tids, more_data, false);
}

static void
iwl_mvm_mac_release_buffered_frames(struct ieee80211_hw *hw,
				    struct ieee80211_sta *sta, u16 tids,
				    int num_frames,
				    enum ieee80211_frame_release_type reason,
				    bool more_data)
{
	struct iwl_mvm *mvm = IWL_MAC80211_GET_MVM(hw);

	/* Called when we need to transmit (a) frame(s) from agg or dqa queue */

	iwl_mvm_sta_modify_sleep_tx_count(mvm, sta, reason, num_frames,
					  tids, more_data, true);
}

static void __iwl_mvm_mac_sta_notify(struct ieee80211_hw *hw,
				     enum sta_notify_cmd cmd,
				     struct ieee80211_sta *sta)
{
	struct iwl_mvm *mvm = IWL_MAC80211_GET_MVM(hw);
	struct iwl_mvm_sta *mvmsta = iwl_mvm_sta_from_mac80211(sta);
	unsigned long txqs = 0, tids = 0;
	int tid;

	/*
	 * If we have TVQM then we get too high queue numbers - luckily
	 * we really shouldn't get here with that because such hardware
	 * should have firmware supporting buffer station offload.
	 */
	if (WARN_ON(iwl_mvm_has_new_tx_api(mvm)))
		return;

	spin_lock_bh(&mvmsta->lock);
	for (tid = 0; tid < ARRAY_SIZE(mvmsta->tid_data); tid++) {
		struct iwl_mvm_tid_data *tid_data = &mvmsta->tid_data[tid];

		if (tid_data->txq_id == IWL_MVM_INVALID_QUEUE)
			continue;

		__set_bit(tid_data->txq_id, &txqs);

		if (iwl_mvm_tid_queued(mvm, tid_data) == 0)
			continue;

		__set_bit(tid, &tids);
	}

	switch (cmd) {
	case STA_NOTIFY_SLEEP:
		for_each_set_bit(tid, &tids, IWL_MAX_TID_COUNT)
			ieee80211_sta_set_buffered(sta, tid, true);

		if (txqs)
			iwl_trans_freeze_txq_timer(mvm->trans, txqs, true);
		/*
		 * The fw updates the STA to be asleep. Tx packets on the Tx
		 * queues to this station will not be transmitted. The fw will
		 * send a Tx response with TX_STATUS_FAIL_DEST_PS.
		 */
		break;
	case STA_NOTIFY_AWAKE:
		if (WARN_ON(mvmsta->sta_id == IWL_MVM_INVALID_STA))
			break;

		if (txqs)
			iwl_trans_freeze_txq_timer(mvm->trans, txqs, false);
		iwl_mvm_sta_modify_ps_wake(mvm, sta);
		break;
	default:
		break;
	}
	spin_unlock_bh(&mvmsta->lock);
}

static void iwl_mvm_mac_sta_notify(struct ieee80211_hw *hw,
				   struct ieee80211_vif *vif,
				   enum sta_notify_cmd cmd,
				   struct ieee80211_sta *sta)
{
	__iwl_mvm_mac_sta_notify(hw, cmd, sta);
}

void iwl_mvm_sta_pm_notif(struct iwl_mvm *mvm, struct iwl_rx_cmd_buffer *rxb)
{
	struct iwl_rx_packet *pkt = rxb_addr(rxb);
	struct iwl_mvm_pm_state_notification *notif = (void *)pkt->data;
	struct ieee80211_sta *sta;
	struct iwl_mvm_sta *mvmsta;
	bool sleeping = (notif->type != IWL_MVM_PM_EVENT_AWAKE);

	if (WARN_ON(notif->sta_id >= ARRAY_SIZE(mvm->fw_id_to_mac_id)))
		return;

	rcu_read_lock();
	sta = rcu_dereference(mvm->fw_id_to_mac_id[notif->sta_id]);
	if (WARN_ON(IS_ERR_OR_NULL(sta))) {
		rcu_read_unlock();
		return;
	}

	mvmsta = iwl_mvm_sta_from_mac80211(sta);

	if (!mvmsta->vif ||
	    mvmsta->vif->type != NL80211_IFTYPE_AP) {
		rcu_read_unlock();
		return;
	}

	if (mvmsta->sleeping != sleeping) {
		mvmsta->sleeping = sleeping;
		__iwl_mvm_mac_sta_notify(mvm->hw,
			sleeping ? STA_NOTIFY_SLEEP : STA_NOTIFY_AWAKE,
			sta);
		ieee80211_sta_ps_transition(sta, sleeping);
	}

	if (sleeping) {
		switch (notif->type) {
		case IWL_MVM_PM_EVENT_AWAKE:
		case IWL_MVM_PM_EVENT_ASLEEP:
			break;
		case IWL_MVM_PM_EVENT_UAPSD:
			ieee80211_sta_uapsd_trigger(sta, IEEE80211_NUM_TIDS);
			break;
		case IWL_MVM_PM_EVENT_PS_POLL:
			ieee80211_sta_pspoll(sta);
			break;
		default:
			break;
		}
	}

	rcu_read_unlock();
}

static void iwl_mvm_sta_pre_rcu_remove(struct ieee80211_hw *hw,
				       struct ieee80211_vif *vif,
				       struct ieee80211_sta *sta)
{
	struct iwl_mvm *mvm = IWL_MAC80211_GET_MVM(hw);
	struct iwl_mvm_sta *mvm_sta = iwl_mvm_sta_from_mac80211(sta);

	/*
	 * This is called before mac80211 does RCU synchronisation,
	 * so here we already invalidate our internal RCU-protected
	 * station pointer. The rest of the code will thus no longer
	 * be able to find the station this way, and we don't rely
	 * on further RCU synchronisation after the sta_state()
	 * callback deleted the station.
	 */
	mutex_lock(&mvm->mutex);
	if (sta == rcu_access_pointer(mvm->fw_id_to_mac_id[mvm_sta->sta_id]))
		rcu_assign_pointer(mvm->fw_id_to_mac_id[mvm_sta->sta_id],
				   ERR_PTR(-ENOENT));

	mutex_unlock(&mvm->mutex);
}

static void iwl_mvm_check_uapsd(struct iwl_mvm *mvm, struct ieee80211_vif *vif,
				const u8 *bssid)
{
	int i;

	if (!test_bit(IWL_MVM_STATUS_IN_HW_RESTART, &mvm->status)) {
		struct iwl_mvm_tcm_mac *mdata;

		mdata = &mvm->tcm.data[iwl_mvm_vif_from_mac80211(vif)->id];
		ewma_rate_init(&mdata->uapsd_nonagg_detect.rate);
		mdata->opened_rx_ba_sessions = false;
	}

	if (!(mvm->fw->ucode_capa.flags & IWL_UCODE_TLV_FLAGS_UAPSD_SUPPORT))
		return;

	if (vif->p2p && !iwl_mvm_is_p2p_scm_uapsd_supported(mvm)) {
		vif->driver_flags &= ~IEEE80211_VIF_SUPPORTS_UAPSD;
		return;
	}

	if (!vif->p2p &&
	    (iwlwifi_mod_params.uapsd_disable & IWL_DISABLE_UAPSD_BSS)) {
		vif->driver_flags &= ~IEEE80211_VIF_SUPPORTS_UAPSD;
		return;
	}

	for (i = 0; i < IWL_MVM_UAPSD_NOAGG_LIST_LEN; i++) {
		if (ether_addr_equal(mvm->uapsd_noagg_bssids[i].addr, bssid)) {
			vif->driver_flags &= ~IEEE80211_VIF_SUPPORTS_UAPSD;
			return;
		}
	}

	vif->driver_flags |= IEEE80211_VIF_SUPPORTS_UAPSD;
}

static void
iwl_mvm_tdls_check_trigger(struct iwl_mvm *mvm,
			   struct ieee80211_vif *vif, u8 *peer_addr,
			   enum nl80211_tdls_operation action)
{
	struct iwl_fw_dbg_trigger_tlv *trig;
	struct iwl_fw_dbg_trigger_tdls *tdls_trig;

	trig = iwl_fw_dbg_trigger_on(&mvm->fwrt, ieee80211_vif_to_wdev(vif),
				     FW_DBG_TRIGGER_TDLS);
	if (!trig)
		return;

	tdls_trig = (void *)trig->data;

	if (!(tdls_trig->action_bitmap & BIT(action)))
		return;

	if (tdls_trig->peer_mode &&
	    memcmp(tdls_trig->peer, peer_addr, ETH_ALEN) != 0)
		return;

	iwl_fw_dbg_collect_trig(&mvm->fwrt, trig,
				"TDLS event occurred, peer %pM, action %d",
				peer_addr, action);
}

struct iwl_mvm_he_obss_narrow_bw_ru_data {
	bool tolerated;
};

static void iwl_mvm_check_he_obss_narrow_bw_ru_iter(struct wiphy *wiphy,
						    struct cfg80211_bss *bss,
						    void *_data)
{
	struct iwl_mvm_he_obss_narrow_bw_ru_data *data = _data;
	const struct element *elem;

	elem = cfg80211_find_elem(WLAN_EID_EXT_CAPABILITY, bss->ies->data,
				  bss->ies->len);

	if (!elem || elem->datalen < 10 ||
	    !(elem->data[10] &
	      WLAN_EXT_CAPA10_OBSS_NARROW_BW_RU_TOLERANCE_SUPPORT)) {
		data->tolerated = false;
	}
}

static void iwl_mvm_check_he_obss_narrow_bw_ru(struct ieee80211_hw *hw,
					       struct ieee80211_vif *vif)
{
	struct iwl_mvm_vif *mvmvif = iwl_mvm_vif_from_mac80211(vif);
	struct iwl_mvm_he_obss_narrow_bw_ru_data iter_data = {
		.tolerated = true,
	};

	if (!(vif->bss_conf.chandef.chan->flags & IEEE80211_CHAN_RADAR)) {
		mvmvif->he_ru_2mhz_block = false;
		return;
	}

	cfg80211_bss_iter(hw->wiphy, &vif->bss_conf.chandef,
			  iwl_mvm_check_he_obss_narrow_bw_ru_iter,
			  &iter_data);

	/*
	 * If there is at least one AP on radar channel that cannot
	 * tolerate 26-tone RU UL OFDMA transmissions using HE TB PPDU.
	 */
	mvmvif->he_ru_2mhz_block = !iter_data.tolerated;
}

static int iwl_mvm_mac_sta_state(struct ieee80211_hw *hw,
				 struct ieee80211_vif *vif,
				 struct ieee80211_sta *sta,
				 enum ieee80211_sta_state old_state,
				 enum ieee80211_sta_state new_state)
{
	struct iwl_mvm *mvm = IWL_MAC80211_GET_MVM(hw);
	struct iwl_mvm_vif *mvmvif = iwl_mvm_vif_from_mac80211(vif);
	struct iwl_mvm_sta *mvm_sta = iwl_mvm_sta_from_mac80211(sta);
	int ret;

	IWL_DEBUG_MAC80211(mvm, "station %pM state change %d->%d\n",
			   sta->addr, old_state, new_state);

	/* this would be a mac80211 bug ... but don't crash */
	if (WARN_ON_ONCE(!mvmvif->phy_ctxt))
		return -EINVAL;

	/*
	 * If we are in a STA removal flow and in DQA mode:
	 *
	 * This is after the sync_rcu part, so the queues have already been
	 * flushed. No more TXs on their way in mac80211's path, and no more in
	 * the queues.
	 * Also, we won't be getting any new TX frames for this station.
	 * What we might have are deferred TX frames that need to be taken care
	 * of.
	 *
	 * Drop any still-queued deferred-frame before removing the STA, and
	 * make sure the worker is no longer handling frames for this STA.
	 */
	if (old_state == IEEE80211_STA_NONE &&
	    new_state == IEEE80211_STA_NOTEXIST) {
		flush_work(&mvm->add_stream_wk);

		/*
		 * No need to make sure deferred TX indication is off since the
		 * worker will already remove it if it was on
		 */
	}

	mutex_lock(&mvm->mutex);
	/* track whether or not the station is associated */
	mvm_sta->sta_state = new_state;

	if (old_state == IEEE80211_STA_NOTEXIST &&
	    new_state == IEEE80211_STA_NONE) {
		/*
		 * Firmware bug - it'll crash if the beacon interval is less
		 * than 16. We can't avoid connecting at all, so refuse the
		 * station state change, this will cause mac80211 to abandon
		 * attempts to connect to this AP, and eventually wpa_s will
		 * blacklist the AP...
		 */
		if (vif->type == NL80211_IFTYPE_STATION &&
		    vif->bss_conf.beacon_int < 16) {
			IWL_ERR(mvm,
				"AP %pM beacon interval is %d, refusing due to firmware bug!\n",
				sta->addr, vif->bss_conf.beacon_int);
			ret = -EINVAL;
			goto out_unlock;
		}

		if (sta->tdls &&
		    (vif->p2p ||
		     iwl_mvm_tdls_sta_count(mvm, NULL) ==
						IWL_MVM_TDLS_STA_COUNT ||
		     iwl_mvm_phy_ctx_count(mvm) > 1)) {
			IWL_DEBUG_MAC80211(mvm, "refusing TDLS sta\n");
			ret = -EBUSY;
			goto out_unlock;
		}

		ret = iwl_mvm_add_sta(mvm, vif, sta);
		if (sta->tdls && ret == 0) {
			iwl_mvm_recalc_tdls_state(mvm, vif, true);
			iwl_mvm_tdls_check_trigger(mvm, vif, sta->addr,
						   NL80211_TDLS_SETUP);
		}

		sta->max_rc_amsdu_len = 1;
	} else if (old_state == IEEE80211_STA_NONE &&
		   new_state == IEEE80211_STA_AUTH) {
		/*
		 * EBS may be disabled due to previous failures reported by FW.
		 * Reset EBS status here assuming environment has been changed.
		 */
		mvm->last_ebs_successful = true;
		iwl_mvm_check_uapsd(mvm, vif, sta->addr);
		ret = 0;
	} else if (old_state == IEEE80211_STA_AUTH &&
		   new_state == IEEE80211_STA_ASSOC) {
		if (vif->type == NL80211_IFTYPE_AP) {
			vif->bss_conf.he_support = sta->he_cap.has_he;
			mvmvif->ap_assoc_sta_count++;
			iwl_mvm_mac_ctxt_changed(mvm, vif, false, NULL);
			if (vif->bss_conf.he_support &&
			    !iwlwifi_mod_params.disable_11ax)
				iwl_mvm_cfg_he_sta(mvm, vif, mvm_sta->sta_id);
		} else if (vif->type == NL80211_IFTYPE_STATION) {
			vif->bss_conf.he_support = sta->he_cap.has_he;

			mvmvif->he_ru_2mhz_block = false;
			if (sta->he_cap.has_he)
				iwl_mvm_check_he_obss_narrow_bw_ru(hw, vif);

			iwl_mvm_mac_ctxt_changed(mvm, vif, false, NULL);
		}

		iwl_mvm_rs_rate_init(mvm, sta, mvmvif->phy_ctxt->channel->band,
				     false);
		ret = iwl_mvm_update_sta(mvm, vif, sta);
	} else if (old_state == IEEE80211_STA_ASSOC &&
		   new_state == IEEE80211_STA_AUTHORIZED) {
		ret = 0;

		/* we don't support TDLS during DCM */
		if (iwl_mvm_phy_ctx_count(mvm) > 1)
			iwl_mvm_teardown_tdls_peers(mvm);

		if (sta->tdls)
			iwl_mvm_tdls_check_trigger(mvm, vif, sta->addr,
						   NL80211_TDLS_ENABLE_LINK);

		/* enable beacon filtering */
		WARN_ON(iwl_mvm_enable_beacon_filter(mvm, vif, 0));

		/*
		 * Now that the station is authorized, i.e., keys were already
		 * installed, need to indicate to the FW that
		 * multicast data frames can be forwarded to the driver
		 */
		iwl_mvm_mac_ctxt_changed(mvm, vif, false, NULL);

		iwl_mvm_rs_rate_init(mvm, sta, mvmvif->phy_ctxt->channel->band,
				     true);
	} else if (old_state == IEEE80211_STA_AUTHORIZED &&
		   new_state == IEEE80211_STA_ASSOC) {
		/* Multicast data frames are no longer allowed */
		iwl_mvm_mac_ctxt_changed(mvm, vif, false, NULL);

		/* disable beacon filtering */
		ret = iwl_mvm_disable_beacon_filter(mvm, vif, 0);
		WARN_ON(ret &&
			!test_bit(IWL_MVM_STATUS_HW_RESTART_REQUESTED,
				  &mvm->status));
		ret = 0;
	} else if (old_state == IEEE80211_STA_ASSOC &&
		   new_state == IEEE80211_STA_AUTH) {
		if (vif->type == NL80211_IFTYPE_AP) {
			mvmvif->ap_assoc_sta_count--;
			iwl_mvm_mac_ctxt_changed(mvm, vif, false, NULL);
		}
		ret = 0;
	} else if (old_state == IEEE80211_STA_AUTH &&
		   new_state == IEEE80211_STA_NONE) {
		ret = 0;
	} else if (old_state == IEEE80211_STA_NONE &&
		   new_state == IEEE80211_STA_NOTEXIST) {
		ret = iwl_mvm_rm_sta(mvm, vif, sta);
		if (sta->tdls) {
			iwl_mvm_recalc_tdls_state(mvm, vif, false);
			iwl_mvm_tdls_check_trigger(mvm, vif, sta->addr,
						   NL80211_TDLS_DISABLE_LINK);
		}

		if (unlikely(ret &&
			     test_bit(IWL_MVM_STATUS_HW_RESTART_REQUESTED,
				      &mvm->status)))
			ret = 0;
	} else {
		ret = -EIO;
	}
 out_unlock:
	mutex_unlock(&mvm->mutex);

	if (sta->tdls && ret == 0) {
		if (old_state == IEEE80211_STA_NOTEXIST &&
		    new_state == IEEE80211_STA_NONE)
			ieee80211_reserve_tid(sta, IWL_MVM_TDLS_FW_TID);
		else if (old_state == IEEE80211_STA_NONE &&
			 new_state == IEEE80211_STA_NOTEXIST)
			ieee80211_unreserve_tid(sta, IWL_MVM_TDLS_FW_TID);
	}

	return ret;
}

static int iwl_mvm_mac_set_rts_threshold(struct ieee80211_hw *hw, u32 value)
{
	struct iwl_mvm *mvm = IWL_MAC80211_GET_MVM(hw);

	mvm->rts_threshold = value;

	return 0;
}

static void iwl_mvm_sta_rc_update(struct ieee80211_hw *hw,
				  struct ieee80211_vif *vif,
				  struct ieee80211_sta *sta, u32 changed)
{
	struct iwl_mvm *mvm = IWL_MAC80211_GET_MVM(hw);
	struct iwl_mvm_vif *mvmvif = iwl_mvm_vif_from_mac80211(vif);

	if (changed & (IEEE80211_RC_BW_CHANGED |
		       IEEE80211_RC_SUPP_RATES_CHANGED |
		       IEEE80211_RC_NSS_CHANGED))
		iwl_mvm_rs_rate_init(mvm, sta, mvmvif->phy_ctxt->channel->band,
				     true);

	if (vif->type == NL80211_IFTYPE_STATION &&
	    changed & IEEE80211_RC_NSS_CHANGED)
		iwl_mvm_sf_update(mvm, vif, false);
}

static int iwl_mvm_mac_conf_tx(struct ieee80211_hw *hw,
			       struct ieee80211_vif *vif, u16 ac,
			       const struct ieee80211_tx_queue_params *params)
{
	struct iwl_mvm *mvm = IWL_MAC80211_GET_MVM(hw);
	struct iwl_mvm_vif *mvmvif = iwl_mvm_vif_from_mac80211(vif);

	mvmvif->queue_params[ac] = *params;

	/*
	 * No need to update right away, we'll get BSS_CHANGED_QOS
	 * The exception is P2P_DEVICE interface which needs immediate update.
	 */
	if (vif->type == NL80211_IFTYPE_P2P_DEVICE) {
		int ret;

		mutex_lock(&mvm->mutex);
		ret = iwl_mvm_mac_ctxt_changed(mvm, vif, false, NULL);
		mutex_unlock(&mvm->mutex);
		return ret;
	}
	return 0;
}

static void iwl_mvm_mac_mgd_prepare_tx(struct ieee80211_hw *hw,
				       struct ieee80211_vif *vif,
				       u16 req_duration)
{
	struct iwl_mvm *mvm = IWL_MAC80211_GET_MVM(hw);
	u32 duration = IWL_MVM_TE_SESSION_PROTECTION_MAX_TIME_MS;
	u32 min_duration = IWL_MVM_TE_SESSION_PROTECTION_MIN_TIME_MS;

	if (req_duration > duration)
		duration = req_duration;

	mutex_lock(&mvm->mutex);
	/* Try really hard to protect the session and hear a beacon */
	iwl_mvm_protect_session(mvm, vif, duration, min_duration, 500, false);
	mutex_unlock(&mvm->mutex);
}

static int iwl_mvm_mac_sched_scan_start(struct ieee80211_hw *hw,
					struct ieee80211_vif *vif,
					struct cfg80211_sched_scan_request *req,
					struct ieee80211_scan_ies *ies)
{
	struct iwl_mvm *mvm = IWL_MAC80211_GET_MVM(hw);

	int ret;

	mutex_lock(&mvm->mutex);

	if (!vif->bss_conf.idle) {
		ret = -EBUSY;
		goto out;
	}

	ret = iwl_mvm_sched_scan_start(mvm, vif, req, ies, IWL_MVM_SCAN_SCHED);

out:
	mutex_unlock(&mvm->mutex);
	return ret;
}

static int iwl_mvm_mac_sched_scan_stop(struct ieee80211_hw *hw,
				       struct ieee80211_vif *vif)
{
	struct iwl_mvm *mvm = IWL_MAC80211_GET_MVM(hw);
	int ret;

	mutex_lock(&mvm->mutex);

	/* Due to a race condition, it's possible that mac80211 asks
	 * us to stop a sched_scan when it's already stopped.  This
	 * can happen, for instance, if we stopped the scan ourselves,
	 * called ieee80211_sched_scan_stopped() and the userspace called
	 * stop sched scan scan before ieee80211_sched_scan_stopped_work()
	 * could run.  To handle this, simply return if the scan is
	 * not running.
	*/
	if (!(mvm->scan_status & IWL_MVM_SCAN_SCHED)) {
		mutex_unlock(&mvm->mutex);
		return 0;
	}

	ret = iwl_mvm_scan_stop(mvm, IWL_MVM_SCAN_SCHED, false);
	mutex_unlock(&mvm->mutex);
	iwl_mvm_wait_for_async_handlers(mvm);

	return ret;
}

static int __iwl_mvm_mac_set_key(struct ieee80211_hw *hw,
				 enum set_key_cmd cmd,
				 struct ieee80211_vif *vif,
				 struct ieee80211_sta *sta,
				 struct ieee80211_key_conf *key)
{
	struct iwl_mvm_vif *mvmvif = iwl_mvm_vif_from_mac80211(vif);
	struct iwl_mvm *mvm = IWL_MAC80211_GET_MVM(hw);
	struct iwl_mvm_sta *mvmsta;
	struct iwl_mvm_key_pn *ptk_pn;
	int keyidx = key->keyidx;
	int ret, i;
	u8 key_offset;

	if (iwlwifi_mod_params.swcrypto) {
		IWL_DEBUG_MAC80211(mvm, "leave - hwcrypto disabled\n");
		return -EOPNOTSUPP;
	}

	switch (key->cipher) {
	case WLAN_CIPHER_SUITE_TKIP:
		if (!mvm->trans->trans_cfg->gen2) {
			key->flags |= IEEE80211_KEY_FLAG_GENERATE_MMIC;
			key->flags |= IEEE80211_KEY_FLAG_PUT_IV_SPACE;
		} else if (vif->type == NL80211_IFTYPE_STATION) {
			key->flags |= IEEE80211_KEY_FLAG_PUT_MIC_SPACE;
		} else {
			IWL_DEBUG_MAC80211(mvm, "Use SW encryption for TKIP\n");
			return -EOPNOTSUPP;
		}
		break;
	case WLAN_CIPHER_SUITE_CCMP:
	case WLAN_CIPHER_SUITE_GCMP:
	case WLAN_CIPHER_SUITE_GCMP_256:
		if (!iwl_mvm_has_new_tx_api(mvm))
			key->flags |= IEEE80211_KEY_FLAG_PUT_IV_SPACE;
		break;
	case WLAN_CIPHER_SUITE_AES_CMAC:
	case WLAN_CIPHER_SUITE_BIP_GMAC_128:
	case WLAN_CIPHER_SUITE_BIP_GMAC_256:
		WARN_ON_ONCE(!ieee80211_hw_check(hw, MFP_CAPABLE));
		break;
	case WLAN_CIPHER_SUITE_WEP40:
	case WLAN_CIPHER_SUITE_WEP104:
		if (vif->type == NL80211_IFTYPE_STATION)
			break;
		if (iwl_mvm_has_new_tx_api(mvm))
			return -EOPNOTSUPP;
		/* support HW crypto on TX */
		return 0;
	default:
		/* currently FW supports only one optional cipher scheme */
		if (hw->n_cipher_schemes &&
		    hw->cipher_schemes->cipher == key->cipher)
			key->flags |= IEEE80211_KEY_FLAG_PUT_IV_SPACE;
		else
			return -EOPNOTSUPP;
	}

	switch (cmd) {
	case SET_KEY:
		if ((vif->type == NL80211_IFTYPE_ADHOC ||
		     vif->type == NL80211_IFTYPE_AP) && !sta) {
			/*
			 * GTK on AP interface is a TX-only key, return 0;
			 * on IBSS they're per-station and because we're lazy
			 * we don't support them for RX, so do the same.
			 * CMAC/GMAC in AP/IBSS modes must be done in software.
			 */
			if (key->cipher == WLAN_CIPHER_SUITE_AES_CMAC ||
			    key->cipher == WLAN_CIPHER_SUITE_BIP_GMAC_128 ||
			    key->cipher == WLAN_CIPHER_SUITE_BIP_GMAC_256)
				ret = -EOPNOTSUPP;
			else
				ret = 0;

			if (key->cipher != WLAN_CIPHER_SUITE_GCMP &&
			    key->cipher != WLAN_CIPHER_SUITE_GCMP_256 &&
			    !iwl_mvm_has_new_tx_api(mvm)) {
				key->hw_key_idx = STA_KEY_IDX_INVALID;
				break;
			}

			if (!mvmvif->ap_ibss_active) {
				for (i = 0;
				     i < ARRAY_SIZE(mvmvif->ap_early_keys);
				     i++) {
					if (!mvmvif->ap_early_keys[i]) {
						mvmvif->ap_early_keys[i] = key;
						break;
					}
				}

				if (i >= ARRAY_SIZE(mvmvif->ap_early_keys))
					ret = -ENOSPC;

				break;
			}
		}

		/* During FW restart, in order to restore the state as it was,
		 * don't try to reprogram keys we previously failed for.
		 */
		if (test_bit(IWL_MVM_STATUS_IN_HW_RESTART, &mvm->status) &&
		    key->hw_key_idx == STA_KEY_IDX_INVALID) {
			IWL_DEBUG_MAC80211(mvm,
					   "skip invalid idx key programming during restart\n");
			ret = 0;
			break;
		}

		if (!test_bit(IWL_MVM_STATUS_IN_HW_RESTART, &mvm->status) &&
		    sta && iwl_mvm_has_new_rx_api(mvm) &&
		    key->flags & IEEE80211_KEY_FLAG_PAIRWISE &&
		    (key->cipher == WLAN_CIPHER_SUITE_CCMP ||
		     key->cipher == WLAN_CIPHER_SUITE_GCMP ||
		     key->cipher == WLAN_CIPHER_SUITE_GCMP_256)) {
			struct ieee80211_key_seq seq;
			int tid, q;

			mvmsta = iwl_mvm_sta_from_mac80211(sta);
			WARN_ON(rcu_access_pointer(mvmsta->ptk_pn[keyidx]));
			ptk_pn = kzalloc(struct_size(ptk_pn, q,
						     mvm->trans->num_rx_queues),
					 GFP_KERNEL);
			if (!ptk_pn) {
				ret = -ENOMEM;
				break;
			}

			for (tid = 0; tid < IWL_MAX_TID_COUNT; tid++) {
				ieee80211_get_key_rx_seq(key, tid, &seq);
				for (q = 0; q < mvm->trans->num_rx_queues; q++)
					memcpy(ptk_pn->q[q].pn[tid],
					       seq.ccmp.pn,
					       IEEE80211_CCMP_PN_LEN);
			}

			rcu_assign_pointer(mvmsta->ptk_pn[keyidx], ptk_pn);
		}

		/* in HW restart reuse the index, otherwise request a new one */
		if (test_bit(IWL_MVM_STATUS_IN_HW_RESTART, &mvm->status))
			key_offset = key->hw_key_idx;
		else
			key_offset = STA_KEY_IDX_INVALID;

		IWL_DEBUG_MAC80211(mvm, "set hwcrypto key\n");
		ret = iwl_mvm_set_sta_key(mvm, vif, sta, key, key_offset);
		if (ret) {
			IWL_WARN(mvm, "set key failed\n");
			key->hw_key_idx = STA_KEY_IDX_INVALID;
			/*
			 * can't add key for RX, but we don't need it
			 * in the device for TX so still return 0,
			 * unless we have new TX API where we cannot
			 * put key material into the TX_CMD
			 */
			if (iwl_mvm_has_new_tx_api(mvm))
				ret = -EOPNOTSUPP;
			else
				ret = 0;
		}

		break;
	case DISABLE_KEY:
		ret = -ENOENT;
		for (i = 0; i < ARRAY_SIZE(mvmvif->ap_early_keys); i++) {
			if (mvmvif->ap_early_keys[i] == key) {
				mvmvif->ap_early_keys[i] = NULL;
				ret = 0;
			}
		}

		/* found in pending list - don't do anything else */
		if (ret == 0)
			break;

		if (key->hw_key_idx == STA_KEY_IDX_INVALID) {
			ret = 0;
			break;
		}

		if (sta && iwl_mvm_has_new_rx_api(mvm) &&
		    key->flags & IEEE80211_KEY_FLAG_PAIRWISE &&
		    (key->cipher == WLAN_CIPHER_SUITE_CCMP ||
		     key->cipher == WLAN_CIPHER_SUITE_GCMP ||
		     key->cipher == WLAN_CIPHER_SUITE_GCMP_256)) {
			mvmsta = iwl_mvm_sta_from_mac80211(sta);
			ptk_pn = rcu_dereference_protected(
						mvmsta->ptk_pn[keyidx],
						lockdep_is_held(&mvm->mutex));
			RCU_INIT_POINTER(mvmsta->ptk_pn[keyidx], NULL);
			if (ptk_pn)
				kfree_rcu(ptk_pn, rcu_head);
		}

		IWL_DEBUG_MAC80211(mvm, "disable hwcrypto key\n");
		ret = iwl_mvm_remove_sta_key(mvm, vif, sta, key);
		break;
	default:
		ret = -EINVAL;
	}

	return ret;
}

static int iwl_mvm_mac_set_key(struct ieee80211_hw *hw,
			       enum set_key_cmd cmd,
			       struct ieee80211_vif *vif,
			       struct ieee80211_sta *sta,
			       struct ieee80211_key_conf *key)
{
	struct iwl_mvm *mvm = IWL_MAC80211_GET_MVM(hw);
	int ret;

	mutex_lock(&mvm->mutex);
	ret = __iwl_mvm_mac_set_key(hw, cmd, vif, sta, key);
	mutex_unlock(&mvm->mutex);

	return ret;
}

static void iwl_mvm_mac_update_tkip_key(struct ieee80211_hw *hw,
					struct ieee80211_vif *vif,
					struct ieee80211_key_conf *keyconf,
					struct ieee80211_sta *sta,
					u32 iv32, u16 *phase1key)
{
	struct iwl_mvm *mvm = IWL_MAC80211_GET_MVM(hw);

	if (keyconf->hw_key_idx == STA_KEY_IDX_INVALID)
		return;

	iwl_mvm_update_tkip_key(mvm, vif, keyconf, sta, iv32, phase1key);
}


static bool iwl_mvm_rx_aux_roc(struct iwl_notif_wait_data *notif_wait,
			       struct iwl_rx_packet *pkt, void *data)
{
	struct iwl_mvm *mvm =
		container_of(notif_wait, struct iwl_mvm, notif_wait);
	struct iwl_hs20_roc_res *resp;
	int resp_len = iwl_rx_packet_payload_len(pkt);
	struct iwl_mvm_time_event_data *te_data = data;

	if (WARN_ON(pkt->hdr.cmd != HOT_SPOT_CMD))
		return true;

	if (WARN_ON_ONCE(resp_len != sizeof(*resp))) {
		IWL_ERR(mvm, "Invalid HOT_SPOT_CMD response\n");
		return true;
	}

	resp = (void *)pkt->data;

	IWL_DEBUG_TE(mvm,
		     "Aux ROC: Received response from ucode: status=%d uid=%d\n",
		     resp->status, resp->event_unique_id);

	te_data->uid = le32_to_cpu(resp->event_unique_id);
	IWL_DEBUG_TE(mvm, "TIME_EVENT_CMD response - UID = 0x%x\n",
		     te_data->uid);

	spin_lock_bh(&mvm->time_event_lock);
	list_add_tail(&te_data->list, &mvm->aux_roc_te_list);
	spin_unlock_bh(&mvm->time_event_lock);

	return true;
}

#define AUX_ROC_MIN_DURATION MSEC_TO_TU(100)
#define AUX_ROC_MIN_DELAY MSEC_TO_TU(200)
#define AUX_ROC_MAX_DELAY MSEC_TO_TU(600)
#define AUX_ROC_SAFETY_BUFFER MSEC_TO_TU(20)
#define AUX_ROC_MIN_SAFETY_BUFFER MSEC_TO_TU(10)
static int iwl_mvm_send_aux_roc_cmd(struct iwl_mvm *mvm,
				    struct ieee80211_channel *channel,
				    struct ieee80211_vif *vif,
				    int duration)
{
	int res;
	struct iwl_mvm_vif *mvmvif = iwl_mvm_vif_from_mac80211(vif);
	struct iwl_mvm_time_event_data *te_data = &mvmvif->hs_time_event_data;
	static const u16 time_event_response[] = { HOT_SPOT_CMD };
	struct iwl_notification_wait wait_time_event;
	u32 dtim_interval = vif->bss_conf.dtim_period *
		vif->bss_conf.beacon_int;
	u32 req_dur, delay;
	struct iwl_hs20_roc_req aux_roc_req = {
		.action = cpu_to_le32(FW_CTXT_ACTION_ADD),
		.id_and_color =
			cpu_to_le32(FW_CMD_ID_AND_COLOR(MAC_INDEX_AUX, 0)),
		.sta_id_and_color = cpu_to_le32(mvm->aux_sta.sta_id),
	};
	struct iwl_hs20_roc_req_tail *tail = iwl_mvm_chan_info_cmd_tail(mvm,
		&aux_roc_req.channel_info);
	u16 len = sizeof(aux_roc_req) - iwl_mvm_chan_info_padding(mvm);

	/* Set the channel info data */
	iwl_mvm_set_chan_info(mvm, &aux_roc_req.channel_info, channel->hw_value,
			      (channel->band == NL80211_BAND_2GHZ) ?
			       PHY_BAND_24 : PHY_BAND_5,
			      PHY_VHT_CHANNEL_MODE20,
			      0);

	/* Set the time and duration */
	tail->apply_time = cpu_to_le32(iwl_mvm_get_systime(mvm));

	delay = AUX_ROC_MIN_DELAY;
	req_dur = MSEC_TO_TU(duration);

	/*
	 * If we are associated we want the delay time to be at least one
	 * dtim interval so that the FW can wait until after the DTIM and
	 * then start the time event, this will potentially allow us to
	 * remain off-channel for the max duration.
	 * Since we want to use almost a whole dtim interval we would also
	 * like the delay to be for 2-3 dtim intervals, in case there are
	 * other time events with higher priority.
	 */
	if (vif->bss_conf.assoc) {
		delay = min_t(u32, dtim_interval * 3, AUX_ROC_MAX_DELAY);
		/* We cannot remain off-channel longer than the DTIM interval */
		if (dtim_interval <= req_dur) {
			req_dur = dtim_interval - AUX_ROC_SAFETY_BUFFER;
			if (req_dur <= AUX_ROC_MIN_DURATION)
				req_dur = dtim_interval -
					AUX_ROC_MIN_SAFETY_BUFFER;
		}
	}

	tail->duration = cpu_to_le32(req_dur);
	tail->apply_time_max_delay = cpu_to_le32(delay);

	IWL_DEBUG_TE(mvm,
		     "ROC: Requesting to remain on channel %u for %ums (requested = %ums, max_delay = %ums, dtim_interval = %ums)\n",
		     channel->hw_value, req_dur, duration, delay,
		     dtim_interval);
	/* Set the node address */
	memcpy(tail->node_addr, vif->addr, ETH_ALEN);

	lockdep_assert_held(&mvm->mutex);

	spin_lock_bh(&mvm->time_event_lock);

	if (WARN_ON(te_data->id == HOT_SPOT_CMD)) {
		spin_unlock_bh(&mvm->time_event_lock);
		return -EIO;
	}

	te_data->vif = vif;
	te_data->duration = duration;
	te_data->id = HOT_SPOT_CMD;

	spin_unlock_bh(&mvm->time_event_lock);

	/*
	 * Use a notification wait, which really just processes the
	 * command response and doesn't wait for anything, in order
	 * to be able to process the response and get the UID inside
	 * the RX path. Using CMD_WANT_SKB doesn't work because it
	 * stores the buffer and then wakes up this thread, by which
	 * time another notification (that the time event started)
	 * might already be processed unsuccessfully.
	 */
	iwl_init_notification_wait(&mvm->notif_wait, &wait_time_event,
				   time_event_response,
				   ARRAY_SIZE(time_event_response),
				   iwl_mvm_rx_aux_roc, te_data);

	res = iwl_mvm_send_cmd_pdu(mvm, HOT_SPOT_CMD, 0, len,
				   &aux_roc_req);

	if (res) {
		IWL_ERR(mvm, "Couldn't send HOT_SPOT_CMD: %d\n", res);
		iwl_remove_notification(&mvm->notif_wait, &wait_time_event);
		goto out_clear_te;
	}

	/* No need to wait for anything, so just pass 1 (0 isn't valid) */
	res = iwl_wait_notification(&mvm->notif_wait, &wait_time_event, 1);
	/* should never fail */
	WARN_ON_ONCE(res);

	if (res) {
 out_clear_te:
		spin_lock_bh(&mvm->time_event_lock);
		iwl_mvm_te_clear_data(mvm, te_data);
		spin_unlock_bh(&mvm->time_event_lock);
	}

	return res;
}

static int iwl_mvm_roc(struct ieee80211_hw *hw,
		       struct ieee80211_vif *vif,
		       struct ieee80211_channel *channel,
		       int duration,
		       enum ieee80211_roc_type type)
{
	struct iwl_mvm *mvm = IWL_MAC80211_GET_MVM(hw);
	struct iwl_mvm_vif *mvmvif = iwl_mvm_vif_from_mac80211(vif);
	struct cfg80211_chan_def chandef;
	struct iwl_mvm_phy_ctxt *phy_ctxt;
	int ret, i;

	IWL_DEBUG_MAC80211(mvm, "enter (%d, %d, %d)\n", channel->hw_value,
			   duration, type);

	/*
	 * Flush the done work, just in case it's still pending, so that
	 * the work it does can complete and we can accept new frames.
	 */
	flush_work(&mvm->roc_done_wk);

	mutex_lock(&mvm->mutex);

	switch (vif->type) {
	case NL80211_IFTYPE_STATION:
		if (fw_has_capa(&mvm->fw->ucode_capa,
				IWL_UCODE_TLV_CAPA_HOTSPOT_SUPPORT)) {
			/* Use aux roc framework (HS20) */
			ret = iwl_mvm_send_aux_roc_cmd(mvm, channel,
						       vif, duration);
			goto out_unlock;
		}
		IWL_ERR(mvm, "hotspot not supported\n");
		ret = -EINVAL;
		goto out_unlock;
	case NL80211_IFTYPE_P2P_DEVICE:
		/* handle below */
		break;
	default:
		IWL_ERR(mvm, "vif isn't P2P_DEVICE: %d\n", vif->type);
		ret = -EINVAL;
		goto out_unlock;
	}

	for (i = 0; i < NUM_PHY_CTX; i++) {
		phy_ctxt = &mvm->phy_ctxts[i];
		if (phy_ctxt->ref == 0 || mvmvif->phy_ctxt == phy_ctxt)
			continue;

		if (phy_ctxt->ref && channel == phy_ctxt->channel) {
			/*
			 * Unbind the P2P_DEVICE from the current PHY context,
			 * and if the PHY context is not used remove it.
			 */
			ret = iwl_mvm_binding_remove_vif(mvm, vif);
			if (WARN(ret, "Failed unbinding P2P_DEVICE\n"))
				goto out_unlock;

			iwl_mvm_phy_ctxt_unref(mvm, mvmvif->phy_ctxt);

			/* Bind the P2P_DEVICE to the current PHY Context */
			mvmvif->phy_ctxt = phy_ctxt;

			ret = iwl_mvm_binding_add_vif(mvm, vif);
			if (WARN(ret, "Failed binding P2P_DEVICE\n"))
				goto out_unlock;

			iwl_mvm_phy_ctxt_ref(mvm, mvmvif->phy_ctxt);
			goto schedule_time_event;
		}
	}

	/* Need to update the PHY context only if the ROC channel changed */
	if (channel == mvmvif->phy_ctxt->channel)
		goto schedule_time_event;

	cfg80211_chandef_create(&chandef, channel, NL80211_CHAN_NO_HT);

	/*
	 * Change the PHY context configuration as it is currently referenced
	 * only by the P2P Device MAC
	 */
	if (mvmvif->phy_ctxt->ref == 1) {
		ret = iwl_mvm_phy_ctxt_changed(mvm, mvmvif->phy_ctxt,
					       &chandef, 1, 1);
		if (ret)
			goto out_unlock;
	} else {
		/*
		 * The PHY context is shared with other MACs. Need to remove the
		 * P2P Device from the binding, allocate an new PHY context and
		 * create a new binding
		 */
		phy_ctxt = iwl_mvm_get_free_phy_ctxt(mvm);
		if (!phy_ctxt) {
			ret = -ENOSPC;
			goto out_unlock;
		}

		ret = iwl_mvm_phy_ctxt_changed(mvm, phy_ctxt, &chandef,
					       1, 1);
		if (ret) {
			IWL_ERR(mvm, "Failed to change PHY context\n");
			goto out_unlock;
		}

		/* Unbind the P2P_DEVICE from the current PHY context */
		ret = iwl_mvm_binding_remove_vif(mvm, vif);
		if (WARN(ret, "Failed unbinding P2P_DEVICE\n"))
			goto out_unlock;

		iwl_mvm_phy_ctxt_unref(mvm, mvmvif->phy_ctxt);

		/* Bind the P2P_DEVICE to the new allocated PHY context */
		mvmvif->phy_ctxt = phy_ctxt;

		ret = iwl_mvm_binding_add_vif(mvm, vif);
		if (WARN(ret, "Failed binding P2P_DEVICE\n"))
			goto out_unlock;

		iwl_mvm_phy_ctxt_ref(mvm, mvmvif->phy_ctxt);
	}

schedule_time_event:
	/* Schedule the time events */
	ret = iwl_mvm_start_p2p_roc(mvm, vif, duration, type);

out_unlock:
	mutex_unlock(&mvm->mutex);
	IWL_DEBUG_MAC80211(mvm, "leave\n");
	return ret;
}

static int iwl_mvm_cancel_roc(struct ieee80211_hw *hw,
			      struct ieee80211_vif *vif)
{
	struct iwl_mvm *mvm = IWL_MAC80211_GET_MVM(hw);

	IWL_DEBUG_MAC80211(mvm, "enter\n");

	mutex_lock(&mvm->mutex);
	iwl_mvm_stop_roc(mvm);
	mutex_unlock(&mvm->mutex);

	IWL_DEBUG_MAC80211(mvm, "leave\n");
	return 0;
}

struct iwl_mvm_ftm_responder_iter_data {
	bool responder;
	struct ieee80211_chanctx_conf *ctx;
};

static void iwl_mvm_ftm_responder_chanctx_iter(void *_data, u8 *mac,
					       struct ieee80211_vif *vif)
{
	struct iwl_mvm_ftm_responder_iter_data *data = _data;

	if (rcu_access_pointer(vif->chanctx_conf) == data->ctx &&
	    vif->type == NL80211_IFTYPE_AP && vif->bss_conf.ftmr_params)
		data->responder = true;
}

static bool iwl_mvm_is_ftm_responder_chanctx(struct iwl_mvm *mvm,
					     struct ieee80211_chanctx_conf *ctx)
{
	struct iwl_mvm_ftm_responder_iter_data data = {
		.responder = false,
		.ctx = ctx,
	};

	ieee80211_iterate_active_interfaces_atomic(mvm->hw,
					IEEE80211_IFACE_ITER_NORMAL,
					iwl_mvm_ftm_responder_chanctx_iter,
					&data);
	return data.responder;
}

static int __iwl_mvm_add_chanctx(struct iwl_mvm *mvm,
				 struct ieee80211_chanctx_conf *ctx)
{
	u16 *phy_ctxt_id = (u16 *)ctx->drv_priv;
	struct iwl_mvm_phy_ctxt *phy_ctxt;
	bool responder = iwl_mvm_is_ftm_responder_chanctx(mvm, ctx);
	struct cfg80211_chan_def *def = responder ? &ctx->def : &ctx->min_def;
	int ret;

	lockdep_assert_held(&mvm->mutex);

	IWL_DEBUG_MAC80211(mvm, "Add channel context\n");

	phy_ctxt = iwl_mvm_get_free_phy_ctxt(mvm);
	if (!phy_ctxt) {
		ret = -ENOSPC;
		goto out;
	}

	ret = iwl_mvm_phy_ctxt_changed(mvm, phy_ctxt, def,
				       ctx->rx_chains_static,
				       ctx->rx_chains_dynamic);
	if (ret) {
		IWL_ERR(mvm, "Failed to add PHY context\n");
		goto out;
	}

	iwl_mvm_phy_ctxt_ref(mvm, phy_ctxt);
	*phy_ctxt_id = phy_ctxt->id;
out:
	return ret;
}

static int iwl_mvm_add_chanctx(struct ieee80211_hw *hw,
			       struct ieee80211_chanctx_conf *ctx)
{
	struct iwl_mvm *mvm = IWL_MAC80211_GET_MVM(hw);
	int ret;

	mutex_lock(&mvm->mutex);
	ret = __iwl_mvm_add_chanctx(mvm, ctx);
	mutex_unlock(&mvm->mutex);

	return ret;
}

static void __iwl_mvm_remove_chanctx(struct iwl_mvm *mvm,
				     struct ieee80211_chanctx_conf *ctx)
{
	u16 *phy_ctxt_id = (u16 *)ctx->drv_priv;
	struct iwl_mvm_phy_ctxt *phy_ctxt = &mvm->phy_ctxts[*phy_ctxt_id];

	lockdep_assert_held(&mvm->mutex);

	iwl_mvm_phy_ctxt_unref(mvm, phy_ctxt);
}

static void iwl_mvm_remove_chanctx(struct ieee80211_hw *hw,
				   struct ieee80211_chanctx_conf *ctx)
{
	struct iwl_mvm *mvm = IWL_MAC80211_GET_MVM(hw);

	mutex_lock(&mvm->mutex);
	__iwl_mvm_remove_chanctx(mvm, ctx);
	mutex_unlock(&mvm->mutex);
}

static void iwl_mvm_change_chanctx(struct ieee80211_hw *hw,
				   struct ieee80211_chanctx_conf *ctx,
				   u32 changed)
{
	struct iwl_mvm *mvm = IWL_MAC80211_GET_MVM(hw);
	u16 *phy_ctxt_id = (u16 *)ctx->drv_priv;
	struct iwl_mvm_phy_ctxt *phy_ctxt = &mvm->phy_ctxts[*phy_ctxt_id];
	bool responder = iwl_mvm_is_ftm_responder_chanctx(mvm, ctx);
	struct cfg80211_chan_def *def = responder ? &ctx->def : &ctx->min_def;

	if (WARN_ONCE((phy_ctxt->ref > 1) &&
		      (changed & ~(IEEE80211_CHANCTX_CHANGE_WIDTH |
				   IEEE80211_CHANCTX_CHANGE_RX_CHAINS |
				   IEEE80211_CHANCTX_CHANGE_RADAR |
				   IEEE80211_CHANCTX_CHANGE_MIN_WIDTH)),
		      "Cannot change PHY. Ref=%d, changed=0x%X\n",
		      phy_ctxt->ref, changed))
		return;

	mutex_lock(&mvm->mutex);

	/* we are only changing the min_width, may be a noop */
	if (changed == IEEE80211_CHANCTX_CHANGE_MIN_WIDTH) {
		if (phy_ctxt->width == def->width)
			goto out_unlock;

		/* we are just toggling between 20_NOHT and 20 */
		if (phy_ctxt->width <= NL80211_CHAN_WIDTH_20 &&
		    def->width <= NL80211_CHAN_WIDTH_20)
			goto out_unlock;
	}

	iwl_mvm_bt_coex_vif_change(mvm);
	iwl_mvm_phy_ctxt_changed(mvm, phy_ctxt, def,
				 ctx->rx_chains_static,
				 ctx->rx_chains_dynamic);

out_unlock:
	mutex_unlock(&mvm->mutex);
}

static int __iwl_mvm_assign_vif_chanctx(struct iwl_mvm *mvm,
					struct ieee80211_vif *vif,
					struct ieee80211_chanctx_conf *ctx,
					bool switching_chanctx)
{
	u16 *phy_ctxt_id = (u16 *)ctx->drv_priv;
	struct iwl_mvm_phy_ctxt *phy_ctxt = &mvm->phy_ctxts[*phy_ctxt_id];
	struct iwl_mvm_vif *mvmvif = iwl_mvm_vif_from_mac80211(vif);
	int ret;

	lockdep_assert_held(&mvm->mutex);

	mvmvif->phy_ctxt = phy_ctxt;

	switch (vif->type) {
	case NL80211_IFTYPE_AP:
		/* only needed if we're switching chanctx (i.e. during CSA) */
		if (switching_chanctx) {
			mvmvif->ap_ibss_active = true;
			break;
		}
		/* fall through */
	case NL80211_IFTYPE_ADHOC:
		/*
		 * The AP binding flow is handled as part of the start_ap flow
		 * (in bss_info_changed), similarly for IBSS.
		 */
		ret = 0;
		goto out;
	case NL80211_IFTYPE_STATION:
		mvmvif->csa_bcn_pending = false;
		break;
	case NL80211_IFTYPE_MONITOR:
		/* always disable PS when a monitor interface is active */
		mvmvif->ps_disabled = true;
		break;
	default:
		ret = -EINVAL;
		goto out;
	}

	ret = iwl_mvm_binding_add_vif(mvm, vif);
	if (ret)
		goto out;

	/*
	 * Power state must be updated before quotas,
	 * otherwise fw will complain.
	 */
	iwl_mvm_power_update_mac(mvm);

	/* Setting the quota at this stage is only required for monitor
	 * interfaces. For the other types, the bss_info changed flow
	 * will handle quota settings.
	 */
	if (vif->type == NL80211_IFTYPE_MONITOR) {
		mvmvif->monitor_active = true;
		ret = iwl_mvm_update_quotas(mvm, false, NULL);
		if (ret)
			goto out_remove_binding;

		ret = iwl_mvm_add_snif_sta(mvm, vif);
		if (ret)
			goto out_remove_binding;

	}

	/* Handle binding during CSA */
	if (vif->type == NL80211_IFTYPE_AP) {
		iwl_mvm_update_quotas(mvm, false, NULL);
		iwl_mvm_mac_ctxt_changed(mvm, vif, false, NULL);
	}

	if (switching_chanctx && vif->type == NL80211_IFTYPE_STATION) {
		mvmvif->csa_bcn_pending = true;

		if (!fw_has_capa(&mvm->fw->ucode_capa,
				 IWL_UCODE_TLV_CAPA_CHANNEL_SWITCH_CMD)) {
			u32 duration = 3 * vif->bss_conf.beacon_int;

			/* Protect the session to make sure we hear the first
			 * beacon on the new channel.
			 */
			iwl_mvm_protect_session(mvm, vif, duration, duration,
						vif->bss_conf.beacon_int / 2,
						true);
		}

		iwl_mvm_update_quotas(mvm, false, NULL);
	}

	goto out;

out_remove_binding:
	iwl_mvm_binding_remove_vif(mvm, vif);
	iwl_mvm_power_update_mac(mvm);
out:
	if (ret)
		mvmvif->phy_ctxt = NULL;
	return ret;
}
static int iwl_mvm_assign_vif_chanctx(struct ieee80211_hw *hw,
				      struct ieee80211_vif *vif,
				      struct ieee80211_chanctx_conf *ctx)
{
	struct iwl_mvm *mvm = IWL_MAC80211_GET_MVM(hw);
	int ret;

	mutex_lock(&mvm->mutex);
	ret = __iwl_mvm_assign_vif_chanctx(mvm, vif, ctx, false);
	mutex_unlock(&mvm->mutex);

	return ret;
}

static void __iwl_mvm_unassign_vif_chanctx(struct iwl_mvm *mvm,
					   struct ieee80211_vif *vif,
					   struct ieee80211_chanctx_conf *ctx,
					   bool switching_chanctx)
{
	struct iwl_mvm_vif *mvmvif = iwl_mvm_vif_from_mac80211(vif);
	struct ieee80211_vif *disabled_vif = NULL;

	lockdep_assert_held(&mvm->mutex);

	iwl_mvm_remove_time_event(mvm, mvmvif, &mvmvif->time_event_data);

	switch (vif->type) {
	case NL80211_IFTYPE_ADHOC:
		goto out;
	case NL80211_IFTYPE_MONITOR:
		mvmvif->monitor_active = false;
		mvmvif->ps_disabled = false;
		iwl_mvm_rm_snif_sta(mvm, vif);
		break;
	case NL80211_IFTYPE_AP:
		/* This part is triggered only during CSA */
		if (!switching_chanctx || !mvmvif->ap_ibss_active)
			goto out;

		mvmvif->csa_countdown = false;

		/* Set CS bit on all the stations */
		iwl_mvm_modify_all_sta_disable_tx(mvm, mvmvif, true);

		/* Save blocked iface, the timeout is set on the next beacon */
		rcu_assign_pointer(mvm->csa_tx_blocked_vif, vif);

		mvmvif->ap_ibss_active = false;
		break;
	case NL80211_IFTYPE_STATION:
		if (!switching_chanctx)
			break;

		disabled_vif = vif;

		if (!fw_has_capa(&mvm->fw->ucode_capa,
				 IWL_UCODE_TLV_CAPA_CHANNEL_SWITCH_CMD))
			iwl_mvm_mac_ctxt_changed(mvm, vif, true, NULL);
		break;
	default:
		break;
	}

	iwl_mvm_update_quotas(mvm, false, disabled_vif);
	iwl_mvm_binding_remove_vif(mvm, vif);

out:
	mvmvif->phy_ctxt = NULL;
	iwl_mvm_power_update_mac(mvm);
}

static void iwl_mvm_unassign_vif_chanctx(struct ieee80211_hw *hw,
					 struct ieee80211_vif *vif,
					 struct ieee80211_chanctx_conf *ctx)
{
	struct iwl_mvm *mvm = IWL_MAC80211_GET_MVM(hw);

	mutex_lock(&mvm->mutex);
	__iwl_mvm_unassign_vif_chanctx(mvm, vif, ctx, false);
	mutex_unlock(&mvm->mutex);
}

static int
iwl_mvm_switch_vif_chanctx_swap(struct iwl_mvm *mvm,
				struct ieee80211_vif_chanctx_switch *vifs)
{
	int ret;

	mutex_lock(&mvm->mutex);
	__iwl_mvm_unassign_vif_chanctx(mvm, vifs[0].vif, vifs[0].old_ctx, true);
	__iwl_mvm_remove_chanctx(mvm, vifs[0].old_ctx);

	ret = __iwl_mvm_add_chanctx(mvm, vifs[0].new_ctx);
	if (ret) {
		IWL_ERR(mvm, "failed to add new_ctx during channel switch\n");
		goto out_reassign;
	}

	ret = __iwl_mvm_assign_vif_chanctx(mvm, vifs[0].vif, vifs[0].new_ctx,
					   true);
	if (ret) {
		IWL_ERR(mvm,
			"failed to assign new_ctx during channel switch\n");
		goto out_remove;
	}

	/* we don't support TDLS during DCM - can be caused by channel switch */
	if (iwl_mvm_phy_ctx_count(mvm) > 1)
		iwl_mvm_teardown_tdls_peers(mvm);

	goto out;

out_remove:
	__iwl_mvm_remove_chanctx(mvm, vifs[0].new_ctx);

out_reassign:
	if (__iwl_mvm_add_chanctx(mvm, vifs[0].old_ctx)) {
		IWL_ERR(mvm, "failed to add old_ctx back after failure.\n");
		goto out_restart;
	}

	if (__iwl_mvm_assign_vif_chanctx(mvm, vifs[0].vif, vifs[0].old_ctx,
					 true)) {
		IWL_ERR(mvm, "failed to reassign old_ctx after failure.\n");
		goto out_restart;
	}

	goto out;

out_restart:
	/* things keep failing, better restart the hw */
	iwl_mvm_nic_restart(mvm, false);

out:
	mutex_unlock(&mvm->mutex);

	return ret;
}

static int
iwl_mvm_switch_vif_chanctx_reassign(struct iwl_mvm *mvm,
				    struct ieee80211_vif_chanctx_switch *vifs)
{
	int ret;

	mutex_lock(&mvm->mutex);
	__iwl_mvm_unassign_vif_chanctx(mvm, vifs[0].vif, vifs[0].old_ctx, true);

	ret = __iwl_mvm_assign_vif_chanctx(mvm, vifs[0].vif, vifs[0].new_ctx,
					   true);
	if (ret) {
		IWL_ERR(mvm,
			"failed to assign new_ctx during channel switch\n");
		goto out_reassign;
	}

	goto out;

out_reassign:
	if (__iwl_mvm_assign_vif_chanctx(mvm, vifs[0].vif, vifs[0].old_ctx,
					 true)) {
		IWL_ERR(mvm, "failed to reassign old_ctx after failure.\n");
		goto out_restart;
	}

	goto out;

out_restart:
	/* things keep failing, better restart the hw */
	iwl_mvm_nic_restart(mvm, false);

out:
	mutex_unlock(&mvm->mutex);

	return ret;
}

static int iwl_mvm_switch_vif_chanctx(struct ieee80211_hw *hw,
				      struct ieee80211_vif_chanctx_switch *vifs,
				      int n_vifs,
				      enum ieee80211_chanctx_switch_mode mode)
{
	struct iwl_mvm *mvm = IWL_MAC80211_GET_MVM(hw);
	int ret;

	/* we only support a single-vif right now */
	if (n_vifs > 1)
		return -EOPNOTSUPP;

	switch (mode) {
	case CHANCTX_SWMODE_SWAP_CONTEXTS:
		ret = iwl_mvm_switch_vif_chanctx_swap(mvm, vifs);
		break;
	case CHANCTX_SWMODE_REASSIGN_VIF:
		ret = iwl_mvm_switch_vif_chanctx_reassign(mvm, vifs);
		break;
	default:
		ret = -EOPNOTSUPP;
		break;
	}

	return ret;
}

static int iwl_mvm_tx_last_beacon(struct ieee80211_hw *hw)
{
	struct iwl_mvm *mvm = IWL_MAC80211_GET_MVM(hw);

	return mvm->ibss_manager;
}

static int iwl_mvm_set_tim(struct ieee80211_hw *hw,
			   struct ieee80211_sta *sta,
			   bool set)
{
	struct iwl_mvm *mvm = IWL_MAC80211_GET_MVM(hw);
	struct iwl_mvm_sta *mvm_sta = iwl_mvm_sta_from_mac80211(sta);

	if (!mvm_sta || !mvm_sta->vif) {
		IWL_ERR(mvm, "Station is not associated to a vif\n");
		return -EINVAL;
	}

	return iwl_mvm_mac_ctxt_beacon_changed(mvm, mvm_sta->vif);
}

#ifdef CONFIG_NL80211_TESTMODE
static const struct nla_policy iwl_mvm_tm_policy[IWL_MVM_TM_ATTR_MAX + 1] = {
	[IWL_MVM_TM_ATTR_CMD] = { .type = NLA_U32 },
	[IWL_MVM_TM_ATTR_NOA_DURATION] = { .type = NLA_U32 },
	[IWL_MVM_TM_ATTR_BEACON_FILTER_STATE] = { .type = NLA_U32 },
};

static int __iwl_mvm_mac_testmode_cmd(struct iwl_mvm *mvm,
				      struct ieee80211_vif *vif,
				      void *data, int len)
{
	struct nlattr *tb[IWL_MVM_TM_ATTR_MAX + 1];
	int err;
	u32 noa_duration;

	err = nla_parse_deprecated(tb, IWL_MVM_TM_ATTR_MAX, data, len,
				   iwl_mvm_tm_policy, NULL);
	if (err)
		return err;

	if (!tb[IWL_MVM_TM_ATTR_CMD])
		return -EINVAL;

	switch (nla_get_u32(tb[IWL_MVM_TM_ATTR_CMD])) {
	case IWL_MVM_TM_CMD_SET_NOA:
		if (!vif || vif->type != NL80211_IFTYPE_AP || !vif->p2p ||
		    !vif->bss_conf.enable_beacon ||
		    !tb[IWL_MVM_TM_ATTR_NOA_DURATION])
			return -EINVAL;

		noa_duration = nla_get_u32(tb[IWL_MVM_TM_ATTR_NOA_DURATION]);
		if (noa_duration >= vif->bss_conf.beacon_int)
			return -EINVAL;

		mvm->noa_duration = noa_duration;
		mvm->noa_vif = vif;

		return iwl_mvm_update_quotas(mvm, true, NULL);
	case IWL_MVM_TM_CMD_SET_BEACON_FILTER:
		/* must be associated client vif - ignore authorized */
		if (!vif || vif->type != NL80211_IFTYPE_STATION ||
		    !vif->bss_conf.assoc || !vif->bss_conf.dtim_period ||
		    !tb[IWL_MVM_TM_ATTR_BEACON_FILTER_STATE])
			return -EINVAL;

		if (nla_get_u32(tb[IWL_MVM_TM_ATTR_BEACON_FILTER_STATE]))
			return iwl_mvm_enable_beacon_filter(mvm, vif, 0);
		return iwl_mvm_disable_beacon_filter(mvm, vif, 0);
	}

	return -EOPNOTSUPP;
}

static int iwl_mvm_mac_testmode_cmd(struct ieee80211_hw *hw,
				    struct ieee80211_vif *vif,
				    void *data, int len)
{
	struct iwl_mvm *mvm = IWL_MAC80211_GET_MVM(hw);
	int err;

	mutex_lock(&mvm->mutex);
	err = __iwl_mvm_mac_testmode_cmd(mvm, vif, data, len);
	mutex_unlock(&mvm->mutex);

	return err;
}
#endif

static void iwl_mvm_channel_switch(struct ieee80211_hw *hw,
				   struct ieee80211_vif *vif,
				   struct ieee80211_channel_switch *chsw)
{
	/* By implementing this operation, we prevent mac80211 from
	 * starting its own channel switch timer, so that we can call
	 * ieee80211_chswitch_done() ourselves at the right time
	 * (which is when the absence time event starts).
	 */

	IWL_DEBUG_MAC80211(IWL_MAC80211_GET_MVM(hw),
			   "dummy channel switch op\n");
}

static int iwl_mvm_schedule_client_csa(struct iwl_mvm *mvm,
				       struct ieee80211_vif *vif,
				       struct ieee80211_channel_switch *chsw)
{
	struct iwl_mvm_vif *mvmvif = iwl_mvm_vif_from_mac80211(vif);
	struct iwl_chan_switch_te_cmd cmd = {
		.mac_id = cpu_to_le32(FW_CMD_ID_AND_COLOR(mvmvif->id,
							  mvmvif->color)),
		.action = cpu_to_le32(FW_CTXT_ACTION_ADD),
		.tsf = cpu_to_le32(chsw->timestamp),
		.cs_count = chsw->count,
		.cs_mode = chsw->block_tx,
	};

	lockdep_assert_held(&mvm->mutex);

	if (chsw->delay)
		cmd.cs_delayed_bcn_count =
			DIV_ROUND_UP(chsw->delay, vif->bss_conf.beacon_int);

	return iwl_mvm_send_cmd_pdu(mvm,
				    WIDE_ID(MAC_CONF_GROUP,
					    CHANNEL_SWITCH_TIME_EVENT_CMD),
				    0, sizeof(cmd), &cmd);
}

static int iwl_mvm_old_pre_chan_sw_sta(struct iwl_mvm *mvm,
				       struct ieee80211_vif *vif,
				       struct ieee80211_channel_switch *chsw)
{
	struct iwl_mvm_vif *mvmvif = iwl_mvm_vif_from_mac80211(vif);
	u32 apply_time;

	/* Schedule the time event to a bit before beacon 1,
	 * to make sure we're in the new channel when the
	 * GO/AP arrives. In case count <= 1 immediately schedule the
	 * TE (this might result with some packet loss or connection
	 * loss).
	 */
	if (chsw->count <= 1)
		apply_time = 0;
	else
		apply_time = chsw->device_timestamp +
			((vif->bss_conf.beacon_int * (chsw->count - 1) -
			  IWL_MVM_CHANNEL_SWITCH_TIME_CLIENT) * 1024);

	if (chsw->block_tx)
		iwl_mvm_csa_client_absent(mvm, vif);

	if (mvmvif->bf_data.bf_enabled) {
		int ret = iwl_mvm_disable_beacon_filter(mvm, vif, 0);

		if (ret)
			return ret;
	}

	iwl_mvm_schedule_csa_period(mvm, vif, vif->bss_conf.beacon_int,
				    apply_time);

	return 0;
}

#define IWL_MAX_CSA_BLOCK_TX 1500
static int iwl_mvm_pre_channel_switch(struct ieee80211_hw *hw,
				      struct ieee80211_vif *vif,
				      struct ieee80211_channel_switch *chsw)
{
	struct iwl_mvm *mvm = IWL_MAC80211_GET_MVM(hw);
	struct ieee80211_vif *csa_vif;
	struct iwl_mvm_vif *mvmvif = iwl_mvm_vif_from_mac80211(vif);
	int ret;

	mutex_lock(&mvm->mutex);

	mvmvif->csa_failed = false;

	IWL_DEBUG_MAC80211(mvm, "pre CSA to freq %d\n",
			   chsw->chandef.center_freq1);

	iwl_fw_dbg_trigger_simple_stop(&mvm->fwrt,
				       ieee80211_vif_to_wdev(vif),
				       FW_DBG_TRIGGER_CHANNEL_SWITCH);

	switch (vif->type) {
	case NL80211_IFTYPE_AP:
		csa_vif =
			rcu_dereference_protected(mvm->csa_vif,
						  lockdep_is_held(&mvm->mutex));
		if (WARN_ONCE(csa_vif && csa_vif->csa_active,
			      "Another CSA is already in progress")) {
			ret = -EBUSY;
			goto out_unlock;
		}

		/* we still didn't unblock tx. prevent new CS meanwhile */
		if (rcu_dereference_protected(mvm->csa_tx_blocked_vif,
					      lockdep_is_held(&mvm->mutex))) {
			ret = -EBUSY;
			goto out_unlock;
		}

		rcu_assign_pointer(mvm->csa_vif, vif);

		if (WARN_ONCE(mvmvif->csa_countdown,
			      "Previous CSA countdown didn't complete")) {
			ret = -EBUSY;
			goto out_unlock;
		}

		mvmvif->csa_target_freq = chsw->chandef.chan->center_freq;

		break;
	case NL80211_IFTYPE_STATION:
		if (chsw->block_tx) {
			/*
			 * In case of undetermined / long time with immediate
			 * quiet monitor status to gracefully disconnect
			 */
			if (!chsw->count ||
			    chsw->count * vif->bss_conf.beacon_int >
			    IWL_MAX_CSA_BLOCK_TX)
				schedule_delayed_work(&mvmvif->csa_work,
						      msecs_to_jiffies(IWL_MAX_CSA_BLOCK_TX));
		}

		if (!fw_has_capa(&mvm->fw->ucode_capa,
				 IWL_UCODE_TLV_CAPA_CHANNEL_SWITCH_CMD)) {
			ret = iwl_mvm_old_pre_chan_sw_sta(mvm, vif, chsw);
			if (ret)
				goto out_unlock;
		} else {
			iwl_mvm_schedule_client_csa(mvm, vif, chsw);
		}

		mvmvif->csa_count = chsw->count;
		mvmvif->csa_misbehave = false;
		break;
	default:
		break;
	}

	mvmvif->ps_disabled = true;

	ret = iwl_mvm_power_update_ps(mvm);
	if (ret)
		goto out_unlock;

	/* we won't be on this channel any longer */
	iwl_mvm_teardown_tdls_peers(mvm);

out_unlock:
	mutex_unlock(&mvm->mutex);

	return ret;
}

static void iwl_mvm_channel_switch_rx_beacon(struct ieee80211_hw *hw,
					     struct ieee80211_vif *vif,
					     struct ieee80211_channel_switch *chsw)
{
	struct iwl_mvm *mvm = IWL_MAC80211_GET_MVM(hw);
	struct iwl_mvm_vif *mvmvif = iwl_mvm_vif_from_mac80211(vif);
	struct iwl_chan_switch_te_cmd cmd = {
		.mac_id = cpu_to_le32(FW_CMD_ID_AND_COLOR(mvmvif->id,
							  mvmvif->color)),
		.action = cpu_to_le32(FW_CTXT_ACTION_MODIFY),
		.tsf = cpu_to_le32(chsw->timestamp),
		.cs_count = chsw->count,
		.cs_mode = chsw->block_tx,
	};

	if (!fw_has_capa(&mvm->fw->ucode_capa, IWL_UCODE_TLV_CAPA_CS_MODIFY))
		return;

	if (chsw->count >= mvmvif->csa_count && chsw->block_tx) {
		if (mvmvif->csa_misbehave) {
			/* Second time, give up on this AP*/
			iwl_mvm_abort_channel_switch(hw, vif);
			ieee80211_chswitch_done(vif, false);
			mvmvif->csa_misbehave = false;
			return;
		}
		mvmvif->csa_misbehave = true;
	}
	mvmvif->csa_count = chsw->count;

	IWL_DEBUG_MAC80211(mvm, "Modify CSA on mac %d\n", mvmvif->id);

	WARN_ON(iwl_mvm_send_cmd_pdu(mvm,
				     WIDE_ID(MAC_CONF_GROUP,
					     CHANNEL_SWITCH_TIME_EVENT_CMD),
				     CMD_ASYNC, sizeof(cmd), &cmd));
}

static void iwl_mvm_flush_no_vif(struct iwl_mvm *mvm, u32 queues, bool drop)
{
	int i;

	if (!iwl_mvm_has_new_tx_api(mvm)) {
		if (drop) {
			mutex_lock(&mvm->mutex);
			iwl_mvm_flush_tx_path(mvm,
				iwl_mvm_flushable_queues(mvm) & queues, 0);
			mutex_unlock(&mvm->mutex);
		} else {
			iwl_trans_wait_tx_queues_empty(mvm->trans, queues);
		}
		return;
	}

	mutex_lock(&mvm->mutex);
	for (i = 0; i < ARRAY_SIZE(mvm->fw_id_to_mac_id); i++) {
		struct ieee80211_sta *sta;

		sta = rcu_dereference_protected(mvm->fw_id_to_mac_id[i],
						lockdep_is_held(&mvm->mutex));
		if (IS_ERR_OR_NULL(sta))
			continue;

		if (drop)
			iwl_mvm_flush_sta_tids(mvm, i, 0xFF, 0);
		else
			iwl_mvm_wait_sta_queues_empty(mvm,
					iwl_mvm_sta_from_mac80211(sta));
	}
	mutex_unlock(&mvm->mutex);
}

static void iwl_mvm_mac_flush(struct ieee80211_hw *hw,
			      struct ieee80211_vif *vif, u32 queues, bool drop)
{
	struct iwl_mvm *mvm = IWL_MAC80211_GET_MVM(hw);
	struct iwl_mvm_vif *mvmvif;
	struct iwl_mvm_sta *mvmsta;
	struct ieee80211_sta *sta;
	int i;
	u32 msk = 0;

	if (!vif) {
		iwl_mvm_flush_no_vif(mvm, queues, drop);
		return;
	}

	if (vif->type != NL80211_IFTYPE_STATION)
		return;

	/* Make sure we're done with the deferred traffic before flushing */
	flush_work(&mvm->add_stream_wk);

	mutex_lock(&mvm->mutex);
	mvmvif = iwl_mvm_vif_from_mac80211(vif);

	/* flush the AP-station and all TDLS peers */
	for (i = 0; i < ARRAY_SIZE(mvm->fw_id_to_mac_id); i++) {
		sta = rcu_dereference_protected(mvm->fw_id_to_mac_id[i],
						lockdep_is_held(&mvm->mutex));
		if (IS_ERR_OR_NULL(sta))
			continue;

		mvmsta = iwl_mvm_sta_from_mac80211(sta);
		if (mvmsta->vif != vif)
			continue;

		/* make sure only TDLS peers or the AP are flushed */
		WARN_ON(i != mvmvif->ap_sta_id && !sta->tdls);

		if (drop) {
			if (iwl_mvm_flush_sta(mvm, mvmsta, false, 0))
				IWL_ERR(mvm, "flush request fail\n");
		} else {
			msk |= mvmsta->tfd_queue_msk;
			if (iwl_mvm_has_new_tx_api(mvm))
				iwl_mvm_wait_sta_queues_empty(mvm, mvmsta);
		}
	}

	mutex_unlock(&mvm->mutex);

	/* this can take a while, and we may need/want other operations
	 * to succeed while doing this, so do it without the mutex held
	 */
	if (!drop && !iwl_mvm_has_new_tx_api(mvm))
		iwl_trans_wait_tx_queues_empty(mvm->trans, msk);
}

static int iwl_mvm_mac_get_survey(struct ieee80211_hw *hw, int idx,
				  struct survey_info *survey)
{
	struct iwl_mvm *mvm = IWL_MAC80211_GET_MVM(hw);
	int ret;

	memset(survey, 0, sizeof(*survey));

	/* only support global statistics right now */
	if (idx != 0)
		return -ENOENT;

	if (!fw_has_capa(&mvm->fw->ucode_capa,
			 IWL_UCODE_TLV_CAPA_RADIO_BEACON_STATS))
		return -ENOENT;

	mutex_lock(&mvm->mutex);

	if (iwl_mvm_firmware_running(mvm)) {
		ret = iwl_mvm_request_statistics(mvm, false);
		if (ret)
			goto out;
	}

	survey->filled = SURVEY_INFO_TIME |
			 SURVEY_INFO_TIME_RX |
			 SURVEY_INFO_TIME_TX |
			 SURVEY_INFO_TIME_SCAN;
	survey->time = mvm->accu_radio_stats.on_time_rf +
		       mvm->radio_stats.on_time_rf;
	do_div(survey->time, USEC_PER_MSEC);

	survey->time_rx = mvm->accu_radio_stats.rx_time +
			  mvm->radio_stats.rx_time;
	do_div(survey->time_rx, USEC_PER_MSEC);

	survey->time_tx = mvm->accu_radio_stats.tx_time +
			  mvm->radio_stats.tx_time;
	do_div(survey->time_tx, USEC_PER_MSEC);

	survey->time_scan = mvm->accu_radio_stats.on_time_scan +
			    mvm->radio_stats.on_time_scan;
	do_div(survey->time_scan, USEC_PER_MSEC);

	ret = 0;
 out:
	mutex_unlock(&mvm->mutex);
	return ret;
}

static void iwl_mvm_mac_sta_statistics(struct ieee80211_hw *hw,
				       struct ieee80211_vif *vif,
				       struct ieee80211_sta *sta,
				       struct station_info *sinfo)
{
	struct iwl_mvm *mvm = IWL_MAC80211_GET_MVM(hw);
	struct iwl_mvm_vif *mvmvif = iwl_mvm_vif_from_mac80211(vif);
	struct iwl_mvm_sta *mvmsta = iwl_mvm_sta_from_mac80211(sta);

	if (mvmsta->avg_energy) {
		sinfo->signal_avg = mvmsta->avg_energy;
		sinfo->filled |= BIT_ULL(NL80211_STA_INFO_SIGNAL_AVG);
	}

	/* if beacon filtering isn't on mac80211 does it anyway */
	if (!(vif->driver_flags & IEEE80211_VIF_BEACON_FILTER))
		return;

	if (!vif->bss_conf.assoc)
		return;

	mutex_lock(&mvm->mutex);

	if (mvmvif->ap_sta_id != mvmsta->sta_id)
		goto unlock;

	if (iwl_mvm_request_statistics(mvm, false))
		goto unlock;

	sinfo->rx_beacon = mvmvif->beacon_stats.num_beacons +
			   mvmvif->beacon_stats.accu_num_beacons;
	sinfo->filled |= BIT_ULL(NL80211_STA_INFO_BEACON_RX);
	if (mvmvif->beacon_stats.avg_signal) {
		/* firmware only reports a value after RXing a few beacons */
		sinfo->rx_beacon_signal_avg = mvmvif->beacon_stats.avg_signal;
		sinfo->filled |= BIT_ULL(NL80211_STA_INFO_BEACON_SIGNAL_AVG);
	}
 unlock:
	mutex_unlock(&mvm->mutex);
}

static void iwl_mvm_event_mlme_callback(struct iwl_mvm *mvm,
					struct ieee80211_vif *vif,
					const struct ieee80211_event *event)
{
#define CHECK_MLME_TRIGGER(_cnt, _fmt...)				\
	do {								\
		if ((trig_mlme->_cnt) && --(trig_mlme->_cnt))		\
			break;						\
		iwl_fw_dbg_collect_trig(&(mvm)->fwrt, trig, _fmt);	\
	} while (0)

	struct iwl_fw_dbg_trigger_tlv *trig;
	struct iwl_fw_dbg_trigger_mlme *trig_mlme;

	trig = iwl_fw_dbg_trigger_on(&mvm->fwrt, ieee80211_vif_to_wdev(vif),
				     FW_DBG_TRIGGER_MLME);
	if (!trig)
		return;

	trig_mlme = (void *)trig->data;

	if (event->u.mlme.data == ASSOC_EVENT) {
		if (event->u.mlme.status == MLME_DENIED)
			CHECK_MLME_TRIGGER(stop_assoc_denied,
					   "DENIED ASSOC: reason %d",
					    event->u.mlme.reason);
		else if (event->u.mlme.status == MLME_TIMEOUT)
			CHECK_MLME_TRIGGER(stop_assoc_timeout,
					   "ASSOC TIMEOUT");
	} else if (event->u.mlme.data == AUTH_EVENT) {
		if (event->u.mlme.status == MLME_DENIED)
			CHECK_MLME_TRIGGER(stop_auth_denied,
					   "DENIED AUTH: reason %d",
					   event->u.mlme.reason);
		else if (event->u.mlme.status == MLME_TIMEOUT)
			CHECK_MLME_TRIGGER(stop_auth_timeout,
					   "AUTH TIMEOUT");
	} else if (event->u.mlme.data == DEAUTH_RX_EVENT) {
		CHECK_MLME_TRIGGER(stop_rx_deauth,
				   "DEAUTH RX %d", event->u.mlme.reason);
	} else if (event->u.mlme.data == DEAUTH_TX_EVENT) {
		CHECK_MLME_TRIGGER(stop_tx_deauth,
				   "DEAUTH TX %d", event->u.mlme.reason);
	}
#undef CHECK_MLME_TRIGGER
}

static void iwl_mvm_event_bar_rx_callback(struct iwl_mvm *mvm,
					  struct ieee80211_vif *vif,
					  const struct ieee80211_event *event)
{
	struct iwl_fw_dbg_trigger_tlv *trig;
	struct iwl_fw_dbg_trigger_ba *ba_trig;

	trig = iwl_fw_dbg_trigger_on(&mvm->fwrt, ieee80211_vif_to_wdev(vif),
				     FW_DBG_TRIGGER_BA);
	if (!trig)
		return;

	ba_trig = (void *)trig->data;

	if (!(le16_to_cpu(ba_trig->rx_bar) & BIT(event->u.ba.tid)))
		return;

	iwl_fw_dbg_collect_trig(&mvm->fwrt, trig,
				"BAR received from %pM, tid %d, ssn %d",
				event->u.ba.sta->addr, event->u.ba.tid,
				event->u.ba.ssn);
}

static void iwl_mvm_mac_event_callback(struct ieee80211_hw *hw,
				       struct ieee80211_vif *vif,
				       const struct ieee80211_event *event)
{
	struct iwl_mvm *mvm = IWL_MAC80211_GET_MVM(hw);

	switch (event->type) {
	case MLME_EVENT:
		iwl_mvm_event_mlme_callback(mvm, vif, event);
		break;
	case BAR_RX_EVENT:
		iwl_mvm_event_bar_rx_callback(mvm, vif, event);
		break;
	case BA_FRAME_TIMEOUT:
		iwl_mvm_event_frame_timeout_callback(mvm, vif, event->u.ba.sta,
						     event->u.ba.tid);
		break;
	default:
		break;
	}
}

void iwl_mvm_sync_rx_queues_internal(struct iwl_mvm *mvm,
				     struct iwl_mvm_internal_rxq_notif *notif,
				     u32 size)
{
	u32 qmask = BIT(mvm->trans->num_rx_queues) - 1;
	int ret;


	if (!iwl_mvm_has_new_rx_api(mvm))
		return;

	notif->cookie = mvm->queue_sync_cookie;

	if (notif->sync)
		atomic_set(&mvm->queue_sync_counter,
			   mvm->trans->num_rx_queues);

	ret = iwl_mvm_notify_rx_queue(mvm, qmask, (u8 *)notif,
				      size, !notif->sync);
	if (ret) {
		IWL_ERR(mvm, "Failed to trigger RX queues sync (%d)\n", ret);
		goto out;
	}

	if (notif->sync) {
		lockdep_assert_held(&mvm->mutex);
		ret = wait_event_timeout(mvm->rx_sync_waitq,
					 atomic_read(&mvm->queue_sync_counter) == 0 ||
					 iwl_mvm_is_radio_killed(mvm),
					 HZ);
		WARN_ON_ONCE(!ret && !iwl_mvm_is_radio_killed(mvm));
	}

out:
	atomic_set(&mvm->queue_sync_counter, 0);
	mvm->queue_sync_cookie++;
}

static void iwl_mvm_sync_rx_queues(struct ieee80211_hw *hw)
{
	struct iwl_mvm *mvm = IWL_MAC80211_GET_MVM(hw);
	struct iwl_mvm_internal_rxq_notif data = {
		.type = IWL_MVM_RXQ_EMPTY,
		.sync = 1,
	};

	mutex_lock(&mvm->mutex);
	iwl_mvm_sync_rx_queues_internal(mvm, &data, sizeof(data));
	mutex_unlock(&mvm->mutex);
}

static int
iwl_mvm_mac_get_ftm_responder_stats(struct ieee80211_hw *hw,
				    struct ieee80211_vif *vif,
				    struct cfg80211_ftm_responder_stats *stats)
{
	struct iwl_mvm *mvm = IWL_MAC80211_GET_MVM(hw);
	struct iwl_mvm_vif *mvmvif = iwl_mvm_vif_from_mac80211(vif);

	if (vif->p2p || vif->type != NL80211_IFTYPE_AP ||
	    !mvmvif->ap_ibss_active || !vif->bss_conf.ftm_responder)
		return -EINVAL;

	mutex_lock(&mvm->mutex);
	*stats = mvm->ftm_resp_stats;
	mutex_unlock(&mvm->mutex);

	stats->filled = BIT(NL80211_FTM_STATS_SUCCESS_NUM) |
			BIT(NL80211_FTM_STATS_PARTIAL_NUM) |
			BIT(NL80211_FTM_STATS_FAILED_NUM) |
			BIT(NL80211_FTM_STATS_ASAP_NUM) |
			BIT(NL80211_FTM_STATS_NON_ASAP_NUM) |
			BIT(NL80211_FTM_STATS_TOTAL_DURATION_MSEC) |
			BIT(NL80211_FTM_STATS_UNKNOWN_TRIGGERS_NUM) |
			BIT(NL80211_FTM_STATS_RESCHEDULE_REQUESTS_NUM) |
			BIT(NL80211_FTM_STATS_OUT_OF_WINDOW_TRIGGERS_NUM);

	return 0;
}

static int iwl_mvm_start_pmsr(struct ieee80211_hw *hw,
			      struct ieee80211_vif *vif,
			      struct cfg80211_pmsr_request *request)
{
	struct iwl_mvm *mvm = IWL_MAC80211_GET_MVM(hw);
	int ret;

	mutex_lock(&mvm->mutex);
	ret = iwl_mvm_ftm_start(mvm, vif, request);
	mutex_unlock(&mvm->mutex);

	return ret;
}

static void iwl_mvm_abort_pmsr(struct ieee80211_hw *hw,
			       struct ieee80211_vif *vif,
			       struct cfg80211_pmsr_request *request)
{
	struct iwl_mvm *mvm = IWL_MAC80211_GET_MVM(hw);

	mutex_lock(&mvm->mutex);
	iwl_mvm_ftm_abort(mvm, request);
	mutex_unlock(&mvm->mutex);
}

static bool iwl_mvm_can_hw_csum(struct sk_buff *skb)
{
	u8 protocol = ip_hdr(skb)->protocol;

	if (!IS_ENABLED(CONFIG_INET))
		return false;

	return protocol == IPPROTO_TCP || protocol == IPPROTO_UDP;
}

static bool iwl_mvm_mac_can_aggregate(struct ieee80211_hw *hw,
				      struct sk_buff *head,
				      struct sk_buff *skb)
{
	struct iwl_mvm *mvm = IWL_MAC80211_GET_MVM(hw);

	/* For now don't aggregate IPv6 in AMSDU */
	if (skb->protocol != htons(ETH_P_IP))
		return false;

	if (!iwl_mvm_is_csum_supported(mvm))
		return true;

	return iwl_mvm_can_hw_csum(skb) == iwl_mvm_can_hw_csum(head);
}

const struct ieee80211_ops iwl_mvm_hw_ops = {
	.tx = iwl_mvm_mac_tx,
	.wake_tx_queue = iwl_mvm_mac_wake_tx_queue,
	.ampdu_action = iwl_mvm_mac_ampdu_action,
	.start = iwl_mvm_mac_start,
	.reconfig_complete = iwl_mvm_mac_reconfig_complete,
	.stop = iwl_mvm_mac_stop,
	.add_interface = iwl_mvm_mac_add_interface,
	.remove_interface = iwl_mvm_mac_remove_interface,
	.config = iwl_mvm_mac_config,
	.prepare_multicast = iwl_mvm_prepare_multicast,
	.configure_filter = iwl_mvm_configure_filter,
	.config_iface_filter = iwl_mvm_config_iface_filter,
	.bss_info_changed = iwl_mvm_bss_info_changed,
	.hw_scan = iwl_mvm_mac_hw_scan,
	.cancel_hw_scan = iwl_mvm_mac_cancel_hw_scan,
	.sta_pre_rcu_remove = iwl_mvm_sta_pre_rcu_remove,
	.sta_state = iwl_mvm_mac_sta_state,
	.sta_notify = iwl_mvm_mac_sta_notify,
	.allow_buffered_frames = iwl_mvm_mac_allow_buffered_frames,
	.release_buffered_frames = iwl_mvm_mac_release_buffered_frames,
	.set_rts_threshold = iwl_mvm_mac_set_rts_threshold,
	.sta_rc_update = iwl_mvm_sta_rc_update,
	.conf_tx = iwl_mvm_mac_conf_tx,
	.mgd_prepare_tx = iwl_mvm_mac_mgd_prepare_tx,
	.mgd_protect_tdls_discover = iwl_mvm_mac_mgd_protect_tdls_discover,
	.flush = iwl_mvm_mac_flush,
	.sched_scan_start = iwl_mvm_mac_sched_scan_start,
	.sched_scan_stop = iwl_mvm_mac_sched_scan_stop,
	.set_key = iwl_mvm_mac_set_key,
	.update_tkip_key = iwl_mvm_mac_update_tkip_key,
	.remain_on_channel = iwl_mvm_roc,
	.cancel_remain_on_channel = iwl_mvm_cancel_roc,
	.add_chanctx = iwl_mvm_add_chanctx,
	.remove_chanctx = iwl_mvm_remove_chanctx,
	.change_chanctx = iwl_mvm_change_chanctx,
	.assign_vif_chanctx = iwl_mvm_assign_vif_chanctx,
	.unassign_vif_chanctx = iwl_mvm_unassign_vif_chanctx,
	.switch_vif_chanctx = iwl_mvm_switch_vif_chanctx,

	.start_ap = iwl_mvm_start_ap_ibss,
	.stop_ap = iwl_mvm_stop_ap_ibss,
	.join_ibss = iwl_mvm_start_ap_ibss,
	.leave_ibss = iwl_mvm_stop_ap_ibss,

	.tx_last_beacon = iwl_mvm_tx_last_beacon,

	.set_tim = iwl_mvm_set_tim,

	.channel_switch = iwl_mvm_channel_switch,
	.pre_channel_switch = iwl_mvm_pre_channel_switch,
	.post_channel_switch = iwl_mvm_post_channel_switch,
	.abort_channel_switch = iwl_mvm_abort_channel_switch,
	.channel_switch_rx_beacon = iwl_mvm_channel_switch_rx_beacon,

	.tdls_channel_switch = iwl_mvm_tdls_channel_switch,
	.tdls_cancel_channel_switch = iwl_mvm_tdls_cancel_channel_switch,
	.tdls_recv_channel_switch = iwl_mvm_tdls_recv_channel_switch,

	.event_callback = iwl_mvm_mac_event_callback,

	.sync_rx_queues = iwl_mvm_sync_rx_queues,

	CFG80211_TESTMODE_CMD(iwl_mvm_mac_testmode_cmd)

#ifdef CONFIG_PM_SLEEP
	/* look at d3.c */
	.suspend = iwl_mvm_suspend,
	.resume = iwl_mvm_resume,
	.set_wakeup = iwl_mvm_set_wakeup,
	.set_rekey_data = iwl_mvm_set_rekey_data,
#if IS_ENABLED(CONFIG_IPV6)
	.ipv6_addr_change = iwl_mvm_ipv6_addr_change,
#endif
	.set_default_unicast_key = iwl_mvm_set_default_unicast_key,
#endif
	.get_survey = iwl_mvm_mac_get_survey,
	.sta_statistics = iwl_mvm_mac_sta_statistics,
	.get_ftm_responder_stats = iwl_mvm_mac_get_ftm_responder_stats,
	.start_pmsr = iwl_mvm_start_pmsr,
	.abort_pmsr = iwl_mvm_abort_pmsr,

	.can_aggregate_in_amsdu = iwl_mvm_mac_can_aggregate,
#ifdef CONFIG_IWLWIFI_DEBUGFS
	.sta_add_debugfs = iwl_mvm_sta_add_debugfs,
#endif
};<|MERGE_RESOLUTION|>--- conflicted
+++ resolved
@@ -212,94 +212,6 @@
 				 struct ieee80211_vif *vif,
 				 struct ieee80211_sta *sta,
 				 struct ieee80211_key_conf *key);
-<<<<<<< HEAD
-
-void iwl_mvm_ref(struct iwl_mvm *mvm, enum iwl_mvm_ref_type ref_type)
-{
-	if (!iwl_mvm_is_d0i3_supported(mvm))
-		return;
-
-	IWL_DEBUG_RPM(mvm, "Take mvm reference - type %d\n", ref_type);
-	spin_lock_bh(&mvm->refs_lock);
-	mvm->refs[ref_type]++;
-	spin_unlock_bh(&mvm->refs_lock);
-	iwl_trans_ref(mvm->trans);
-}
-
-void iwl_mvm_unref(struct iwl_mvm *mvm, enum iwl_mvm_ref_type ref_type)
-{
-	if (!iwl_mvm_is_d0i3_supported(mvm))
-		return;
-
-	IWL_DEBUG_RPM(mvm, "Leave mvm reference - type %d\n", ref_type);
-	spin_lock_bh(&mvm->refs_lock);
-	if (WARN_ON(!mvm->refs[ref_type])) {
-		spin_unlock_bh(&mvm->refs_lock);
-		return;
-	}
-	mvm->refs[ref_type]--;
-	spin_unlock_bh(&mvm->refs_lock);
-	iwl_trans_unref(mvm->trans);
-}
-
-static void iwl_mvm_unref_all_except(struct iwl_mvm *mvm,
-				     enum iwl_mvm_ref_type except_ref)
-{
-	int i, j;
-
-	if (!iwl_mvm_is_d0i3_supported(mvm))
-		return;
-
-	spin_lock_bh(&mvm->refs_lock);
-	for (i = 0; i < IWL_MVM_REF_COUNT; i++) {
-		if (except_ref == i || !mvm->refs[i])
-			continue;
-
-		IWL_DEBUG_RPM(mvm, "Cleanup: remove mvm ref type %d (%d)\n",
-			      i, mvm->refs[i]);
-		for (j = 0; j < mvm->refs[i]; j++)
-			iwl_trans_unref(mvm->trans);
-		mvm->refs[i] = 0;
-	}
-	spin_unlock_bh(&mvm->refs_lock);
-}
-
-bool iwl_mvm_ref_taken(struct iwl_mvm *mvm)
-{
-	int i;
-	bool taken = false;
-
-	if (!iwl_mvm_is_d0i3_supported(mvm))
-		return true;
-
-	spin_lock_bh(&mvm->refs_lock);
-	for (i = 0; i < IWL_MVM_REF_COUNT; i++) {
-		if (mvm->refs[i]) {
-			taken = true;
-			break;
-		}
-	}
-	spin_unlock_bh(&mvm->refs_lock);
-
-	return taken;
-}
-
-int iwl_mvm_ref_sync(struct iwl_mvm *mvm, enum iwl_mvm_ref_type ref_type)
-{
-	iwl_mvm_ref(mvm, ref_type);
-
-	if (!wait_event_timeout(mvm->d0i3_exit_waitq,
-				!test_bit(IWL_MVM_STATUS_IN_D0I3, &mvm->status),
-				HZ)) {
-		WARN_ON_ONCE(1);
-		iwl_mvm_unref(mvm, ref_type);
-		return -EIO;
-	}
-
-	return 0;
-}
-=======
->>>>>>> 3877dcd0
 
 static void iwl_mvm_reset_phy_ctxts(struct iwl_mvm *mvm)
 {
@@ -488,11 +400,7 @@
 	 * for older devices. We also don't see this issue on any newer
 	 * devices.
 	 */
-<<<<<<< HEAD
-	if (mvm->cfg->device_family >= IWL_DEVICE_FAMILY_9000)
-=======
 	if (mvm->trans->trans_cfg->device_family >= IWL_DEVICE_FAMILY_9000)
->>>>>>> 3877dcd0
 		ieee80211_hw_set(hw, TX_AMSDU);
 	ieee80211_hw_set(hw, TX_FRAG_LIST);
 
