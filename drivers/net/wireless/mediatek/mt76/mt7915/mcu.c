// SPDX-License-Identifier: ISC
/* Copyright (C) 2020 MediaTek Inc. */

#include <linux/firmware.h>
#include <linux/fs.h>
#include "mt7915.h"
#include "mcu.h"
#include "mac.h"
#include "eeprom.h"

struct mt7915_patch_hdr {
	char build_date[16];
	char platform[4];
	__be32 hw_sw_ver;
	__be32 patch_ver;
	__be16 checksum;
	u16 reserved;
	struct {
		__be32 patch_ver;
		__be32 subsys;
		__be32 feature;
		__be32 n_region;
		__be32 crc;
		u32 reserved[11];
	} desc;
} __packed;

struct mt7915_patch_sec {
	__be32 type;
	__be32 offs;
	__be32 size;
	union {
		__be32 spec[13];
		struct {
			__be32 addr;
			__be32 len;
			__be32 sec_key_idx;
			__be32 align_len;
			u32 reserved[9];
		} info;
	};
} __packed;

struct mt7915_fw_trailer {
	u8 chip_id;
	u8 eco_code;
	u8 n_region;
	u8 format_ver;
	u8 format_flag;
	u8 reserved[2];
	char fw_ver[10];
	char build_date[15];
	u32 crc;
} __packed;

struct mt7915_fw_region {
	__le32 decomp_crc;
	__le32 decomp_len;
	__le32 decomp_blk_sz;
	u8 reserved[4];
	__le32 addr;
	__le32 len;
	u8 feature_set;
	u8 reserved1[15];
} __packed;

#define MCU_PATCH_ADDRESS		0x200000

#define FW_FEATURE_SET_ENCRYPT		BIT(0)
#define FW_FEATURE_SET_KEY_IDX		GENMASK(2, 1)
#define FW_FEATURE_OVERRIDE_ADDR	BIT(5)

#define DL_MODE_ENCRYPT			BIT(0)
#define DL_MODE_KEY_IDX			GENMASK(2, 1)
#define DL_MODE_RESET_SEC_IV		BIT(3)
#define DL_MODE_WORKING_PDA_CR4		BIT(4)
#define DL_MODE_NEED_RSP		BIT(31)

#define FW_START_OVERRIDE		BIT(0)
#define FW_START_WORKING_PDA_CR4	BIT(2)

#define PATCH_SEC_TYPE_MASK		GENMASK(15, 0)
#define PATCH_SEC_TYPE_INFO		0x2

#define to_wcid_lo(id)			FIELD_GET(GENMASK(7, 0), (u16)id)
#define to_wcid_hi(id)			FIELD_GET(GENMASK(9, 8), (u16)id)

#define HE_PHY(p, c)			u8_get_bits(c, IEEE80211_HE_PHY_##p)
#define HE_MAC(m, c)			u8_get_bits(c, IEEE80211_HE_MAC_##m)

static enum mt7915_cipher_type
mt7915_mcu_get_cipher(int cipher)
{
	switch (cipher) {
	case WLAN_CIPHER_SUITE_WEP40:
		return MT_CIPHER_WEP40;
	case WLAN_CIPHER_SUITE_WEP104:
		return MT_CIPHER_WEP104;
	case WLAN_CIPHER_SUITE_TKIP:
		return MT_CIPHER_TKIP;
	case WLAN_CIPHER_SUITE_AES_CMAC:
		return MT_CIPHER_BIP_CMAC_128;
	case WLAN_CIPHER_SUITE_CCMP:
		return MT_CIPHER_AES_CCMP;
	case WLAN_CIPHER_SUITE_CCMP_256:
		return MT_CIPHER_CCMP_256;
	case WLAN_CIPHER_SUITE_GCMP:
		return MT_CIPHER_GCMP;
	case WLAN_CIPHER_SUITE_GCMP_256:
		return MT_CIPHER_GCMP_256;
	case WLAN_CIPHER_SUITE_SMS4:
		return MT_CIPHER_WAPI;
	default:
		return MT_CIPHER_NONE;
	}
}

static u8 mt7915_mcu_chan_bw(struct cfg80211_chan_def *chandef)
{
	static const u8 width_to_bw[] = {
		[NL80211_CHAN_WIDTH_40] = CMD_CBW_40MHZ,
		[NL80211_CHAN_WIDTH_80] = CMD_CBW_80MHZ,
		[NL80211_CHAN_WIDTH_80P80] = CMD_CBW_8080MHZ,
		[NL80211_CHAN_WIDTH_160] = CMD_CBW_160MHZ,
		[NL80211_CHAN_WIDTH_5] = CMD_CBW_5MHZ,
		[NL80211_CHAN_WIDTH_10] = CMD_CBW_10MHZ,
		[NL80211_CHAN_WIDTH_20] = CMD_CBW_20MHZ,
		[NL80211_CHAN_WIDTH_20_NOHT] = CMD_CBW_20MHZ,
	};

	if (chandef->width >= ARRAY_SIZE(width_to_bw))
		return 0;

	return width_to_bw[chandef->width];
}

static const struct ieee80211_sta_he_cap *
mt7915_get_he_phy_cap(struct mt7915_phy *phy, struct ieee80211_vif *vif)
{
	struct ieee80211_supported_band *sband;
	enum nl80211_band band;

	band = phy->mt76->chandef.chan->band;
	sband = phy->mt76->hw->wiphy->bands[band];

	return ieee80211_get_he_iftype_cap(sband, vif->type);
}

static u8
mt7915_get_phy_mode(struct mt7915_dev *dev, struct ieee80211_vif *vif,
		    enum nl80211_band band, struct ieee80211_sta *sta)
{
	struct ieee80211_sta_ht_cap *ht_cap;
	struct ieee80211_sta_vht_cap *vht_cap;
	const struct ieee80211_sta_he_cap *he_cap;
	u8 mode = 0;

	if (sta) {
		ht_cap = &sta->ht_cap;
		vht_cap = &sta->vht_cap;
		he_cap = &sta->he_cap;
	} else {
		struct ieee80211_supported_band *sband;
		struct mt7915_phy *phy;
		struct mt7915_vif *mvif;

		mvif = (struct mt7915_vif *)vif->drv_priv;
		phy = mvif->band_idx ? mt7915_ext_phy(dev) : &dev->phy;
		sband = phy->mt76->hw->wiphy->bands[band];

		ht_cap = &sband->ht_cap;
		vht_cap = &sband->vht_cap;
		he_cap = ieee80211_get_he_iftype_cap(sband, vif->type);
	}

	if (band == NL80211_BAND_2GHZ) {
		mode |= PHY_MODE_B | PHY_MODE_G;

		if (ht_cap->ht_supported)
			mode |= PHY_MODE_GN;

		if (he_cap->has_he)
			mode |= PHY_MODE_AX_24G;
	} else if (band == NL80211_BAND_5GHZ) {
		mode |= PHY_MODE_A;

		if (ht_cap->ht_supported)
			mode |= PHY_MODE_AN;

		if (vht_cap->vht_supported)
			mode |= PHY_MODE_AC;

		if (he_cap->has_he)
			mode |= PHY_MODE_AX_5G;
	}

	return mode;
}

static u8
mt7915_mcu_get_sta_nss(u16 mcs_map)
{
	u8 nss;

	for (nss = 8; nss > 0; nss--) {
		u8 nss_mcs = (mcs_map >> (2 * (nss - 1))) & 3;

		if (nss_mcs != IEEE80211_VHT_MCS_NOT_SUPPORTED)
			break;
	}

	return nss - 1;
}

static int
mt7915_mcu_parse_response(struct mt76_dev *mdev, int cmd,
			  struct sk_buff *skb, int seq)
{
	struct mt7915_mcu_rxd *rxd;
	int ret = 0;

	if (!skb) {
		dev_err(mdev->dev, "Message %d (seq %d) timeout\n",
			cmd, seq);
		return -ETIMEDOUT;
	}

	rxd = (struct mt7915_mcu_rxd *)skb->data;
	if (seq != rxd->seq)
		return -EAGAIN;

	if (cmd == MCU_CMD(PATCH_SEM_CONTROL)) {
		skb_pull(skb, sizeof(*rxd) - 4);
		ret = *skb->data;
	} else if (cmd == MCU_EXT_CMD(THERMAL_CTRL)) {
		skb_pull(skb, sizeof(*rxd) + 4);
		ret = le32_to_cpu(*(__le32 *)skb->data);
	} else {
		skb_pull(skb, sizeof(struct mt7915_mcu_rxd));
	}

	return ret;
}

static int
mt7915_mcu_send_message(struct mt76_dev *mdev, struct sk_buff *skb,
			int cmd, int *wait_seq)
{
	struct mt7915_dev *dev = container_of(mdev, struct mt7915_dev, mt76);
	struct mt7915_mcu_txd *mcu_txd;
<<<<<<< HEAD
	u8 seq, pkt_fmt, qidx;
=======
>>>>>>> 04bd701d
	enum mt76_mcuq_id qid;
	__le32 *txd;
	u32 val;
	u8 seq;

	/* TODO: make dynamic based on msg type */
	mdev->mcu.timeout = 20 * HZ;

	seq = ++dev->mt76.mcu.msg_seq & 0xf;
	if (!seq)
		seq = ++dev->mt76.mcu.msg_seq & 0xf;

<<<<<<< HEAD
	if (cmd == -MCU_CMD_FW_SCATTER) {
=======
	if (cmd == MCU_CMD(FW_SCATTER)) {
>>>>>>> 04bd701d
		qid = MT_MCUQ_FWDL;
		goto exit;
	}

	mcu_txd = (struct mt7915_mcu_txd *)skb_push(skb, sizeof(*mcu_txd));
<<<<<<< HEAD

	if (test_bit(MT76_STATE_MCU_RUNNING, &dev->mphy.state)) {
		qid = MT_MCUQ_WA;
		qidx = MT_TX_MCU_PORT_RX_Q0;
		pkt_fmt = MT_TX_TYPE_CMD;
	} else {
		qid = MT_MCUQ_WM;
		qidx = MT_TX_MCU_PORT_RX_Q0;
		pkt_fmt = MT_TX_TYPE_CMD;
	}
=======
	if (test_bit(MT76_STATE_MCU_RUNNING, &dev->mphy.state))
		qid = MT_MCUQ_WA;
	else
		qid = MT_MCUQ_WM;
>>>>>>> 04bd701d

	txd = mcu_txd->txd;

	val = FIELD_PREP(MT_TXD0_TX_BYTES, skb->len) |
	      FIELD_PREP(MT_TXD0_PKT_FMT, MT_TX_TYPE_CMD) |
	      FIELD_PREP(MT_TXD0_Q_IDX, MT_TX_MCU_PORT_RX_Q0);
	txd[0] = cpu_to_le32(val);

	val = MT_TXD1_LONG_FORMAT |
	      FIELD_PREP(MT_TXD1_HDR_FORMAT, MT_HDR_FORMAT_CMD);
	txd[1] = cpu_to_le32(val);

	mcu_txd->len = cpu_to_le16(skb->len - sizeof(mcu_txd->txd));
	mcu_txd->pq_id = cpu_to_le16(MCU_PQ_ID(MT_TX_PORT_IDX_MCU,
					       MT_TX_MCU_PORT_RX_Q0));
	mcu_txd->pkt_type = MCU_PKT_ID;
	mcu_txd->seq = seq;

	mcu_txd->cid = FIELD_GET(__MCU_CMD_FIELD_ID, cmd);
	mcu_txd->set_query = MCU_Q_NA;
	mcu_txd->ext_cid = FIELD_GET(__MCU_CMD_FIELD_EXT_ID, cmd);
	if (mcu_txd->ext_cid) {
		mcu_txd->ext_cid_ack = 1;

		/* do not use Q_SET for efuse */
		if (cmd & __MCU_CMD_FIELD_QUERY)
			mcu_txd->set_query = MCU_Q_QUERY;
		else
			mcu_txd->set_query = MCU_Q_SET;
	}

	if (cmd & __MCU_CMD_FIELD_WA)
		mcu_txd->s2d_index = MCU_S2D_H2C;
	else
		mcu_txd->s2d_index = MCU_S2D_H2N;

exit:
	if (wait_seq)
		*wait_seq = seq;

	return mt76_tx_queue_skb_raw(dev, mdev->q_mcu[qid], skb, 0);
<<<<<<< HEAD
=======
}

static void
mt7915_mcu_wa_cmd(struct mt7915_dev *dev, int cmd, u32 a1, u32 a2, u32 a3)
{
	struct {
		__le32 args[3];
	} req = {
		.args = {
			cpu_to_le32(a1),
			cpu_to_le32(a2),
			cpu_to_le32(a3),
		},
	};

	mt76_mcu_send_msg(&dev->mt76, cmd, &req, sizeof(req), true);
>>>>>>> 04bd701d
}

static void
mt7915_mcu_csa_finish(void *priv, u8 *mac, struct ieee80211_vif *vif)
{
	if (vif->csa_active)
		ieee80211_csa_finish(vif);
}

static void
mt7915_mcu_rx_radar_detected(struct mt7915_dev *dev, struct sk_buff *skb)
{
	struct mt76_phy *mphy = &dev->mt76.phy;
	struct mt7915_mcu_rdd_report *r;

	r = (struct mt7915_mcu_rdd_report *)skb->data;

	if (r->idx && dev->mt76.phy2)
		mphy = dev->mt76.phy2;

	ieee80211_radar_detected(mphy->hw);
	dev->hw_pattern++;
}

static void
mt7915_mcu_tx_rate_parse(struct mt76_phy *mphy, struct mt7915_mcu_ra_info *ra,
			 struct rate_info *rate, u16 r)
{
	struct ieee80211_supported_band *sband;
	u16 ru_idx = le16_to_cpu(ra->ru_idx);
	u16 flags = 0;

	rate->mcs = FIELD_GET(MT_RA_RATE_MCS, r);
	rate->nss = FIELD_GET(MT_RA_RATE_NSS, r) + 1;

	switch (FIELD_GET(MT_RA_RATE_TX_MODE, r)) {
	case MT_PHY_TYPE_CCK:
	case MT_PHY_TYPE_OFDM:
		if (mphy->chandef.chan->band == NL80211_BAND_5GHZ)
			sband = &mphy->sband_5g.sband;
		else
			sband = &mphy->sband_2g.sband;

		rate->legacy = sband->bitrates[rate->mcs].bitrate;
		break;
	case MT_PHY_TYPE_HT:
	case MT_PHY_TYPE_HT_GF:
		rate->mcs += (rate->nss - 1) * 8;
		flags |= RATE_INFO_FLAGS_MCS;

		if (ra->gi)
			flags |= RATE_INFO_FLAGS_SHORT_GI;
		break;
	case MT_PHY_TYPE_VHT:
		flags |= RATE_INFO_FLAGS_VHT_MCS;

		if (ra->gi)
			flags |= RATE_INFO_FLAGS_SHORT_GI;
		break;
	case MT_PHY_TYPE_HE_SU:
	case MT_PHY_TYPE_HE_EXT_SU:
	case MT_PHY_TYPE_HE_TB:
	case MT_PHY_TYPE_HE_MU:
		rate->he_gi = ra->gi;
		rate->he_dcm = FIELD_GET(MT_RA_RATE_DCM_EN, r);

		flags |= RATE_INFO_FLAGS_HE_MCS;
		break;
	default:
		break;
	}
	rate->flags = flags;

	if (ru_idx) {
		switch (ru_idx) {
		case 1 ... 2:
			rate->he_ru_alloc = NL80211_RATE_INFO_HE_RU_ALLOC_996;
			break;
		case 3 ... 6:
			rate->he_ru_alloc = NL80211_RATE_INFO_HE_RU_ALLOC_484;
			break;
		case 7 ... 14:
			rate->he_ru_alloc = NL80211_RATE_INFO_HE_RU_ALLOC_242;
			break;
		default:
			rate->he_ru_alloc = NL80211_RATE_INFO_HE_RU_ALLOC_106;
			break;
		}
		rate->bw = RATE_INFO_BW_HE_RU;
	} else {
		u8 bw = mt7915_mcu_chan_bw(&mphy->chandef) -
			FIELD_GET(MT_RA_RATE_BW, r);

		switch (bw) {
		case IEEE80211_STA_RX_BW_160:
			rate->bw = RATE_INFO_BW_160;
			break;
		case IEEE80211_STA_RX_BW_80:
			rate->bw = RATE_INFO_BW_80;
			break;
		case IEEE80211_STA_RX_BW_40:
			rate->bw = RATE_INFO_BW_40;
			break;
		default:
			rate->bw = RATE_INFO_BW_20;
			break;
		}
	}
}

static void
mt7915_mcu_tx_rate_report(struct mt7915_dev *dev, struct sk_buff *skb)
{
	struct mt7915_mcu_ra_info *ra = (struct mt7915_mcu_ra_info *)skb->data;
	struct rate_info rate = {}, prob_rate = {};
	u16 probe = le16_to_cpu(ra->prob_up_rate);
	u16 attempts = le16_to_cpu(ra->attempts);
	u16 curr = le16_to_cpu(ra->curr_rate);
	u16 wcidx = le16_to_cpu(ra->wlan_idx);
	struct mt76_phy *mphy = &dev->mphy;
	struct mt7915_sta_stats *stats;
	struct mt7915_sta *msta;
	struct mt76_wcid *wcid;

	if (wcidx >= MT76_N_WCIDS)
		return;

	wcid = rcu_dereference(dev->mt76.wcid[wcidx]);
	if (!wcid)
		return;

	msta = container_of(wcid, struct mt7915_sta, wcid);
	stats = &msta->stats;

	if (msta->wcid.ext_phy && dev->mt76.phy2)
		mphy = dev->mt76.phy2;

	/* current rate */
	mt7915_mcu_tx_rate_parse(mphy, ra, &rate, curr);
	stats->tx_rate = rate;

	/* probing rate */
	mt7915_mcu_tx_rate_parse(mphy, ra, &prob_rate, probe);
	stats->prob_rate = prob_rate;

	if (attempts) {
		u16 success = le16_to_cpu(ra->success);

		stats->per = 1000 * (attempts - success) / attempts;
	}
}

static void
mt7915_mcu_rx_log_message(struct mt7915_dev *dev, struct sk_buff *skb)
{
	struct mt7915_mcu_rxd *rxd = (struct mt7915_mcu_rxd *)skb->data;
	const char *data = (char *)&rxd[1];
	const char *type;

	switch (rxd->s2d_index) {
	case 0:
		type = "WM";
		break;
	case 2:
		type = "WA";
		break;
	default:
		type = "unknown";
		break;
	}

	wiphy_info(mt76_hw(dev)->wiphy, "%s: %s", type, data);
}

static void
mt7915_mcu_rx_ext_event(struct mt7915_dev *dev, struct sk_buff *skb)
{
	struct mt7915_mcu_rxd *rxd = (struct mt7915_mcu_rxd *)skb->data;

	switch (rxd->ext_eid) {
	case MCU_EXT_EVENT_RDD_REPORT:
		mt7915_mcu_rx_radar_detected(dev, skb);
		break;
	case MCU_EXT_EVENT_CSA_NOTIFY:
		ieee80211_iterate_active_interfaces_atomic(dev->mt76.hw,
				IEEE80211_IFACE_ITER_RESUME_ALL,
				mt7915_mcu_csa_finish, dev);
		break;
	case MCU_EXT_EVENT_RATE_REPORT:
		mt7915_mcu_tx_rate_report(dev, skb);
		break;
	case MCU_EXT_EVENT_FW_LOG_2_HOST:
		mt7915_mcu_rx_log_message(dev, skb);
		break;
	default:
		break;
	}
}

static void
mt7915_mcu_rx_unsolicited_event(struct mt7915_dev *dev, struct sk_buff *skb)
{
	struct mt7915_mcu_rxd *rxd = (struct mt7915_mcu_rxd *)skb->data;

	switch (rxd->eid) {
	case MCU_EVENT_EXT:
		mt7915_mcu_rx_ext_event(dev, skb);
		break;
	default:
		break;
	}
	dev_kfree_skb(skb);
}

void mt7915_mcu_rx_event(struct mt7915_dev *dev, struct sk_buff *skb)
{
	struct mt7915_mcu_rxd *rxd = (struct mt7915_mcu_rxd *)skb->data;

	if (rxd->ext_eid == MCU_EXT_EVENT_THERMAL_PROTECT ||
	    rxd->ext_eid == MCU_EXT_EVENT_FW_LOG_2_HOST ||
	    rxd->ext_eid == MCU_EXT_EVENT_ASSERT_DUMP ||
	    rxd->ext_eid == MCU_EXT_EVENT_PS_SYNC ||
	    rxd->ext_eid == MCU_EXT_EVENT_RATE_REPORT ||
	    !rxd->seq)
		mt7915_mcu_rx_unsolicited_event(dev, skb);
	else
		mt76_mcu_rx_event(&dev->mt76, skb);
}

static struct sk_buff *
mt7915_mcu_alloc_sta_req(struct mt7915_dev *dev, struct mt7915_vif *mvif,
			 struct mt7915_sta *msta, int len)
{
	struct sta_req_hdr hdr = {
		.bss_idx = mvif->idx,
		.wlan_idx_lo = msta ? to_wcid_lo(msta->wcid.idx) : 0,
		.wlan_idx_hi = msta ? to_wcid_hi(msta->wcid.idx) : 0,
		.muar_idx = msta ? mvif->omac_idx : 0,
		.is_tlv_append = 1,
	};
	struct sk_buff *skb;

	skb = mt76_mcu_msg_alloc(&dev->mt76, NULL, len);
	if (!skb)
		return ERR_PTR(-ENOMEM);

	skb_put_data(skb, &hdr, sizeof(hdr));

	return skb;
}

static struct wtbl_req_hdr *
mt7915_mcu_alloc_wtbl_req(struct mt7915_dev *dev, struct mt7915_sta *msta,
			  int cmd, void *sta_wtbl, struct sk_buff **skb)
{
	struct tlv *sta_hdr = sta_wtbl;
	struct wtbl_req_hdr hdr = {
		.wlan_idx_lo = to_wcid_lo(msta->wcid.idx),
		.wlan_idx_hi = to_wcid_hi(msta->wcid.idx),
		.operation = cmd,
	};
	struct sk_buff *nskb = *skb;

	if (!nskb) {
		nskb = mt76_mcu_msg_alloc(&dev->mt76, NULL,
					  MT7915_WTBL_UPDATE_BA_SIZE);
		if (!nskb)
			return ERR_PTR(-ENOMEM);

		*skb = nskb;
	}

	if (sta_hdr)
		sta_hdr->len = cpu_to_le16(sizeof(hdr));

	return skb_put_data(nskb, &hdr, sizeof(hdr));
}

static struct tlv *
mt7915_mcu_add_nested_tlv(struct sk_buff *skb, int tag, int len,
			  void *sta_ntlv, void *sta_wtbl)
{
	struct sta_ntlv_hdr *ntlv_hdr = sta_ntlv;
	struct tlv *sta_hdr = sta_wtbl;
	struct tlv *ptlv, tlv = {
		.tag = cpu_to_le16(tag),
		.len = cpu_to_le16(len),
	};
	u16 ntlv;

	ptlv = skb_put(skb, len);
	memcpy(ptlv, &tlv, sizeof(tlv));

	ntlv = le16_to_cpu(ntlv_hdr->tlv_num);
	ntlv_hdr->tlv_num = cpu_to_le16(ntlv + 1);

	if (sta_hdr) {
		u16 size = le16_to_cpu(sta_hdr->len);

		sta_hdr->len = cpu_to_le16(size + len);
	}

	return ptlv;
}

static struct tlv *
mt7915_mcu_add_tlv(struct sk_buff *skb, int tag, int len)
{
	return mt7915_mcu_add_nested_tlv(skb, tag, len, skb->data, NULL);
}

static struct tlv *
mt7915_mcu_add_nested_subtlv(struct sk_buff *skb, int sub_tag, int sub_len,
			     __le16 *sub_ntlv, __le16 *len)
{
	struct tlv *ptlv, tlv = {
		.tag = cpu_to_le16(sub_tag),
		.len = cpu_to_le16(sub_len),
	};

	ptlv = skb_put(skb, sub_len);
	memcpy(ptlv, &tlv, sizeof(tlv));

	le16_add_cpu(sub_ntlv, 1);
	le16_add_cpu(len, sub_len);

	return ptlv;
}

/** bss info **/
static int
mt7915_mcu_bss_basic_tlv(struct sk_buff *skb, struct ieee80211_vif *vif,
			 struct mt7915_phy *phy, bool enable)
{
	struct mt7915_vif *mvif = (struct mt7915_vif *)vif->drv_priv;
	struct cfg80211_chan_def *chandef = &phy->mt76->chandef;
	enum nl80211_band band = chandef->chan->band;
	struct bss_info_basic *bss;
	u16 wlan_idx = mvif->sta.wcid.idx;
	u32 type = NETWORK_INFRA;
	struct tlv *tlv;

	tlv = mt7915_mcu_add_tlv(skb, BSS_INFO_BASIC, sizeof(*bss));

	switch (vif->type) {
	case NL80211_IFTYPE_MESH_POINT:
	case NL80211_IFTYPE_AP:
	case NL80211_IFTYPE_MONITOR:
		break;
	case NL80211_IFTYPE_STATION:
		/* TODO: enable BSS_INFO_UAPSD & BSS_INFO_PM */
		if (enable) {
			struct ieee80211_sta *sta;
			struct mt7915_sta *msta;

			rcu_read_lock();
			sta = ieee80211_find_sta(vif, vif->bss_conf.bssid);
			if (!sta) {
				rcu_read_unlock();
				return -EINVAL;
			}

			msta = (struct mt7915_sta *)sta->drv_priv;
			wlan_idx = msta->wcid.idx;
			rcu_read_unlock();
		}
		break;
	case NL80211_IFTYPE_ADHOC:
		type = NETWORK_IBSS;
		break;
	default:
		WARN_ON(1);
		break;
	}

	bss = (struct bss_info_basic *)tlv;
	bss->network_type = cpu_to_le32(type);
	bss->bmc_wcid_lo = to_wcid_lo(wlan_idx);
	bss->bmc_wcid_hi = to_wcid_hi(wlan_idx);
	bss->wmm_idx = mvif->wmm_idx;
	bss->active = enable;

	if (vif->type != NL80211_IFTYPE_MONITOR) {
		memcpy(bss->bssid, vif->bss_conf.bssid, ETH_ALEN);
		bss->bcn_interval = cpu_to_le16(vif->bss_conf.beacon_int);
		bss->dtim_period = vif->bss_conf.dtim_period;
		bss->phy_mode = mt7915_get_phy_mode(phy->dev, vif, band, NULL);
	} else {
		memcpy(bss->bssid, phy->mt76->macaddr, ETH_ALEN);
	}

	return 0;
}

static void
mt7915_mcu_bss_omac_tlv(struct sk_buff *skb, struct ieee80211_vif *vif)
{
	struct mt7915_vif *mvif = (struct mt7915_vif *)vif->drv_priv;
	struct bss_info_omac *omac;
	struct tlv *tlv;
	u32 type = 0;
	u8 idx;

	tlv = mt7915_mcu_add_tlv(skb, BSS_INFO_OMAC, sizeof(*omac));

	switch (vif->type) {
	case NL80211_IFTYPE_MONITOR:
	case NL80211_IFTYPE_MESH_POINT:
	case NL80211_IFTYPE_AP:
		type = CONNECTION_INFRA_AP;
		break;
	case NL80211_IFTYPE_STATION:
		type = CONNECTION_INFRA_STA;
		break;
	case NL80211_IFTYPE_ADHOC:
		type = CONNECTION_IBSS_ADHOC;
		break;
	default:
		WARN_ON(1);
		break;
	}

	omac = (struct bss_info_omac *)tlv;
	idx = mvif->omac_idx > EXT_BSSID_START ? HW_BSSID_0 : mvif->omac_idx;
	omac->conn_type = cpu_to_le32(type);
	omac->omac_idx = mvif->omac_idx;
	omac->band_idx = mvif->band_idx;
	omac->hw_bss_idx = idx;
}

struct mt7915_he_obss_narrow_bw_ru_data {
	bool tolerated;
};

static void mt7915_check_he_obss_narrow_bw_ru_iter(struct wiphy *wiphy,
						   struct cfg80211_bss *bss,
						   void *_data)
{
	struct mt7915_he_obss_narrow_bw_ru_data *data = _data;
	const struct element *elem;

	elem = ieee80211_bss_get_elem(bss, WLAN_EID_EXT_CAPABILITY);

	if (!elem || elem->datalen < 10 ||
	    !(elem->data[10] &
	      WLAN_EXT_CAPA10_OBSS_NARROW_BW_RU_TOLERANCE_SUPPORT))
		data->tolerated = false;
}

static bool mt7915_check_he_obss_narrow_bw_ru(struct ieee80211_hw *hw,
					      struct ieee80211_vif *vif)
{
	struct mt7915_he_obss_narrow_bw_ru_data iter_data = {
		.tolerated = true,
	};

	if (!(vif->bss_conf.chandef.chan->flags & IEEE80211_CHAN_RADAR))
		return false;

	cfg80211_bss_iter(hw->wiphy, &vif->bss_conf.chandef,
			  mt7915_check_he_obss_narrow_bw_ru_iter,
			  &iter_data);

	/*
	 * If there is at least one AP on radar channel that cannot
	 * tolerate 26-tone RU UL OFDMA transmissions using HE TB PPDU.
	 */
	return !iter_data.tolerated;
}

static void
mt7915_mcu_bss_rfch_tlv(struct sk_buff *skb, struct ieee80211_vif *vif,
			struct mt7915_phy *phy)
{
	struct cfg80211_chan_def *chandef = &phy->mt76->chandef;
	struct bss_info_rf_ch *ch;
	struct tlv *tlv;
	int freq1 = chandef->center_freq1;

	tlv = mt7915_mcu_add_tlv(skb, BSS_INFO_RF_CH, sizeof(*ch));

	ch = (struct bss_info_rf_ch *)tlv;
	ch->pri_ch = chandef->chan->hw_value;
	ch->center_ch0 = ieee80211_frequency_to_channel(freq1);
	ch->bw = mt7915_mcu_chan_bw(chandef);

	if (chandef->width == NL80211_CHAN_WIDTH_80P80) {
		int freq2 = chandef->center_freq2;

		ch->center_ch1 = ieee80211_frequency_to_channel(freq2);
	}

	if (vif->bss_conf.he_support && vif->type == NL80211_IFTYPE_STATION) {
		struct mt7915_dev *dev = phy->dev;
		struct mt76_phy *mphy = &dev->mt76.phy;
		bool ext_phy = phy != &dev->phy;

		if (ext_phy && dev->mt76.phy2)
			mphy = dev->mt76.phy2;

		ch->he_ru26_block =
			mt7915_check_he_obss_narrow_bw_ru(mphy->hw, vif);
		ch->he_all_disable = false;
	} else {
		ch->he_all_disable = true;
	}
}

static void
mt7915_mcu_bss_ra_tlv(struct sk_buff *skb, struct ieee80211_vif *vif,
		      struct mt7915_phy *phy)
{
	int max_nss = hweight8(phy->mt76->chainmask);
	struct bss_info_ra *ra;
	struct tlv *tlv;

	tlv = mt7915_mcu_add_tlv(skb, BSS_INFO_RA, sizeof(*ra));

	ra = (struct bss_info_ra *)tlv;
	ra->op_mode = vif->type == NL80211_IFTYPE_AP;
	ra->adhoc_en = vif->type == NL80211_IFTYPE_ADHOC;
	ra->short_preamble = true;
	ra->tx_streams = max_nss;
	ra->rx_streams = max_nss;
	ra->algo = 4;
	ra->train_up_rule = 2;
	ra->train_up_high_thres = 110;
	ra->train_up_rule_rssi = -70;
	ra->low_traffic_thres = 2;
	ra->phy_cap = cpu_to_le32(0xfdf);
	ra->interval = cpu_to_le32(500);
	ra->fast_interval = cpu_to_le32(100);
}

static void
mt7915_mcu_bss_he_tlv(struct sk_buff *skb, struct ieee80211_vif *vif,
		      struct mt7915_phy *phy)
{
#define DEFAULT_HE_PE_DURATION		4
#define DEFAULT_HE_DURATION_RTS_THRES	1023
	const struct ieee80211_sta_he_cap *cap;
	struct bss_info_he *he;
	struct tlv *tlv;

	cap = mt7915_get_he_phy_cap(phy, vif);

	tlv = mt7915_mcu_add_tlv(skb, BSS_INFO_HE_BASIC, sizeof(*he));

	he = (struct bss_info_he *)tlv;
	he->he_pe_duration = vif->bss_conf.htc_trig_based_pkt_ext;
	if (!he->he_pe_duration)
		he->he_pe_duration = DEFAULT_HE_PE_DURATION;

	he->he_rts_thres = cpu_to_le16(vif->bss_conf.frame_time_rts_th);
	if (!he->he_rts_thres)
		he->he_rts_thres = cpu_to_le16(DEFAULT_HE_DURATION_RTS_THRES);

	he->max_nss_mcs[CMD_HE_MCS_BW80] = cap->he_mcs_nss_supp.tx_mcs_80;
	he->max_nss_mcs[CMD_HE_MCS_BW160] = cap->he_mcs_nss_supp.tx_mcs_160;
	he->max_nss_mcs[CMD_HE_MCS_BW8080] = cap->he_mcs_nss_supp.tx_mcs_80p80;
}

static void
mt7915_mcu_bss_hw_amsdu_tlv(struct sk_buff *skb)
{
#define TXD_CMP_MAP1		GENMASK(15, 0)
#define TXD_CMP_MAP2		(GENMASK(31, 0) & ~BIT(23))
	struct bss_info_hw_amsdu *amsdu;
	struct tlv *tlv;

	tlv = mt7915_mcu_add_tlv(skb, BSS_INFO_HW_AMSDU, sizeof(*amsdu));

	amsdu = (struct bss_info_hw_amsdu *)tlv;
	amsdu->cmp_bitmap_0 = cpu_to_le32(TXD_CMP_MAP1);
	amsdu->cmp_bitmap_1 = cpu_to_le32(TXD_CMP_MAP2);
	amsdu->trig_thres = cpu_to_le16(2);
	amsdu->enable = true;
}

static void
mt7915_mcu_bss_ext_tlv(struct sk_buff *skb, struct mt7915_vif *mvif)
{
/* SIFS 20us + 512 byte beacon tranmitted by 1Mbps (3906us) */
#define BCN_TX_ESTIMATE_TIME	(4096 + 20)
	struct bss_info_ext_bss *ext;
	int ext_bss_idx, tsf_offset;
	struct tlv *tlv;

	ext_bss_idx = mvif->omac_idx - EXT_BSSID_START;
	if (ext_bss_idx < 0)
		return;

	tlv = mt7915_mcu_add_tlv(skb, BSS_INFO_EXT_BSS, sizeof(*ext));

	ext = (struct bss_info_ext_bss *)tlv;
	tsf_offset = ext_bss_idx * BCN_TX_ESTIMATE_TIME;
	ext->mbss_tsf_offset = cpu_to_le32(tsf_offset);
}

static void
mt7915_mcu_bss_bmc_tlv(struct sk_buff *skb, struct mt7915_phy *phy)
{
	struct bss_info_bmc_rate *bmc;
	struct cfg80211_chan_def *chandef = &phy->mt76->chandef;
	enum nl80211_band band = chandef->chan->band;
	struct tlv *tlv;

	tlv = mt7915_mcu_add_tlv(skb, BSS_INFO_BMC_RATE, sizeof(*bmc));

	bmc = (struct bss_info_bmc_rate *)tlv;
	if (band == NL80211_BAND_2GHZ) {
		bmc->short_preamble = true;
	} else {
		bmc->bc_trans = cpu_to_le16(0x2000);
		bmc->mc_trans = cpu_to_le16(0x2080);
	}
}

static int
mt7915_mcu_muar_config(struct mt7915_phy *phy, struct ieee80211_vif *vif,
		       bool bssid, bool enable)
{
	struct mt7915_dev *dev = phy->dev;
	struct mt7915_vif *mvif = (struct mt7915_vif *)vif->drv_priv;
	u32 idx = mvif->omac_idx - REPEATER_BSSID_START;
	u32 mask = phy->omac_mask >> 32 & ~BIT(idx);
	const u8 *addr = vif->addr;
	struct {
		u8 mode;
		u8 force_clear;
		u8 clear_bitmap[8];
		u8 entry_count;
		u8 write;
		u8 band;

		u8 index;
		u8 bssid;
		u8 addr[ETH_ALEN];
	} __packed req = {
		.mode = !!mask || enable,
		.entry_count = 1,
		.write = 1,
		.band = phy != &dev->phy,
		.index = idx * 2 + bssid,
	};

	if (bssid)
		addr = vif->bss_conf.bssid;

	if (enable)
		ether_addr_copy(req.addr, addr);

	return mt76_mcu_send_msg(&dev->mt76, MCU_EXT_CMD(MUAR_UPDATE), &req,
				 sizeof(req), true);
}

int mt7915_mcu_add_bss_info(struct mt7915_phy *phy,
			    struct ieee80211_vif *vif, int enable)
{
	struct mt7915_vif *mvif = (struct mt7915_vif *)vif->drv_priv;
	struct sk_buff *skb;

	if (mvif->omac_idx >= REPEATER_BSSID_START)
		mt7915_mcu_muar_config(phy, vif, true, enable);

	skb = mt7915_mcu_alloc_sta_req(phy->dev, mvif, NULL,
				       MT7915_BSS_UPDATE_MAX_SIZE);
	if (IS_ERR(skb))
		return PTR_ERR(skb);

	/* bss_omac must be first */
	if (enable)
		mt7915_mcu_bss_omac_tlv(skb, vif);

	mt7915_mcu_bss_basic_tlv(skb, vif, phy, enable);

	if (vif->type == NL80211_IFTYPE_MONITOR)
		goto out;

	if (enable) {
		mt7915_mcu_bss_rfch_tlv(skb, vif, phy);
		mt7915_mcu_bss_bmc_tlv(skb, phy);
		mt7915_mcu_bss_ra_tlv(skb, vif, phy);
		mt7915_mcu_bss_hw_amsdu_tlv(skb);

		if (vif->bss_conf.he_support)
			mt7915_mcu_bss_he_tlv(skb, vif, phy);

		if (mvif->omac_idx >= EXT_BSSID_START &&
		    mvif->omac_idx < REPEATER_BSSID_START)
			mt7915_mcu_bss_ext_tlv(skb, mvif);
	}
out:
	return mt76_mcu_skb_send_msg(&phy->dev->mt76, skb,
				     MCU_EXT_CMD(BSS_INFO_UPDATE), true);
}

/** starec & wtbl **/
static int
mt7915_mcu_sta_key_tlv(struct mt7915_sta *msta, struct sk_buff *skb,
		       struct ieee80211_key_conf *key, enum set_key_cmd cmd)
{
	struct mt7915_sta_key_conf *bip = &msta->bip;
	struct sta_rec_sec *sec;
	struct tlv *tlv;
	u32 len = sizeof(*sec);

	tlv = mt7915_mcu_add_tlv(skb, STA_REC_KEY_V2, sizeof(*sec));

	sec = (struct sta_rec_sec *)tlv;
	sec->add = cmd;

	if (cmd == SET_KEY) {
		struct sec_key *sec_key;
		u8 cipher;

		cipher = mt7915_mcu_get_cipher(key->cipher);
		if (cipher == MT_CIPHER_NONE)
			return -EOPNOTSUPP;

		sec_key = &sec->key[0];
		sec_key->cipher_len = sizeof(*sec_key);

		if (cipher == MT_CIPHER_BIP_CMAC_128) {
			sec_key->cipher_id = MT_CIPHER_AES_CCMP;
			sec_key->key_id = bip->keyidx;
			sec_key->key_len = 16;
			memcpy(sec_key->key, bip->key, 16);

			sec_key = &sec->key[1];
			sec_key->cipher_id = MT_CIPHER_BIP_CMAC_128;
			sec_key->cipher_len = sizeof(*sec_key);
			sec_key->key_len = 16;
			memcpy(sec_key->key, key->key, 16);

			sec->n_cipher = 2;
		} else {
			sec_key->cipher_id = cipher;
			sec_key->key_id = key->keyidx;
			sec_key->key_len = key->keylen;
			memcpy(sec_key->key, key->key, key->keylen);

			if (cipher == MT_CIPHER_TKIP) {
				/* Rx/Tx MIC keys are swapped */
				memcpy(sec_key->key + 16, key->key + 24, 8);
				memcpy(sec_key->key + 24, key->key + 16, 8);
			}

			/* store key_conf for BIP batch update */
			if (cipher == MT_CIPHER_AES_CCMP) {
				memcpy(bip->key, key->key, key->keylen);
				bip->keyidx = key->keyidx;
			}

			len -= sizeof(*sec_key);
			sec->n_cipher = 1;
		}
	} else {
		len -= sizeof(sec->key);
		sec->n_cipher = 0;
	}
	sec->len = cpu_to_le16(len);

	return 0;
}

int mt7915_mcu_add_key(struct mt7915_dev *dev, struct ieee80211_vif *vif,
		       struct mt7915_sta *msta, struct ieee80211_key_conf *key,
		       enum set_key_cmd cmd)
{
	struct mt7915_vif *mvif = (struct mt7915_vif *)vif->drv_priv;
	struct sk_buff *skb;
	int len = sizeof(struct sta_req_hdr) + sizeof(struct sta_rec_sec);
	int ret;

	skb = mt7915_mcu_alloc_sta_req(dev, mvif, msta, len);
	if (IS_ERR(skb))
		return PTR_ERR(skb);

	ret = mt7915_mcu_sta_key_tlv(msta, skb, key, cmd);
	if (ret)
		return ret;

	return mt76_mcu_skb_send_msg(&dev->mt76, skb,
				     MCU_EXT_CMD(STA_REC_UPDATE), true);
}

static void
mt7915_mcu_sta_ba_tlv(struct sk_buff *skb,
		      struct ieee80211_ampdu_params *params,
		      bool enable, bool tx)
{
	struct sta_rec_ba *ba;
	struct tlv *tlv;

	tlv = mt7915_mcu_add_tlv(skb, STA_REC_BA, sizeof(*ba));

	ba = (struct sta_rec_ba *)tlv;
	ba->ba_type = tx ? MT_BA_TYPE_ORIGINATOR : MT_BA_TYPE_RECIPIENT;
	ba->winsize = cpu_to_le16(params->buf_size);
	ba->ssn = cpu_to_le16(params->ssn);
	ba->ba_en = enable << params->tid;
	ba->amsdu = params->amsdu;
	ba->tid = params->tid;
}

static void
mt7915_mcu_wtbl_ba_tlv(struct sk_buff *skb,
		       struct ieee80211_ampdu_params *params,
		       bool enable, bool tx, void *sta_wtbl,
		       void *wtbl_tlv)
{
	struct wtbl_ba *ba;
	struct tlv *tlv;

	tlv = mt7915_mcu_add_nested_tlv(skb, WTBL_BA, sizeof(*ba),
					wtbl_tlv, sta_wtbl);

	ba = (struct wtbl_ba *)tlv;
	ba->tid = params->tid;

	if (tx) {
		ba->ba_type = MT_BA_TYPE_ORIGINATOR;
		ba->sn = enable ? cpu_to_le16(params->ssn) : 0;
		ba->ba_en = enable;
	} else {
		memcpy(ba->peer_addr, params->sta->addr, ETH_ALEN);
		ba->ba_type = MT_BA_TYPE_RECIPIENT;
		ba->rst_ba_tid = params->tid;
		ba->rst_ba_sel = RST_BA_MAC_TID_MATCH;
		ba->rst_ba_sb = 1;
	}

	if (enable && tx)
		ba->ba_winsize = cpu_to_le16(params->buf_size);
}

static int
mt7915_mcu_sta_ba(struct mt7915_dev *dev,
		  struct ieee80211_ampdu_params *params,
		  bool enable, bool tx)
{
	struct mt7915_sta *msta = (struct mt7915_sta *)params->sta->drv_priv;
	struct mt7915_vif *mvif = msta->vif;
	struct wtbl_req_hdr *wtbl_hdr;
	struct tlv *sta_wtbl;
	struct sk_buff *skb;
	int ret;

	if (enable && tx && !params->amsdu)
		msta->wcid.amsdu = false;

	skb = mt7915_mcu_alloc_sta_req(dev, mvif, msta,
				       MT7915_STA_UPDATE_MAX_SIZE);
	if (IS_ERR(skb))
		return PTR_ERR(skb);

	sta_wtbl = mt7915_mcu_add_tlv(skb, STA_REC_WTBL, sizeof(struct tlv));

	wtbl_hdr = mt7915_mcu_alloc_wtbl_req(dev, msta, WTBL_SET, sta_wtbl,
					     &skb);
	mt7915_mcu_wtbl_ba_tlv(skb, params, enable, tx, sta_wtbl, wtbl_hdr);

	ret = mt76_mcu_skb_send_msg(&dev->mt76, skb,
				    MCU_EXT_CMD(STA_REC_UPDATE), true);
	if (ret)
		return ret;

	skb = mt7915_mcu_alloc_sta_req(dev, mvif, msta,
				       MT7915_STA_UPDATE_MAX_SIZE);
	if (IS_ERR(skb))
		return PTR_ERR(skb);

	mt7915_mcu_sta_ba_tlv(skb, params, enable, tx);

	return mt76_mcu_skb_send_msg(&dev->mt76, skb,
				     MCU_EXT_CMD(STA_REC_UPDATE), true);
}

int mt7915_mcu_add_tx_ba(struct mt7915_dev *dev,
			 struct ieee80211_ampdu_params *params,
			 bool enable)
{
	return mt7915_mcu_sta_ba(dev, params, enable, true);
}

int mt7915_mcu_add_rx_ba(struct mt7915_dev *dev,
			 struct ieee80211_ampdu_params *params,
			 bool enable)
{
	return mt7915_mcu_sta_ba(dev, params, enable, false);
}

static void
mt7915_mcu_wtbl_generic_tlv(struct sk_buff *skb, struct ieee80211_vif *vif,
			    struct ieee80211_sta *sta, void *sta_wtbl,
			    void *wtbl_tlv)
{
	struct mt7915_vif *mvif = (struct mt7915_vif *)vif->drv_priv;
	struct wtbl_generic *generic;
	struct wtbl_rx *rx;
	struct tlv *tlv;

	tlv = mt7915_mcu_add_nested_tlv(skb, WTBL_GENERIC, sizeof(*generic),
					wtbl_tlv, sta_wtbl);

	generic = (struct wtbl_generic *)tlv;

	if (sta) {
		memcpy(generic->peer_addr, sta->addr, ETH_ALEN);
		generic->partial_aid = cpu_to_le16(sta->aid);
		generic->muar_idx = mvif->omac_idx;
		generic->qos = sta->wme;
	} else {
		/* use BSSID in station mode */
		if (vif->type == NL80211_IFTYPE_STATION)
			memcpy(generic->peer_addr, vif->bss_conf.bssid,
			       ETH_ALEN);
		else
			eth_broadcast_addr(generic->peer_addr);

		generic->muar_idx = 0xe;
	}

	tlv = mt7915_mcu_add_nested_tlv(skb, WTBL_RX, sizeof(*rx),
					wtbl_tlv, sta_wtbl);

	rx = (struct wtbl_rx *)tlv;
	rx->rca1 = sta ? vif->type != NL80211_IFTYPE_AP : 1;
	rx->rca2 = 1;
	rx->rv = 1;
}

static void
mt7915_mcu_sta_basic_tlv(struct sk_buff *skb, struct ieee80211_vif *vif,
			 struct ieee80211_sta *sta, bool enable)
{
#define EXTRA_INFO_VER          BIT(0)
#define EXTRA_INFO_NEW          BIT(1)
	struct sta_rec_basic *basic;
	struct tlv *tlv;

	tlv = mt7915_mcu_add_tlv(skb, STA_REC_BASIC, sizeof(*basic));

	basic = (struct sta_rec_basic *)tlv;
	basic->extra_info = cpu_to_le16(EXTRA_INFO_VER);

	if (enable) {
		basic->extra_info |= cpu_to_le16(EXTRA_INFO_NEW);
		basic->conn_state = CONN_STATE_PORT_SECURE;
	} else {
		basic->conn_state = CONN_STATE_DISCONNECT;
	}

	if (!sta) {
		basic->conn_type = cpu_to_le32(CONNECTION_INFRA_BC);
		eth_broadcast_addr(basic->peer_addr);
		return;
	}

	switch (vif->type) {
	case NL80211_IFTYPE_MESH_POINT:
	case NL80211_IFTYPE_AP:
		basic->conn_type = cpu_to_le32(CONNECTION_INFRA_STA);
		break;
	case NL80211_IFTYPE_STATION:
		basic->conn_type = cpu_to_le32(CONNECTION_INFRA_AP);
		break;
	case NL80211_IFTYPE_ADHOC:
		basic->conn_type = cpu_to_le32(CONNECTION_IBSS_ADHOC);
		break;
	default:
		WARN_ON(1);
		break;
	}

	memcpy(basic->peer_addr, sta->addr, ETH_ALEN);
	basic->aid = cpu_to_le16(sta->aid);
	basic->qos = sta->wme;
}

static void
mt7915_mcu_sta_he_tlv(struct sk_buff *skb, struct ieee80211_sta *sta)
{
	struct ieee80211_sta_he_cap *he_cap = &sta->he_cap;
	struct ieee80211_he_cap_elem *elem = &he_cap->he_cap_elem;
	struct sta_rec_he *he;
	struct tlv *tlv;
	u32 cap = 0;

	tlv = mt7915_mcu_add_tlv(skb, STA_REC_HE, sizeof(*he));

	he = (struct sta_rec_he *)tlv;

	if (elem->mac_cap_info[0] & IEEE80211_HE_MAC_CAP0_HTC_HE)
		cap |= STA_REC_HE_CAP_HTC;

	if (elem->mac_cap_info[2] & IEEE80211_HE_MAC_CAP2_BSR)
		cap |= STA_REC_HE_CAP_BSR;

	if (elem->mac_cap_info[3] & IEEE80211_HE_MAC_CAP3_OMI_CONTROL)
		cap |= STA_REC_HE_CAP_OM;

	if (elem->mac_cap_info[4] & IEEE80211_HE_MAC_CAP4_AMDSU_IN_AMPDU)
		cap |= STA_REC_HE_CAP_AMSDU_IN_AMPDU;

	if (elem->mac_cap_info[4] & IEEE80211_HE_MAC_CAP4_BQR)
		cap |= STA_REC_HE_CAP_BQR;

	if (elem->phy_cap_info[0] &
	    (IEEE80211_HE_PHY_CAP0_CHANNEL_WIDTH_SET_RU_MAPPING_IN_2G |
	     IEEE80211_HE_PHY_CAP0_CHANNEL_WIDTH_SET_RU_MAPPING_IN_5G))
		cap |= STA_REC_HE_CAP_BW20_RU242_SUPPORT;

	if (elem->phy_cap_info[1] &
	    IEEE80211_HE_PHY_CAP1_LDPC_CODING_IN_PAYLOAD)
		cap |= STA_REC_HE_CAP_LDPC;

	if (elem->phy_cap_info[1] &
	    IEEE80211_HE_PHY_CAP1_HE_LTF_AND_GI_FOR_HE_PPDUS_0_8US)
		cap |= STA_REC_HE_CAP_SU_PPDU_1LTF_8US_GI;

	if (elem->phy_cap_info[2] &
	    IEEE80211_HE_PHY_CAP2_NDP_4x_LTF_AND_3_2US)
		cap |= STA_REC_HE_CAP_NDP_4LTF_3DOT2MS_GI;

	if (elem->phy_cap_info[2] &
	    IEEE80211_HE_PHY_CAP2_STBC_TX_UNDER_80MHZ)
		cap |= STA_REC_HE_CAP_LE_EQ_80M_TX_STBC;

	if (elem->phy_cap_info[2] &
	    IEEE80211_HE_PHY_CAP2_STBC_RX_UNDER_80MHZ)
		cap |= STA_REC_HE_CAP_LE_EQ_80M_RX_STBC;

	if (elem->phy_cap_info[6] &
	    IEEE80211_HE_PHY_CAP6_PARTIAL_BW_EXT_RANGE)
		cap |= STA_REC_HE_CAP_PARTIAL_BW_EXT_RANGE;

	if (elem->phy_cap_info[7] &
	    IEEE80211_HE_PHY_CAP7_HE_SU_MU_PPDU_4XLTF_AND_08_US_GI)
		cap |= STA_REC_HE_CAP_SU_MU_PPDU_4LTF_8US_GI;

	if (elem->phy_cap_info[7] &
	    IEEE80211_HE_PHY_CAP7_STBC_TX_ABOVE_80MHZ)
		cap |= STA_REC_HE_CAP_GT_80M_TX_STBC;

	if (elem->phy_cap_info[7] &
	    IEEE80211_HE_PHY_CAP7_STBC_RX_ABOVE_80MHZ)
		cap |= STA_REC_HE_CAP_GT_80M_RX_STBC;

	if (elem->phy_cap_info[8] &
	    IEEE80211_HE_PHY_CAP8_HE_ER_SU_PPDU_4XLTF_AND_08_US_GI)
		cap |= STA_REC_HE_CAP_ER_SU_PPDU_4LTF_8US_GI;

	if (elem->phy_cap_info[8] &
	    IEEE80211_HE_PHY_CAP8_HE_ER_SU_1XLTF_AND_08_US_GI)
		cap |= STA_REC_HE_CAP_ER_SU_PPDU_1LTF_8US_GI;

	if (elem->phy_cap_info[9] &
	    IEEE80211_HE_PHY_CAP9_NON_TRIGGERED_CQI_FEEDBACK)
		cap |= STA_REC_HE_CAP_TRIG_CQI_FK;

	if (elem->phy_cap_info[9] &
	    IEEE80211_HE_PHY_CAP9_TX_1024_QAM_LESS_THAN_242_TONE_RU)
		cap |= STA_REC_HE_CAP_TX_1024QAM_UNDER_RU242;

	if (elem->phy_cap_info[9] &
	    IEEE80211_HE_PHY_CAP9_RX_1024_QAM_LESS_THAN_242_TONE_RU)
		cap |= STA_REC_HE_CAP_RX_1024QAM_UNDER_RU242;

	he->he_cap = cpu_to_le32(cap);

	switch (sta->bandwidth) {
	case IEEE80211_STA_RX_BW_160:
		if (elem->phy_cap_info[0] &
		    IEEE80211_HE_PHY_CAP0_CHANNEL_WIDTH_SET_80PLUS80_MHZ_IN_5G)
			he->max_nss_mcs[CMD_HE_MCS_BW8080] =
				he_cap->he_mcs_nss_supp.rx_mcs_80p80;

		he->max_nss_mcs[CMD_HE_MCS_BW160] =
				he_cap->he_mcs_nss_supp.rx_mcs_160;
		fallthrough;
	default:
		he->max_nss_mcs[CMD_HE_MCS_BW80] =
				he_cap->he_mcs_nss_supp.rx_mcs_80;
		break;
	}

	he->t_frame_dur =
		HE_MAC(CAP1_TF_MAC_PAD_DUR_MASK, elem->mac_cap_info[1]);
	he->max_ampdu_exp =
		HE_MAC(CAP3_MAX_AMPDU_LEN_EXP_MASK, elem->mac_cap_info[3]);

	he->bw_set =
		HE_PHY(CAP0_CHANNEL_WIDTH_SET_MASK, elem->phy_cap_info[0]);
	he->device_class =
		HE_PHY(CAP1_DEVICE_CLASS_A, elem->phy_cap_info[1]);
	he->punc_pream_rx =
		HE_PHY(CAP1_PREAMBLE_PUNC_RX_MASK, elem->phy_cap_info[1]);

	he->dcm_tx_mode =
		HE_PHY(CAP3_DCM_MAX_CONST_TX_MASK, elem->phy_cap_info[3]);
	he->dcm_tx_max_nss =
		HE_PHY(CAP3_DCM_MAX_TX_NSS_2, elem->phy_cap_info[3]);
	he->dcm_rx_mode =
		HE_PHY(CAP3_DCM_MAX_CONST_RX_MASK, elem->phy_cap_info[3]);
	he->dcm_rx_max_nss =
		HE_PHY(CAP3_DCM_MAX_RX_NSS_2, elem->phy_cap_info[3]);
	he->dcm_rx_max_nss =
		HE_PHY(CAP8_DCM_MAX_RU_MASK, elem->phy_cap_info[8]);

	he->pkt_ext = 2;
}

static void
mt7915_mcu_sta_uapsd_tlv(struct sk_buff *skb, struct ieee80211_sta *sta,
		     struct ieee80211_vif *vif)
{
	struct sta_rec_uapsd *uapsd;
	struct tlv *tlv;

	if (vif->type != NL80211_IFTYPE_AP || !sta->wme)
		return;

	tlv = mt7915_mcu_add_tlv(skb, STA_REC_APPS, sizeof(*uapsd));
	uapsd = (struct sta_rec_uapsd *)tlv;

	if (sta->uapsd_queues & IEEE80211_WMM_IE_STA_QOSINFO_AC_VO) {
		uapsd->dac_map |= BIT(3);
		uapsd->tac_map |= BIT(3);
	}
	if (sta->uapsd_queues & IEEE80211_WMM_IE_STA_QOSINFO_AC_VI) {
		uapsd->dac_map |= BIT(2);
		uapsd->tac_map |= BIT(2);
	}
	if (sta->uapsd_queues & IEEE80211_WMM_IE_STA_QOSINFO_AC_BE) {
		uapsd->dac_map |= BIT(1);
		uapsd->tac_map |= BIT(1);
	}
	if (sta->uapsd_queues & IEEE80211_WMM_IE_STA_QOSINFO_AC_BK) {
		uapsd->dac_map |= BIT(0);
		uapsd->tac_map |= BIT(0);
	}
	uapsd->max_sp = sta->max_sp;
}

static void
mt7915_mcu_sta_muru_tlv(struct sk_buff *skb, struct ieee80211_sta *sta)
{
	struct ieee80211_sta_he_cap *he_cap = &sta->he_cap;
	struct ieee80211_he_cap_elem *elem = &he_cap->he_cap_elem;
	struct sta_rec_muru *muru;
	struct tlv *tlv;

	tlv = mt7915_mcu_add_tlv(skb, STA_REC_MURU, sizeof(*muru));

	muru = (struct sta_rec_muru *)tlv;
	muru->cfg.ofdma_dl_en = true;
	muru->cfg.mimo_dl_en = true;

	muru->ofdma_dl.punc_pream_rx =
		HE_PHY(CAP1_PREAMBLE_PUNC_RX_MASK, elem->phy_cap_info[1]);
	muru->ofdma_dl.he_20m_in_40m_2g =
		HE_PHY(CAP8_20MHZ_IN_40MHZ_HE_PPDU_IN_2G, elem->phy_cap_info[8]);
	muru->ofdma_dl.he_20m_in_160m =
		HE_PHY(CAP8_20MHZ_IN_160MHZ_HE_PPDU, elem->phy_cap_info[8]);
	muru->ofdma_dl.he_80m_in_160m =
		HE_PHY(CAP8_80MHZ_IN_160MHZ_HE_PPDU, elem->phy_cap_info[8]);
	muru->ofdma_dl.lt16_sigb = 0;
	muru->ofdma_dl.rx_su_comp_sigb = 0;
	muru->ofdma_dl.rx_su_non_comp_sigb = 0;

	muru->ofdma_ul.t_frame_dur =
		HE_MAC(CAP1_TF_MAC_PAD_DUR_MASK, elem->mac_cap_info[1]);
	muru->ofdma_ul.mu_cascading =
		HE_MAC(CAP2_MU_CASCADING, elem->mac_cap_info[2]);
	muru->ofdma_ul.uo_ra =
		HE_MAC(CAP3_OFDMA_RA, elem->mac_cap_info[3]);
	muru->ofdma_ul.he_2x996_tone = 0;
	muru->ofdma_ul.rx_t_frame_11ac = 0;

	muru->mimo_dl.vht_mu_bfee =
		!!(sta->vht_cap.cap & IEEE80211_VHT_CAP_MU_BEAMFORMEE_CAPABLE);
	muru->mimo_dl.partial_bw_dl_mimo =
		HE_PHY(CAP6_PARTIAL_BANDWIDTH_DL_MUMIMO, elem->phy_cap_info[6]);

	muru->mimo_ul.full_ul_mimo =
		HE_PHY(CAP2_UL_MU_FULL_MU_MIMO, elem->phy_cap_info[2]);
	muru->mimo_ul.partial_ul_mimo =
		HE_PHY(CAP2_UL_MU_PARTIAL_MU_MIMO, elem->phy_cap_info[2]);
}

static int
mt7915_mcu_add_mu(struct mt7915_dev *dev, struct ieee80211_vif *vif,
		  struct ieee80211_sta *sta)
{
	struct mt7915_vif *mvif = (struct mt7915_vif *)vif->drv_priv;
	struct mt7915_sta *msta = (struct mt7915_sta *)sta->drv_priv;
	struct sk_buff *skb;
	int len = sizeof(struct sta_req_hdr) + sizeof(struct sta_rec_muru);

	if (!sta->vht_cap.vht_supported && !sta->he_cap.has_he)
		return 0;

	skb = mt7915_mcu_alloc_sta_req(dev, mvif, msta, len);
	if (IS_ERR(skb))
		return PTR_ERR(skb);

	/* starec muru */
	mt7915_mcu_sta_muru_tlv(skb, sta);

	return mt76_mcu_skb_send_msg(&dev->mt76, skb,
				     MCU_EXT_CMD(STA_REC_UPDATE), true);
}

static void
mt7915_mcu_sta_amsdu_tlv(struct sk_buff *skb, struct ieee80211_sta *sta)
{
	struct mt7915_sta *msta = (struct mt7915_sta *)sta->drv_priv;
	struct sta_rec_amsdu *amsdu;
	struct tlv *tlv;

	if (!sta->max_amsdu_len)
	    return;

	tlv = mt7915_mcu_add_tlv(skb, STA_REC_HW_AMSDU, sizeof(*amsdu));
	amsdu = (struct sta_rec_amsdu *)tlv;
	amsdu->max_amsdu_num = 8;
	amsdu->amsdu_en = true;
	amsdu->max_mpdu_size = sta->max_amsdu_len >=
			       IEEE80211_MAX_MPDU_LEN_VHT_7991;
	msta->wcid.amsdu = true;
}

static bool
mt7915_hw_amsdu_supported(struct ieee80211_vif *vif)
{
	switch (vif->type) {
	case NL80211_IFTYPE_AP:
	case NL80211_IFTYPE_STATION:
		return true;
	default:
		return false;
	}
}

static void
mt7915_mcu_sta_tlv(struct mt7915_dev *dev, struct sk_buff *skb,
		   struct ieee80211_sta *sta, struct ieee80211_vif *vif)
{
	struct tlv *tlv;

	/* starec ht */
	if (sta->ht_cap.ht_supported) {
		struct sta_rec_ht *ht;

		tlv = mt7915_mcu_add_tlv(skb, STA_REC_HT, sizeof(*ht));
		ht = (struct sta_rec_ht *)tlv;
		ht->ht_cap = cpu_to_le16(sta->ht_cap.cap);

		if (mt7915_hw_amsdu_supported(vif))
			mt7915_mcu_sta_amsdu_tlv(skb, sta);
	}

	/* starec vht */
	if (sta->vht_cap.vht_supported) {
		struct sta_rec_vht *vht;

		tlv = mt7915_mcu_add_tlv(skb, STA_REC_VHT, sizeof(*vht));
		vht = (struct sta_rec_vht *)tlv;
		vht->vht_cap = cpu_to_le32(sta->vht_cap.cap);
		vht->vht_rx_mcs_map = sta->vht_cap.vht_mcs.rx_mcs_map;
		vht->vht_tx_mcs_map = sta->vht_cap.vht_mcs.tx_mcs_map;
	}

	/* starec he */
	if (sta->he_cap.has_he)
		mt7915_mcu_sta_he_tlv(skb, sta);

	/* starec uapsd */
	mt7915_mcu_sta_uapsd_tlv(skb, sta, vif);
}

static void
mt7915_mcu_wtbl_smps_tlv(struct sk_buff *skb, struct ieee80211_sta *sta,
			 void *sta_wtbl, void *wtbl_tlv)
{
	struct wtbl_smps *smps;
	struct tlv *tlv;

	tlv = mt7915_mcu_add_nested_tlv(skb, WTBL_SMPS, sizeof(*smps),
					wtbl_tlv, sta_wtbl);
	smps = (struct wtbl_smps *)tlv;

	if (sta->smps_mode == IEEE80211_SMPS_DYNAMIC)
		smps->smps = true;
}

static void
mt7915_mcu_wtbl_ht_tlv(struct sk_buff *skb, struct ieee80211_sta *sta,
		       void *sta_wtbl, void *wtbl_tlv)
{
	struct wtbl_ht *ht = NULL;
	struct tlv *tlv;

	/* wtbl ht */
	if (sta->ht_cap.ht_supported) {
		tlv = mt7915_mcu_add_nested_tlv(skb, WTBL_HT, sizeof(*ht),
						wtbl_tlv, sta_wtbl);
		ht = (struct wtbl_ht *)tlv;
		ht->ldpc = !!(sta->ht_cap.cap & IEEE80211_HT_CAP_LDPC_CODING);
		ht->af = sta->ht_cap.ampdu_factor;
		ht->mm = sta->ht_cap.ampdu_density;
		ht->ht = true;
	}

	/* wtbl vht */
	if (sta->vht_cap.vht_supported) {
		struct wtbl_vht *vht;
		u8 af;

		tlv = mt7915_mcu_add_nested_tlv(skb, WTBL_VHT, sizeof(*vht),
						wtbl_tlv, sta_wtbl);
		vht = (struct wtbl_vht *)tlv;
		vht->ldpc = !!(sta->vht_cap.cap & IEEE80211_VHT_CAP_RXLDPC);
		vht->vht = true;

		af = FIELD_GET(IEEE80211_VHT_CAP_MAX_A_MPDU_LENGTH_EXPONENT_MASK,
			       sta->vht_cap.cap);
		if (ht)
			ht->af = max_t(u8, ht->af, af);
	}

	mt7915_mcu_wtbl_smps_tlv(skb, sta, sta_wtbl, wtbl_tlv);
}

static void
mt7915_mcu_wtbl_hdr_trans_tlv(struct sk_buff *skb, struct ieee80211_vif *vif,
			      struct ieee80211_sta *sta,
			      void *sta_wtbl, void *wtbl_tlv)
{
	struct mt7915_sta *msta;
	struct wtbl_hdr_trans *htr = NULL;
	struct tlv *tlv;

	tlv = mt7915_mcu_add_nested_tlv(skb, WTBL_HDR_TRANS, sizeof(*htr),
					wtbl_tlv, sta_wtbl);
	htr = (struct wtbl_hdr_trans *)tlv;
	htr->no_rx_trans = true;
	if (vif->type == NL80211_IFTYPE_STATION)
		htr->to_ds = true;
	else
		htr->from_ds = true;

	if (!sta)
		return;

	msta = (struct mt7915_sta *)sta->drv_priv;
	if (test_bit(MT_WCID_FLAG_4ADDR, &msta->wcid.flags)) {
		htr->to_ds = true;
		htr->from_ds = true;
	}
}

int mt7915_mcu_sta_update_hdr_trans(struct mt7915_dev *dev,
				    struct ieee80211_vif *vif,
				    struct ieee80211_sta *sta)
{
	struct mt7915_sta *msta = (struct mt7915_sta *)sta->drv_priv;
	struct wtbl_req_hdr *wtbl_hdr;
	struct sk_buff *skb;

	skb = mt76_mcu_msg_alloc(&dev->mt76, NULL, MT7915_WTBL_UPDATE_MAX_SIZE);
	if (!skb)
		return -ENOMEM;

	wtbl_hdr = mt7915_mcu_alloc_wtbl_req(dev, msta, WTBL_SET, NULL, &skb);
	mt7915_mcu_wtbl_hdr_trans_tlv(skb, vif, sta, NULL, wtbl_hdr);

	return mt76_mcu_skb_send_msg(&dev->mt76, skb, MCU_EXT_CMD(WTBL_UPDATE),
				     true);
}

int mt7915_mcu_add_smps(struct mt7915_dev *dev, struct ieee80211_vif *vif,
			struct ieee80211_sta *sta)
{
	struct mt7915_vif *mvif = (struct mt7915_vif *)vif->drv_priv;
	struct mt7915_sta *msta = (struct mt7915_sta *)sta->drv_priv;
	struct wtbl_req_hdr *wtbl_hdr;
	struct tlv *sta_wtbl;
	struct sk_buff *skb;

	skb = mt7915_mcu_alloc_sta_req(dev, mvif, msta,
				       MT7915_STA_UPDATE_MAX_SIZE);
	if (IS_ERR(skb))
		return PTR_ERR(skb);

	sta_wtbl = mt7915_mcu_add_tlv(skb, STA_REC_WTBL, sizeof(struct tlv));

	wtbl_hdr = mt7915_mcu_alloc_wtbl_req(dev, msta, WTBL_SET, sta_wtbl,
					     &skb);
	mt7915_mcu_wtbl_smps_tlv(skb, sta, sta_wtbl, wtbl_hdr);

	return mt76_mcu_skb_send_msg(&dev->mt76, skb,
				     MCU_EXT_CMD(STA_REC_UPDATE), true);
}

static void
mt7915_mcu_sta_sounding_rate(struct sta_rec_bf *bf)
{
	bf->bf_cap = MT_EBF;
	bf->sounding_phy = MT_PHY_TYPE_OFDM;
	bf->ndp_rate = 0;				/* mcs0 */
	bf->ndpa_rate = MT7915_CFEND_RATE_DEFAULT;	/* ofdm 24m */
	bf->rept_poll_rate = MT7915_CFEND_RATE_DEFAULT;	/* ofdm 24m */
}

static void
mt7915_mcu_sta_bfer_ht(struct ieee80211_sta *sta, struct mt7915_phy *phy,
		       struct sta_rec_bf *bf)
{
	struct ieee80211_mcs_info *mcs = &sta->ht_cap.mcs;
	u8 n = 0;

	bf->tx_mode = MT_PHY_TYPE_HT;
	bf->bf_cap = MT_IBF;

	if (mcs->tx_params & IEEE80211_HT_MCS_TX_RX_DIFF &&
	    (mcs->tx_params & IEEE80211_HT_MCS_TX_DEFINED))
		n = FIELD_GET(IEEE80211_HT_MCS_TX_MAX_STREAMS_MASK,
			      mcs->tx_params);
	else if (mcs->rx_mask[3])
		n = 3;
	else if (mcs->rx_mask[2])
		n = 2;
	else if (mcs->rx_mask[1])
		n = 1;

	bf->nr = hweight8(phy->mt76->chainmask) - 1;
	bf->nc = min_t(u8, bf->nr, n);
	bf->ibf_ncol = n;
}

static void
mt7915_mcu_sta_bfer_vht(struct ieee80211_sta *sta, struct mt7915_phy *phy,
			struct sta_rec_bf *bf, bool explicit)
{
	struct ieee80211_sta_vht_cap *pc = &sta->vht_cap;
	struct ieee80211_sta_vht_cap *vc = &phy->mt76->sband_5g.sband.vht_cap;
	u16 mcs_map = le16_to_cpu(pc->vht_mcs.rx_mcs_map);
	u8 nss_mcs = mt7915_mcu_get_sta_nss(mcs_map);
	u8 tx_ant = hweight8(phy->mt76->chainmask) - 1;

	bf->tx_mode = MT_PHY_TYPE_VHT;

	if (explicit) {
		u8 bfee_nr, bfer_nr;

		mt7915_mcu_sta_sounding_rate(bf);
		bfee_nr = FIELD_GET(IEEE80211_VHT_CAP_BEAMFORMEE_STS_MASK,
				    pc->cap);
		bfer_nr = FIELD_GET(IEEE80211_VHT_CAP_SOUNDING_DIMENSIONS_MASK,
				    vc->cap);
		bf->nr = min_t(u8, min_t(u8, bfer_nr, bfee_nr), tx_ant);
		bf->nc = min_t(u8, nss_mcs, bf->nr);
		bf->ibf_ncol = bf->nc;

		if (sta->bandwidth == IEEE80211_STA_RX_BW_160)
			bf->nr = 1;
	} else {
		bf->bf_cap = MT_IBF;
		bf->nr = tx_ant;
		bf->nc = min_t(u8, nss_mcs, bf->nr);
		bf->ibf_ncol = nss_mcs;

		if (sta->bandwidth == IEEE80211_STA_RX_BW_160)
			bf->ibf_nrow = 1;
	}
}

static void
mt7915_mcu_sta_bfer_he(struct ieee80211_sta *sta, struct ieee80211_vif *vif,
		       struct mt7915_phy *phy, struct sta_rec_bf *bf)
{
	struct ieee80211_sta_he_cap *pc = &sta->he_cap;
	struct ieee80211_he_cap_elem *pe = &pc->he_cap_elem;
	const struct ieee80211_sta_he_cap *vc = mt7915_get_he_phy_cap(phy, vif);
	const struct ieee80211_he_cap_elem *ve = &vc->he_cap_elem;
	u16 mcs_map = le16_to_cpu(pc->he_mcs_nss_supp.rx_mcs_80);
	u8 nss_mcs = mt7915_mcu_get_sta_nss(mcs_map);
	u8 bfee_nr, bfer_nr;

	bf->tx_mode = MT_PHY_TYPE_HE_SU;
	mt7915_mcu_sta_sounding_rate(bf);
	bf->trigger_su = HE_PHY(CAP6_TRIG_SU_BEAMFORMER_FB,
				pe->phy_cap_info[6]);
	bf->trigger_mu = HE_PHY(CAP6_TRIG_MU_BEAMFORMER_FB,
				pe->phy_cap_info[6]);
	bfer_nr = HE_PHY(CAP5_BEAMFORMEE_NUM_SND_DIM_UNDER_80MHZ_MASK,
			 ve->phy_cap_info[5]);
	bfee_nr = HE_PHY(CAP4_BEAMFORMEE_MAX_STS_UNDER_80MHZ_MASK,
			 pe->phy_cap_info[4]);
	bf->nr = min_t(u8, bfer_nr, bfee_nr);
	bf->nc = min_t(u8, nss_mcs, bf->nr);
	bf->ibf_ncol = bf->nc;

	if (sta->bandwidth != IEEE80211_STA_RX_BW_160)
		return;

	/* go over for 160MHz and 80p80 */
	if (pe->phy_cap_info[0] &
	    IEEE80211_HE_PHY_CAP0_CHANNEL_WIDTH_SET_160MHZ_IN_5G) {
		mcs_map = le16_to_cpu(pc->he_mcs_nss_supp.rx_mcs_160);
		nss_mcs = mt7915_mcu_get_sta_nss(mcs_map);

		bf->nc_bw160 = nss_mcs;
	}

	if (pe->phy_cap_info[0] &
	    IEEE80211_HE_PHY_CAP0_CHANNEL_WIDTH_SET_80PLUS80_MHZ_IN_5G) {
		mcs_map = le16_to_cpu(pc->he_mcs_nss_supp.rx_mcs_80p80);
		nss_mcs = mt7915_mcu_get_sta_nss(mcs_map);

		if (bf->nc_bw160)
			bf->nc_bw160 = min_t(u8, bf->nc_bw160, nss_mcs);
		else
			bf->nc_bw160 = nss_mcs;
	}

	bfer_nr = HE_PHY(CAP5_BEAMFORMEE_NUM_SND_DIM_ABOVE_80MHZ_MASK,
			 ve->phy_cap_info[5]);
	bfee_nr = HE_PHY(CAP4_BEAMFORMEE_MAX_STS_ABOVE_80MHZ_MASK,
			 pe->phy_cap_info[4]);

	bf->nr_bw160 = min_t(int, bfer_nr, bfee_nr);
}

static void
mt7915_mcu_sta_bfer_tlv(struct sk_buff *skb, struct ieee80211_sta *sta,
			struct ieee80211_vif *vif, struct mt7915_phy *phy,
			bool enable, bool explicit)
{
	int tx_ant = hweight8(phy->mt76->chainmask) - 1;
	struct sta_rec_bf *bf;
	struct tlv *tlv;
	const u8 matrix[4][4] = {
		{0, 0, 0, 0},
		{1, 1, 0, 0},	/* 2x1, 2x2, 2x3, 2x4 */
		{2, 4, 4, 0},	/* 3x1, 3x2, 3x3, 3x4 */
		{3, 5, 6, 0}	/* 4x1, 4x2, 4x3, 4x4 */
	};

#define MT_BFER_FREE		cpu_to_le16(GENMASK(15, 0))

	tlv = mt7915_mcu_add_tlv(skb, STA_REC_BF, sizeof(*bf));
	bf = (struct sta_rec_bf *)tlv;

	if (!enable) {
		bf->pfmu = MT_BFER_FREE;
		return;
	}

	/* he: eBF only, in accordance with spec
	 * vht: support eBF and iBF
	 * ht: iBF only, since mac80211 lacks of eBF support
	 */
	if (sta->he_cap.has_he && explicit)
		mt7915_mcu_sta_bfer_he(sta, vif, phy, bf);
	else if (sta->vht_cap.vht_supported)
		mt7915_mcu_sta_bfer_vht(sta, phy, bf, explicit);
	else if (sta->ht_cap.ht_supported)
		mt7915_mcu_sta_bfer_ht(sta, phy, bf);
	else
		return;

	bf->bw = sta->bandwidth;
	bf->ibf_dbw = sta->bandwidth;
	bf->ibf_nrow = tx_ant;

	if (!explicit && sta->bandwidth <= IEEE80211_STA_RX_BW_40 && !bf->nc)
		bf->ibf_timeout = 0x48;
	else
		bf->ibf_timeout = 0x18;

	if (explicit && bf->nr != tx_ant)
		bf->mem_20m = matrix[tx_ant][bf->nc];
	else
		bf->mem_20m = matrix[bf->nr][bf->nc];

	switch (sta->bandwidth) {
	case IEEE80211_STA_RX_BW_160:
	case IEEE80211_STA_RX_BW_80:
		bf->mem_total = bf->mem_20m * 2;
		break;
	case IEEE80211_STA_RX_BW_40:
		bf->mem_total = bf->mem_20m;
		break;
	case IEEE80211_STA_RX_BW_20:
	default:
		break;
	}
}

static void
mt7915_mcu_sta_bfee_tlv(struct sk_buff *skb, struct ieee80211_sta *sta,
			struct mt7915_phy *phy)
{
	int tx_ant = hweight8(phy->mt76->chainmask) - 1;
	struct sta_rec_bfee *bfee;
	struct tlv *tlv;
	u8 nr = 0;

	tlv = mt7915_mcu_add_tlv(skb, STA_REC_BFEE, sizeof(*bfee));
	bfee = (struct sta_rec_bfee *)tlv;

	if (sta->he_cap.has_he) {
		struct ieee80211_he_cap_elem *pe = &sta->he_cap.he_cap_elem;

		nr = HE_PHY(CAP5_BEAMFORMEE_NUM_SND_DIM_UNDER_80MHZ_MASK,
			    pe->phy_cap_info[5]);
	} else if (sta->vht_cap.vht_supported) {
		struct ieee80211_sta_vht_cap *pc = &sta->vht_cap;

		nr = FIELD_GET(IEEE80211_VHT_CAP_SOUNDING_DIMENSIONS_MASK,
			       pc->cap);
	}

	/* reply with identity matrix to avoid 2x2 BF negative gain */
	bfee->fb_identity_matrix = !!(nr == 1 && tx_ant == 2);
}

static int
mt7915_mcu_add_txbf(struct mt7915_dev *dev, struct ieee80211_vif *vif,
		    struct ieee80211_sta *sta, bool enable)
{
	struct mt7915_vif *mvif = (struct mt7915_vif *)vif->drv_priv;
	struct mt7915_sta *msta = (struct mt7915_sta *)sta->drv_priv;
	struct mt7915_phy *phy;
	struct sk_buff *skb;
	int r, len;
	bool ebfee = 0, ebf = 0;

	if (vif->type != NL80211_IFTYPE_STATION &&
	    vif->type != NL80211_IFTYPE_AP)
		return 0;

	phy = mvif->band_idx ? mt7915_ext_phy(dev) : &dev->phy;

	if (sta->he_cap.has_he) {
		struct ieee80211_he_cap_elem *pe;
		const struct ieee80211_he_cap_elem *ve;
		const struct ieee80211_sta_he_cap *vc;

		pe = &sta->he_cap.he_cap_elem;
		vc = mt7915_get_he_phy_cap(phy, vif);
		ve = &vc->he_cap_elem;

		ebfee = !!((HE_PHY(CAP3_SU_BEAMFORMER, pe->phy_cap_info[3]) ||
			    HE_PHY(CAP4_MU_BEAMFORMER, pe->phy_cap_info[4])) &&
			   HE_PHY(CAP4_SU_BEAMFORMEE, ve->phy_cap_info[4]));
		ebf = !!((HE_PHY(CAP3_SU_BEAMFORMER, ve->phy_cap_info[3]) ||
			  HE_PHY(CAP4_MU_BEAMFORMER, ve->phy_cap_info[4])) &&
			 HE_PHY(CAP4_SU_BEAMFORMEE, pe->phy_cap_info[4]));
	} else if (sta->vht_cap.vht_supported) {
		struct ieee80211_sta_vht_cap *pc;
		struct ieee80211_sta_vht_cap *vc;
		u32 cr, ce;

		pc = &sta->vht_cap;
		vc = &phy->mt76->sband_5g.sband.vht_cap;
		cr = IEEE80211_VHT_CAP_SU_BEAMFORMER_CAPABLE |
		     IEEE80211_VHT_CAP_MU_BEAMFORMER_CAPABLE;
		ce = IEEE80211_VHT_CAP_SU_BEAMFORMEE_CAPABLE |
		     IEEE80211_VHT_CAP_MU_BEAMFORMEE_CAPABLE;

		ebfee = !!((pc->cap & cr) && (vc->cap & ce));
		ebf = !!((vc->cap & cr) && (pc->cap & ce));
	}

	/* must keep each tag independent */

	/* starec bf */
	if (ebf || dev->ibf) {
		len = sizeof(struct sta_req_hdr) + sizeof(struct sta_rec_bf);

		skb = mt7915_mcu_alloc_sta_req(dev, mvif, msta, len);
		if (IS_ERR(skb))
			return PTR_ERR(skb);

		mt7915_mcu_sta_bfer_tlv(skb, sta, vif, phy, enable, ebf);

		r = mt76_mcu_skb_send_msg(&dev->mt76, skb,
					  MCU_EXT_CMD(STA_REC_UPDATE), true);
		if (r)
			return r;
	}

	/* starec bfee */
	if (ebfee) {
		len = sizeof(struct sta_req_hdr) + sizeof(struct sta_rec_bfee);

		skb = mt7915_mcu_alloc_sta_req(dev, mvif, msta, len);
		if (IS_ERR(skb))
			return PTR_ERR(skb);

		mt7915_mcu_sta_bfee_tlv(skb, sta, phy);

		r = mt76_mcu_skb_send_msg(&dev->mt76, skb,
					  MCU_EXT_CMD(STA_REC_UPDATE), true);
		if (r)
			return r;
	}

	return 0;
}

static void
mt7915_mcu_sta_rate_ctrl_tlv(struct sk_buff *skb, struct mt7915_dev *dev,
			     struct ieee80211_vif *vif,
			     struct ieee80211_sta *sta)
{
	struct cfg80211_chan_def *chandef = &dev->mphy.chandef;
	struct sta_rec_ra *ra;
	struct tlv *tlv;
	enum nl80211_band band = chandef->chan->band;
	u32 supp_rate = sta->supp_rates[band];
	int n_rates = hweight32(supp_rate);
	u32 cap = sta->wme ? STA_CAP_WMM : 0;
	u8 i, nss = sta->rx_nss, mcs = 0;

	tlv = mt7915_mcu_add_tlv(skb, STA_REC_RA, sizeof(*ra));

	ra = (struct sta_rec_ra *)tlv;
	ra->valid = true;
	ra->auto_rate = true;
	ra->phy_mode = mt7915_get_phy_mode(dev, vif, band, sta);
	ra->channel = chandef->chan->hw_value;
	ra->bw = sta->bandwidth;
	ra->rate_len = n_rates;
	ra->phy.bw = sta->bandwidth;

	if (n_rates) {
		if (band == NL80211_BAND_2GHZ) {
			ra->supp_mode = MODE_CCK;
			ra->supp_cck_rate = supp_rate & GENMASK(3, 0);
			ra->phy.type = MT_PHY_TYPE_CCK;

			if (n_rates > 4) {
				ra->supp_mode |= MODE_OFDM;
				ra->supp_ofdm_rate = supp_rate >> 4;
				ra->phy.type = MT_PHY_TYPE_OFDM;
			}
		} else {
			ra->supp_mode = MODE_OFDM;
			ra->supp_ofdm_rate = supp_rate;
			ra->phy.type = MT_PHY_TYPE_OFDM;
		}
	}

	if (sta->ht_cap.ht_supported) {
		for (i = 0; i < nss; i++)
			ra->ht_mcs[i] = sta->ht_cap.mcs.rx_mask[i];

		ra->supp_ht_mcs = *(__le32 *)ra->ht_mcs;
		ra->supp_mode |= MODE_HT;
		mcs = hweight32(le32_to_cpu(ra->supp_ht_mcs)) - 1;
		ra->af = sta->ht_cap.ampdu_factor;
		ra->ht_gf = !!(sta->ht_cap.cap & IEEE80211_HT_CAP_GRN_FLD);

		cap |= STA_CAP_HT;
		if (sta->ht_cap.cap & IEEE80211_HT_CAP_SGI_20)
			cap |= STA_CAP_SGI_20;
		if (sta->ht_cap.cap & IEEE80211_HT_CAP_SGI_40)
			cap |= STA_CAP_SGI_40;
		if (sta->ht_cap.cap & IEEE80211_HT_CAP_TX_STBC)
			cap |= STA_CAP_TX_STBC;
		if (sta->ht_cap.cap & IEEE80211_HT_CAP_RX_STBC)
			cap |= STA_CAP_RX_STBC;
		if (sta->ht_cap.cap & IEEE80211_HT_CAP_LDPC_CODING)
			cap |= STA_CAP_LDPC;
	}

	if (sta->vht_cap.vht_supported) {
		u16 mcs_map = le16_to_cpu(sta->vht_cap.vht_mcs.rx_mcs_map);
		u16 vht_mcs;
		u8 af, mcs_prev;

		af = FIELD_GET(IEEE80211_VHT_CAP_MAX_A_MPDU_LENGTH_EXPONENT_MASK,
			       sta->vht_cap.cap);
		ra->af = max_t(u8, ra->af, af);

		cap |= STA_CAP_VHT;
		if (sta->vht_cap.cap & IEEE80211_VHT_CAP_SHORT_GI_80)
			cap |= STA_CAP_VHT_SGI_80;
		if (sta->vht_cap.cap & IEEE80211_VHT_CAP_SHORT_GI_160)
			cap |= STA_CAP_VHT_SGI_160;
		if (sta->vht_cap.cap & IEEE80211_VHT_CAP_TXSTBC)
			cap |= STA_CAP_VHT_TX_STBC;
		if (sta->vht_cap.cap & IEEE80211_VHT_CAP_RXSTBC_1)
			cap |= STA_CAP_VHT_RX_STBC;
		if (sta->vht_cap.cap & IEEE80211_VHT_CAP_RXLDPC)
			cap |= STA_CAP_VHT_LDPC;

		ra->supp_mode |= MODE_VHT;
		for (mcs = 0, i = 0; i < nss; i++, mcs_map >>= 2) {
			switch (mcs_map & 0x3) {
			case IEEE80211_VHT_MCS_SUPPORT_0_9:
				vht_mcs = GENMASK(9, 0);
				break;
			case IEEE80211_VHT_MCS_SUPPORT_0_8:
				vht_mcs = GENMASK(8, 0);
				break;
			case IEEE80211_VHT_MCS_SUPPORT_0_7:
				vht_mcs = GENMASK(7, 0);
				break;
			default:
				vht_mcs = 0;
			}

			ra->supp_vht_mcs[i] = cpu_to_le16(vht_mcs);

			mcs_prev = hweight16(vht_mcs) - 1;
			if (mcs_prev > mcs)
				mcs = mcs_prev;

			/* only support 2ss on 160MHz */
			if (i > 1 && (ra->bw == CMD_CBW_160MHZ ||
				      ra->bw == CMD_CBW_8080MHZ))
				break;
		}
	}

	if (sta->he_cap.has_he) {
		ra->supp_mode |= MODE_HE;
		cap |= STA_CAP_HE;
	}

	ra->sta_status = cpu_to_le32(cap);

	switch (BIT(fls(ra->supp_mode) - 1)) {
	case MODE_VHT:
		ra->phy.type = MT_PHY_TYPE_VHT;
		ra->phy.mcs = mcs;
		ra->phy.nss = nss;
		ra->phy.stbc = !!(sta->vht_cap.cap & IEEE80211_VHT_CAP_TXSTBC);
		ra->phy.ldpc = !!(sta->vht_cap.cap & IEEE80211_VHT_CAP_RXLDPC);
		ra->phy.sgi =
			!!(sta->vht_cap.cap & IEEE80211_VHT_CAP_SHORT_GI_80);
		break;
	case MODE_HT:
		ra->phy.type = MT_PHY_TYPE_HT;
		ra->phy.mcs = mcs;
		ra->phy.ldpc = sta->ht_cap.cap & IEEE80211_HT_CAP_LDPC_CODING;
		ra->phy.stbc = !!(sta->ht_cap.cap & IEEE80211_HT_CAP_TX_STBC);
		ra->phy.sgi = !!(sta->ht_cap.cap & IEEE80211_HT_CAP_SGI_20);
		break;
	default:
		break;
	}
}

int mt7915_mcu_add_rate_ctrl(struct mt7915_dev *dev, struct ieee80211_vif *vif,
			     struct ieee80211_sta *sta)
{
	struct mt7915_vif *mvif = (struct mt7915_vif *)vif->drv_priv;
	struct mt7915_sta *msta = (struct mt7915_sta *)sta->drv_priv;
	struct sk_buff *skb;
	int len = sizeof(struct sta_req_hdr) + sizeof(struct sta_rec_ra);

	skb = mt7915_mcu_alloc_sta_req(dev, mvif, msta, len);
	if (IS_ERR(skb))
		return PTR_ERR(skb);

	mt7915_mcu_sta_rate_ctrl_tlv(skb, dev, vif, sta);

	return mt76_mcu_skb_send_msg(&dev->mt76, skb,
				     MCU_EXT_CMD(STA_REC_UPDATE), true);
}

int mt7915_mcu_add_sta_adv(struct mt7915_dev *dev, struct ieee80211_vif *vif,
			   struct ieee80211_sta *sta, bool enable)
{
	int ret;

	if (!sta)
		return 0;

	/* must keep the order */
	ret = mt7915_mcu_add_txbf(dev, vif, sta, enable);
	if (ret)
		return ret;

	ret = mt7915_mcu_add_mu(dev, vif, sta);
	if (ret)
		return ret;

	if (enable)
		return mt7915_mcu_add_rate_ctrl(dev, vif, sta);

	return 0;
}

int mt7915_mcu_add_sta(struct mt7915_dev *dev, struct ieee80211_vif *vif,
		       struct ieee80211_sta *sta, bool enable)
{
	struct mt7915_vif *mvif = (struct mt7915_vif *)vif->drv_priv;
	struct wtbl_req_hdr *wtbl_hdr;
	struct mt7915_sta *msta;
	struct tlv *sta_wtbl;
	struct sk_buff *skb;

	msta = sta ? (struct mt7915_sta *)sta->drv_priv : &mvif->sta;

	skb = mt7915_mcu_alloc_sta_req(dev, mvif, msta,
				       MT7915_STA_UPDATE_MAX_SIZE);
	if (IS_ERR(skb))
		return PTR_ERR(skb);

	mt7915_mcu_sta_basic_tlv(skb, vif, sta, enable);
	if (enable && sta)
		mt7915_mcu_sta_tlv(dev, skb, sta, vif);

	sta_wtbl = mt7915_mcu_add_tlv(skb, STA_REC_WTBL, sizeof(struct tlv));

	wtbl_hdr = mt7915_mcu_alloc_wtbl_req(dev, msta, WTBL_RESET_AND_SET,
					     sta_wtbl, &skb);
	if (enable) {
		mt7915_mcu_wtbl_generic_tlv(skb, vif, sta, sta_wtbl, wtbl_hdr);
		mt7915_mcu_wtbl_hdr_trans_tlv(skb, vif, sta, sta_wtbl, wtbl_hdr);
		if (sta)
			mt7915_mcu_wtbl_ht_tlv(skb, sta, sta_wtbl, wtbl_hdr);
	}

	return mt76_mcu_skb_send_msg(&dev->mt76, skb,
				     MCU_EXT_CMD(STA_REC_UPDATE), true);
}

int mt7915_mcu_set_fixed_rate(struct mt7915_dev *dev,
			      struct ieee80211_sta *sta, u32 rate)
{
	struct mt7915_sta *msta = (struct mt7915_sta *)sta->drv_priv;
	struct mt7915_vif *mvif = msta->vif;
	struct sta_rec_ra_fixed *ra;
	struct sk_buff *skb;
	struct tlv *tlv;
	int len = sizeof(struct sta_req_hdr) + sizeof(*ra);

	skb = mt7915_mcu_alloc_sta_req(dev, mvif, msta, len);
	if (IS_ERR(skb))
		return PTR_ERR(skb);

	tlv = mt7915_mcu_add_tlv(skb, STA_REC_RA_UPDATE, sizeof(*ra));
	ra = (struct sta_rec_ra_fixed *)tlv;

	if (!rate) {
		ra->field = cpu_to_le32(RATE_PARAM_AUTO);
		goto out;
	} else {
		ra->field = cpu_to_le32(RATE_PARAM_FIXED);
	}

	ra->phy.type = FIELD_GET(RATE_CFG_PHY_TYPE, rate);
	ra->phy.bw = FIELD_GET(RATE_CFG_BW, rate);
	ra->phy.nss = FIELD_GET(RATE_CFG_NSS, rate);
	ra->phy.mcs = FIELD_GET(RATE_CFG_MCS, rate);
	ra->phy.stbc = FIELD_GET(RATE_CFG_STBC, rate);

	if (ra->phy.bw)
		ra->phy.ldpc = 7;
	else
		ra->phy.ldpc = FIELD_GET(RATE_CFG_LDPC, rate) * 7;

	/* HT/VHT - SGI: 1, LGI: 0; HE - SGI: 0, MGI: 1, LGI: 2 */
	if (ra->phy.type > MT_PHY_TYPE_VHT)
		ra->phy.sgi = ra->phy.mcs * 85;
	else
		ra->phy.sgi = ra->phy.mcs * 15;

out:
	return mt76_mcu_skb_send_msg(&dev->mt76, skb,
				     MCU_EXT_CMD(STA_REC_UPDATE), true);
}

int mt7915_mcu_add_dev_info(struct mt7915_phy *phy,
			    struct ieee80211_vif *vif, bool enable)
{
	struct mt7915_dev *dev = phy->dev;
	struct mt7915_vif *mvif = (struct mt7915_vif *)vif->drv_priv;
	struct {
		struct req_hdr {
			u8 omac_idx;
			u8 dbdc_idx;
			__le16 tlv_num;
			u8 is_tlv_append;
			u8 rsv[3];
		} __packed hdr;
		struct req_tlv {
			__le16 tag;
			__le16 len;
			u8 active;
			u8 dbdc_idx;
			u8 omac_addr[ETH_ALEN];
		} __packed tlv;
	} data = {
		.hdr = {
			.omac_idx = mvif->omac_idx,
			.dbdc_idx = mvif->band_idx,
			.tlv_num = cpu_to_le16(1),
			.is_tlv_append = 1,
		},
		.tlv = {
			.tag = cpu_to_le16(DEV_INFO_ACTIVE),
			.len = cpu_to_le16(sizeof(struct req_tlv)),
			.active = enable,
			.dbdc_idx = mvif->band_idx,
		},
	};

	if (mvif->omac_idx >= REPEATER_BSSID_START)
		return mt7915_mcu_muar_config(phy, vif, false, enable);

	memcpy(data.tlv.omac_addr, vif->addr, ETH_ALEN);
	return mt76_mcu_send_msg(&dev->mt76, MCU_EXT_CMD(DEV_INFO_UPDATE),
				 &data, sizeof(data), true);
}

static void
mt7915_mcu_beacon_csa(struct sk_buff *rskb, struct sk_buff *skb,
		      struct bss_info_bcn *bcn,
		      struct ieee80211_mutable_offsets *offs)
{
	if (offs->cntdwn_counter_offs[0]) {
		struct tlv *tlv;
		struct bss_info_bcn_csa *csa;

		tlv = mt7915_mcu_add_nested_subtlv(rskb, BSS_INFO_BCN_CSA,
						   sizeof(*csa), &bcn->sub_ntlv,
						   &bcn->len);
		csa = (struct bss_info_bcn_csa *)tlv;
		csa->cnt = skb->data[offs->cntdwn_counter_offs[0]];
	}
}

static void
mt7915_mcu_beacon_cont(struct mt7915_dev *dev, struct sk_buff *rskb,
		       struct sk_buff *skb, struct bss_info_bcn *bcn,
		       struct ieee80211_mutable_offsets *offs)
{
	struct mt76_wcid *wcid = &dev->mt76.global_wcid;
	struct bss_info_bcn_cont *cont;
	struct tlv *tlv;
	u8 *buf;
	int len = sizeof(*cont) + MT_TXD_SIZE + skb->len;

	tlv = mt7915_mcu_add_nested_subtlv(rskb, BSS_INFO_BCN_CONTENT,
					   len, &bcn->sub_ntlv, &bcn->len);

	cont = (struct bss_info_bcn_cont *)tlv;
	cont->pkt_len = cpu_to_le16(MT_TXD_SIZE + skb->len);
	cont->tim_ofs = cpu_to_le16(offs->tim_offset);

	if (offs->cntdwn_counter_offs[0])
		cont->csa_ofs = cpu_to_le16(offs->cntdwn_counter_offs[0] - 4);

	buf = (u8 *)tlv + sizeof(*cont);
	mt7915_mac_write_txwi(dev, (__le32 *)buf, skb, wcid, NULL,
			      true);
	memcpy(buf + MT_TXD_SIZE, skb->data, skb->len);
}

int mt7915_mcu_add_beacon(struct ieee80211_hw *hw,
			  struct ieee80211_vif *vif, int en)
{
#define MAX_BEACON_SIZE 512
	struct mt7915_dev *dev = mt7915_hw_dev(hw);
	struct mt7915_phy *phy = mt7915_hw_phy(hw);
	struct mt7915_vif *mvif = (struct mt7915_vif *)vif->drv_priv;
	struct ieee80211_mutable_offsets offs;
	struct ieee80211_tx_info *info;
	struct sk_buff *skb, *rskb;
	struct tlv *tlv;
	struct bss_info_bcn *bcn;
	int len = MT7915_BEACON_UPDATE_SIZE + MAX_BEACON_SIZE;

	skb = ieee80211_beacon_get_template(hw, vif, &offs);
	if (!skb)
		return -EINVAL;

	if (skb->len > MAX_BEACON_SIZE - MT_TXD_SIZE) {
		dev_err(dev->mt76.dev, "Bcn size limit exceed\n");
		dev_kfree_skb(skb);
		return -EINVAL;
	}

	rskb = mt7915_mcu_alloc_sta_req(dev, mvif, NULL, len);
	if (IS_ERR(rskb)) {
		dev_kfree_skb(skb);
		return PTR_ERR(rskb);
	}

	tlv = mt7915_mcu_add_tlv(rskb, BSS_INFO_OFFLOAD, sizeof(*bcn));
	bcn = (struct bss_info_bcn *)tlv;
	bcn->enable = en;

	if (mvif->band_idx) {
		info = IEEE80211_SKB_CB(skb);
		info->hw_queue |= MT_TX_HW_QUEUE_EXT_PHY;
	}

	/* TODO: subtag - bss color count & 11v MBSSID */
	mt7915_mcu_beacon_csa(rskb, skb, bcn, &offs);
	mt7915_mcu_beacon_cont(dev, rskb, skb, bcn, &offs);
	dev_kfree_skb(skb);

	return mt76_mcu_skb_send_msg(&phy->dev->mt76, rskb,
				     MCU_EXT_CMD(BSS_INFO_UPDATE), true);
}

static int mt7915_mcu_start_firmware(struct mt7915_dev *dev, u32 addr,
				     u32 option)
{
	struct {
		__le32 option;
		__le32 addr;
	} req = {
		.option = cpu_to_le32(option),
		.addr = cpu_to_le32(addr),
	};

	return mt76_mcu_send_msg(&dev->mt76, MCU_CMD(FW_START_REQ), &req,
				 sizeof(req), true);
}

static int mt7915_mcu_restart(struct mt76_dev *dev)
{
	struct {
		u8 power_mode;
		u8 rsv[3];
	} req = {
		.power_mode = 1,
	};

	return mt76_mcu_send_msg(dev, MCU_CMD(NIC_POWER_CTRL), &req,
				 sizeof(req), false);
}

static int mt7915_mcu_patch_sem_ctrl(struct mt7915_dev *dev, bool get)
{
	struct {
		__le32 op;
	} req = {
		.op = cpu_to_le32(get ? PATCH_SEM_GET : PATCH_SEM_RELEASE),
	};

	return mt76_mcu_send_msg(&dev->mt76, MCU_CMD(PATCH_SEM_CONTROL), &req,
				 sizeof(req), true);
}

static int mt7915_mcu_start_patch(struct mt7915_dev *dev)
{
	struct {
		u8 check_crc;
		u8 reserved[3];
	} req = {
		.check_crc = 0,
	};

	return mt76_mcu_send_msg(&dev->mt76, MCU_CMD(PATCH_FINISH_REQ), &req,
				 sizeof(req), true);
}

static int mt7915_driver_own(struct mt7915_dev *dev)
{
	u32 reg = mt7915_reg_map_l1(dev, MT_TOP_LPCR_HOST_BAND0);

	mt76_wr(dev, reg, MT_TOP_LPCR_HOST_DRV_OWN);
	if (!mt76_poll_msec(dev, reg, MT_TOP_LPCR_HOST_FW_OWN,
			    0, 500)) {
		dev_err(dev->mt76.dev, "Timeout for driver own\n");
		return -EIO;
	}

	return 0;
}

static int mt7915_mcu_init_download(struct mt7915_dev *dev, u32 addr,
				    u32 len, u32 mode)
{
	struct {
		__le32 addr;
		__le32 len;
		__le32 mode;
	} req = {
		.addr = cpu_to_le32(addr),
		.len = cpu_to_le32(len),
		.mode = cpu_to_le32(mode),
	};
	int attr;

	if (req.addr == cpu_to_le32(MCU_PATCH_ADDRESS))
		attr = MCU_CMD(PATCH_START_REQ);
	else
		attr = MCU_CMD(TARGET_ADDRESS_LEN_REQ);

	return mt76_mcu_send_msg(&dev->mt76, attr, &req, sizeof(req), true);
}

static int mt7915_load_patch(struct mt7915_dev *dev)
{
	const struct mt7915_patch_hdr *hdr;
	const struct firmware *fw = NULL;
	int i, ret, sem;

	sem = mt7915_mcu_patch_sem_ctrl(dev, 1);
	switch (sem) {
	case PATCH_IS_DL:
		return 0;
	case PATCH_NOT_DL_SEM_SUCCESS:
		break;
	default:
		dev_err(dev->mt76.dev, "Failed to get patch semaphore\n");
		return -EAGAIN;
	}

	ret = request_firmware(&fw, MT7915_ROM_PATCH, dev->mt76.dev);
	if (ret)
		goto out;

	if (!fw || !fw->data || fw->size < sizeof(*hdr)) {
		dev_err(dev->mt76.dev, "Invalid firmware\n");
		ret = -EINVAL;
		goto out;
	}

	hdr = (const struct mt7915_patch_hdr *)(fw->data);

	dev_info(dev->mt76.dev, "HW/SW Version: 0x%x, Build Time: %.16s\n",
		 be32_to_cpu(hdr->hw_sw_ver), hdr->build_date);

	for (i = 0; i < be32_to_cpu(hdr->desc.n_region); i++) {
		struct mt7915_patch_sec *sec;
		const u8 *dl;
		u32 len, addr;

		sec = (struct mt7915_patch_sec *)(fw->data + sizeof(*hdr) +
						  i * sizeof(*sec));
		if ((be32_to_cpu(sec->type) & PATCH_SEC_TYPE_MASK) !=
		    PATCH_SEC_TYPE_INFO) {
			ret = -EINVAL;
			goto out;
		}

		addr = be32_to_cpu(sec->info.addr);
		len = be32_to_cpu(sec->info.len);
		dl = fw->data + be32_to_cpu(sec->offs);

		ret = mt7915_mcu_init_download(dev, addr, len,
					       DL_MODE_NEED_RSP);
		if (ret) {
			dev_err(dev->mt76.dev, "Download request failed\n");
			goto out;
		}

		ret = mt76_mcu_send_firmware(&dev->mt76, MCU_CMD(FW_SCATTER),
					     dl, len);
		if (ret) {
			dev_err(dev->mt76.dev, "Failed to send patch\n");
			goto out;
		}
	}

	ret = mt7915_mcu_start_patch(dev);
	if (ret)
		dev_err(dev->mt76.dev, "Failed to start patch\n");

out:
	sem = mt7915_mcu_patch_sem_ctrl(dev, 0);
	switch (sem) {
	case PATCH_REL_SEM_SUCCESS:
		break;
	default:
		ret = -EAGAIN;
		dev_err(dev->mt76.dev, "Failed to release patch semaphore\n");
		goto out;
	}
	release_firmware(fw);

	return ret;
}

static u32 mt7915_mcu_gen_dl_mode(u8 feature_set, bool is_wa)
{
	u32 ret = 0;

	ret |= (feature_set & FW_FEATURE_SET_ENCRYPT) ?
	       (DL_MODE_ENCRYPT | DL_MODE_RESET_SEC_IV) : 0;
	ret |= FIELD_PREP(DL_MODE_KEY_IDX,
			  FIELD_GET(FW_FEATURE_SET_KEY_IDX, feature_set));
	ret |= DL_MODE_NEED_RSP;
	ret |= is_wa ? DL_MODE_WORKING_PDA_CR4 : 0;

	return ret;
}

static int
mt7915_mcu_send_ram_firmware(struct mt7915_dev *dev,
			     const struct mt7915_fw_trailer *hdr,
			     const u8 *data, bool is_wa)
{
	int i, offset = 0;
	u32 override = 0, option = 0;

	for (i = 0; i < hdr->n_region; i++) {
		const struct mt7915_fw_region *region;
		int err;
		u32 len, addr, mode;

		region = (const struct mt7915_fw_region *)((const u8 *)hdr -
			 (hdr->n_region - i) * sizeof(*region));
		mode = mt7915_mcu_gen_dl_mode(region->feature_set, is_wa);
		len = le32_to_cpu(region->len);
		addr = le32_to_cpu(region->addr);

		if (region->feature_set & FW_FEATURE_OVERRIDE_ADDR)
			override = addr;

		err = mt7915_mcu_init_download(dev, addr, len, mode);
		if (err) {
			dev_err(dev->mt76.dev, "Download request failed\n");
			return err;
		}

		err = mt76_mcu_send_firmware(&dev->mt76, MCU_CMD(FW_SCATTER),
					     data + offset, len);
		if (err) {
			dev_err(dev->mt76.dev, "Failed to send firmware.\n");
			return err;
		}

		offset += len;
	}

	if (override)
		option |= FW_START_OVERRIDE;

	if (is_wa)
		option |= FW_START_WORKING_PDA_CR4;

	return mt7915_mcu_start_firmware(dev, override, option);
}

static int mt7915_load_ram(struct mt7915_dev *dev)
{
	const struct mt7915_fw_trailer *hdr;
	const struct firmware *fw;
	int ret;

	ret = request_firmware(&fw, MT7915_FIRMWARE_WM, dev->mt76.dev);
	if (ret)
		return ret;

	if (!fw || !fw->data || fw->size < sizeof(*hdr)) {
		dev_err(dev->mt76.dev, "Invalid firmware\n");
		ret = -EINVAL;
		goto out;
	}

	hdr = (const struct mt7915_fw_trailer *)(fw->data + fw->size -
					sizeof(*hdr));

	dev_info(dev->mt76.dev, "WM Firmware Version: %.10s, Build Time: %.15s\n",
		 hdr->fw_ver, hdr->build_date);

	ret = mt7915_mcu_send_ram_firmware(dev, hdr, fw->data, false);
	if (ret) {
		dev_err(dev->mt76.dev, "Failed to start WM firmware\n");
		goto out;
	}

	release_firmware(fw);

	ret = request_firmware(&fw, MT7915_FIRMWARE_WA, dev->mt76.dev);
	if (ret)
		return ret;

	if (!fw || !fw->data || fw->size < sizeof(*hdr)) {
		dev_err(dev->mt76.dev, "Invalid firmware\n");
		ret = -EINVAL;
		goto out;
	}

	hdr = (const struct mt7915_fw_trailer *)(fw->data + fw->size -
					sizeof(*hdr));

	dev_info(dev->mt76.dev, "WA Firmware Version: %.10s, Build Time: %.15s\n",
		 hdr->fw_ver, hdr->build_date);

	ret = mt7915_mcu_send_ram_firmware(dev, hdr, fw->data, true);
	if (ret) {
		dev_err(dev->mt76.dev, "Failed to start WA firmware\n");
		goto out;
	}

	snprintf(dev->mt76.hw->wiphy->fw_version,
		 sizeof(dev->mt76.hw->wiphy->fw_version),
		 "%.10s-%.15s", hdr->fw_ver, hdr->build_date);

out:
	release_firmware(fw);

	return ret;
}

static int mt7915_load_firmware(struct mt7915_dev *dev)
{
	int ret;
	u32 val, reg = mt7915_reg_map_l1(dev, MT_TOP_MISC);

	val = FIELD_PREP(MT_TOP_MISC_FW_STATE, FW_STATE_FW_DOWNLOAD);

	if (!mt76_poll_msec(dev, reg, MT_TOP_MISC_FW_STATE, val, 1000)) {
		/* restart firmware once */
		__mt76_mcu_restart(&dev->mt76);
		if (!mt76_poll_msec(dev, reg, MT_TOP_MISC_FW_STATE,
				    val, 1000)) {
			dev_err(dev->mt76.dev,
				"Firmware is not ready for download\n");
			return -EIO;
		}
	}

	ret = mt7915_load_patch(dev);
	if (ret)
		return ret;

	ret = mt7915_load_ram(dev);
	if (ret)
		return ret;

	if (!mt76_poll_msec(dev, reg, MT_TOP_MISC_FW_STATE,
			    FIELD_PREP(MT_TOP_MISC_FW_STATE,
				       FW_STATE_WACPU_RDY), 1000)) {
		dev_err(dev->mt76.dev, "Timeout for initializing firmware\n");
		return -EIO;
	}

	mt76_queue_tx_cleanup(dev, dev->mt76.q_mcu[MT_MCUQ_FWDL], false);

	dev_dbg(dev->mt76.dev, "Firmware init done\n");

	return 0;
}

int mt7915_mcu_fw_log_2_host(struct mt7915_dev *dev, u8 ctrl)
{
	struct {
		u8 ctrl_val;
		u8 pad[3];
	} data = {
		.ctrl_val = ctrl
	};

	return mt76_mcu_send_msg(&dev->mt76, MCU_EXT_CMD(FW_LOG_2_HOST), &data,
				 sizeof(data), true);
}

int mt7915_mcu_fw_dbg_ctrl(struct mt7915_dev *dev, u32 module, u8 level)
{
	struct {
		u8 ver;
		u8 pad;
		__le16 len;
		u8 level;
		u8 rsv[3];
		__le32 module_idx;
	} data = {
		.module_idx = cpu_to_le32(module),
		.level = level,
	};

	return mt76_mcu_send_msg(&dev->mt76, MCU_EXT_CMD(FW_DBG_CTRL), &data,
				 sizeof(data), false);
}

static int mt7915_mcu_set_mwds(struct mt7915_dev *dev, bool enabled)
{
	struct {
		u8 enable;
		u8 _rsv[3];
	} __packed req = {
		.enable = enabled
	};

	return mt76_mcu_send_msg(&dev->mt76, MCU_WA_EXT_CMD(MWDS_SUPPORT), &req,
				 sizeof(req), false);
}

int mt7915_mcu_init(struct mt7915_dev *dev)
{
	static const struct mt76_mcu_ops mt7915_mcu_ops = {
		.headroom = sizeof(struct mt7915_mcu_txd),
		.mcu_skb_send_msg = mt7915_mcu_send_message,
		.mcu_parse_response = mt7915_mcu_parse_response,
		.mcu_restart = mt7915_mcu_restart,
	};
	int ret;

	dev->mt76.mcu_ops = &mt7915_mcu_ops;

	ret = mt7915_driver_own(dev);
	if (ret)
		return ret;

	ret = mt7915_load_firmware(dev);
	if (ret)
		return ret;

	set_bit(MT76_STATE_MCU_RUNNING, &dev->mphy.state);
	mt7915_mcu_fw_log_2_host(dev, 0);
	mt7915_mcu_set_mwds(dev, 1);
	mt7915_mcu_wa_cmd(dev, MCU_WA_PARAM_CMD(SET), MCU_WA_PARAM_RED, 0, 0);

	return 0;
}

void mt7915_mcu_exit(struct mt7915_dev *dev)
{
	u32 reg = mt7915_reg_map_l1(dev, MT_TOP_MISC);

	__mt76_mcu_restart(&dev->mt76);
	if (!mt76_poll_msec(dev, reg, MT_TOP_MISC_FW_STATE,
			    FIELD_PREP(MT_TOP_MISC_FW_STATE,
				       FW_STATE_FW_DOWNLOAD), 1000)) {
		dev_err(dev->mt76.dev, "Failed to exit mcu\n");
		return;
	}

	reg = mt7915_reg_map_l1(dev, MT_TOP_LPCR_HOST_BAND0);
	mt76_wr(dev, reg, MT_TOP_LPCR_HOST_FW_OWN);
	skb_queue_purge(&dev->mt76.mcu.res_q);
}

int mt7915_mcu_set_mac(struct mt7915_dev *dev, int band,
		       bool enable, bool hdr_trans)
{
	struct {
		u8 operation;
		u8 enable;
		u8 check_bssid;
		u8 insert_vlan;
		u8 remove_vlan;
		u8 tid;
		u8 mode;
		u8 rsv;
	} __packed req_trans = {
		.enable = hdr_trans,
	};
	struct {
		u8 enable;
		u8 band;
		u8 rsv[2];
	} __packed req_mac = {
		.enable = enable,
		.band = band,
	};
	int ret;

	ret = mt76_mcu_send_msg(&dev->mt76, MCU_EXT_CMD(RX_HDR_TRANS),
				&req_trans, sizeof(req_trans), false);
	if (ret)
		return ret;

	return mt76_mcu_send_msg(&dev->mt76, MCU_EXT_CMD(MAC_INIT_CTRL),
				 &req_mac, sizeof(req_mac), true);
}

int mt7915_mcu_set_scs(struct mt7915_dev *dev, u8 band, bool enable)
{
	struct {
		__le32 cmd;
		u8 band;
		u8 enable;
	} __packed req = {
		.cmd = cpu_to_le32(SCS_ENABLE),
		.band = band,
		.enable = enable + 1,
	};

	return mt76_mcu_send_msg(&dev->mt76, MCU_EXT_CMD(SCS_CTRL), &req,
				 sizeof(req), false);
}

int mt7915_mcu_set_rts_thresh(struct mt7915_phy *phy, u32 val)
{
	struct mt7915_dev *dev = phy->dev;
	struct {
		u8 prot_idx;
		u8 band;
		u8 rsv[2];
		__le32 len_thresh;
		__le32 pkt_thresh;
	} __packed req = {
		.prot_idx = 1,
		.band = phy != &dev->phy,
		.len_thresh = cpu_to_le32(val),
		.pkt_thresh = cpu_to_le32(0x2),
	};

	return mt76_mcu_send_msg(&dev->mt76, MCU_EXT_CMD(PROTECT_CTRL), &req,
				 sizeof(req), true);
}

int mt7915_mcu_update_edca(struct mt7915_dev *dev, void *param)
{
	struct mt7915_mcu_tx *req = (struct mt7915_mcu_tx *)param;
	u8 num = req->total;
	size_t len = sizeof(*req) -
		     (IEEE80211_NUM_ACS - num) * sizeof(struct edca);

	return mt76_mcu_send_msg(&dev->mt76, MCU_EXT_CMD(EDCA_UPDATE), req,
				 len, true);
}

int mt7915_mcu_set_tx(struct mt7915_dev *dev, struct ieee80211_vif *vif)
{
#define TX_CMD_MODE		1
	struct mt7915_mcu_tx req = {
		.valid = true,
		.mode = TX_CMD_MODE,
		.total = IEEE80211_NUM_ACS,
	};
	struct mt7915_vif *mvif = (struct mt7915_vif *)vif->drv_priv;
	int ac;

	for (ac = 0; ac < IEEE80211_NUM_ACS; ac++) {
		struct ieee80211_tx_queue_params *q = &mvif->queue_params[ac];
		struct edca *e = &req.edca[ac];

		e->set = WMM_PARAM_SET;
		e->queue = ac + mvif->wmm_idx * MT7915_MAX_WMM_SETS;
		e->aifs = q->aifs;
		e->txop = cpu_to_le16(q->txop);

		if (q->cw_min)
			e->cw_min = fls(q->cw_min);
		else
			e->cw_min = 5;

		if (q->cw_max)
			e->cw_max = cpu_to_le16(fls(q->cw_max));
		else
			e->cw_max = cpu_to_le16(10);
	}

	return mt7915_mcu_update_edca(dev, &req);
}

int mt7915_mcu_set_pm(struct mt7915_dev *dev, int band, int enter)
{
#define ENTER_PM_STATE		1
#define EXIT_PM_STATE		2
	struct {
		u8 pm_number;
		u8 pm_state;
		u8 bssid[ETH_ALEN];
		u8 dtim_period;
		u8 wlan_idx_lo;
		__le16 bcn_interval;
		__le32 aid;
		__le32 rx_filter;
		u8 band_idx;
		u8 wlan_idx_hi;
		u8 rsv[2];
		__le32 feature;
		u8 omac_idx;
		u8 wmm_idx;
		u8 bcn_loss_cnt;
		u8 bcn_sp_duration;
	} __packed req = {
		.pm_number = 5,
		.pm_state = (enter) ? ENTER_PM_STATE : EXIT_PM_STATE,
		.band_idx = band,
	};

	return mt76_mcu_send_msg(&dev->mt76, MCU_EXT_CMD(PM_STATE_CTRL), &req,
				 sizeof(req), true);
}

int mt7915_mcu_rdd_cmd(struct mt7915_dev *dev,
		       enum mt7915_rdd_cmd cmd, u8 index,
		       u8 rx_sel, u8 val)
{
	struct {
		u8 ctrl;
		u8 rdd_idx;
		u8 rdd_rx_sel;
		u8 val;
		u8 rsv[4];
	} __packed req = {
		.ctrl = cmd,
		.rdd_idx = index,
		.rdd_rx_sel = rx_sel,
		.val = val,
	};

	return mt76_mcu_send_msg(&dev->mt76, MCU_EXT_CMD(SET_RDD_CTRL), &req,
				 sizeof(req), true);
}

int mt7915_mcu_set_fcc5_lpn(struct mt7915_dev *dev, int val)
{
	struct {
		__le32 tag;
		__le16 min_lpn;
		u8 rsv[2];
	} __packed req = {
		.tag = cpu_to_le32(0x1),
		.min_lpn = cpu_to_le16(val),
	};

	return mt76_mcu_send_msg(&dev->mt76, MCU_EXT_CMD(SET_RDD_TH), &req,
				 sizeof(req), true);
}

int mt7915_mcu_set_pulse_th(struct mt7915_dev *dev,
			    const struct mt7915_dfs_pulse *pulse)
{
	struct {
		__le32 tag;

		__le32 max_width;		/* us */
		__le32 max_pwr;			/* dbm */
		__le32 min_pwr;			/* dbm */
		__le32 min_stgr_pri;		/* us */
		__le32 max_stgr_pri;		/* us */
		__le32 min_cr_pri;		/* us */
		__le32 max_cr_pri;		/* us */
	} __packed req = {
		.tag = cpu_to_le32(0x3),

#define __req_field(field) .field = cpu_to_le32(pulse->field)
		__req_field(max_width),
		__req_field(max_pwr),
		__req_field(min_pwr),
		__req_field(min_stgr_pri),
		__req_field(max_stgr_pri),
		__req_field(min_cr_pri),
		__req_field(max_cr_pri),
#undef __req_field
	};

	return mt76_mcu_send_msg(&dev->mt76, MCU_EXT_CMD(SET_RDD_TH), &req,
				 sizeof(req), true);
}

int mt7915_mcu_set_radar_th(struct mt7915_dev *dev, int index,
			    const struct mt7915_dfs_pattern *pattern)
{
	struct {
		__le32 tag;
		__le16 radar_type;

		u8 enb;
		u8 stgr;
		u8 min_crpn;
		u8 max_crpn;
		u8 min_crpr;
		u8 min_pw;
		__le32 min_pri;
		__le32 max_pri;
		u8 max_pw;
		u8 min_crbn;
		u8 max_crbn;
		u8 min_stgpn;
		u8 max_stgpn;
		u8 min_stgpr;
		u8 rsv[2];
		__le32 min_stgpr_diff;
	} __packed req = {
		.tag = cpu_to_le32(0x2),
		.radar_type = cpu_to_le16(index),

#define __req_field_u8(field) .field = pattern->field
#define __req_field_u32(field) .field = cpu_to_le32(pattern->field)
		__req_field_u8(enb),
		__req_field_u8(stgr),
		__req_field_u8(min_crpn),
		__req_field_u8(max_crpn),
		__req_field_u8(min_crpr),
		__req_field_u8(min_pw),
		__req_field_u32(min_pri),
		__req_field_u32(max_pri),
		__req_field_u8(max_pw),
		__req_field_u8(min_crbn),
		__req_field_u8(max_crbn),
		__req_field_u8(min_stgpn),
		__req_field_u8(max_stgpn),
		__req_field_u8(min_stgpr),
		__req_field_u32(min_stgpr_diff),
#undef __req_field_u8
#undef __req_field_u32
	};

	return mt76_mcu_send_msg(&dev->mt76, MCU_EXT_CMD(SET_RDD_TH), &req,
				 sizeof(req), true);
}

int mt7915_mcu_set_chan_info(struct mt7915_phy *phy, int cmd)
{
	struct mt7915_dev *dev = phy->dev;
	struct cfg80211_chan_def *chandef = &phy->mt76->chandef;
	int freq1 = chandef->center_freq1;
	bool ext_phy = phy != &dev->phy;
	struct {
		u8 control_ch;
		u8 center_ch;
		u8 bw;
		u8 tx_streams_num;
		u8 rx_streams;	/* mask or num */
		u8 switch_reason;
		u8 band_idx;
		u8 center_ch2;	/* for 80+80 only */
		__le16 cac_case;
		u8 channel_band;
		u8 rsv0;
		__le32 outband_freq;
		u8 txpower_drop;
		u8 ap_bw;
		u8 ap_center_ch;
		u8 rsv1[57];
	} __packed req = {
		.control_ch = chandef->chan->hw_value,
		.center_ch = ieee80211_frequency_to_channel(freq1),
		.bw = mt7915_mcu_chan_bw(chandef),
		.tx_streams_num = hweight8(phy->mt76->antenna_mask),
		.rx_streams = phy->mt76->antenna_mask,
		.band_idx = ext_phy,
		.channel_band = chandef->chan->band,
	};

#ifdef CONFIG_NL80211_TESTMODE
	if (phy->mt76->test.tx_antenna_mask &&
	    (phy->mt76->test.state == MT76_TM_STATE_TX_FRAMES ||
	     phy->mt76->test.state == MT76_TM_STATE_RX_FRAMES ||
	     phy->mt76->test.state == MT76_TM_STATE_TX_CONT)) {
		req.tx_streams_num = fls(phy->mt76->test.tx_antenna_mask);
		req.rx_streams = phy->mt76->test.tx_antenna_mask;

		if (ext_phy) {
			req.tx_streams_num = 2;
			req.rx_streams >>= 2;
		}
	}
#endif

	if (dev->mt76.hw->conf.flags & IEEE80211_CONF_OFFCHANNEL)
		req.switch_reason = CH_SWITCH_SCAN_BYPASS_DPD;
	else if ((chandef->chan->flags & IEEE80211_CHAN_RADAR) &&
		 chandef->chan->dfs_state != NL80211_DFS_AVAILABLE)
		req.switch_reason = CH_SWITCH_DFS;
	else
		req.switch_reason = CH_SWITCH_NORMAL;

	if (cmd == MCU_EXT_CMD(CHANNEL_SWITCH))
		req.rx_streams = hweight8(req.rx_streams);

	if (chandef->width == NL80211_CHAN_WIDTH_80P80) {
		int freq2 = chandef->center_freq2;

		req.center_ch2 = ieee80211_frequency_to_channel(freq2);
	}

	return mt76_mcu_send_msg(&dev->mt76, cmd, &req, sizeof(req), true);
}

static int mt7915_mcu_set_eeprom_flash(struct mt7915_dev *dev)
{
#define TOTAL_PAGE_MASK		GENMASK(7, 5)
#define PAGE_IDX_MASK		GENMASK(4, 2)
#define PER_PAGE_SIZE		0x400
	struct mt7915_mcu_eeprom req = { .buffer_mode = EE_MODE_BUFFER };
	u8 total = MT7915_EEPROM_SIZE / PER_PAGE_SIZE;
	u8 *eep = (u8 *)dev->mt76.eeprom.data;
	int eep_len;
	int i;

	for (i = 0; i <= total; i++, eep += eep_len) {
		struct sk_buff *skb;
		int ret;

		if (i == total)
			eep_len = MT7915_EEPROM_SIZE % PER_PAGE_SIZE;
		else
			eep_len = PER_PAGE_SIZE;

		skb = mt76_mcu_msg_alloc(&dev->mt76, NULL,
					 sizeof(req) + eep_len);
		if (!skb)
			return -ENOMEM;

		req.format = FIELD_PREP(TOTAL_PAGE_MASK, total) |
			     FIELD_PREP(PAGE_IDX_MASK, i) | EE_FORMAT_WHOLE;
		req.len = cpu_to_le16(eep_len);

		skb_put_data(skb, &req, sizeof(req));
		skb_put_data(skb, eep, eep_len);

		ret = mt76_mcu_skb_send_msg(&dev->mt76, skb,
					    MCU_EXT_CMD(EFUSE_BUFFER_MODE), true);
		if (ret)
			return ret;
	}

	return 0;
}

int mt7915_mcu_set_eeprom(struct mt7915_dev *dev)
{
	struct mt7915_mcu_eeprom req = {
		.buffer_mode = EE_MODE_EFUSE,
		.format = EE_FORMAT_WHOLE,
	};

	if (dev->flash_mode)
		return mt7915_mcu_set_eeprom_flash(dev);

	return mt76_mcu_send_msg(&dev->mt76, MCU_EXT_CMD(EFUSE_BUFFER_MODE),
				 &req, sizeof(req), true);
}

int mt7915_mcu_get_eeprom(struct mt7915_dev *dev, u32 offset)
{
	struct mt7915_mcu_eeprom_info req = {
		.addr = cpu_to_le32(round_down(offset, 16)),
	};
	struct mt7915_mcu_eeprom_info *res;
	struct sk_buff *skb;
	int ret;
	u8 *buf;

	ret = mt76_mcu_send_and_get_msg(&dev->mt76, MCU_EXT_QUERY(EFUSE_ACCESS), &req,
				sizeof(req), true, &skb);
	if (ret)
		return ret;

	res = (struct mt7915_mcu_eeprom_info *)skb->data;
	buf = dev->mt76.eeprom.data + le32_to_cpu(res->addr);
	memcpy(buf, res->data, 16);
	dev_kfree_skb(skb);

	return 0;
}

int mt7915_mcu_get_temperature(struct mt7915_dev *dev, int index)
{
	struct {
		u8 ctrl_id;
		u8 action;
		u8 band;
		u8 rsv[5];
	} req = {
		.ctrl_id = THERMAL_SENSOR_TEMP_QUERY,
		.action = index,
	};

	return mt76_mcu_send_msg(&dev->mt76, MCU_EXT_CMD(THERMAL_CTRL), &req,
				 sizeof(req), true);
}

int mt7915_mcu_get_tx_rate(struct mt7915_dev *dev, u32 cmd, u16 wlan_idx)
{
	struct {
		__le32 cmd;
		__le16 wlan_idx;
		__le16 ru_idx;
		__le16 direction;
		__le16 dump_group;
	} req = {
		.cmd = cpu_to_le32(cmd),
		.wlan_idx = cpu_to_le16(wlan_idx),
		.dump_group = cpu_to_le16(1),
	};

	return mt76_mcu_send_msg(&dev->mt76, MCU_EXT_CMD(RATE_CTRL), &req,
				 sizeof(req), false);
}

int mt7915_mcu_set_sku(struct mt7915_phy *phy)
{
	struct mt7915_dev *dev = phy->dev;
	struct mt76_phy *mphy = phy->mt76;
	struct ieee80211_hw *hw = mphy->hw;
	struct mt7915_sku_val {
		u8 format_id;
		u8 limit_type;
		u8 dbdc_idx;
		s8 val[MT7915_SKU_RATE_NUM];
	} __packed req = {
		.format_id = 4,
		.dbdc_idx = phy != &dev->phy,
	};
	int i;
	s8 *delta;

	delta = dev->rate_power[mphy->chandef.chan->band];
	mphy->txpower_cur = hw->conf.power_level * 2 +
			    delta[MT7915_SKU_MAX_DELTA_IDX];

	for (i = 0; i < MT7915_SKU_RATE_NUM; i++)
		req.val[i] = hw->conf.power_level * 2 + delta[i];

	return mt76_mcu_send_msg(&dev->mt76,
				 MCU_EXT_CMD(TX_POWER_FEATURE_CTRL), &req,
				 sizeof(req), true);
}

int mt7915_mcu_set_test_param(struct mt7915_dev *dev, u8 param, bool test_mode,
			      u8 en)
{
	struct {
		u8 test_mode_en;
		u8 param_idx;
		u8 _rsv[2];

		u8 enable;
		u8 _rsv2[3];

		u8 pad[8];
	} __packed req = {
		.test_mode_en = test_mode,
		.param_idx = param,
		.enable = en,
	};

	return mt76_mcu_send_msg(&dev->mt76, MCU_EXT_CMD(ATE_CTRL), &req,
				 sizeof(req), false);
}

int mt7915_mcu_set_sku_en(struct mt7915_phy *phy, bool enable)
{
	struct mt7915_dev *dev = phy->dev;
	struct mt7915_sku {
		u8 format_id;
		u8 sku_enable;
		u8 dbdc_idx;
		u8 rsv;
	} __packed req = {
		.format_id = 0,
		.dbdc_idx = phy != &dev->phy,
		.sku_enable = enable,
	};

	return mt76_mcu_send_msg(&dev->mt76,
				 MCU_EXT_CMD(TX_POWER_FEATURE_CTRL), &req,
				 sizeof(req), true);
}

int mt7915_mcu_set_ser(struct mt7915_dev *dev, u8 action, u8 set, u8 band)
{
	struct {
		u8 action;
		u8 set;
		u8 band;
		u8 rsv;
	} req = {
		.action = action,
		.set = set,
		.band = band,
	};

	return mt76_mcu_send_msg(&dev->mt76, MCU_EXT_CMD(SET_SER_TRIGGER),
				 &req, sizeof(req), false);
}

int mt7915_mcu_set_txbf_module(struct mt7915_dev *dev)
{
#define MT_BF_MODULE_UPDATE               25
	struct {
		u8 action;
		u8 bf_num;
		u8 bf_bitmap;
		u8 bf_sel[8];
		u8 rsv[8];
	} __packed req = {
		.action = MT_BF_MODULE_UPDATE,
		.bf_num = 2,
		.bf_bitmap = GENMASK(1, 0),
	};

	return mt76_mcu_send_msg(&dev->mt76, MCU_EXT_CMD(TXBF_ACTION), &req,
				 sizeof(req), true);
}

int mt7915_mcu_set_txbf_type(struct mt7915_dev *dev)
{
#define MT_BF_TYPE_UPDATE		20
	struct {
		u8 action;
		bool ebf;
		bool ibf;
		u8 rsv;
	} __packed req = {
		.action = MT_BF_TYPE_UPDATE,
		.ebf = true,
		.ibf = dev->ibf,
	};

	return mt76_mcu_send_msg(&dev->mt76, MCU_EXT_CMD(TXBF_ACTION), &req,
				 sizeof(req), true);
}

int mt7915_mcu_set_txbf_sounding(struct mt7915_dev *dev)
{
#define MT_BF_PROCESSING		4
	struct {
		u8 action;
		u8 snd_mode;
		u8 sta_num;
		u8 rsv;
		u8 wlan_idx[4];
		__le32 snd_period;	/* ms */
	} __packed req = {
		.action = true,
		.snd_mode = MT_BF_PROCESSING,
	};

	return mt76_mcu_send_msg(&dev->mt76, MCU_EXT_CMD(TXBF_ACTION), &req,
				 sizeof(req), true);
}

int mt7915_mcu_add_obss_spr(struct mt7915_dev *dev, struct ieee80211_vif *vif,
			    bool enable)
{
#define MT_SPR_ENABLE		1
	struct mt7915_vif *mvif = (struct mt7915_vif *)vif->drv_priv;
	struct {
		u8 action;
		u8 arg_num;
		u8 band_idx;
		u8 status;
		u8 drop_tx_idx;
		u8 sta_idx;	/* 256 sta */
		u8 rsv[2];
		__le32 val;
	} __packed req = {
		.action = MT_SPR_ENABLE,
		.arg_num = 1,
		.band_idx = mvif->band_idx,
		.val = cpu_to_le32(enable),
	};

	return mt76_mcu_send_msg(&dev->mt76, MCU_EXT_CMD(SET_SPR), &req,
				 sizeof(req), true);
}

int mt7915_mcu_get_rx_rate(struct mt7915_phy *phy, struct ieee80211_vif *vif,
			   struct ieee80211_sta *sta, struct rate_info *rate)
{
	struct mt7915_vif *mvif = (struct mt7915_vif *)vif->drv_priv;
	struct mt7915_sta *msta = (struct mt7915_sta *)sta->drv_priv;
	struct mt7915_dev *dev = phy->dev;
	struct mt76_phy *mphy = phy->mt76;
	struct {
		u8 category;
		u8 band;
		__le16 wcid;
	} __packed req = {
		.category = MCU_PHY_STATE_CONTENTION_RX_RATE,
		.band = mvif->band_idx,
		.wcid = cpu_to_le16(msta->wcid.idx),
	};
	struct ieee80211_supported_band *sband;
	struct mt7915_mcu_phy_rx_info *res;
	struct sk_buff *skb;
	u16 flags = 0;
	int ret;
	int i;

	ret = mt76_mcu_send_and_get_msg(&dev->mt76, MCU_EXT_CMD(PHY_STAT_INFO),
					&req, sizeof(req), true, &skb);
	if (ret)
		return ret;

	res = (struct mt7915_mcu_phy_rx_info *)skb->data;

	rate->mcs = res->rate;
	rate->nss = res->nsts + 1;

	switch (res->mode) {
	case MT_PHY_TYPE_CCK:
	case MT_PHY_TYPE_OFDM:
		if (mphy->chandef.chan->band == NL80211_BAND_5GHZ)
			sband = &mphy->sband_5g.sband;
		else
			sband = &mphy->sband_2g.sband;

		for (i = 0; i < sband->n_bitrates; i++) {
			if (rate->mcs != (sband->bitrates[i].hw_value & 0xf))
				continue;

			rate->legacy = sband->bitrates[i].bitrate;
			break;
		}
		break;
	case MT_PHY_TYPE_HT:
	case MT_PHY_TYPE_HT_GF:
		if (rate->mcs > 31)
			return -EINVAL;

		flags |= RATE_INFO_FLAGS_MCS;

		if (res->gi)
			flags |= RATE_INFO_FLAGS_SHORT_GI;
		break;
	case MT_PHY_TYPE_VHT:
		flags |= RATE_INFO_FLAGS_VHT_MCS;

		if (res->gi)
			flags |= RATE_INFO_FLAGS_SHORT_GI;
		break;
	case MT_PHY_TYPE_HE_SU:
	case MT_PHY_TYPE_HE_EXT_SU:
	case MT_PHY_TYPE_HE_TB:
	case MT_PHY_TYPE_HE_MU:
		rate->he_gi = res->gi;

		flags |= RATE_INFO_FLAGS_HE_MCS;
		break;
	default:
		break;
	}
	rate->flags = flags;

	switch (res->bw) {
	case IEEE80211_STA_RX_BW_160:
		rate->bw = RATE_INFO_BW_160;
		break;
	case IEEE80211_STA_RX_BW_80:
		rate->bw = RATE_INFO_BW_80;
		break;
	case IEEE80211_STA_RX_BW_40:
		rate->bw = RATE_INFO_BW_40;
		break;
	default:
		rate->bw = RATE_INFO_BW_20;
		break;
	}

	dev_kfree_skb(skb);

	return 0;
}<|MERGE_RESOLUTION|>--- conflicted
+++ resolved
@@ -248,10 +248,6 @@
 {
 	struct mt7915_dev *dev = container_of(mdev, struct mt7915_dev, mt76);
 	struct mt7915_mcu_txd *mcu_txd;
-<<<<<<< HEAD
-	u8 seq, pkt_fmt, qidx;
-=======
->>>>>>> 04bd701d
 	enum mt76_mcuq_id qid;
 	__le32 *txd;
 	u32 val;
@@ -264,33 +260,16 @@
 	if (!seq)
 		seq = ++dev->mt76.mcu.msg_seq & 0xf;
 
-<<<<<<< HEAD
-	if (cmd == -MCU_CMD_FW_SCATTER) {
-=======
 	if (cmd == MCU_CMD(FW_SCATTER)) {
->>>>>>> 04bd701d
 		qid = MT_MCUQ_FWDL;
 		goto exit;
 	}
 
 	mcu_txd = (struct mt7915_mcu_txd *)skb_push(skb, sizeof(*mcu_txd));
-<<<<<<< HEAD
-
-	if (test_bit(MT76_STATE_MCU_RUNNING, &dev->mphy.state)) {
-		qid = MT_MCUQ_WA;
-		qidx = MT_TX_MCU_PORT_RX_Q0;
-		pkt_fmt = MT_TX_TYPE_CMD;
-	} else {
-		qid = MT_MCUQ_WM;
-		qidx = MT_TX_MCU_PORT_RX_Q0;
-		pkt_fmt = MT_TX_TYPE_CMD;
-	}
-=======
 	if (test_bit(MT76_STATE_MCU_RUNNING, &dev->mphy.state))
 		qid = MT_MCUQ_WA;
 	else
 		qid = MT_MCUQ_WM;
->>>>>>> 04bd701d
 
 	txd = mcu_txd->txd;
 
@@ -332,8 +311,6 @@
 		*wait_seq = seq;
 
 	return mt76_tx_queue_skb_raw(dev, mdev->q_mcu[qid], skb, 0);
-<<<<<<< HEAD
-=======
 }
 
 static void
@@ -350,7 +327,6 @@
 	};
 
 	mt76_mcu_send_msg(&dev->mt76, cmd, &req, sizeof(req), true);
->>>>>>> 04bd701d
 }
 
 static void
