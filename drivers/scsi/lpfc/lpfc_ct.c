--- conflicted
+++ resolved
@@ -232,30 +232,17 @@
 	}
 
 	/* Save for completion so we can release these resources */
-<<<<<<< HEAD
-	cmdiocbq->context2 = (uint8_t *)mp;
-	cmdiocbq->context3 = (uint8_t *)bmp;
-=======
 	cmdiocbq->rsp_dmabuf = mp;
 	cmdiocbq->bpl_dmabuf = bmp;
->>>>>>> 88084a3d
 	cmdiocbq->cmd_cmpl = lpfc_ct_unsol_cmpl;
 	tmo = (3 * phba->fc_ratov);
 
 	cmdiocbq->retry = 0;
 	cmdiocbq->vport = vport;
-<<<<<<< HEAD
-	cmdiocbq->context_un.ndlp = NULL;
-	cmdiocbq->drvrTimeout = tmo + LPFC_DRVR_TIMEOUT;
-
-	cmdiocbq->context1 = lpfc_nlp_get(ndlp);
-	if (!cmdiocbq->context1)
-=======
 	cmdiocbq->drvrTimeout = tmo + LPFC_DRVR_TIMEOUT;
 
 	cmdiocbq->ndlp = lpfc_nlp_get(ndlp);
 	if (!cmdiocbq->ndlp)
->>>>>>> 88084a3d
 		goto ct_no_ndlp;
 
 	rc = lpfc_sli_issue_iocb(phba, LPFC_ELS_RING, cmdiocbq, 0);
@@ -322,13 +309,8 @@
 		return;
 	}
 
-<<<<<<< HEAD
-	ct_req = ((struct lpfc_sli_ct_request *)
-		 (((struct lpfc_dmabuf *)ctiocbq->context2)->virt));
-=======
 	ct_req = (struct lpfc_sli_ct_request *)ctiocbq->cmd_dmabuf->virt;
 
->>>>>>> 88084a3d
 	mi_cmd = ct_req->CommandResponse.bits.CmdRsp;
 	lpfc_printf_vlog(vport, KERN_INFO, LOG_ELS,
 			 "6442 : MI Cmd : x%x Not Supported\n", mi_cmd);
@@ -364,15 +346,14 @@
 	uint32_t size;
 	struct list_head head;
 	struct lpfc_sli_ct_request *ct_req;
-<<<<<<< HEAD
-	struct lpfc_dmabuf *bdeBuf1 = ctiocbq->context2;
-	struct lpfc_dmabuf *bdeBuf2 = ctiocbq->context3;
+	struct lpfc_dmabuf *bdeBuf1 = ctiocbq->cmd_dmabuf;
+	struct lpfc_dmabuf *bdeBuf2 = ctiocbq->bpl_dmabuf;
 	u32 status, parameter, bde_count = 0;
 	struct lpfc_wcqe_complete *wcqe_cmpl = NULL;
 
-	ctiocbq->context1 = NULL;
-	ctiocbq->context2 = NULL;
-	ctiocbq->context3 = NULL;
+	ctiocbq->cmd_dmabuf = NULL;
+	ctiocbq->rsp_dmabuf = NULL;
+	ctiocbq->bpl_dmabuf = NULL;
 
 	wcqe_cmpl = &ctiocbq->wcqe_cmpl;
 	status = get_job_ulpstatus(phba, ctiocbq);
@@ -382,25 +363,6 @@
 	else
 		bde_count = icmd->ulpBdeCount;
 
-=======
-	struct lpfc_dmabuf *bdeBuf1 = ctiocbq->cmd_dmabuf;
-	struct lpfc_dmabuf *bdeBuf2 = ctiocbq->bpl_dmabuf;
-	u32 status, parameter, bde_count = 0;
-	struct lpfc_wcqe_complete *wcqe_cmpl = NULL;
-
-	ctiocbq->cmd_dmabuf = NULL;
-	ctiocbq->rsp_dmabuf = NULL;
-	ctiocbq->bpl_dmabuf = NULL;
-
-	wcqe_cmpl = &ctiocbq->wcqe_cmpl;
-	status = get_job_ulpstatus(phba, ctiocbq);
-	parameter = get_job_word4(phba, ctiocbq);
-	if (phba->sli_rev == LPFC_SLI_REV4)
-		bde_count = wcqe_cmpl->word3;
-	else
-		bde_count = icmd->ulpBdeCount;
-
->>>>>>> 88084a3d
 	if (unlikely(status == IOSTAT_NEED_BUFFER)) {
 		lpfc_sli_hbqbuf_add_hbqs(phba, LPFC_ELS_HBQ);
 	} else if ((status == IOSTAT_LOCAL_REJECT) &&
@@ -419,15 +381,9 @@
 	if (bde_count == 0)
 		return;
 
-<<<<<<< HEAD
-	ctiocbq->context2 = bdeBuf1;
-	if (bde_count == 2)
-		ctiocbq->context3 = bdeBuf2;
-=======
 	ctiocbq->cmd_dmabuf = bdeBuf1;
 	if (bde_count == 2)
 		ctiocbq->bpl_dmabuf = bdeBuf2;
->>>>>>> 88084a3d
 
 	ct_req = (struct lpfc_sli_ct_request *)ctiocbq->cmd_dmabuf->virt;
 
@@ -450,13 +406,8 @@
 
 			if (!bde_count)
 				continue;
-<<<<<<< HEAD
-			bdeBuf1 = iocb->context2;
-			iocb->context2 = NULL;
-=======
 			bdeBuf1 = iocb->cmd_dmabuf;
 			iocb->cmd_dmabuf = NULL;
->>>>>>> 88084a3d
 			if (phba->sli_rev == LPFC_SLI_REV4)
 				size = iocb->wqe.gen_req.bde.tus.f.bdeSize;
 			else
@@ -464,13 +415,8 @@
 			lpfc_ct_unsol_buffer(phba, ctiocbq, bdeBuf1, size);
 			lpfc_in_buf_free(phba, bdeBuf1);
 			if (bde_count == 2) {
-<<<<<<< HEAD
-				bdeBuf2 = iocb->context3;
-				iocb->context3 = NULL;
-=======
 				bdeBuf2 = iocb->bpl_dmabuf;
 				iocb->bpl_dmabuf = NULL;
->>>>>>> 88084a3d
 				if (phba->sli_rev == LPFC_SLI_REV4)
 					size = iocb->unsol_rcv_len;
 				else
@@ -982,16 +928,9 @@
 	ndlp = cmdiocb->ndlp;
 
 	/* we pass cmdiocb to state machine which needs rspiocb as well */
-<<<<<<< HEAD
-	cmdiocb->context_un.rsp_iocb = rspiocb;
-
-	inp = (struct lpfc_dmabuf *) cmdiocb->context1;
-	outp = (struct lpfc_dmabuf *) cmdiocb->context2;
-=======
 	cmdiocb->rsp_iocb = rspiocb;
 	inp = cmdiocb->cmd_dmabuf;
 	outp = cmdiocb->rsp_dmabuf;
->>>>>>> 88084a3d
 
 	lpfc_debugfs_disc_trc(vport, LPFC_DISC_TRC_CT,
 		 "GID_FT cmpl:     status:x%x/x%x rtry:%d",
@@ -1211,15 +1150,9 @@
 	ndlp = cmdiocb->ndlp;
 
 	/* we pass cmdiocb to state machine which needs rspiocb as well */
-<<<<<<< HEAD
-	cmdiocb->context_un.rsp_iocb = rspiocb;
-	inp = (struct lpfc_dmabuf *)cmdiocb->context1;
-	outp = (struct lpfc_dmabuf *)cmdiocb->context2;
-=======
 	cmdiocb->rsp_iocb = rspiocb;
 	inp = cmdiocb->cmd_dmabuf;
 	outp = cmdiocb->rsp_dmabuf;
->>>>>>> 88084a3d
 
 	lpfc_debugfs_disc_trc(vport, LPFC_DISC_TRC_CT,
 			      "GID_PT cmpl:     status:x%x/x%x rtry:%d",
@@ -1423,13 +1356,8 @@
 {
 	struct lpfc_vport *vport = cmdiocb->vport;
 	struct Scsi_Host *shost = lpfc_shost_from_vport(vport);
-<<<<<<< HEAD
-	struct lpfc_dmabuf *inp = (struct lpfc_dmabuf *) cmdiocb->context1;
-	struct lpfc_dmabuf *outp = (struct lpfc_dmabuf *) cmdiocb->context2;
-=======
 	struct lpfc_dmabuf *inp = cmdiocb->cmd_dmabuf;
 	struct lpfc_dmabuf *outp = cmdiocb->rsp_dmabuf;
->>>>>>> 88084a3d
 	struct lpfc_sli_ct_request *CTrsp;
 	int did, rc, retry;
 	uint8_t fbits;
@@ -1576,13 +1504,8 @@
 			struct lpfc_iocbq *rspiocb)
 {
 	struct lpfc_vport *vport = cmdiocb->vport;
-<<<<<<< HEAD
-	struct lpfc_dmabuf *inp = (struct lpfc_dmabuf *)cmdiocb->context1;
-	struct lpfc_dmabuf *outp = (struct lpfc_dmabuf *)cmdiocb->context2;
-=======
 	struct lpfc_dmabuf *inp = cmdiocb->cmd_dmabuf;
 	struct lpfc_dmabuf *outp = cmdiocb->rsp_dmabuf;
->>>>>>> 88084a3d
 	struct lpfc_sli_ct_request *CTrsp;
 	int did;
 	struct lpfc_nodelist *ndlp = NULL;
@@ -1697,13 +1620,8 @@
 	/* we pass cmdiocb to state machine which needs rspiocb as well */
 	cmdiocb->rsp_iocb = rspiocb;
 
-<<<<<<< HEAD
-	inp = (struct lpfc_dmabuf *) cmdiocb->context1;
-	outp = (struct lpfc_dmabuf *) cmdiocb->context2;
-=======
 	inp = cmdiocb->cmd_dmabuf;
 	outp = cmdiocb->rsp_dmabuf;
->>>>>>> 88084a3d
 
 	cmdcode = be16_to_cpu(((struct lpfc_sli_ct_request *) inp->virt)->
 					CommandResponse.bits.CmdRsp);
