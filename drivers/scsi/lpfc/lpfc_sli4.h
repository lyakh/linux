/*******************************************************************
 * This file is part of the Emulex Linux Device Driver for         *
 * Fibre Channel Host Bus Adapters.                                *
 * Copyright (C) 2017-2019 Broadcom. All Rights Reserved. The term *
 * “Broadcom” refers to Broadcom Inc. and/or its subsidiaries.     *
 * Copyright (C) 2009-2016 Emulex.  All rights reserved.           *
 * EMULEX and SLI are trademarks of Emulex.                        *
 * www.broadcom.com                                                *
 *                                                                 *
 * This program is free software; you can redistribute it and/or   *
 * modify it under the terms of version 2 of the GNU General       *
 * Public License as published by the Free Software Foundation.    *
 * This program is distributed in the hope that it will be useful. *
 * ALL EXPRESS OR IMPLIED CONDITIONS, REPRESENTATIONS AND          *
 * WARRANTIES, INCLUDING ANY IMPLIED WARRANTY OF MERCHANTABILITY,  *
 * FITNESS FOR A PARTICULAR PURPOSE, OR NON-INFRINGEMENT, ARE      *
 * DISCLAIMED, EXCEPT TO THE EXTENT THAT SUCH DISCLAIMERS ARE HELD *
 * TO BE LEGALLY INVALID.  See the GNU General Public License for  *
 * more details, a copy of which can be found in the file COPYING  *
 * included with this package.                                     *
 *******************************************************************/

#if defined(CONFIG_DEBUG_FS) && !defined(CONFIG_SCSI_LPFC_DEBUG_FS)
#define CONFIG_SCSI_LPFC_DEBUG_FS
#endif

#define LPFC_ACTIVE_MBOX_WAIT_CNT               100
#define LPFC_XRI_EXCH_BUSY_WAIT_TMO		10000
#define LPFC_XRI_EXCH_BUSY_WAIT_T1   		10
#define LPFC_XRI_EXCH_BUSY_WAIT_T2              30000
#define LPFC_RPI_LOW_WATER_MARK			10

#define LPFC_UNREG_FCF                          1
#define LPFC_SKIP_UNREG_FCF                     0

/* Amount of time in seconds for waiting FCF rediscovery to complete */
#define LPFC_FCF_REDISCOVER_WAIT_TMO		2000 /* msec */

/* Number of SGL entries can be posted in a 4KB nonembedded mbox command */
#define LPFC_NEMBED_MBOX_SGL_CNT		254

/* Multi-queue arrangement for FCP EQ/CQ/WQ tuples */
#define LPFC_HBA_HDWQ_MIN	0
#define LPFC_HBA_HDWQ_MAX	128
#define LPFC_HBA_HDWQ_DEF	0

/* FCP MQ queue count limiting */
#define LPFC_FCP_MQ_THRESHOLD_MIN	0
<<<<<<< HEAD
#define LPFC_FCP_MQ_THRESHOLD_MAX	128
=======
#define LPFC_FCP_MQ_THRESHOLD_MAX	256
>>>>>>> b03bdd83
#define LPFC_FCP_MQ_THRESHOLD_DEF	8

/* Common buffer size to accomidate SCSI and NVME IO buffers */
#define LPFC_COMMON_IO_BUF_SZ	768

/*
 * Provide the default FCF Record attributes used by the driver
 * when nonFIP mode is configured and there is no other default
 * FCF Record attributes.
 */
#define LPFC_FCOE_FCF_DEF_INDEX	0
#define LPFC_FCOE_FCF_GET_FIRST	0xFFFF
#define LPFC_FCOE_FCF_NEXT_NONE	0xFFFF

#define LPFC_FCOE_NULL_VID	0xFFF
#define LPFC_FCOE_IGNORE_VID	0xFFFF

/* First 3 bytes of default FCF MAC is specified by FC_MAP */
#define LPFC_FCOE_FCF_MAC3	0xFF
#define LPFC_FCOE_FCF_MAC4	0xFF
#define LPFC_FCOE_FCF_MAC5	0xFE
#define LPFC_FCOE_FCF_MAP0	0x0E
#define LPFC_FCOE_FCF_MAP1	0xFC
#define LPFC_FCOE_FCF_MAP2	0x00
#define LPFC_FCOE_MAX_RCV_SIZE	0x800
#define LPFC_FCOE_FKA_ADV_PER	0
#define LPFC_FCOE_FIP_PRIORITY	0x80

#define sli4_sid_from_fc_hdr(fc_hdr)  \
	((fc_hdr)->fh_s_id[0] << 16 | \
	 (fc_hdr)->fh_s_id[1] <<  8 | \
	 (fc_hdr)->fh_s_id[2])

#define sli4_did_from_fc_hdr(fc_hdr)  \
	((fc_hdr)->fh_d_id[0] << 16 | \
	 (fc_hdr)->fh_d_id[1] <<  8 | \
	 (fc_hdr)->fh_d_id[2])

#define sli4_fctl_from_fc_hdr(fc_hdr)  \
	((fc_hdr)->fh_f_ctl[0] << 16 | \
	 (fc_hdr)->fh_f_ctl[1] <<  8 | \
	 (fc_hdr)->fh_f_ctl[2])

#define sli4_type_from_fc_hdr(fc_hdr)  \
	((fc_hdr)->fh_type)

#define LPFC_FW_RESET_MAXIMUM_WAIT_10MS_CNT 12000

#define INT_FW_UPGRADE	0
#define RUN_FW_UPGRADE	1

enum lpfc_sli4_queue_type {
	LPFC_EQ,
	LPFC_GCQ,
	LPFC_MCQ,
	LPFC_WCQ,
	LPFC_RCQ,
	LPFC_MQ,
	LPFC_WQ,
	LPFC_HRQ,
	LPFC_DRQ
};

/* The queue sub-type defines the functional purpose of the queue */
enum lpfc_sli4_queue_subtype {
	LPFC_NONE,
	LPFC_MBOX,
	LPFC_FCP,
	LPFC_ELS,
	LPFC_NVME,
	LPFC_NVMET,
	LPFC_NVME_LS,
	LPFC_USOL
};

/* RQ buffer list */
struct lpfc_rqb {
	uint16_t entry_count;	  /* Current number of RQ slots */
	uint16_t buffer_count;	  /* Current number of buffers posted */
	struct list_head rqb_buffer_list;  /* buffers assigned to this HBQ */
				  /* Callback for HBQ buffer allocation */
	struct rqb_dmabuf *(*rqb_alloc_buffer)(struct lpfc_hba *);
				  /* Callback for HBQ buffer free */
	void               (*rqb_free_buffer)(struct lpfc_hba *,
					       struct rqb_dmabuf *);
};

struct lpfc_queue {
	struct list_head list;
	struct list_head wq_list;
	struct list_head wqfull_list;
	enum lpfc_sli4_queue_type type;
	enum lpfc_sli4_queue_subtype subtype;
	struct lpfc_hba *phba;
	struct list_head child_list;
	struct list_head page_list;
	struct list_head sgl_list;
	struct list_head cpu_list;
	uint32_t entry_count;	/* Number of entries to support on the queue */
	uint32_t entry_size;	/* Size of each queue entry. */
	uint32_t entry_cnt_per_pg;
	uint32_t notify_interval; /* Queue Notification Interval
				   * For chip->host queues (EQ, CQ, RQ):
				   *  specifies the interval (number of
				   *  entries) where the doorbell is rung to
				   *  notify the chip of entry consumption.
				   * For host->chip queues (WQ):
				   *  specifies the interval (number of
				   *  entries) where consumption CQE is
				   *  requested to indicate WQ entries
				   *  consumed by the chip.
				   * Not used on an MQ.
				   */
#define LPFC_EQ_NOTIFY_INTRVL	16
#define LPFC_CQ_NOTIFY_INTRVL	16
#define LPFC_WQ_NOTIFY_INTRVL	16
#define LPFC_RQ_NOTIFY_INTRVL	16
	uint32_t max_proc_limit; /* Queue Processing Limit
				  * For chip->host queues (EQ, CQ):
				  *  specifies the maximum number of
				  *  entries to be consumed in one
				  *  processing iteration sequence. Queue
				  *  will be rearmed after each iteration.
				  * Not used on an MQ, RQ or WQ.
				  */
#define LPFC_EQ_MAX_PROC_LIMIT		256
#define LPFC_CQ_MIN_PROC_LIMIT		64
#define LPFC_CQ_MAX_PROC_LIMIT		LPFC_CQE_EXP_COUNT	// 4096
#define LPFC_CQ_DEF_MAX_PROC_LIMIT	LPFC_CQE_DEF_COUNT	// 1024
#define LPFC_CQ_MIN_THRESHOLD_TO_POLL	64
#define LPFC_CQ_MAX_THRESHOLD_TO_POLL	LPFC_CQ_DEF_MAX_PROC_LIMIT
#define LPFC_CQ_DEF_THRESHOLD_TO_POLL	LPFC_CQ_DEF_MAX_PROC_LIMIT
	uint32_t queue_claimed; /* indicates queue is being processed */
	uint32_t queue_id;	/* Queue ID assigned by the hardware */
	uint32_t assoc_qid;     /* Queue ID associated with, for CQ/WQ/MQ */
	uint32_t host_index;	/* The host's index for putting or getting */
	uint32_t hba_index;	/* The last known hba index for get or put */
	uint32_t q_mode;

	struct lpfc_sli_ring *pring; /* ptr to io ring associated with q */
	struct lpfc_rqb *rqbp;	/* ptr to RQ buffers */

	uint16_t page_count;	/* Number of pages allocated for this queue */
	uint16_t page_size;	/* size of page allocated for this queue */
#define LPFC_EXPANDED_PAGE_SIZE	16384
#define LPFC_DEFAULT_PAGE_SIZE	4096
	uint16_t chann;		/* Hardware Queue association WQ/CQ */
				/* CPU affinity for EQ */
#define LPFC_FIND_BY_EQ		0
#define LPFC_FIND_BY_HDWQ	1
	uint8_t db_format;
#define LPFC_DB_RING_FORMAT	0x01
#define LPFC_DB_LIST_FORMAT	0x02
	uint8_t q_flag;
#define HBA_NVMET_WQFULL	0x1 /* We hit WQ Full condition for NVMET */
#define HBA_NVMET_CQ_NOTIFY	0x1 /* LPFC_NVMET_CQ_NOTIFY CQEs this EQE */
#define LPFC_NVMET_CQ_NOTIFY	4
	void __iomem *db_regaddr;
	uint16_t dpp_enable;
	uint16_t dpp_id;
	void __iomem *dpp_regaddr;

	/* For q stats */
	uint32_t q_cnt_1;
	uint32_t q_cnt_2;
	uint32_t q_cnt_3;
	uint64_t q_cnt_4;
/* defines for EQ stats */
#define	EQ_max_eqe		q_cnt_1
#define	EQ_no_entry		q_cnt_2
#define	EQ_cqe_cnt		q_cnt_3
#define	EQ_processed		q_cnt_4

/* defines for CQ stats */
#define	CQ_mbox			q_cnt_1
#define	CQ_max_cqe		q_cnt_1
#define	CQ_release_wqe		q_cnt_2
#define	CQ_xri_aborted		q_cnt_3
#define	CQ_wq			q_cnt_4

/* defines for WQ stats */
#define	WQ_overflow		q_cnt_1
#define	WQ_posted		q_cnt_4

/* defines for RQ stats */
#define	RQ_no_posted_buf	q_cnt_1
#define	RQ_no_buf_found		q_cnt_2
#define	RQ_buf_posted		q_cnt_3
#define	RQ_rcv_buf		q_cnt_4

	struct work_struct	irqwork;
	struct work_struct	spwork;
	struct delayed_work	sched_irqwork;
	struct delayed_work	sched_spwork;

	uint64_t isr_timestamp;
	uint16_t hdwq;
	uint16_t last_cpu;	/* most recent cpu */
	uint8_t	qe_valid;
	struct lpfc_queue *assoc_qp;
	void **q_pgs;	/* array to index entries per page */
};

struct lpfc_sli4_link {
	uint32_t speed;
	uint8_t duplex;
	uint8_t status;
	uint8_t type;
	uint8_t number;
	uint8_t fault;
	uint32_t logical_speed;
	uint16_t topology;
};

struct lpfc_fcf_rec {
	uint8_t  fabric_name[8];
	uint8_t  switch_name[8];
	uint8_t  mac_addr[6];
	uint16_t fcf_indx;
	uint32_t priority;
	uint16_t vlan_id;
	uint32_t addr_mode;
	uint32_t flag;
#define BOOT_ENABLE	0x01
#define RECORD_VALID	0x02
};

struct lpfc_fcf_pri_rec {
	uint16_t fcf_index;
#define LPFC_FCF_ON_PRI_LIST 0x0001
#define LPFC_FCF_FLOGI_FAILED 0x0002
	uint16_t flag;
	uint32_t priority;
};

struct lpfc_fcf_pri {
	struct list_head list;
	struct lpfc_fcf_pri_rec fcf_rec;
};

/*
 * Maximum FCF table index, it is for driver internal book keeping, it
 * just needs to be no less than the supported HBA's FCF table size.
 */
#define LPFC_SLI4_FCF_TBL_INDX_MAX	32

struct lpfc_fcf {
	uint16_t fcfi;
	uint32_t fcf_flag;
#define FCF_AVAILABLE	0x01 /* FCF available for discovery */
#define FCF_REGISTERED	0x02 /* FCF registered with FW */
#define FCF_SCAN_DONE	0x04 /* FCF table scan done */
#define FCF_IN_USE	0x08 /* Atleast one discovery completed */
#define FCF_INIT_DISC	0x10 /* Initial FCF discovery */
#define FCF_DEAD_DISC	0x20 /* FCF DEAD fast FCF failover discovery */
#define FCF_ACVL_DISC	0x40 /* All CVL fast FCF failover discovery */
#define FCF_DISCOVERY	(FCF_INIT_DISC | FCF_DEAD_DISC | FCF_ACVL_DISC)
#define FCF_REDISC_PEND	0x80 /* FCF rediscovery pending */
#define FCF_REDISC_EVT	0x100 /* FCF rediscovery event to worker thread */
#define FCF_REDISC_FOV	0x200 /* Post FCF rediscovery fast failover */
#define FCF_REDISC_PROG (FCF_REDISC_PEND | FCF_REDISC_EVT)
	uint16_t fcf_redisc_attempted;
	uint32_t addr_mode;
	uint32_t eligible_fcf_cnt;
	struct lpfc_fcf_rec current_rec;
	struct lpfc_fcf_rec failover_rec;
	struct list_head fcf_pri_list;
	struct lpfc_fcf_pri fcf_pri[LPFC_SLI4_FCF_TBL_INDX_MAX];
	uint32_t current_fcf_scan_pri;
	struct timer_list redisc_wait;
	unsigned long *fcf_rr_bmask; /* Eligible FCF indexes for RR failover */
};


#define LPFC_REGION23_SIGNATURE "RG23"
#define LPFC_REGION23_VERSION	1
#define LPFC_REGION23_LAST_REC  0xff
#define DRIVER_SPECIFIC_TYPE	0xA2
#define LINUX_DRIVER_ID		0x20
#define PORT_STE_TYPE		0x1

struct lpfc_fip_param_hdr {
	uint8_t type;
#define FCOE_PARAM_TYPE		0xA0
	uint8_t length;
#define FCOE_PARAM_LENGTH	2
	uint8_t parm_version;
#define FIPP_VERSION		0x01
	uint8_t parm_flags;
#define	lpfc_fip_param_hdr_fipp_mode_SHIFT	6
#define	lpfc_fip_param_hdr_fipp_mode_MASK	0x3
#define lpfc_fip_param_hdr_fipp_mode_WORD	parm_flags
#define	FIPP_MODE_ON				0x1
#define	FIPP_MODE_OFF				0x0
#define FIPP_VLAN_VALID				0x1
};

struct lpfc_fcoe_params {
	uint8_t fc_map[3];
	uint8_t reserved1;
	uint16_t vlan_tag;
	uint8_t reserved[2];
};

struct lpfc_fcf_conn_hdr {
	uint8_t type;
#define FCOE_CONN_TBL_TYPE		0xA1
	uint8_t length;   /* words */
	uint8_t reserved[2];
};

struct lpfc_fcf_conn_rec {
	uint16_t flags;
#define	FCFCNCT_VALID		0x0001
#define	FCFCNCT_BOOT		0x0002
#define	FCFCNCT_PRIMARY		0x0004   /* if not set, Secondary */
#define	FCFCNCT_FBNM_VALID	0x0008
#define	FCFCNCT_SWNM_VALID	0x0010
#define	FCFCNCT_VLAN_VALID	0x0020
#define	FCFCNCT_AM_VALID	0x0040
#define	FCFCNCT_AM_PREFERRED	0x0080   /* if not set, AM Required */
#define	FCFCNCT_AM_SPMA		0x0100	 /* if not set, FPMA */

	uint16_t vlan_tag;
	uint8_t fabric_name[8];
	uint8_t switch_name[8];
};

struct lpfc_fcf_conn_entry {
	struct list_head list;
	struct lpfc_fcf_conn_rec conn_rec;
};

/*
 * Define the host's bootstrap mailbox.  This structure contains
 * the member attributes needed to create, use, and destroy the
 * bootstrap mailbox region.
 *
 * The macro definitions for the bmbx data structure are defined
 * in lpfc_hw4.h with the register definition.
 */
struct lpfc_bmbx {
	struct lpfc_dmabuf *dmabuf;
	struct dma_address dma_address;
	void *avirt;
	dma_addr_t aphys;
	uint32_t bmbx_size;
};

#define LPFC_EQE_SIZE LPFC_EQE_SIZE_4

#define LPFC_EQE_SIZE_4B 	4
#define LPFC_EQE_SIZE_16B	16
#define LPFC_CQE_SIZE		16
#define LPFC_WQE_SIZE		64
#define LPFC_WQE128_SIZE	128
#define LPFC_MQE_SIZE		256
#define LPFC_RQE_SIZE		8

#define LPFC_EQE_DEF_COUNT	1024
#define LPFC_CQE_DEF_COUNT      1024
#define LPFC_CQE_EXP_COUNT      4096
#define LPFC_WQE_DEF_COUNT      256
#define LPFC_WQE_EXP_COUNT      1024
#define LPFC_MQE_DEF_COUNT      16
#define LPFC_RQE_DEF_COUNT	512

#define LPFC_QUEUE_NOARM	false
#define LPFC_QUEUE_REARM	true


/*
 * SLI4 CT field defines
 */
#define SLI4_CT_RPI 0
#define SLI4_CT_VPI 1
#define SLI4_CT_VFI 2
#define SLI4_CT_FCFI 3

/*
 * SLI4 specific data structures
 */
struct lpfc_max_cfg_param {
	uint16_t max_xri;
	uint16_t xri_base;
	uint16_t xri_used;
	uint16_t max_rpi;
	uint16_t rpi_base;
	uint16_t rpi_used;
	uint16_t max_vpi;
	uint16_t vpi_base;
	uint16_t vpi_used;
	uint16_t max_vfi;
	uint16_t vfi_base;
	uint16_t vfi_used;
	uint16_t max_fcfi;
	uint16_t fcfi_used;
	uint16_t max_eq;
	uint16_t max_rq;
	uint16_t max_cq;
	uint16_t max_wq;
};

struct lpfc_hba;
/* SLI4 HBA multi-fcp queue handler struct */
#define LPFC_SLI4_HANDLER_NAME_SZ	16
struct lpfc_hba_eq_hdl {
	uint32_t idx;
	char handler_name[LPFC_SLI4_HANDLER_NAME_SZ];
	struct lpfc_hba *phba;
	struct lpfc_queue *eq;
};

/*BB Credit recovery value*/
struct lpfc_bbscn_params {
	uint32_t word0;
#define lpfc_bbscn_min_SHIFT		0
#define lpfc_bbscn_min_MASK		0x0000000F
#define lpfc_bbscn_min_WORD		word0
#define lpfc_bbscn_max_SHIFT		4
#define lpfc_bbscn_max_MASK		0x0000000F
#define lpfc_bbscn_max_WORD		word0
#define lpfc_bbscn_def_SHIFT		8
#define lpfc_bbscn_def_MASK		0x0000000F
#define lpfc_bbscn_def_WORD		word0
};

/* Port Capabilities for SLI4 Parameters */
struct lpfc_pc_sli4_params {
	uint32_t supported;
	uint32_t if_type;
	uint32_t sli_rev;
	uint32_t sli_family;
	uint32_t featurelevel_1;
	uint32_t featurelevel_2;
	uint32_t proto_types;
#define LPFC_SLI4_PROTO_FCOE	0x0000001
#define LPFC_SLI4_PROTO_FC	0x0000002
#define LPFC_SLI4_PROTO_NIC	0x0000004
#define LPFC_SLI4_PROTO_ISCSI	0x0000008
#define LPFC_SLI4_PROTO_RDMA	0x0000010
	uint32_t sge_supp_len;
	uint32_t if_page_sz;
	uint32_t rq_db_window;
	uint32_t loopbk_scope;
	uint32_t oas_supported;
	uint32_t eq_pages_max;
	uint32_t eqe_size;
	uint32_t cq_pages_max;
	uint32_t cqe_size;
	uint32_t mq_pages_max;
	uint32_t mqe_size;
	uint32_t mq_elem_cnt;
	uint32_t wq_pages_max;
	uint32_t wqe_size;
	uint32_t rq_pages_max;
	uint32_t rqe_size;
	uint32_t hdr_pages_max;
	uint32_t hdr_size;
	uint32_t hdr_pp_align;
	uint32_t sgl_pages_max;
	uint32_t sgl_pp_align;
	uint8_t cqv;
	uint8_t mqv;
	uint8_t wqv;
	uint8_t rqv;
	uint8_t eqav;
	uint8_t cqav;
	uint8_t wqsize;
	uint8_t bv1s;
#define LPFC_WQ_SZ64_SUPPORT	1
#define LPFC_WQ_SZ128_SUPPORT	2
	uint8_t wqpcnt;
	uint8_t nvme;
};

#define LPFC_CQ_4K_PAGE_SZ	0x1
#define LPFC_CQ_16K_PAGE_SZ	0x4
#define LPFC_WQ_4K_PAGE_SZ	0x1
#define LPFC_WQ_16K_PAGE_SZ	0x4

struct lpfc_iov {
	uint32_t pf_number;
	uint32_t vf_number;
};

struct lpfc_sli4_lnk_info {
	uint8_t lnk_dv;
#define LPFC_LNK_DAT_INVAL	0
#define LPFC_LNK_DAT_VAL	1
	uint8_t lnk_tp;
#define LPFC_LNK_GE		0x0 /* FCoE */
#define LPFC_LNK_FC		0x1 /* FC */
#define LPFC_LNK_FC_TRUNKED	0x2 /* FC_Trunked */
	uint8_t lnk_no;
	uint8_t optic_state;
};

#define LPFC_SLI4_HANDLER_CNT		(LPFC_HBA_IO_CHAN_MAX+ \
					 LPFC_FOF_IO_CHAN_NUM)

/* Used for IRQ vector to CPU mapping */
struct lpfc_vector_map_info {
	uint16_t	phys_id;
	uint16_t	core_id;
	uint16_t	irq;
	uint16_t	eq;
	uint16_t	hdwq;
	uint16_t	flag;
#define LPFC_CPU_MAP_HYPER	0x1
#define LPFC_CPU_MAP_UNASSIGN	0x2
#define LPFC_CPU_FIRST_IRQ	0x4
};
#define LPFC_VECTOR_MAP_EMPTY	0xffff

/* Multi-XRI pool */
#define XRI_BATCH               8

struct lpfc_pbl_pool {
	struct list_head list;
	u32 count;
	spinlock_t lock;	/* lock for pbl_pool*/
};

struct lpfc_pvt_pool {
	u32 low_watermark;
	u32 high_watermark;

	struct list_head list;
	u32 count;
	spinlock_t lock;	/* lock for pvt_pool */
};

struct lpfc_multixri_pool {
	u32 xri_limit;

	/* Starting point when searching a pbl_pool with round-robin method */
	u32 rrb_next_hwqid;

	/* Used by lpfc_adjust_pvt_pool_count.
	 * io_req_count is incremented by 1 during IO submission. The heartbeat
	 * handler uses these two variables to determine if pvt_pool is idle or
	 * busy.
	 */
	u32 prev_io_req_count;
	u32 io_req_count;

	/* statistics */
	u32 pbl_empty_count;
#ifdef LPFC_MXP_STAT
	u32 above_limit_count;
	u32 below_limit_count;
	u32 local_pbl_hit_count;
	u32 other_pbl_hit_count;
	u32 stat_max_hwm;

#define LPFC_MXP_SNAPSHOT_TAKEN 3 /* snapshot is taken at 3rd heartbeats */
	u32 stat_pbl_count;
	u32 stat_pvt_count;
	u32 stat_busy_count;
	u32 stat_snapshot_taken;
#endif

	/* TODO: Separate pvt_pool into get and put list */
	struct lpfc_pbl_pool pbl_pool;   /* Public free XRI pool */
	struct lpfc_pvt_pool pvt_pool;   /* Private free XRI pool */
};

struct lpfc_fc4_ctrl_stat {
	u32 input_requests;
	u32 output_requests;
	u32 control_requests;
	u32 io_cmpls;
};

#ifdef LPFC_HDWQ_LOCK_STAT
struct lpfc_lock_stat {
	uint32_t alloc_xri_get;
	uint32_t alloc_xri_put;
	uint32_t free_xri;
	uint32_t wq_access;
	uint32_t alloc_pvt_pool;
	uint32_t mv_from_pvt_pool;
	uint32_t mv_to_pub_pool;
	uint32_t mv_to_pvt_pool;
	uint32_t free_pub_pool;
	uint32_t free_pvt_pool;
};
#endif

struct lpfc_eq_intr_info {
	struct list_head list;
	uint32_t icnt;
};

/* SLI4 HBA data structure entries */
struct lpfc_sli4_hdw_queue {
	/* Pointers to the constructed SLI4 queues */
	struct lpfc_queue *hba_eq;  /* Event queues for HBA */
	struct lpfc_queue *fcp_cq;  /* Fast-path FCP compl queue */
	struct lpfc_queue *nvme_cq; /* Fast-path NVME compl queue */
	struct lpfc_queue *fcp_wq;  /* Fast-path FCP work queue */
	struct lpfc_queue *nvme_wq; /* Fast-path NVME work queue */
	uint16_t fcp_cq_map;
	uint16_t nvme_cq_map;

	/* Keep track of IO buffers for this hardware queue */
	spinlock_t io_buf_list_get_lock;  /* Common buf alloc list lock */
	struct list_head lpfc_io_buf_list_get;
	spinlock_t io_buf_list_put_lock;  /* Common buf free list lock */
	struct list_head lpfc_io_buf_list_put;
	spinlock_t abts_scsi_buf_list_lock; /* list of aborted SCSI IOs */
	struct list_head lpfc_abts_scsi_buf_list;
	spinlock_t abts_nvme_buf_list_lock; /* list of aborted NVME IOs */
	struct list_head lpfc_abts_nvme_buf_list;
	uint32_t total_io_bufs;
	uint32_t get_io_bufs;
	uint32_t put_io_bufs;
	uint32_t empty_io_bufs;
	uint32_t abts_scsi_io_bufs;
	uint32_t abts_nvme_io_bufs;

	/* Multi-XRI pool per HWQ */
	struct lpfc_multixri_pool *p_multixri_pool;

	/* FC-4 Stats counters */
	struct lpfc_fc4_ctrl_stat nvme_cstat;
	struct lpfc_fc4_ctrl_stat scsi_cstat;
#ifdef LPFC_HDWQ_LOCK_STAT
	struct lpfc_lock_stat lock_conflict;
#endif

#ifdef CONFIG_SCSI_LPFC_DEBUG_FS
#define LPFC_CHECK_CPU_CNT    128
	uint32_t cpucheck_rcv_io[LPFC_CHECK_CPU_CNT];
	uint32_t cpucheck_xmt_io[LPFC_CHECK_CPU_CNT];
	uint32_t cpucheck_cmpl_io[LPFC_CHECK_CPU_CNT];
#endif
};

#ifdef LPFC_HDWQ_LOCK_STAT
/* compile time trylock stats */
#define lpfc_qp_spin_lock_irqsave(lock, flag, qp, lstat) \
	{ \
	int only_once = 1; \
	while (spin_trylock_irqsave(lock, flag) == 0) { \
		if (only_once) { \
			only_once = 0; \
			qp->lock_conflict.lstat++; \
		} \
	} \
	}
#define lpfc_qp_spin_lock(lock, qp, lstat) \
	{ \
	int only_once = 1; \
	while (spin_trylock(lock) == 0) { \
		if (only_once) { \
			only_once = 0; \
			qp->lock_conflict.lstat++; \
		} \
	} \
	}
#else
#define lpfc_qp_spin_lock_irqsave(lock, flag, qp, lstat) \
	spin_lock_irqsave(lock, flag)
#define lpfc_qp_spin_lock(lock, qp, lstat) spin_lock(lock)
#endif

struct lpfc_sli4_hba {
	void __iomem *conf_regs_memmap_p; /* Kernel memory mapped address for
					   * config space registers
					   */
	void __iomem *ctrl_regs_memmap_p; /* Kernel memory mapped address for
					   * control registers
					   */
	void __iomem *drbl_regs_memmap_p; /* Kernel memory mapped address for
					   * doorbell registers
					   */
	void __iomem *dpp_regs_memmap_p;  /* Kernel memory mapped address for
					   * dpp registers
					   */
	union {
		struct {
			/* IF Type 0, BAR 0 PCI cfg space reg mem map */
			void __iomem *UERRLOregaddr;
			void __iomem *UERRHIregaddr;
			void __iomem *UEMASKLOregaddr;
			void __iomem *UEMASKHIregaddr;
		} if_type0;
		struct {
			/* IF Type 2, BAR 0 PCI cfg space reg mem map. */
			void __iomem *STATUSregaddr;
			void __iomem *CTRLregaddr;
			void __iomem *ERR1regaddr;
#define SLIPORT_ERR1_REG_ERR_CODE_1		0x1
#define SLIPORT_ERR1_REG_ERR_CODE_2		0x2
			void __iomem *ERR2regaddr;
#define SLIPORT_ERR2_REG_FW_RESTART		0x0
#define SLIPORT_ERR2_REG_FUNC_PROVISON		0x1
#define SLIPORT_ERR2_REG_FORCED_DUMP		0x2
#define SLIPORT_ERR2_REG_FAILURE_EQ		0x3
#define SLIPORT_ERR2_REG_FAILURE_CQ		0x4
#define SLIPORT_ERR2_REG_FAILURE_BUS		0x5
#define SLIPORT_ERR2_REG_FAILURE_RQ		0x6
			void __iomem *EQDregaddr;
		} if_type2;
	} u;

	/* IF type 0, BAR1 and if type 2, Bar 0 CSR register memory map */
	void __iomem *PSMPHRregaddr;

	/* Well-known SLI INTF register memory map. */
	void __iomem *SLIINTFregaddr;

	/* IF type 0, BAR 1 function CSR register memory map */
	void __iomem *ISRregaddr;	/* HST_ISR register */
	void __iomem *IMRregaddr;	/* HST_IMR register */
	void __iomem *ISCRregaddr;	/* HST_ISCR register */
	/* IF type 0, BAR 0 and if type 2, BAR 0 doorbell register memory map */
	void __iomem *RQDBregaddr;	/* RQ_DOORBELL register */
	void __iomem *WQDBregaddr;	/* WQ_DOORBELL register */
	void __iomem *CQDBregaddr;	/* CQ_DOORBELL register */
	void __iomem *EQDBregaddr;	/* EQ_DOORBELL register */
	void __iomem *MQDBregaddr;	/* MQ_DOORBELL register */
	void __iomem *BMBXregaddr;	/* BootStrap MBX register */

	uint32_t ue_mask_lo;
	uint32_t ue_mask_hi;
	uint32_t ue_to_sr;
	uint32_t ue_to_rp;
	struct lpfc_register sli_intf;
	struct lpfc_pc_sli4_params pc_sli4_params;
	struct lpfc_bbscn_params bbscn_params;
	struct lpfc_hba_eq_hdl *hba_eq_hdl; /* HBA per-WQ handle */

	void (*sli4_eq_clr_intr)(struct lpfc_queue *q);
	void (*sli4_write_eq_db)(struct lpfc_hba *phba, struct lpfc_queue *eq,
				uint32_t count, bool arm);
	void (*sli4_write_cq_db)(struct lpfc_hba *phba, struct lpfc_queue *cq,
				uint32_t count, bool arm);

	/* Pointers to the constructed SLI4 queues */
	struct lpfc_sli4_hdw_queue *hdwq;
	struct list_head lpfc_wq_list;

	/* Pointers to the constructed SLI4 queues for NVMET */
	struct lpfc_queue **nvmet_cqset; /* Fast-path NVMET CQ Set queues */
	struct lpfc_queue **nvmet_mrq_hdr; /* Fast-path NVMET hdr MRQs */
	struct lpfc_queue **nvmet_mrq_data; /* Fast-path NVMET data MRQs */

	struct lpfc_queue *mbx_cq; /* Slow-path mailbox complete queue */
	struct lpfc_queue *els_cq; /* Slow-path ELS response complete queue */
	struct lpfc_queue *nvmels_cq; /* NVME LS complete queue */
	struct lpfc_queue *mbx_wq; /* Slow-path MBOX work queue */
	struct lpfc_queue *els_wq; /* Slow-path ELS work queue */
	struct lpfc_queue *nvmels_wq; /* NVME LS work queue */
	struct lpfc_queue *hdr_rq; /* Slow-path Header Receive queue */
	struct lpfc_queue *dat_rq; /* Slow-path Data Receive queue */

	struct lpfc_name wwnn;
	struct lpfc_name wwpn;

	uint32_t fw_func_mode;	/* FW function protocol mode */
	uint32_t ulp0_mode;	/* ULP0 protocol mode */
	uint32_t ulp1_mode;	/* ULP1 protocol mode */

	/* Optimized Access Storage specific queues/structures */
	uint64_t oas_next_lun;
	uint8_t oas_next_tgt_wwpn[8];
	uint8_t oas_next_vpt_wwpn[8];

	/* Setup information for various queue parameters */
	int eq_esize;
	int eq_ecount;
	int cq_esize;
	int cq_ecount;
	int wq_esize;
	int wq_ecount;
	int mq_esize;
	int mq_ecount;
	int rq_esize;
	int rq_ecount;
#define LPFC_SP_EQ_MAX_INTR_SEC         10000
#define LPFC_FP_EQ_MAX_INTR_SEC         10000

	uint32_t intr_enable;
	struct lpfc_bmbx bmbx;
	struct lpfc_max_cfg_param max_cfg_param;
	uint16_t extents_in_use; /* must allocate resource extents. */
	uint16_t rpi_hdrs_in_use; /* must post rpi hdrs if set. */
	uint16_t next_xri; /* last_xri - max_cfg_param.xri_base = used */
	uint16_t next_rpi;
	uint16_t io_xri_max;
	uint16_t io_xri_cnt;
	uint16_t io_xri_start;
	uint16_t els_xri_cnt;
	uint16_t nvmet_xri_cnt;
	uint16_t nvmet_io_wait_cnt;
	uint16_t nvmet_io_wait_total;
	uint16_t cq_max;
	struct lpfc_queue **cq_lookup;
	struct list_head lpfc_els_sgl_list;
	struct list_head lpfc_abts_els_sgl_list;
	spinlock_t abts_scsi_buf_list_lock; /* list of aborted SCSI IOs */
	struct list_head lpfc_abts_scsi_buf_list;
	struct list_head lpfc_nvmet_sgl_list;
	spinlock_t abts_nvmet_buf_list_lock; /* list of aborted NVMET IOs */
	struct list_head lpfc_abts_nvmet_ctx_list;
	spinlock_t t_active_list_lock; /* list of active NVMET IOs */
	struct list_head t_active_ctx_list;
	struct list_head lpfc_nvmet_io_wait_list;
	struct lpfc_nvmet_ctx_info *nvmet_ctx_info;
	struct lpfc_sglq **lpfc_sglq_active_list;
	struct list_head lpfc_rpi_hdr_list;
	unsigned long *rpi_bmask;
	uint16_t *rpi_ids;
	uint16_t rpi_count;
	struct list_head lpfc_rpi_blk_list;
	unsigned long *xri_bmask;
	uint16_t *xri_ids;
	struct list_head lpfc_xri_blk_list;
	unsigned long *vfi_bmask;
	uint16_t *vfi_ids;
	uint16_t vfi_count;
	struct list_head lpfc_vfi_blk_list;
	struct lpfc_sli4_flags sli4_flags;
	struct list_head sp_queue_event;
	struct list_head sp_cqe_event_pool;
	struct list_head sp_asynce_work_queue;
	struct list_head sp_fcp_xri_aborted_work_queue;
	struct list_head sp_els_xri_aborted_work_queue;
	struct list_head sp_unsol_work_queue;
	struct lpfc_sli4_link link_state;
	struct lpfc_sli4_lnk_info lnk_info;
	uint32_t pport_name_sta;
#define LPFC_SLI4_PPNAME_NON	0
#define LPFC_SLI4_PPNAME_GET	1
	struct lpfc_iov iov;
	spinlock_t sgl_list_lock; /* list of aborted els IOs */
	spinlock_t nvmet_io_wait_lock; /* IOs waiting for ctx resources */
	uint32_t physical_port;

	/* CPU to vector mapping information */
	struct lpfc_vector_map_info *cpu_map;
	uint16_t num_possible_cpu;
	uint16_t num_present_cpu;
	uint16_t curr_disp_cpu;
	struct lpfc_eq_intr_info __percpu *eq_info;
	uint32_t conf_trunk;
#define lpfc_conf_trunk_port0_WORD	conf_trunk
#define lpfc_conf_trunk_port0_SHIFT	0
#define lpfc_conf_trunk_port0_MASK	0x1
#define lpfc_conf_trunk_port1_WORD	conf_trunk
#define lpfc_conf_trunk_port1_SHIFT	1
#define lpfc_conf_trunk_port1_MASK	0x1
#define lpfc_conf_trunk_port2_WORD	conf_trunk
#define lpfc_conf_trunk_port2_SHIFT	2
#define lpfc_conf_trunk_port2_MASK	0x1
#define lpfc_conf_trunk_port3_WORD	conf_trunk
#define lpfc_conf_trunk_port3_SHIFT	3
#define lpfc_conf_trunk_port3_MASK	0x1
#define lpfc_conf_trunk_port0_nd_WORD	conf_trunk
#define lpfc_conf_trunk_port0_nd_SHIFT	4
#define lpfc_conf_trunk_port0_nd_MASK	0x1
#define lpfc_conf_trunk_port1_nd_WORD	conf_trunk
#define lpfc_conf_trunk_port1_nd_SHIFT	5
#define lpfc_conf_trunk_port1_nd_MASK	0x1
#define lpfc_conf_trunk_port2_nd_WORD	conf_trunk
#define lpfc_conf_trunk_port2_nd_SHIFT	6
#define lpfc_conf_trunk_port2_nd_MASK	0x1
#define lpfc_conf_trunk_port3_nd_WORD	conf_trunk
#define lpfc_conf_trunk_port3_nd_SHIFT	7
#define lpfc_conf_trunk_port3_nd_MASK	0x1
};

enum lpfc_sge_type {
	GEN_BUFF_TYPE,
	SCSI_BUFF_TYPE,
	NVMET_BUFF_TYPE
};

enum lpfc_sgl_state {
	SGL_FREED,
	SGL_ALLOCATED,
	SGL_XRI_ABORTED
};

struct lpfc_sglq {
	/* lpfc_sglqs are used in double linked lists */
	struct list_head list;
	struct list_head clist;
	enum lpfc_sge_type buff_type; /* is this a scsi sgl */
	enum lpfc_sgl_state state;
	struct lpfc_nodelist *ndlp; /* ndlp associated with IO */
	uint16_t iotag;         /* pre-assigned IO tag */
	uint16_t sli4_lxritag;  /* logical pre-assigned xri. */
	uint16_t sli4_xritag;   /* pre-assigned XRI, (OXID) tag. */
	struct sli4_sge *sgl;	/* pre-assigned SGL */
	void *virt;		/* virtual address. */
	dma_addr_t phys;	/* physical address */
};

struct lpfc_rpi_hdr {
	struct list_head list;
	uint32_t len;
	struct lpfc_dmabuf *dmabuf;
	uint32_t page_count;
	uint32_t start_rpi;
	uint16_t next_rpi;
};

struct lpfc_rsrc_blks {
	struct list_head list;
	uint16_t rsrc_start;
	uint16_t rsrc_size;
	uint16_t rsrc_used;
};

struct lpfc_rdp_context {
	struct lpfc_nodelist *ndlp;
	uint16_t ox_id;
	uint16_t rx_id;
	READ_LNK_VAR link_stat;
	uint8_t page_a0[DMP_SFF_PAGE_A0_SIZE];
	uint8_t page_a2[DMP_SFF_PAGE_A2_SIZE];
	void (*cmpl)(struct lpfc_hba *, struct lpfc_rdp_context*, int);
};

struct lpfc_lcb_context {
	uint8_t  sub_command;
	uint8_t  type;
	uint8_t  capability;
	uint8_t  frequency;
	uint16_t  duration;
	uint16_t ox_id;
	uint16_t rx_id;
	struct lpfc_nodelist *ndlp;
};


/*
 * SLI4 specific function prototypes
 */
int lpfc_pci_function_reset(struct lpfc_hba *);
int lpfc_sli4_pdev_status_reg_wait(struct lpfc_hba *);
int lpfc_sli4_hba_setup(struct lpfc_hba *);
int lpfc_sli4_config(struct lpfc_hba *, struct lpfcMboxq *, uint8_t,
		     uint8_t, uint32_t, bool);
void lpfc_sli4_mbox_cmd_free(struct lpfc_hba *, struct lpfcMboxq *);
void lpfc_sli4_mbx_sge_set(struct lpfcMboxq *, uint32_t, dma_addr_t, uint32_t);
void lpfc_sli4_mbx_sge_get(struct lpfcMboxq *, uint32_t,
			   struct lpfc_mbx_sge *);
int lpfc_sli4_mbx_read_fcf_rec(struct lpfc_hba *, struct lpfcMboxq *,
			       uint16_t);

void lpfc_sli4_hba_reset(struct lpfc_hba *);
struct lpfc_queue *lpfc_sli4_queue_alloc(struct lpfc_hba *phba,
					 uint32_t page_size,
					 uint32_t entry_size,
					 uint32_t entry_count, int cpu);
void lpfc_sli4_queue_free(struct lpfc_queue *);
int lpfc_eq_create(struct lpfc_hba *, struct lpfc_queue *, uint32_t);
void lpfc_modify_hba_eq_delay(struct lpfc_hba *phba, uint32_t startq,
			     uint32_t numq, uint32_t usdelay);
int lpfc_cq_create(struct lpfc_hba *, struct lpfc_queue *,
			struct lpfc_queue *, uint32_t, uint32_t);
int lpfc_cq_create_set(struct lpfc_hba *phba, struct lpfc_queue **cqp,
			struct lpfc_sli4_hdw_queue *hdwq, uint32_t type,
			uint32_t subtype);
int32_t lpfc_mq_create(struct lpfc_hba *, struct lpfc_queue *,
		       struct lpfc_queue *, uint32_t);
int lpfc_wq_create(struct lpfc_hba *, struct lpfc_queue *,
			struct lpfc_queue *, uint32_t);
int lpfc_rq_create(struct lpfc_hba *, struct lpfc_queue *,
			struct lpfc_queue *, struct lpfc_queue *, uint32_t);
int lpfc_mrq_create(struct lpfc_hba *phba, struct lpfc_queue **hrqp,
			struct lpfc_queue **drqp, struct lpfc_queue **cqp,
			uint32_t subtype);
int lpfc_eq_destroy(struct lpfc_hba *, struct lpfc_queue *);
int lpfc_cq_destroy(struct lpfc_hba *, struct lpfc_queue *);
int lpfc_mq_destroy(struct lpfc_hba *, struct lpfc_queue *);
int lpfc_wq_destroy(struct lpfc_hba *, struct lpfc_queue *);
int lpfc_rq_destroy(struct lpfc_hba *, struct lpfc_queue *,
			 struct lpfc_queue *);
int lpfc_sli4_queue_setup(struct lpfc_hba *);
void lpfc_sli4_queue_unset(struct lpfc_hba *);
int lpfc_sli4_post_sgl(struct lpfc_hba *, dma_addr_t, dma_addr_t, uint16_t);
int lpfc_repost_io_sgl_list(struct lpfc_hba *phba);
uint16_t lpfc_sli4_next_xritag(struct lpfc_hba *);
void lpfc_sli4_free_xri(struct lpfc_hba *, int);
int lpfc_sli4_post_async_mbox(struct lpfc_hba *);
struct lpfc_cq_event *__lpfc_sli4_cq_event_alloc(struct lpfc_hba *);
struct lpfc_cq_event *lpfc_sli4_cq_event_alloc(struct lpfc_hba *);
void __lpfc_sli4_cq_event_release(struct lpfc_hba *, struct lpfc_cq_event *);
void lpfc_sli4_cq_event_release(struct lpfc_hba *, struct lpfc_cq_event *);
int lpfc_sli4_init_rpi_hdrs(struct lpfc_hba *);
int lpfc_sli4_post_rpi_hdr(struct lpfc_hba *, struct lpfc_rpi_hdr *);
int lpfc_sli4_post_all_rpi_hdrs(struct lpfc_hba *);
struct lpfc_rpi_hdr *lpfc_sli4_create_rpi_hdr(struct lpfc_hba *);
void lpfc_sli4_remove_rpi_hdrs(struct lpfc_hba *);
int lpfc_sli4_alloc_rpi(struct lpfc_hba *);
void lpfc_sli4_free_rpi(struct lpfc_hba *, int);
void lpfc_sli4_remove_rpis(struct lpfc_hba *);
void lpfc_sli4_async_event_proc(struct lpfc_hba *);
void lpfc_sli4_fcf_redisc_event_proc(struct lpfc_hba *);
int lpfc_sli4_resume_rpi(struct lpfc_nodelist *,
			void (*)(struct lpfc_hba *, LPFC_MBOXQ_t *), void *);
void lpfc_sli4_fcp_xri_abort_event_proc(struct lpfc_hba *);
void lpfc_sli4_els_xri_abort_event_proc(struct lpfc_hba *);
void lpfc_sli4_fcp_xri_aborted(struct lpfc_hba *,
			       struct sli4_wcqe_xri_aborted *, int);
void lpfc_sli4_nvme_xri_aborted(struct lpfc_hba *phba,
				struct sli4_wcqe_xri_aborted *axri, int idx);
void lpfc_sli4_nvmet_xri_aborted(struct lpfc_hba *phba,
				 struct sli4_wcqe_xri_aborted *axri);
void lpfc_sli4_els_xri_aborted(struct lpfc_hba *,
			       struct sli4_wcqe_xri_aborted *);
void lpfc_sli4_vport_delete_els_xri_aborted(struct lpfc_vport *);
void lpfc_sli4_vport_delete_fcp_xri_aborted(struct lpfc_vport *);
int lpfc_sli4_brdreset(struct lpfc_hba *);
int lpfc_sli4_add_fcf_record(struct lpfc_hba *, struct fcf_record *);
void lpfc_sli_remove_dflt_fcf(struct lpfc_hba *);
int lpfc_sli4_get_els_iocb_cnt(struct lpfc_hba *);
int lpfc_sli4_get_iocb_cnt(struct lpfc_hba *phba);
int lpfc_sli4_init_vpi(struct lpfc_vport *);
void lpfc_sli4_eq_clr_intr(struct lpfc_queue *);
void lpfc_sli4_write_cq_db(struct lpfc_hba *phba, struct lpfc_queue *q,
			   uint32_t count, bool arm);
void lpfc_sli4_write_eq_db(struct lpfc_hba *phba, struct lpfc_queue *q,
			   uint32_t count, bool arm);
void lpfc_sli4_if6_eq_clr_intr(struct lpfc_queue *q);
void lpfc_sli4_if6_write_cq_db(struct lpfc_hba *phba, struct lpfc_queue *q,
			       uint32_t count, bool arm);
void lpfc_sli4_if6_write_eq_db(struct lpfc_hba *phba, struct lpfc_queue *q,
			       uint32_t count, bool arm);
void lpfc_sli4_fcfi_unreg(struct lpfc_hba *, uint16_t);
int lpfc_sli4_fcf_scan_read_fcf_rec(struct lpfc_hba *, uint16_t);
int lpfc_sli4_fcf_rr_read_fcf_rec(struct lpfc_hba *, uint16_t);
int lpfc_sli4_read_fcf_rec(struct lpfc_hba *, uint16_t);
void lpfc_mbx_cmpl_fcf_scan_read_fcf_rec(struct lpfc_hba *, LPFC_MBOXQ_t *);
void lpfc_mbx_cmpl_fcf_rr_read_fcf_rec(struct lpfc_hba *, LPFC_MBOXQ_t *);
void lpfc_mbx_cmpl_read_fcf_rec(struct lpfc_hba *, LPFC_MBOXQ_t *);
int lpfc_sli4_unregister_fcf(struct lpfc_hba *);
int lpfc_sli4_post_status_check(struct lpfc_hba *);
uint8_t lpfc_sli_config_mbox_subsys_get(struct lpfc_hba *, LPFC_MBOXQ_t *);
uint8_t lpfc_sli_config_mbox_opcode_get(struct lpfc_hba *, LPFC_MBOXQ_t *);
void lpfc_sli4_ras_dma_free(struct lpfc_hba *phba);
static inline void *lpfc_sli4_qe(struct lpfc_queue *q, uint16_t idx)
{
	return q->q_pgs[idx / q->entry_cnt_per_pg] +
		(q->entry_size * (idx % q->entry_cnt_per_pg));
}<|MERGE_RESOLUTION|>--- conflicted
+++ resolved
@@ -46,11 +46,7 @@
 
 /* FCP MQ queue count limiting */
 #define LPFC_FCP_MQ_THRESHOLD_MIN	0
-<<<<<<< HEAD
-#define LPFC_FCP_MQ_THRESHOLD_MAX	128
-=======
 #define LPFC_FCP_MQ_THRESHOLD_MAX	256
->>>>>>> b03bdd83
 #define LPFC_FCP_MQ_THRESHOLD_DEF	8
 
 /* Common buffer size to accomidate SCSI and NVME IO buffers */
