--- conflicted
+++ resolved
@@ -1285,43 +1285,26 @@
 
 	percpu_ref_get(&ctx->refs);
 
-<<<<<<< HEAD
-	if (!llist_add(&req->io_task_work.node, &ctx->work_llist)) {
-		percpu_ref_put(&ctx->refs);
-		return;
-	}
-	/* need it for the following io_cqring_wake() */
-=======
 	if (!llist_add(&req->io_task_work.node, &ctx->work_llist))
 		goto put_ref;
 
 	/* needed for the following wake up */
->>>>>>> 282db109
 	smp_mb__after_atomic();
 
 	if (unlikely(atomic_read(&req->task->io_uring->in_cancel))) {
 		io_move_task_work_from_local(ctx);
-<<<<<<< HEAD
-		percpu_ref_put(&ctx->refs);
-		return;
-=======
 		goto put_ref;
->>>>>>> 282db109
 	}
 
 	if (ctx->flags & IORING_SETUP_TASKRUN_FLAG)
 		atomic_or(IORING_SQ_TASKRUN, &ctx->rings->sq_flags);
 	if (ctx->has_evfd)
 		io_eventfd_signal(ctx);
-<<<<<<< HEAD
-	__io_cqring_wake(ctx);
-=======
 
 	if (READ_ONCE(ctx->cq_waiting))
 		wake_up_state(ctx->submitter_task, TASK_INTERRUPTIBLE);
 
 put_ref:
->>>>>>> 282db109
 	percpu_ref_put(&ctx->refs);
 }
 
@@ -2542,28 +2525,6 @@
 
 /* when returns >0, the caller should retry */
 static inline int io_cqring_wait_schedule(struct io_ring_ctx *ctx,
-<<<<<<< HEAD
-					  struct io_wait_queue *iowq,
-					  ktime_t *timeout)
-{
-	int ret;
-	unsigned long check_cq;
-
-	/* make sure we run task_work before checking for signals */
-	ret = io_run_task_work_sig(ctx);
-	if (ret || io_should_wake(iowq))
-		return ret;
-
-	check_cq = READ_ONCE(ctx->check_cq);
-	if (unlikely(check_cq)) {
-		/* let the caller flush overflows, retry */
-		if (check_cq & BIT(IO_CHECK_CQ_OVERFLOW_BIT))
-			return 1;
-		if (check_cq & BIT(IO_CHECK_CQ_DROPPED_BIT))
-			return -EBADR;
-	}
-	if (!schedule_hrtimeout(timeout, HRTIMER_MODE_ABS))
-=======
 					  struct io_wait_queue *iowq)
 {
 	if (unlikely(READ_ONCE(ctx->check_cq)))
@@ -2579,7 +2540,6 @@
 	if (iowq->timeout == KTIME_MAX)
 		schedule();
 	else if (!schedule_hrtimeout(&iowq->timeout, HRTIMER_MODE_ABS))
->>>>>>> 282db109
 		return -ETIME;
 	return 0;
 }
@@ -2637,16 +2597,6 @@
 
 	trace_io_uring_cqring_wait(ctx, min_events);
 	do {
-<<<<<<< HEAD
-		if (test_bit(IO_CHECK_CQ_OVERFLOW_BIT, &ctx->check_cq)) {
-			finish_wait(&ctx->cq_wait, &iowq.wq);
-			io_cqring_do_overflow_flush(ctx);
-		}
-		prepare_to_wait_exclusive(&ctx->cq_wait, &iowq.wq,
-						TASK_INTERRUPTIBLE);
-		ret = io_cqring_wait_schedule(ctx, &iowq, &timeout);
-		if (__io_cqring_events_user(ctx) >= min_events)
-=======
 		unsigned long check_cq;
 
 		if (ctx->flags & IORING_SETUP_DEFER_TASKRUN) {
@@ -2685,7 +2635,6 @@
 
 		if (io_should_wake(&iowq)) {
 			ret = 0;
->>>>>>> 282db109
 			break;
 		}
 		cond_resched();
@@ -4038,10 +3987,6 @@
 	if (!(ctx->flags & IORING_SETUP_R_DISABLED))
 		return -EBADFD;
 
-<<<<<<< HEAD
-	if (ctx->flags & IORING_SETUP_SINGLE_ISSUER && !ctx->submitter_task)
-		WRITE_ONCE(ctx->submitter_task, get_task_struct(current));
-=======
 	if (ctx->flags & IORING_SETUP_SINGLE_ISSUER && !ctx->submitter_task) {
 		WRITE_ONCE(ctx->submitter_task, get_task_struct(current));
 		/*
@@ -4051,7 +3996,6 @@
 		if (wq_has_sleeper(&ctx->poll_wq))
 			io_activate_pollwq(ctx);
 	}
->>>>>>> 282db109
 
 	if (ctx->restrictions.registered)
 		ctx->restricted = 1;
@@ -4364,14 +4308,6 @@
 	struct fd f;
 	bool use_registered_ring;
 
-<<<<<<< HEAD
-	if (opcode >= IORING_REGISTER_LAST)
-		return -EINVAL;
-
-	f = fdget(fd);
-	if (!f.file)
-		return -EBADF;
-=======
 	use_registered_ring = !!(opcode & IORING_REGISTER_USE_REGISTERED_RING);
 	opcode &= ~IORING_REGISTER_USE_REGISTERED_RING;
 
@@ -4384,7 +4320,6 @@
 		 * need only dereference our task private array to find it.
 		 */
 		struct io_uring_task *tctx = current->io_uring;
->>>>>>> 282db109
 
 		if (unlikely(!tctx || fd >= IO_RINGFD_REG_MAX))
 			return -EINVAL;
