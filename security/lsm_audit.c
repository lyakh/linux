// SPDX-License-Identifier: GPL-2.0-only
/*
 * common LSM auditing functions
 *
 * Based on code written for SELinux by :
 *			Stephen Smalley, <sds@tycho.nsa.gov>
 * 			James Morris <jmorris@redhat.com>
 * Author : Etienne Basset, <etienne.basset@ensta.org>
 */

#include <linux/types.h>
#include <linux/stddef.h>
#include <linux/kernel.h>
#include <linux/gfp.h>
#include <linux/fs.h>
#include <linux/init.h>
#include <net/sock.h>
#include <linux/un.h>
#include <net/af_unix.h>
#include <linux/audit.h>
#include <linux/ipv6.h>
#include <linux/ip.h>
#include <net/ip.h>
#include <net/ipv6.h>
#include <linux/tcp.h>
#include <linux/udp.h>
#include <linux/dccp.h>
#include <linux/sctp.h>
#include <linux/lsm_audit.h>
#include <linux/security.h>

/**
 * ipv4_skb_to_auditdata : fill auditdata from skb
 * @skb : the skb
 * @ad : the audit data to fill
 * @proto : the layer 4 protocol
 *
 * return  0 on success
 */
int ipv4_skb_to_auditdata(struct sk_buff *skb,
		struct common_audit_data *ad, u8 *proto)
{
	int ret = 0;
	struct iphdr *ih;

	ih = ip_hdr(skb);
	if (ih == NULL)
		return -EINVAL;

	ad->u.net->v4info.saddr = ih->saddr;
	ad->u.net->v4info.daddr = ih->daddr;

	if (proto)
		*proto = ih->protocol;
	/* non initial fragment */
	if (ntohs(ih->frag_off) & IP_OFFSET)
		return 0;

	switch (ih->protocol) {
	case IPPROTO_TCP: {
		struct tcphdr *th = tcp_hdr(skb);
		if (th == NULL)
			break;

		ad->u.net->sport = th->source;
		ad->u.net->dport = th->dest;
		break;
	}
	case IPPROTO_UDP: {
		struct udphdr *uh = udp_hdr(skb);
		if (uh == NULL)
			break;

		ad->u.net->sport = uh->source;
		ad->u.net->dport = uh->dest;
		break;
	}
	case IPPROTO_DCCP: {
		struct dccp_hdr *dh = dccp_hdr(skb);
		if (dh == NULL)
			break;

		ad->u.net->sport = dh->dccph_sport;
		ad->u.net->dport = dh->dccph_dport;
		break;
	}
	case IPPROTO_SCTP: {
		struct sctphdr *sh = sctp_hdr(skb);
		if (sh == NULL)
			break;
		ad->u.net->sport = sh->source;
		ad->u.net->dport = sh->dest;
		break;
	}
	default:
		ret = -EINVAL;
	}
	return ret;
}
#if IS_ENABLED(CONFIG_IPV6)
/**
 * ipv6_skb_to_auditdata : fill auditdata from skb
 * @skb : the skb
 * @ad : the audit data to fill
 * @proto : the layer 4 protocol
 *
 * return  0 on success
 */
int ipv6_skb_to_auditdata(struct sk_buff *skb,
		struct common_audit_data *ad, u8 *proto)
{
	int offset, ret = 0;
	struct ipv6hdr *ip6;
	u8 nexthdr;
	__be16 frag_off;

	ip6 = ipv6_hdr(skb);
	if (ip6 == NULL)
		return -EINVAL;
	ad->u.net->v6info.saddr = ip6->saddr;
	ad->u.net->v6info.daddr = ip6->daddr;
	ret = 0;
	/* IPv6 can have several extension header before the Transport header
	 * skip them */
	offset = skb_network_offset(skb);
	offset += sizeof(*ip6);
	nexthdr = ip6->nexthdr;
	offset = ipv6_skip_exthdr(skb, offset, &nexthdr, &frag_off);
	if (offset < 0)
		return 0;
	if (proto)
		*proto = nexthdr;
	switch (nexthdr) {
	case IPPROTO_TCP: {
		struct tcphdr _tcph, *th;

		th = skb_header_pointer(skb, offset, sizeof(_tcph), &_tcph);
		if (th == NULL)
			break;

		ad->u.net->sport = th->source;
		ad->u.net->dport = th->dest;
		break;
	}
	case IPPROTO_UDP: {
		struct udphdr _udph, *uh;

		uh = skb_header_pointer(skb, offset, sizeof(_udph), &_udph);
		if (uh == NULL)
			break;

		ad->u.net->sport = uh->source;
		ad->u.net->dport = uh->dest;
		break;
	}
	case IPPROTO_DCCP: {
		struct dccp_hdr _dccph, *dh;

		dh = skb_header_pointer(skb, offset, sizeof(_dccph), &_dccph);
		if (dh == NULL)
			break;

		ad->u.net->sport = dh->dccph_sport;
		ad->u.net->dport = dh->dccph_dport;
		break;
	}
	case IPPROTO_SCTP: {
		struct sctphdr _sctph, *sh;

		sh = skb_header_pointer(skb, offset, sizeof(_sctph), &_sctph);
		if (sh == NULL)
			break;
		ad->u.net->sport = sh->source;
		ad->u.net->dport = sh->dest;
		break;
	}
	default:
		ret = -EINVAL;
	}
	return ret;
}
#endif


static inline void print_ipv6_addr(struct audit_buffer *ab,
				   const struct in6_addr *addr, __be16 port,
				   char *name1, char *name2)
{
	if (!ipv6_addr_any(addr))
		audit_log_format(ab, " %s=%pI6c", name1, addr);
	if (port)
		audit_log_format(ab, " %s=%d", name2, ntohs(port));
}

static inline void print_ipv4_addr(struct audit_buffer *ab, __be32 addr,
				   __be16 port, char *name1, char *name2)
{
	if (addr)
		audit_log_format(ab, " %s=%pI4", name1, &addr);
	if (port)
		audit_log_format(ab, " %s=%d", name2, ntohs(port));
}

/**
 * dump_common_audit_data - helper to dump common audit data
 * @a : common audit data
 *
 */
static void dump_common_audit_data(struct audit_buffer *ab,
				   struct common_audit_data *a)
{
	char comm[sizeof(current->comm)];

	/*
	 * To keep stack sizes in check force programers to notice if they
	 * start making this union too large!  See struct lsm_network_audit
	 * as an example of how to deal with large data.
	 */
	BUILD_BUG_ON(sizeof(a->u) > sizeof(void *)*2);

	audit_log_format(ab, " pid=%d comm=", task_tgid_nr(current));
	audit_log_untrustedstring(ab, memcpy(comm, current->comm, sizeof(comm)));

	switch (a->type) {
	case LSM_AUDIT_DATA_NONE:
		return;
	case LSM_AUDIT_DATA_IPC:
		audit_log_format(ab, " key=%d ", a->u.ipc_id);
		break;
	case LSM_AUDIT_DATA_CAP:
		audit_log_format(ab, " capability=%d ", a->u.cap);
		break;
	case LSM_AUDIT_DATA_PATH: {
		struct inode *inode;

		audit_log_d_path(ab, " path=", &a->u.path);

		inode = d_backing_inode(a->u.path.dentry);
		if (inode) {
			audit_log_format(ab, " dev=");
			audit_log_untrustedstring(ab, inode->i_sb->s_id);
			audit_log_format(ab, " ino=%lu", inode->i_ino);
		}
		break;
	}
	case LSM_AUDIT_DATA_FILE: {
		struct inode *inode;

		audit_log_d_path(ab, " path=", &a->u.file->f_path);

		inode = file_inode(a->u.file);
		if (inode) {
			audit_log_format(ab, " dev=");
			audit_log_untrustedstring(ab, inode->i_sb->s_id);
			audit_log_format(ab, " ino=%lu", inode->i_ino);
		}
		break;
	}
	case LSM_AUDIT_DATA_IOCTL_OP: {
		struct inode *inode;

		audit_log_d_path(ab, " path=", &a->u.op->path);

		inode = a->u.op->path.dentry->d_inode;
		if (inode) {
			audit_log_format(ab, " dev=");
			audit_log_untrustedstring(ab, inode->i_sb->s_id);
			audit_log_format(ab, " ino=%lu", inode->i_ino);
		}

		audit_log_format(ab, " ioctlcmd=0x%hx", a->u.op->cmd);
		break;
	}
	case LSM_AUDIT_DATA_DENTRY: {
		struct inode *inode;

		audit_log_format(ab, " name=");
		spin_lock(&a->u.dentry->d_lock);
		audit_log_untrustedstring(ab, a->u.dentry->d_name.name);
		spin_unlock(&a->u.dentry->d_lock);

		inode = d_backing_inode(a->u.dentry);
		if (inode) {
			audit_log_format(ab, " dev=");
			audit_log_untrustedstring(ab, inode->i_sb->s_id);
			audit_log_format(ab, " ino=%lu", inode->i_ino);
		}
		break;
	}
	case LSM_AUDIT_DATA_INODE: {
		struct dentry *dentry;
		struct inode *inode;

		rcu_read_lock();
		inode = a->u.inode;
		dentry = d_find_alias_rcu(inode);
		if (dentry) {
			audit_log_format(ab, " name=");
			spin_lock(&dentry->d_lock);
			audit_log_untrustedstring(ab, dentry->d_name.name);
			spin_unlock(&dentry->d_lock);
<<<<<<< HEAD
			dput(dentry);
=======
>>>>>>> 04bd701d
		}
		audit_log_format(ab, " dev=");
		audit_log_untrustedstring(ab, inode->i_sb->s_id);
		audit_log_format(ab, " ino=%lu", inode->i_ino);
		rcu_read_unlock();
		break;
	}
	case LSM_AUDIT_DATA_TASK: {
		struct task_struct *tsk = a->u.tsk;
		if (tsk) {
			pid_t pid = task_tgid_nr(tsk);
			if (pid) {
				char comm[sizeof(tsk->comm)];
				audit_log_format(ab, " opid=%d ocomm=", pid);
				audit_log_untrustedstring(ab,
				    memcpy(comm, tsk->comm, sizeof(comm)));
			}
		}
		break;
	}
	case LSM_AUDIT_DATA_NET:
		if (a->u.net->sk) {
			const struct sock *sk = a->u.net->sk;
			struct unix_sock *u;
			struct unix_address *addr;
			int len = 0;
			char *p = NULL;

			switch (sk->sk_family) {
			case AF_INET: {
				struct inet_sock *inet = inet_sk(sk);

				print_ipv4_addr(ab, inet->inet_rcv_saddr,
						inet->inet_sport,
						"laddr", "lport");
				print_ipv4_addr(ab, inet->inet_daddr,
						inet->inet_dport,
						"faddr", "fport");
				break;
			}
#if IS_ENABLED(CONFIG_IPV6)
			case AF_INET6: {
				struct inet_sock *inet = inet_sk(sk);

				print_ipv6_addr(ab, &sk->sk_v6_rcv_saddr,
						inet->inet_sport,
						"laddr", "lport");
				print_ipv6_addr(ab, &sk->sk_v6_daddr,
						inet->inet_dport,
						"faddr", "fport");
				break;
			}
#endif
			case AF_UNIX:
				u = unix_sk(sk);
				addr = smp_load_acquire(&u->addr);
				if (!addr)
					break;
				if (u->path.dentry) {
					audit_log_d_path(ab, " path=", &u->path);
					break;
				}
				len = addr->len-sizeof(short);
				p = &addr->name->sun_path[0];
				audit_log_format(ab, " path=");
				if (*p)
					audit_log_untrustedstring(ab, p);
				else
					audit_log_n_hex(ab, p, len);
				break;
			}
		}

		switch (a->u.net->family) {
		case AF_INET:
			print_ipv4_addr(ab, a->u.net->v4info.saddr,
					a->u.net->sport,
					"saddr", "src");
			print_ipv4_addr(ab, a->u.net->v4info.daddr,
					a->u.net->dport,
					"daddr", "dest");
			break;
		case AF_INET6:
			print_ipv6_addr(ab, &a->u.net->v6info.saddr,
					a->u.net->sport,
					"saddr", "src");
			print_ipv6_addr(ab, &a->u.net->v6info.daddr,
					a->u.net->dport,
					"daddr", "dest");
			break;
		}
		if (a->u.net->netif > 0) {
			struct net_device *dev;

			/* NOTE: we always use init's namespace */
			dev = dev_get_by_index(&init_net, a->u.net->netif);
			if (dev) {
				audit_log_format(ab, " netif=%s", dev->name);
				dev_put(dev);
			}
		}
		break;
#ifdef CONFIG_KEYS
	case LSM_AUDIT_DATA_KEY:
		audit_log_format(ab, " key_serial=%u", a->u.key_struct.key);
		if (a->u.key_struct.key_desc) {
			audit_log_format(ab, " key_desc=");
			audit_log_untrustedstring(ab, a->u.key_struct.key_desc);
		}
		break;
#endif
	case LSM_AUDIT_DATA_KMOD:
		audit_log_format(ab, " kmod=");
		audit_log_untrustedstring(ab, a->u.kmod_name);
		break;
	case LSM_AUDIT_DATA_IBPKEY: {
		struct in6_addr sbn_pfx;

		memset(&sbn_pfx.s6_addr, 0,
		       sizeof(sbn_pfx.s6_addr));
		memcpy(&sbn_pfx.s6_addr, &a->u.ibpkey->subnet_prefix,
		       sizeof(a->u.ibpkey->subnet_prefix));
		audit_log_format(ab, " pkey=0x%x subnet_prefix=%pI6c",
				 a->u.ibpkey->pkey, &sbn_pfx);
		break;
	}
	case LSM_AUDIT_DATA_IBENDPORT:
		audit_log_format(ab, " device=%s port_num=%u",
				 a->u.ibendport->dev_name,
				 a->u.ibendport->port);
		break;
	case LSM_AUDIT_DATA_LOCKDOWN:
		audit_log_format(ab, " lockdown_reason=\"%s\"",
				 lockdown_reasons[a->u.reason]);
		break;
	} /* switch (a->type) */
}

/**
 * common_lsm_audit - generic LSM auditing function
 * @a:  auxiliary audit data
 * @pre_audit: lsm-specific pre-audit callback
 * @post_audit: lsm-specific post-audit callback
 *
 * setup the audit buffer for common security information
 * uses callback to print LSM specific information
 */
void common_lsm_audit(struct common_audit_data *a,
	void (*pre_audit)(struct audit_buffer *, void *),
	void (*post_audit)(struct audit_buffer *, void *))
{
	struct audit_buffer *ab;

	if (a == NULL)
		return;
	/* we use GFP_ATOMIC so we won't sleep */
	ab = audit_log_start(audit_context(), GFP_ATOMIC | __GFP_NOWARN,
			     AUDIT_AVC);

	if (ab == NULL)
		return;

	if (pre_audit)
		pre_audit(ab, a);

	dump_common_audit_data(ab, a);

	if (post_audit)
		post_audit(ab, a);

	audit_log_end(ab);
}<|MERGE_RESOLUTION|>--- conflicted
+++ resolved
@@ -299,10 +299,6 @@
 			spin_lock(&dentry->d_lock);
 			audit_log_untrustedstring(ab, dentry->d_name.name);
 			spin_unlock(&dentry->d_lock);
-<<<<<<< HEAD
-			dput(dentry);
-=======
->>>>>>> 04bd701d
 		}
 		audit_log_format(ab, " dev=");
 		audit_log_untrustedstring(ab, inode->i_sb->s_id);
