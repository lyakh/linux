# SPDX-License-Identifier: GPL-2.0
#
# Makefile for the linux kernel.
#

ifdef CONFIG_PPC64
CFLAGS_prom_init.o	+= $(NO_MINIMAL_TOC)
endif
ifdef CONFIG_PPC32
CFLAGS_prom_init.o      += -fPIC
CFLAGS_btext.o		+= -fPIC
endif

CFLAGS_early_32.o += $(DISABLE_LATENT_ENTROPY_PLUGIN)
CFLAGS_cputable.o += $(DISABLE_LATENT_ENTROPY_PLUGIN)
CFLAGS_prom_init.o += $(DISABLE_LATENT_ENTROPY_PLUGIN)
CFLAGS_btext.o += $(DISABLE_LATENT_ENTROPY_PLUGIN)
CFLAGS_prom.o += $(DISABLE_LATENT_ENTROPY_PLUGIN)

CFLAGS_prom_init.o += -fno-stack-protector
CFLAGS_prom_init.o += -DDISABLE_BRANCH_PROFILING
CFLAGS_prom_init.o += -ffreestanding

ifdef CONFIG_FUNCTION_TRACER
# Do not trace early boot code
CFLAGS_REMOVE_cputable.o = $(CC_FLAGS_FTRACE)
CFLAGS_REMOVE_prom_init.o = $(CC_FLAGS_FTRACE)
CFLAGS_REMOVE_btext.o = $(CC_FLAGS_FTRACE)
CFLAGS_REMOVE_prom.o = $(CC_FLAGS_FTRACE)
endif

KASAN_SANITIZE_early_32.o := n
KASAN_SANITIZE_cputable.o := n
KASAN_SANITIZE_prom_init.o := n
KASAN_SANITIZE_btext.o := n
KASAN_SANITIZE_paca.o := n
KASAN_SANITIZE_setup_64.o := n
KASAN_SANITIZE_mce.o := n
KASAN_SANITIZE_mce_power.o := n
<<<<<<< HEAD
=======
KASAN_SANITIZE_udbg.o := n
KASAN_SANITIZE_udbg_16550.o := n
>>>>>>> f777316e

# we have to be particularly careful in ppc64 to exclude code that
# runs with translations off, as we cannot access the shadow with
# translations off. However, ppc32 can sanitize this.
ifdef CONFIG_PPC64
KASAN_SANITIZE_traps.o := n
endif

ifdef CONFIG_KASAN
CFLAGS_early_32.o += -DDISABLE_BRANCH_PROFILING
CFLAGS_cputable.o += -DDISABLE_BRANCH_PROFILING
CFLAGS_btext.o += -DDISABLE_BRANCH_PROFILING
endif

obj-y				:= cputable.o syscalls.o \
				   irq.o align.o signal_$(BITS).o pmc.o vdso.o \
				   process.o systbl.o idle.o \
				   signal.o sysfs.o cacheinfo.o time.o \
				   prom.o traps.o setup-common.o \
				   udbg.o misc.o io.o misc_$(BITS).o \
				   of_platform.o prom_parse.o firmware.o \
				   hw_breakpoint_constraints.o interrupt.o \
				   kdebugfs.o stacktrace.o
obj-y				+= ptrace/
obj-$(CONFIG_PPC64)		+= setup_64.o \
				   paca.o nvram_64.o note.o
obj-$(CONFIG_COMPAT)		+= sys_ppc32.o signal_32.o
obj-$(CONFIG_VDSO32)		+= vdso32_wrapper.o
obj-$(CONFIG_PPC_WATCHDOG)	+= watchdog.o
obj-$(CONFIG_HAVE_HW_BREAKPOINT)	+= hw_breakpoint.o
obj-$(CONFIG_PPC_DAWR)		+= dawr.o
obj-$(CONFIG_PPC_BOOK3S_64)	+= cpu_setup_ppc970.o cpu_setup_pa6t.o
obj-$(CONFIG_PPC_BOOK3S_64)	+= cpu_setup_power.o
obj-$(CONFIG_PPC_BOOK3S_64)	+= mce.o mce_power.o
obj-$(CONFIG_PPC_BOOK3E_64)	+= exceptions-64e.o idle_book3e.o
obj-$(CONFIG_PPC_BARRIER_NOSPEC) += security.o
obj-$(CONFIG_PPC64)		+= vdso64_wrapper.o
obj-$(CONFIG_ALTIVEC)		+= vecemu.o
obj-$(CONFIG_PPC_BOOK3S_IDLE)	+= idle_book3s.o
procfs-y			:= proc_powerpc.o
obj-$(CONFIG_PROC_FS)		+= $(procfs-y)
rtaspci-$(CONFIG_PPC64)-$(CONFIG_PCI)	:= rtas_pci.o
obj-$(CONFIG_PPC_RTAS)		+= rtas_entry.o rtas.o rtas-rtc.o $(rtaspci-y-y)
obj-$(CONFIG_PPC_RTAS_DAEMON)	+= rtasd.o
obj-$(CONFIG_RTAS_FLASH)	+= rtas_flash.o
obj-$(CONFIG_RTAS_PROC)		+= rtas-proc.o
obj-$(CONFIG_PPC_DT_CPU_FTRS)	+= dt_cpu_ftrs.o
obj-$(CONFIG_EEH)              += eeh.o eeh_pe.o eeh_cache.o \
				  eeh_driver.o eeh_event.o eeh_sysfs.o
obj-$(CONFIG_GENERIC_TBSYNC)	+= smp-tbsync.o
obj-$(CONFIG_CRASH_DUMP)	+= crash_dump.o
obj-$(CONFIG_FA_DUMP)		+= fadump.o
obj-$(CONFIG_PRESERVE_FA_DUMP)	+= fadump.o
ifdef CONFIG_PPC32
obj-$(CONFIG_E500)		+= idle_e500.o
endif
obj-$(CONFIG_PPC_BOOK3S_32)	+= idle_6xx.o l2cr_6xx.o cpu_setup_6xx.o
obj-$(CONFIG_TAU)		+= tau_6xx.o
obj-$(CONFIG_HIBERNATION)	+= swsusp.o suspend.o
ifdef CONFIG_FSL_BOOKE
obj-$(CONFIG_HIBERNATION)	+= swsusp_booke.o
else
obj-$(CONFIG_HIBERNATION)	+= swsusp_$(BITS).o
endif
obj64-$(CONFIG_HIBERNATION)	+= swsusp_asm64.o
obj-$(CONFIG_MODULES)		+= module.o module_$(BITS).o
obj-$(CONFIG_44x)		+= cpu_setup_44x.o
obj-$(CONFIG_PPC_FSL_BOOK3E)	+= cpu_setup_fsl_booke.o
obj-$(CONFIG_PPC_DOORBELL)	+= dbell.o
obj-$(CONFIG_JUMP_LABEL)	+= jump_label.o

extra-$(CONFIG_PPC64)		:= head_64.o
extra-$(CONFIG_PPC_BOOK3S_32)	:= head_book3s_32.o
extra-$(CONFIG_40x)		:= head_40x.o
extra-$(CONFIG_44x)		:= head_44x.o
extra-$(CONFIG_FSL_BOOKE)	:= head_fsl_booke.o
extra-$(CONFIG_PPC_8xx)		:= head_8xx.o
extra-y				+= vmlinux.lds

obj-$(CONFIG_RELOCATABLE)	+= reloc_$(BITS).o

obj-$(CONFIG_PPC32)		+= entry_32.o setup_32.o early_32.o static_call.o
obj-$(CONFIG_PPC64)		+= dma-iommu.o iommu.o
obj-$(CONFIG_KGDB)		+= kgdb.o
obj-$(CONFIG_BOOTX_TEXT)	+= btext.o
obj-$(CONFIG_SMP)		+= smp.o
obj-$(CONFIG_KPROBES)		+= kprobes.o
obj-$(CONFIG_OPTPROBES)		+= optprobes.o optprobes_head.o
obj-$(CONFIG_KPROBES_ON_FTRACE)	+= kprobes-ftrace.o
obj-$(CONFIG_UPROBES)		+= uprobes.o
obj-$(CONFIG_PPC_UDBG_16550)	+= legacy_serial.o udbg_16550.o
obj-$(CONFIG_SWIOTLB)		+= dma-swiotlb.o
obj-$(CONFIG_ARCH_HAS_DMA_SET_MASK) += dma-mask.o

pci64-$(CONFIG_PPC64)		+= pci_dn.o pci-hotplug.o isa-bridge.o
obj-$(CONFIG_PCI)		+= pci_$(BITS).o $(pci64-y) \
				   pci-common.o pci_of_scan.o
obj-$(CONFIG_PCI_MSI)		+= msi.o

obj-$(CONFIG_AUDIT)		+= audit.o
obj64-$(CONFIG_AUDIT)		+= compat_audit.o

obj-$(CONFIG_PPC_IO_WORKAROUNDS)	+= io-workarounds.o

obj-y				+= trace/

ifneq ($(CONFIG_PPC_INDIRECT_PIO),y)
obj-y				+= iomap.o
endif

obj64-$(CONFIG_PPC_TRANSACTIONAL_MEM)	+= tm.o

obj-$(CONFIG_PPC64)		+= $(obj64-y)
obj-$(CONFIG_PPC32)		+= $(obj32-y)

ifneq ($(CONFIG_XMON)$(CONFIG_KEXEC_CORE)(CONFIG_PPC_BOOK3S),)
obj-y				+= ppc_save_regs.o
endif

obj-$(CONFIG_EPAPR_PARAVIRT)	+= epapr_paravirt.o epapr_hcalls.o
obj-$(CONFIG_KVM_GUEST)		+= kvm.o kvm_emul.o
ifneq ($(CONFIG_PPC_POWERNV)$(CONFIG_PPC_SVM),)
obj-y				+= ucall.o
endif

obj-$(CONFIG_PPC_SECURE_BOOT)	+= secure_boot.o ima_arch.o secvar-ops.o
obj-$(CONFIG_PPC_SECVAR_SYSFS)	+= secvar-sysfs.o

# Disable GCOV, KCOV & sanitizers in odd or sensitive code
GCOV_PROFILE_prom_init.o := n
KCOV_INSTRUMENT_prom_init.o := n
UBSAN_SANITIZE_prom_init.o := n
GCOV_PROFILE_kprobes.o := n
KCOV_INSTRUMENT_kprobes.o := n
UBSAN_SANITIZE_kprobes.o := n
GCOV_PROFILE_kprobes-ftrace.o := n
KCOV_INSTRUMENT_kprobes-ftrace.o := n
UBSAN_SANITIZE_kprobes-ftrace.o := n
GCOV_PROFILE_syscall_64.o := n
KCOV_INSTRUMENT_syscall_64.o := n
UBSAN_SANITIZE_syscall_64.o := n
UBSAN_SANITIZE_vdso.o := n

# Necessary for booting with kcov enabled on book3e machines
KCOV_INSTRUMENT_cputable.o := n
KCOV_INSTRUMENT_setup_64.o := n
KCOV_INSTRUMENT_paca.o := n

CFLAGS_setup_64.o		+= -fno-stack-protector
CFLAGS_paca.o			+= -fno-stack-protector

extra-$(CONFIG_PPC_FPU)		+= fpu.o
extra-$(CONFIG_ALTIVEC)		+= vector.o
extra-$(CONFIG_PPC64)		+= entry_64.o
extra-$(CONFIG_PPC_OF_BOOT_TRAMPOLINE)	+= prom_init.o

extra-$(CONFIG_PPC_OF_BOOT_TRAMPOLINE)	+= prom_init_check

quiet_cmd_prom_init_check = PROMCHK $@
      cmd_prom_init_check = $(CONFIG_SHELL) $< "$(NM)" $(obj)/prom_init.o; touch $@

$(obj)/prom_init_check: $(src)/prom_init_check.sh $(obj)/prom_init.o FORCE
	$(call if_changed,prom_init_check)
targets += prom_init_check

clean-files := vmlinux.lds

# Force dependency (incbin is bad)
$(obj)/vdso32_wrapper.o : $(obj)/vdso/vdso32.so.dbg
$(obj)/vdso64_wrapper.o : $(obj)/vdso/vdso64.so.dbg

# for cleaning
subdir- += vdso<|MERGE_RESOLUTION|>--- conflicted
+++ resolved
@@ -37,11 +37,8 @@
 KASAN_SANITIZE_setup_64.o := n
 KASAN_SANITIZE_mce.o := n
 KASAN_SANITIZE_mce_power.o := n
-<<<<<<< HEAD
-=======
 KASAN_SANITIZE_udbg.o := n
 KASAN_SANITIZE_udbg_16550.o := n
->>>>>>> f777316e
 
 # we have to be particularly careful in ppc64 to exclude code that
 # runs with translations off, as we cannot access the shadow with
