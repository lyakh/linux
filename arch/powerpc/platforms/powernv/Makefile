--- conflicted
+++ resolved
@@ -4,10 +4,7 @@
 # in particular, idle code runs a bunch of things in real mode
 KASAN_SANITIZE_idle.o := n
 KASAN_SANITIZE_pci-ioda.o := n
-<<<<<<< HEAD
-=======
 KASAN_SANITIZE_pci-ioda-tce.o := n
->>>>>>> 3809db64
 # pnv_machine_check_early
 KASAN_SANITIZE_setup.o := n
 
