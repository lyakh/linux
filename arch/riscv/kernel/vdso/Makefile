# SPDX-License-Identifier: GPL-2.0-only
# Copied from arch/tile/kernel/vdso/Makefile

# Absolute relocation type $(ARCH_REL_TYPE_ABS) needs to be defined before
# the inclusion of generic Makefile.
ARCH_REL_TYPE_ABS := R_RISCV_32|R_RISCV_64|R_RISCV_JUMP_SLOT
include $(srctree)/lib/vdso/Makefile
# Symbols present in the vdso
vdso-syms  = rt_sigreturn
ifdef CONFIG_64BIT
vdso-syms += vgettimeofday
endif
vdso-syms += getcpu
vdso-syms += flush_icache

# Files to link into the vdso
obj-vdso = $(patsubst %, %.o, $(vdso-syms)) note.o
<<<<<<< HEAD
=======

ifneq ($(c-gettimeofday-y),)
  CFLAGS_vgettimeofday.o += -include $(c-gettimeofday-y)
endif
>>>>>>> 4775cbe7

# Build rules
targets := $(obj-vdso) vdso.so vdso.so.dbg vdso.lds vdso-dummy.o
obj-vdso := $(addprefix $(obj)/, $(obj-vdso))

obj-y += vdso.o vdso-syms.o
CPPFLAGS_vdso.lds += -P -C -U$(ARCH)

# Disable gcov profiling for VDSO code
GCOV_PROFILE := n

# Force dependency
$(obj)/vdso.o: $(obj)/vdso.so

# link rule for the .so file, .lds has to be first
SYSCFLAGS_vdso.so.dbg = $(c_flags)
$(obj)/vdso.so.dbg: $(src)/vdso.lds $(obj-vdso) FORCE
	$(call if_changed,vdsold)

# We also create a special relocatable object that should mirror the symbol
# table and layout of the linked DSO. With ld --just-symbols we can then
# refer to these symbols in the kernel code rather than hand-coded addresses.

SYSCFLAGS_vdso.so.dbg = -shared -s -Wl,-soname=linux-vdso.so.1 \
	-Wl,--build-id -Wl,--hash-style=both
$(obj)/vdso-dummy.o: $(src)/vdso.lds $(obj)/rt_sigreturn.o FORCE
	$(call if_changed,vdsold)

LDFLAGS_vdso-syms.o := -r --just-symbols
$(obj)/vdso-syms.o: $(obj)/vdso-dummy.o FORCE
	$(call if_changed,ld)

# strip rule for the .so file
$(obj)/%.so: OBJCOPYFLAGS := -S
$(obj)/%.so: $(obj)/%.so.dbg FORCE
	$(call if_changed,objcopy)

# actual build commands
# The DSO images are built using a special linker script
# Add -lgcc so rv32 gets static muldi3 and lshrdi3 definitions.
# Make sure only to export the intended __vdso_xxx symbol offsets.
quiet_cmd_vdsold = VDSOLD  $@
      cmd_vdsold = $(CC) $(KBUILD_CFLAGS) $(call cc-option, -no-pie) -nostdlib -nostartfiles $(SYSCFLAGS_$(@F)) \
                           -Wl,-T,$(filter-out FORCE,$^) -o $@.tmp && \
                   $(CROSS_COMPILE)objcopy \
                           $(patsubst %, -G __vdso_%, $(vdso-syms)) $@.tmp $@ && \
                   rm $@.tmp

# install commands for the unstripped file
quiet_cmd_vdso_install = INSTALL $@
      cmd_vdso_install = cp $(obj)/$@.dbg $(MODLIB)/vdso/$@

vdso.so: $(obj)/vdso.so.dbg
	@mkdir -p $(MODLIB)/vdso
	$(call cmd,vdso_install)

vdso_install: vdso.so<|MERGE_RESOLUTION|>--- conflicted
+++ resolved
@@ -15,13 +15,10 @@
 
 # Files to link into the vdso
 obj-vdso = $(patsubst %, %.o, $(vdso-syms)) note.o
-<<<<<<< HEAD
-=======
 
 ifneq ($(c-gettimeofday-y),)
   CFLAGS_vgettimeofday.o += -include $(c-gettimeofday-y)
 endif
->>>>>>> 4775cbe7
 
 # Build rules
 targets := $(obj-vdso) vdso.so vdso.so.dbg vdso.lds vdso-dummy.o
