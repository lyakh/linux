# SPDX-License-Identifier: GPL-2.0-only
#
# For a description of the syntax of this configuration file,
# see Documentation/kbuild/kconfig-language.rst.
#

config 64BIT
	bool

config 32BIT
	bool

config RISCV
	def_bool y
	select OF
	select OF_EARLY_FLATTREE
	select OF_IRQ
	select ARCH_HAS_BINFMT_FLAT
	select ARCH_WANT_FRAME_POINTERS
	select CLONE_BACKWARDS
	select COMMON_CLK
	select GENERIC_CLOCKEVENTS
	select GENERIC_IRQ_SHOW
	select GENERIC_PCI_IOMAP
	select GENERIC_SCHED_CLOCK
	select GENERIC_STRNCPY_FROM_USER if MMU
	select GENERIC_STRNLEN_USER if MMU
	select GENERIC_SMP_IDLE_THREAD
	select GENERIC_ATOMIC64 if !64BIT
	select GENERIC_IOREMAP
	select GENERIC_PTDUMP if MMU
	select HAVE_ARCH_AUDITSYSCALL
	select HAVE_ARCH_SECCOMP_FILTER
	select HAVE_ASM_MODVERSIONS
	select HAVE_MEMBLOCK_NODE_MAP
	select HAVE_DMA_CONTIGUOUS if MMU
	select HAVE_FUTEX_CMPXCHG if FUTEX
	select HAVE_PERF_EVENTS
	select HAVE_PERF_REGS
	select HAVE_PERF_USER_STACK_DUMP
	select HAVE_SYSCALL_TRACEPOINTS
	select IRQ_DOMAIN
	select SPARSE_IRQ
	select SYSCTL_EXCEPTION_TRACE
	select HAVE_ARCH_TRACEHOOK
	select HAVE_PCI
	select MODULES_USE_ELF_RELA if MODULES
	select MODULE_SECTIONS if MODULES
	select THREAD_INFO_IN_TASK
	select PCI_DOMAINS_GENERIC if PCI
	select PCI_MSI if PCI
	select RISCV_TIMER
	select GENERIC_IRQ_MULTI_HANDLER
	select GENERIC_ARCH_TOPOLOGY if SMP
	select ARCH_HAS_PTE_SPECIAL
	select ARCH_HAS_MMIOWB
	select ARCH_HAS_DEBUG_VIRTUAL
<<<<<<< HEAD
	select HAVE_EBPF_JIT
=======
	select HAVE_EBPF_JIT if MMU
>>>>>>> 0595b2d9
	select EDAC_SUPPORT
	select ARCH_HAS_GIGANTIC_PAGE
	select ARCH_HAS_SET_DIRECT_MAP
	select ARCH_HAS_SET_MEMORY
	select ARCH_HAS_STRICT_KERNEL_RWX
	select ARCH_WANT_HUGE_PMD_SHARE if 64BIT
	select SPARSEMEM_STATIC if 32BIT
	select ARCH_WANT_DEFAULT_TOPDOWN_MMAP_LAYOUT if MMU
	select HAVE_ARCH_MMAP_RND_BITS if MMU
	select ARCH_HAS_GCOV_PROFILE_ALL
	select HAVE_COPY_THREAD_TLS
	select HAVE_ARCH_KASAN if MMU && 64BIT

config ARCH_MMAP_RND_BITS_MIN
	default 18 if 64BIT
	default 8

# max bits determined by the following formula:
#  VA_BITS - PAGE_SHIFT - 3
config ARCH_MMAP_RND_BITS_MAX
	default 24 if 64BIT # SV39 based
	default 17

# set if we run in machine mode, cleared if we run in supervisor mode
config RISCV_M_MODE
	bool
	default !MMU

# set if we are running in S-mode and can use SBI calls
config RISCV_SBI
	bool
	depends on !RISCV_M_MODE
	default y

config MMU
	bool "MMU-based Paged Memory Management Support"
	default y
	help
	  Select if you want MMU-based virtualised addressing space
	  support by paged memory management. If unsure, say 'Y'.

config ZONE_DMA32
	bool
	default y if 64BIT

config VA_BITS
	int
	default 32 if 32BIT
	default 39 if 64BIT

config PA_BITS
	int
	default 34 if 32BIT
	default 56 if 64BIT

config PAGE_OFFSET
	hex
	default 0xC0000000 if 32BIT && MAXPHYSMEM_2GB
	default 0x80000000 if 64BIT && !MMU
	default 0xffffffff80000000 if 64BIT && MAXPHYSMEM_2GB
	default 0xffffffe000000000 if 64BIT && MAXPHYSMEM_128GB

config ARCH_FLATMEM_ENABLE
	def_bool y

config ARCH_SPARSEMEM_ENABLE
	def_bool y
	depends on MMU
	select SPARSEMEM_VMEMMAP_ENABLE

config ARCH_SELECT_MEMORY_MODEL
	def_bool ARCH_SPARSEMEM_ENABLE

config ARCH_WANT_GENERAL_HUGETLB
	def_bool y

config ARCH_SUPPORTS_DEBUG_PAGEALLOC
	def_bool y

config SYS_SUPPORTS_HUGETLBFS
	def_bool y

config STACKTRACE_SUPPORT
	def_bool y

config TRACE_IRQFLAGS_SUPPORT
	def_bool y

config GENERIC_BUG
	def_bool y
	depends on BUG
	select GENERIC_BUG_RELATIVE_POINTERS if 64BIT

config GENERIC_BUG_RELATIVE_POINTERS
	bool

config GENERIC_CALIBRATE_DELAY
	def_bool y

config GENERIC_CSUM
	def_bool y

config GENERIC_HWEIGHT
	def_bool y

config FIX_EARLYCON_MEM
	def_bool MMU

config PGTABLE_LEVELS
	int
	default 3 if 64BIT
	default 2

source "arch/riscv/Kconfig.socs"

menu "Platform type"

choice
	prompt "Base ISA"
	default ARCH_RV64I
	help
	  This selects the base ISA that this kernel will target and must match
	  the target platform.

config ARCH_RV32I
	bool "RV32I"
	select 32BIT
	select GENERIC_LIB_ASHLDI3
	select GENERIC_LIB_ASHRDI3
	select GENERIC_LIB_LSHRDI3
	select GENERIC_LIB_UCMPDI2
	select MMU

config ARCH_RV64I
	bool "RV64I"
	select 64BIT
	select ARCH_SUPPORTS_INT128 if CC_HAS_INT128 && GCC_VERSION >= 50000
	select HAVE_FUNCTION_TRACER
	select HAVE_FUNCTION_GRAPH_TRACER
	select HAVE_FTRACE_MCOUNT_RECORD
	select HAVE_DYNAMIC_FTRACE if MMU
	select HAVE_DYNAMIC_FTRACE_WITH_REGS if HAVE_DYNAMIC_FTRACE
	select SWIOTLB if MMU

endchoice

# We must be able to map all physical memory into the kernel, but the compiler
# is still a bit more efficient when generating code if it's setup in a manner
# such that it can only map 2GiB of memory.
choice
	prompt "Kernel Code Model"
	default CMODEL_MEDLOW if 32BIT
	default CMODEL_MEDANY if 64BIT

	config CMODEL_MEDLOW
		bool "medium low code model"
	config CMODEL_MEDANY
		bool "medium any code model"
endchoice

config MODULE_SECTIONS
	bool
	select HAVE_MOD_ARCH_SPECIFIC

choice
	prompt "Maximum Physical Memory"
	default MAXPHYSMEM_2GB if 32BIT
	default MAXPHYSMEM_2GB if 64BIT && CMODEL_MEDLOW
	default MAXPHYSMEM_128GB if 64BIT && CMODEL_MEDANY

	config MAXPHYSMEM_2GB
		bool "2GiB"
	config MAXPHYSMEM_128GB
		depends on 64BIT && CMODEL_MEDANY
		bool "128GiB"
endchoice


config SMP
	bool "Symmetric Multi-Processing"
	help
	  This enables support for systems with more than one CPU.  If
	  you say N here, the kernel will run on single and
	  multiprocessor machines, but will use only one CPU of a
	  multiprocessor machine. If you say Y here, the kernel will run
	  on many, but not all, single processor machines. On a single
	  processor machine, the kernel will run faster if you say N
	  here.

	  If you don't know what to do here, say N.

config NR_CPUS
	int "Maximum number of CPUs (2-32)"
	range 2 32
	depends on SMP
	default "8"

config HOTPLUG_CPU
	bool "Support for hot-pluggable CPUs"
	depends on SMP
	select GENERIC_IRQ_MIGRATION
	help

	  Say Y here to experiment with turning CPUs off and on.  CPUs
	  can be controlled through /sys/devices/system/cpu.

	  Say N if you want to disable CPU hotplug.

choice
	prompt "CPU Tuning"
	default TUNE_GENERIC

config TUNE_GENERIC
	bool "generic"

endchoice

config RISCV_ISA_C
	bool "Emit compressed instructions when building Linux"
	default y
	help
	   Adds "C" to the ISA subsets that the toolchain is allowed to emit
	   when building Linux, which results in compressed instructions in the
	   Linux binary.

	   If you don't know what to do here, say Y.

menu "supported PMU type"
	depends on PERF_EVENTS

config RISCV_BASE_PMU
	bool "Base Performance Monitoring Unit"
	def_bool y
	help
	  A base PMU that serves as a reference implementation and has limited
	  feature of perf.  It can run on any RISC-V machines so serves as the
	  fallback, but this option can also be disable to reduce kernel size.

endmenu

config FPU
	bool "FPU support"
	default y
	help
	  Say N here if you want to disable all floating-point related procedure
	  in the kernel.

	  If you don't know what to do here, say Y.

endmenu

menu "Kernel features"

source "kernel/Kconfig.hz"

config SECCOMP
	bool "Enable seccomp to safely compute untrusted bytecode"
	help
	  This kernel feature is useful for number crunching applications
	  that may need to compute untrusted bytecode during their
	  execution. By using pipes or other transports made available to
	  the process as file descriptors supporting the read/write
	  syscalls, it's possible to isolate those applications in
	  their own address space using seccomp. Once seccomp is
	  enabled via prctl(PR_SET_SECCOMP), it cannot be disabled
	  and the task is only allowed to execute a few safe syscalls
	  defined by each seccomp mode.

config RISCV_SBI_V01
	bool "SBI v0.1 support"
	default y
	depends on RISCV_SBI
	help
	  This config allows kernel to use SBI v0.1 APIs. This will be
	  deprecated in future once legacy M-mode software are no longer in use.
endmenu

menu "Boot options"

config CMDLINE
	string "Built-in kernel command line"
	help
	  For most platforms, the arguments for the kernel's command line
	  are provided at run-time, during boot. However, there are cases
	  where either no arguments are being provided or the provided
	  arguments are insufficient or even invalid.

	  When that occurs, it is possible to define a built-in command
	  line here and choose how the kernel should use it later on.

choice
	prompt "Built-in command line usage" if CMDLINE != ""
	default CMDLINE_FALLBACK
	help
	  Choose how the kernel will handle the provided built-in command
	  line.

config CMDLINE_FALLBACK
	bool "Use bootloader kernel arguments if available"
	help
	  Use the built-in command line as fallback in case we get nothing
	  during boot. This is the default behaviour.

config CMDLINE_EXTEND
	bool "Extend bootloader kernel arguments"
	help
	  The command-line arguments provided during boot will be
	  appended to the built-in command line. This is useful in
	  cases where the provided arguments are insufficient and
	  you don't want to or cannot modify them.


config CMDLINE_FORCE
	bool "Always use the default kernel command string"
	help
	  Always use the built-in command line, even if we get one during
	  boot. This is useful in case you need to override the provided
	  command line on systems where you don't have or want control
	  over it.

endchoice

endmenu

menu "Power management options"

source "kernel/power/Kconfig"

endmenu<|MERGE_RESOLUTION|>--- conflicted
+++ resolved
@@ -55,11 +55,7 @@
 	select ARCH_HAS_PTE_SPECIAL
 	select ARCH_HAS_MMIOWB
 	select ARCH_HAS_DEBUG_VIRTUAL
-<<<<<<< HEAD
-	select HAVE_EBPF_JIT
-=======
 	select HAVE_EBPF_JIT if MMU
->>>>>>> 0595b2d9
 	select EDAC_SUPPORT
 	select ARCH_HAS_GIGANTIC_PAGE
 	select ARCH_HAS_SET_DIRECT_MAP
