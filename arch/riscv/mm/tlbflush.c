--- conflicted
+++ resolved
@@ -22,8 +22,6 @@
 			: "r" (addr), "r" (asid)
 			: "memory");
 }
-<<<<<<< HEAD
-=======
 
 static inline void local_flush_tlb_range(unsigned long start,
 		unsigned long size, unsigned long stride)
@@ -47,7 +45,6 @@
 {
 	local_flush_tlb_all();
 }
->>>>>>> 2b90b6ac
 
 void flush_tlb_all(void)
 {
@@ -81,10 +78,7 @@
 static void __flush_tlb_range(struct mm_struct *mm, unsigned long start,
 			      unsigned long size, unsigned long stride)
 {
-<<<<<<< HEAD
-=======
 	struct flush_tlb_range_data ftd;
->>>>>>> 2b90b6ac
 	struct cpumask *cmask = mm_cpumask(mm);
 	unsigned int cpuid;
 	bool broadcast;
@@ -96,11 +90,7 @@
 	/* check if the tlbflush needs to be sent to other CPUs */
 	broadcast = cpumask_any_but(cmask, cpuid) < nr_cpu_ids;
 	if (static_branch_unlikely(&use_asid_allocator)) {
-<<<<<<< HEAD
-		unsigned long asid = atomic_long_read(&mm->context.id);
-=======
 		unsigned long asid = atomic_long_read(&mm->context.id) & asid_mask;
->>>>>>> 2b90b6ac
 
 		if (broadcast) {
 			if (riscv_use_ipi_for_rfence()) {
