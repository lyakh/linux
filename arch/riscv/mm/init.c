// SPDX-License-Identifier: GPL-2.0-only
/*
 * Copyright (C) 2012 Regents of the University of California
 * Copyright (C) 2019 Western Digital Corporation or its affiliates.
 */

#include <linux/init.h>
#include <linux/mm.h>
#include <linux/memblock.h>
#include <linux/initrd.h>
#include <linux/swap.h>
#include <linux/sizes.h>
#include <linux/of_fdt.h>
#include <linux/libfdt.h>
#include <linux/set_memory.h>
#include <linux/dma-map-ops.h>

#include <asm/fixmap.h>
#include <asm/tlbflush.h>
#include <asm/sections.h>
#include <asm/soc.h>
#include <asm/io.h>
#include <asm/ptdump.h>

#include "../kernel/head.h"

unsigned long empty_zero_page[PAGE_SIZE / sizeof(unsigned long)]
							__page_aligned_bss;
EXPORT_SYMBOL(empty_zero_page);

extern char _start[];
#define DTB_EARLY_BASE_VA      PGDIR_SIZE
void *dtb_early_va __initdata;
uintptr_t dtb_early_pa __initdata;

struct pt_alloc_ops {
	pte_t *(*get_pte_virt)(phys_addr_t pa);
	phys_addr_t (*alloc_pte)(uintptr_t va);
#ifndef __PAGETABLE_PMD_FOLDED
	pmd_t *(*get_pmd_virt)(phys_addr_t pa);
	phys_addr_t (*alloc_pmd)(uintptr_t va);
#endif
};

static phys_addr_t dma32_phys_limit __ro_after_init;

static void __init zone_sizes_init(void)
{
	unsigned long max_zone_pfns[MAX_NR_ZONES] = { 0, };

#ifdef CONFIG_ZONE_DMA32
	max_zone_pfns[ZONE_DMA32] = PFN_DOWN(dma32_phys_limit);
#endif
	max_zone_pfns[ZONE_NORMAL] = max_low_pfn;

	free_area_init(max_zone_pfns);
}

static void setup_zero_page(void)
{
	memset((void *)empty_zero_page, 0, PAGE_SIZE);
}

#if defined(CONFIG_MMU) && defined(CONFIG_DEBUG_VM)
static inline void print_mlk(char *name, unsigned long b, unsigned long t)
{
	pr_notice("%12s : 0x%08lx - 0x%08lx   (%4ld kB)\n", name, b, t,
		  (((t) - (b)) >> 10));
}

static inline void print_mlm(char *name, unsigned long b, unsigned long t)
{
	pr_notice("%12s : 0x%08lx - 0x%08lx   (%4ld MB)\n", name, b, t,
		  (((t) - (b)) >> 20));
}

static void print_vm_layout(void)
{
	pr_notice("Virtual kernel memory layout:\n");
	print_mlk("fixmap", (unsigned long)FIXADDR_START,
		  (unsigned long)FIXADDR_TOP);
	print_mlm("pci io", (unsigned long)PCI_IO_START,
		  (unsigned long)PCI_IO_END);
	print_mlm("vmemmap", (unsigned long)VMEMMAP_START,
		  (unsigned long)VMEMMAP_END);
	print_mlm("vmalloc", (unsigned long)VMALLOC_START,
		  (unsigned long)VMALLOC_END);
	print_mlm("lowmem", (unsigned long)PAGE_OFFSET,
		  (unsigned long)high_memory);
}
#else
static void print_vm_layout(void) { }
#endif /* CONFIG_DEBUG_VM */

void __init mem_init(void)
{
#ifdef CONFIG_FLATMEM
	BUG_ON(!mem_map);
#endif /* CONFIG_FLATMEM */

	high_memory = (void *)(__va(PFN_PHYS(max_low_pfn)));
	memblock_free_all();

	mem_init_print_info(NULL);
	print_vm_layout();
}

#ifdef CONFIG_BLK_DEV_INITRD
static void __init setup_initrd(void)
{
	phys_addr_t start;
	unsigned long size;

	/* Ignore the virtul address computed during device tree parsing */
	initrd_start = initrd_end = 0;

	if (!phys_initrd_size)
		return;
	/*
	 * Round the memory region to page boundaries as per free_initrd_mem()
	 * This allows us to detect whether the pages overlapping the initrd
	 * are in use, but more importantly, reserves the entire set of pages
	 * as we don't want these pages allocated for other purposes.
	 */
	start = round_down(phys_initrd_start, PAGE_SIZE);
	size = phys_initrd_size + (phys_initrd_start - start);
	size = round_up(size, PAGE_SIZE);

	if (!memblock_is_region_memory(start, size)) {
		pr_err("INITRD: 0x%08llx+0x%08lx is not a memory region",
		       (u64)start, size);
		goto disable;
	}

	if (memblock_is_region_reserved(start, size)) {
		pr_err("INITRD: 0x%08llx+0x%08lx overlaps in-use memory region\n",
		       (u64)start, size);
		goto disable;
	}

	memblock_reserve(start, size);
	/* Now convert initrd to virtual addresses */
	initrd_start = (unsigned long)__va(phys_initrd_start);
	initrd_end = initrd_start + phys_initrd_size;
	initrd_below_start_ok = 1;

	pr_info("Initial ramdisk at: 0x%p (%lu bytes)\n",
		(void *)(initrd_start), size);
	return;
disable:
	pr_cont(" - disabling initrd\n");
	initrd_start = 0;
	initrd_end = 0;
}
#endif /* CONFIG_BLK_DEV_INITRD */

void __init setup_bootmem(void)
{
	phys_addr_t mem_start = 0;
	phys_addr_t start, end = 0;
	phys_addr_t vmlinux_end = __pa_symbol(&_end);
	phys_addr_t vmlinux_start = __pa_symbol(&_start);
	u64 i;

	/* Find the memory region containing the kernel */
	for_each_mem_range(i, &start, &end) {
		phys_addr_t size = end - start;
		if (!mem_start)
			mem_start = start;
		if (start <= vmlinux_start && vmlinux_end <= end)
			BUG_ON(size == 0);
	}

	/*
	 * The maximal physical memory size is -PAGE_OFFSET.
	 * Make sure that any memory beyond mem_start + (-PAGE_OFFSET) is removed
	 * as it is unusable by kernel.
	 */
<<<<<<< HEAD
	memblock_enforce_memory_limit(mem_start - PAGE_OFFSET);
=======
	memblock_enforce_memory_limit(-PAGE_OFFSET);
>>>>>>> 76ec55ca

	/* Reserve from the start of the kernel to the end of the kernel */
	memblock_reserve(vmlinux_start, vmlinux_end - vmlinux_start);

	max_pfn = PFN_DOWN(memblock_end_of_DRAM());
	max_low_pfn = max_pfn;
	dma32_phys_limit = min(4UL * SZ_1G, (unsigned long)PFN_PHYS(max_low_pfn));
	set_max_mapnr(max_low_pfn);

#ifdef CONFIG_BLK_DEV_INITRD
	setup_initrd();
#endif /* CONFIG_BLK_DEV_INITRD */

	/*
	 * Avoid using early_init_fdt_reserve_self() since __pa() does
	 * not work for DTB pointers that are fixmap addresses
	 */
	memblock_reserve(dtb_early_pa, fdt_totalsize(dtb_early_va));

	early_init_fdt_scan_reserved_mem();
	dma_contiguous_reserve(dma32_phys_limit);
	memblock_allow_resize();
	memblock_dump_all();
}

#ifdef CONFIG_MMU
static struct pt_alloc_ops pt_ops;

unsigned long va_pa_offset;
EXPORT_SYMBOL(va_pa_offset);
unsigned long pfn_base;
EXPORT_SYMBOL(pfn_base);

pgd_t swapper_pg_dir[PTRS_PER_PGD] __page_aligned_bss;
pgd_t trampoline_pg_dir[PTRS_PER_PGD] __page_aligned_bss;
pte_t fixmap_pte[PTRS_PER_PTE] __page_aligned_bss;

#define MAX_EARLY_MAPPING_SIZE	SZ_128M

pgd_t early_pg_dir[PTRS_PER_PGD] __initdata __aligned(PAGE_SIZE);

void __set_fixmap(enum fixed_addresses idx, phys_addr_t phys, pgprot_t prot)
{
	unsigned long addr = __fix_to_virt(idx);
	pte_t *ptep;

	BUG_ON(idx <= FIX_HOLE || idx >= __end_of_fixed_addresses);

	ptep = &fixmap_pte[pte_index(addr)];

	if (pgprot_val(prot))
		set_pte(ptep, pfn_pte(phys >> PAGE_SHIFT, prot));
	else
		pte_clear(&init_mm, addr, ptep);
	local_flush_tlb_page(addr);
}

static inline pte_t *__init get_pte_virt_early(phys_addr_t pa)
{
	return (pte_t *)((uintptr_t)pa);
}

static inline pte_t *__init get_pte_virt_fixmap(phys_addr_t pa)
{
	clear_fixmap(FIX_PTE);
	return (pte_t *)set_fixmap_offset(FIX_PTE, pa);
}

static inline pte_t *get_pte_virt_late(phys_addr_t pa)
{
	return (pte_t *) __va(pa);
}

static inline phys_addr_t __init alloc_pte_early(uintptr_t va)
{
	/*
	 * We only create PMD or PGD early mappings so we
	 * should never reach here with MMU disabled.
	 */
	BUG();
}

static inline phys_addr_t __init alloc_pte_fixmap(uintptr_t va)
{
	return memblock_phys_alloc(PAGE_SIZE, PAGE_SIZE);
}

static phys_addr_t alloc_pte_late(uintptr_t va)
{
	unsigned long vaddr;

	vaddr = __get_free_page(GFP_KERNEL);
	if (!vaddr || !pgtable_pte_page_ctor(virt_to_page(vaddr)))
		BUG();
	return __pa(vaddr);
}

static void __init create_pte_mapping(pte_t *ptep,
				      uintptr_t va, phys_addr_t pa,
				      phys_addr_t sz, pgprot_t prot)
{
	uintptr_t pte_idx = pte_index(va);

	BUG_ON(sz != PAGE_SIZE);

	if (pte_none(ptep[pte_idx]))
		ptep[pte_idx] = pfn_pte(PFN_DOWN(pa), prot);
}

#ifndef __PAGETABLE_PMD_FOLDED

pmd_t trampoline_pmd[PTRS_PER_PMD] __page_aligned_bss;
pmd_t fixmap_pmd[PTRS_PER_PMD] __page_aligned_bss;

#if MAX_EARLY_MAPPING_SIZE < PGDIR_SIZE
#define NUM_EARLY_PMDS		1UL
#else
#define NUM_EARLY_PMDS		(1UL + MAX_EARLY_MAPPING_SIZE / PGDIR_SIZE)
#endif
pmd_t early_pmd[PTRS_PER_PMD * NUM_EARLY_PMDS] __initdata __aligned(PAGE_SIZE);
pmd_t early_dtb_pmd[PTRS_PER_PMD] __initdata __aligned(PAGE_SIZE);

static pmd_t *__init get_pmd_virt_early(phys_addr_t pa)
{
	/* Before MMU is enabled */
	return (pmd_t *)((uintptr_t)pa);
}

static pmd_t *__init get_pmd_virt_fixmap(phys_addr_t pa)
{
	clear_fixmap(FIX_PMD);
	return (pmd_t *)set_fixmap_offset(FIX_PMD, pa);
}

static pmd_t *get_pmd_virt_late(phys_addr_t pa)
{
	return (pmd_t *) __va(pa);
}

static phys_addr_t __init alloc_pmd_early(uintptr_t va)
{
	uintptr_t pmd_num;

	pmd_num = (va - PAGE_OFFSET) >> PGDIR_SHIFT;
	BUG_ON(pmd_num >= NUM_EARLY_PMDS);
	return (uintptr_t)&early_pmd[pmd_num * PTRS_PER_PMD];
}

static phys_addr_t __init alloc_pmd_fixmap(uintptr_t va)
{
	return memblock_phys_alloc(PAGE_SIZE, PAGE_SIZE);
}

static phys_addr_t alloc_pmd_late(uintptr_t va)
{
	unsigned long vaddr;

	vaddr = __get_free_page(GFP_KERNEL);
	BUG_ON(!vaddr);
	return __pa(vaddr);
}

static void __init create_pmd_mapping(pmd_t *pmdp,
				      uintptr_t va, phys_addr_t pa,
				      phys_addr_t sz, pgprot_t prot)
{
	pte_t *ptep;
	phys_addr_t pte_phys;
	uintptr_t pmd_idx = pmd_index(va);

	if (sz == PMD_SIZE) {
		if (pmd_none(pmdp[pmd_idx]))
			pmdp[pmd_idx] = pfn_pmd(PFN_DOWN(pa), prot);
		return;
	}

	if (pmd_none(pmdp[pmd_idx])) {
		pte_phys = pt_ops.alloc_pte(va);
		pmdp[pmd_idx] = pfn_pmd(PFN_DOWN(pte_phys), PAGE_TABLE);
		ptep = pt_ops.get_pte_virt(pte_phys);
		memset(ptep, 0, PAGE_SIZE);
	} else {
		pte_phys = PFN_PHYS(_pmd_pfn(pmdp[pmd_idx]));
		ptep = pt_ops.get_pte_virt(pte_phys);
	}

	create_pte_mapping(ptep, va, pa, sz, prot);
}

#define pgd_next_t		pmd_t
#define alloc_pgd_next(__va)	pt_ops.alloc_pmd(__va)
#define get_pgd_next_virt(__pa)	pt_ops.get_pmd_virt(__pa)
#define create_pgd_next_mapping(__nextp, __va, __pa, __sz, __prot)	\
	create_pmd_mapping(__nextp, __va, __pa, __sz, __prot)
#define fixmap_pgd_next		fixmap_pmd
#else
#define pgd_next_t		pte_t
#define alloc_pgd_next(__va)	pt_ops.alloc_pte(__va)
#define get_pgd_next_virt(__pa)	pt_ops.get_pte_virt(__pa)
#define create_pgd_next_mapping(__nextp, __va, __pa, __sz, __prot)	\
	create_pte_mapping(__nextp, __va, __pa, __sz, __prot)
#define fixmap_pgd_next		fixmap_pte
#endif

void __init create_pgd_mapping(pgd_t *pgdp,
				      uintptr_t va, phys_addr_t pa,
				      phys_addr_t sz, pgprot_t prot)
{
	pgd_next_t *nextp;
	phys_addr_t next_phys;
	uintptr_t pgd_idx = pgd_index(va);

	if (sz == PGDIR_SIZE) {
		if (pgd_val(pgdp[pgd_idx]) == 0)
			pgdp[pgd_idx] = pfn_pgd(PFN_DOWN(pa), prot);
		return;
	}

	if (pgd_val(pgdp[pgd_idx]) == 0) {
		next_phys = alloc_pgd_next(va);
		pgdp[pgd_idx] = pfn_pgd(PFN_DOWN(next_phys), PAGE_TABLE);
		nextp = get_pgd_next_virt(next_phys);
		memset(nextp, 0, PAGE_SIZE);
	} else {
		next_phys = PFN_PHYS(_pgd_pfn(pgdp[pgd_idx]));
		nextp = get_pgd_next_virt(next_phys);
	}

	create_pgd_next_mapping(nextp, va, pa, sz, prot);
}

static uintptr_t __init best_map_size(phys_addr_t base, phys_addr_t size)
{
	/* Upgrade to PMD_SIZE mappings whenever possible */
	if ((base & (PMD_SIZE - 1)) || (size & (PMD_SIZE - 1)))
		return PAGE_SIZE;

	return PMD_SIZE;
}

/*
 * setup_vm() is called from head.S with MMU-off.
 *
 * Following requirements should be honoured for setup_vm() to work
 * correctly:
 * 1) It should use PC-relative addressing for accessing kernel symbols.
 *    To achieve this we always use GCC cmodel=medany.
 * 2) The compiler instrumentation for FTRACE will not work for setup_vm()
 *    so disable compiler instrumentation when FTRACE is enabled.
 *
 * Currently, the above requirements are honoured by using custom CFLAGS
 * for init.o in mm/Makefile.
 */

#ifndef __riscv_cmodel_medany
#error "setup_vm() is called from head.S before relocate so it should not use absolute addressing."
#endif

asmlinkage void __init setup_vm(uintptr_t dtb_pa)
{
	uintptr_t va, pa, end_va;
	uintptr_t load_pa = (uintptr_t)(&_start);
	uintptr_t load_sz = (uintptr_t)(&_end) - load_pa;
	uintptr_t map_size = best_map_size(load_pa, MAX_EARLY_MAPPING_SIZE);
#ifndef __PAGETABLE_PMD_FOLDED
	pmd_t fix_bmap_spmd, fix_bmap_epmd;
#endif

	va_pa_offset = PAGE_OFFSET - load_pa;
	pfn_base = PFN_DOWN(load_pa);

	/*
	 * Enforce boot alignment requirements of RV32 and
	 * RV64 by only allowing PMD or PGD mappings.
	 */
	BUG_ON(map_size == PAGE_SIZE);

	/* Sanity check alignment and size */
	BUG_ON((PAGE_OFFSET % PGDIR_SIZE) != 0);
	BUG_ON((load_pa % map_size) != 0);
	BUG_ON(load_sz > MAX_EARLY_MAPPING_SIZE);

	pt_ops.alloc_pte = alloc_pte_early;
	pt_ops.get_pte_virt = get_pte_virt_early;
#ifndef __PAGETABLE_PMD_FOLDED
	pt_ops.alloc_pmd = alloc_pmd_early;
	pt_ops.get_pmd_virt = get_pmd_virt_early;
#endif
	/* Setup early PGD for fixmap */
	create_pgd_mapping(early_pg_dir, FIXADDR_START,
			   (uintptr_t)fixmap_pgd_next, PGDIR_SIZE, PAGE_TABLE);

#ifndef __PAGETABLE_PMD_FOLDED
	/* Setup fixmap PMD */
	create_pmd_mapping(fixmap_pmd, FIXADDR_START,
			   (uintptr_t)fixmap_pte, PMD_SIZE, PAGE_TABLE);
	/* Setup trampoline PGD and PMD */
	create_pgd_mapping(trampoline_pg_dir, PAGE_OFFSET,
			   (uintptr_t)trampoline_pmd, PGDIR_SIZE, PAGE_TABLE);
	create_pmd_mapping(trampoline_pmd, PAGE_OFFSET,
			   load_pa, PMD_SIZE, PAGE_KERNEL_EXEC);
#else
	/* Setup trampoline PGD */
	create_pgd_mapping(trampoline_pg_dir, PAGE_OFFSET,
			   load_pa, PGDIR_SIZE, PAGE_KERNEL_EXEC);
#endif

	/*
	 * Setup early PGD covering entire kernel which will allows
	 * us to reach paging_init(). We map all memory banks later
	 * in setup_vm_final() below.
	 */
	end_va = PAGE_OFFSET + load_sz;
	for (va = PAGE_OFFSET; va < end_va; va += map_size)
		create_pgd_mapping(early_pg_dir, va,
				   load_pa + (va - PAGE_OFFSET),
				   map_size, PAGE_KERNEL_EXEC);

#ifndef __PAGETABLE_PMD_FOLDED
	/* Setup early PMD for DTB */
	create_pgd_mapping(early_pg_dir, DTB_EARLY_BASE_VA,
			   (uintptr_t)early_dtb_pmd, PGDIR_SIZE, PAGE_TABLE);
	/* Create two consecutive PMD mappings for FDT early scan */
	pa = dtb_pa & ~(PMD_SIZE - 1);
	create_pmd_mapping(early_dtb_pmd, DTB_EARLY_BASE_VA,
			   pa, PMD_SIZE, PAGE_KERNEL);
	create_pmd_mapping(early_dtb_pmd, DTB_EARLY_BASE_VA + PMD_SIZE,
			   pa + PMD_SIZE, PMD_SIZE, PAGE_KERNEL);
	dtb_early_va = (void *)DTB_EARLY_BASE_VA + (dtb_pa & (PMD_SIZE - 1));
#else
	/* Create two consecutive PGD mappings for FDT early scan */
	pa = dtb_pa & ~(PGDIR_SIZE - 1);
	create_pgd_mapping(early_pg_dir, DTB_EARLY_BASE_VA,
			   pa, PGDIR_SIZE, PAGE_KERNEL);
	create_pgd_mapping(early_pg_dir, DTB_EARLY_BASE_VA + PGDIR_SIZE,
			   pa + PGDIR_SIZE, PGDIR_SIZE, PAGE_KERNEL);
	dtb_early_va = (void *)DTB_EARLY_BASE_VA + (dtb_pa & (PGDIR_SIZE - 1));
#endif
	dtb_early_pa = dtb_pa;

	/*
	 * Bootime fixmap only can handle PMD_SIZE mapping. Thus, boot-ioremap
	 * range can not span multiple pmds.
	 */
	BUILD_BUG_ON((__fix_to_virt(FIX_BTMAP_BEGIN) >> PMD_SHIFT)
		     != (__fix_to_virt(FIX_BTMAP_END) >> PMD_SHIFT));

#ifndef __PAGETABLE_PMD_FOLDED
	/*
	 * Early ioremap fixmap is already created as it lies within first 2MB
	 * of fixmap region. We always map PMD_SIZE. Thus, both FIX_BTMAP_END
	 * FIX_BTMAP_BEGIN should lie in the same pmd. Verify that and warn
	 * the user if not.
	 */
	fix_bmap_spmd = fixmap_pmd[pmd_index(__fix_to_virt(FIX_BTMAP_BEGIN))];
	fix_bmap_epmd = fixmap_pmd[pmd_index(__fix_to_virt(FIX_BTMAP_END))];
	if (pmd_val(fix_bmap_spmd) != pmd_val(fix_bmap_epmd)) {
		WARN_ON(1);
		pr_warn("fixmap btmap start [%08lx] != end [%08lx]\n",
			pmd_val(fix_bmap_spmd), pmd_val(fix_bmap_epmd));
		pr_warn("fix_to_virt(FIX_BTMAP_BEGIN): %08lx\n",
			fix_to_virt(FIX_BTMAP_BEGIN));
		pr_warn("fix_to_virt(FIX_BTMAP_END):   %08lx\n",
			fix_to_virt(FIX_BTMAP_END));

		pr_warn("FIX_BTMAP_END:       %d\n", FIX_BTMAP_END);
		pr_warn("FIX_BTMAP_BEGIN:     %d\n", FIX_BTMAP_BEGIN);
	}
#endif
}

static void __init setup_vm_final(void)
{
	uintptr_t va, map_size;
	phys_addr_t pa, start, end;
	u64 i;

	/**
	 * MMU is enabled at this point. But page table setup is not complete yet.
	 * fixmap page table alloc functions should be used at this point
	 */
	pt_ops.alloc_pte = alloc_pte_fixmap;
	pt_ops.get_pte_virt = get_pte_virt_fixmap;
#ifndef __PAGETABLE_PMD_FOLDED
	pt_ops.alloc_pmd = alloc_pmd_fixmap;
	pt_ops.get_pmd_virt = get_pmd_virt_fixmap;
#endif
	/* Setup swapper PGD for fixmap */
	create_pgd_mapping(swapper_pg_dir, FIXADDR_START,
			   __pa_symbol(fixmap_pgd_next),
			   PGDIR_SIZE, PAGE_TABLE);

	/* Map all memory banks */
	for_each_mem_range(i, &start, &end) {
		if (start >= end)
			break;
		if (start <= __pa(PAGE_OFFSET) &&
		    __pa(PAGE_OFFSET) < end)
			start = __pa(PAGE_OFFSET);

		map_size = best_map_size(start, end - start);
		for (pa = start; pa < end; pa += map_size) {
			va = (uintptr_t)__va(pa);
			create_pgd_mapping(swapper_pg_dir, va, pa,
					   map_size, PAGE_KERNEL_EXEC);
		}
	}

	/* Clear fixmap PTE and PMD mappings */
	clear_fixmap(FIX_PTE);
	clear_fixmap(FIX_PMD);

	/* Move to swapper page table */
	csr_write(CSR_SATP, PFN_DOWN(__pa_symbol(swapper_pg_dir)) | SATP_MODE);
	local_flush_tlb_all();

	/* generic page allocation functions must be used to setup page table */
	pt_ops.alloc_pte = alloc_pte_late;
	pt_ops.get_pte_virt = get_pte_virt_late;
#ifndef __PAGETABLE_PMD_FOLDED
	pt_ops.alloc_pmd = alloc_pmd_late;
	pt_ops.get_pmd_virt = get_pmd_virt_late;
#endif
}
#else
asmlinkage void __init setup_vm(uintptr_t dtb_pa)
{
#ifdef CONFIG_BUILTIN_DTB
	dtb_early_va = soc_lookup_builtin_dtb();
	if (!dtb_early_va) {
		/* Fallback to first available DTS */
		dtb_early_va = (void *) __dtb_start;
	}
#else
	dtb_early_va = (void *)dtb_pa;
#endif
	dtb_early_pa = dtb_pa;
}

static inline void setup_vm_final(void)
{
}
#endif /* CONFIG_MMU */

#ifdef CONFIG_STRICT_KERNEL_RWX
void protect_kernel_text_data(void)
{
	unsigned long text_start = (unsigned long)_start;
	unsigned long init_text_start = (unsigned long)__init_text_begin;
	unsigned long init_data_start = (unsigned long)__init_data_begin;
	unsigned long rodata_start = (unsigned long)__start_rodata;
	unsigned long data_start = (unsigned long)_data;
	unsigned long max_low = (unsigned long)(__va(PFN_PHYS(max_low_pfn)));

	set_memory_ro(text_start, (init_text_start - text_start) >> PAGE_SHIFT);
	set_memory_ro(init_text_start, (init_data_start - init_text_start) >> PAGE_SHIFT);
	set_memory_nx(init_data_start, (rodata_start - init_data_start) >> PAGE_SHIFT);
	/* rodata section is marked readonly in mark_rodata_ro */
	set_memory_nx(rodata_start, (data_start - rodata_start) >> PAGE_SHIFT);
	set_memory_nx(data_start, (max_low - data_start) >> PAGE_SHIFT);
}

void mark_rodata_ro(void)
{
	unsigned long rodata_start = (unsigned long)__start_rodata;
	unsigned long data_start = (unsigned long)_data;

	set_memory_ro(rodata_start, (data_start - rodata_start) >> PAGE_SHIFT);

	debug_checkwx();
}
#endif

void __init paging_init(void)
{
	setup_vm_final();
	sparse_init();
	setup_zero_page();
	zone_sizes_init();
}

#ifdef CONFIG_SPARSEMEM_VMEMMAP
int __meminit vmemmap_populate(unsigned long start, unsigned long end, int node,
			       struct vmem_altmap *altmap)
{
	return vmemmap_populate_basepages(start, end, node, NULL);
}
#endif<|MERGE_RESOLUTION|>--- conflicted
+++ resolved
@@ -176,11 +176,7 @@
 	 * Make sure that any memory beyond mem_start + (-PAGE_OFFSET) is removed
 	 * as it is unusable by kernel.
 	 */
-<<<<<<< HEAD
-	memblock_enforce_memory_limit(mem_start - PAGE_OFFSET);
-=======
 	memblock_enforce_memory_limit(-PAGE_OFFSET);
->>>>>>> 76ec55ca
 
 	/* Reserve from the start of the kernel to the end of the kernel */
 	memblock_reserve(vmlinux_start, vmlinux_end - vmlinux_start);
