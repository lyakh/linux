--- conflicted
+++ resolved
@@ -3642,18 +3642,10 @@
 
 	/*
 	 * If for some unexpected reason the last item's index is not greater
-<<<<<<< HEAD
-	 * than the last index we logged, warn and return an error to fallback
-	 * to a transaction commit.
-	 */
-	if (WARN_ON(last_index <= inode->last_dir_index_offset))
-		ret = -EUCLEAN;
-=======
 	 * than the last index we logged, warn and force a transaction commit.
 	 */
 	if (WARN_ON(last_index <= inode->last_dir_index_offset))
 		ret = BTRFS_LOG_FORCE_COMMIT;
->>>>>>> 282db109
 	else
 		inode->last_dir_index_offset = last_index;
 out:
@@ -3831,13 +3823,8 @@
 					      path->slots[0]);
 			if (tmp.type == BTRFS_DIR_INDEX_KEY)
 				last_old_dentry_offset = tmp.offset;
-<<<<<<< HEAD
-		} else if (ret < 0) {
-			err = ret;
-=======
 		} else if (ret > 0) {
 			ret = 0;
->>>>>>> 282db109
 		}
 
 		goto done;
@@ -3860,10 +3847,6 @@
 		if (tmp.type == BTRFS_DIR_INDEX_KEY)
 			last_old_dentry_offset = tmp.offset;
 	} else if (ret < 0) {
-<<<<<<< HEAD
-		err = ret;
-=======
->>>>>>> 282db109
 		goto done;
 	}
 
@@ -3885,14 +3868,6 @@
 	 */
 search:
 	ret = btrfs_search_slot(NULL, root, &min_key, path, 0, 0);
-<<<<<<< HEAD
-	if (ret > 0)
-		ret = btrfs_next_item(root, path);
-	if (ret < 0)
-		err = ret;
-	/* If ret is 1, there are no more keys in the inode's root. */
-	if (ret != 0)
-=======
 	if (ret > 0) {
 		ret = btrfs_next_item(root, path);
 		if (ret > 0) {
@@ -3902,7 +3877,6 @@
 		}
 	}
 	if (ret < 0)
->>>>>>> 282db109
 		goto done;
 
 	/*
@@ -5618,10 +5592,8 @@
 	 * LOG_INODE_EXISTS mode) and slow down other fsyncs or transaction
 	 * commits.
 	 */
-	if (ctx->num_conflict_inodes >= MAX_CONFLICT_INODES) {
-		btrfs_set_log_full_commit(trans);
+	if (ctx->num_conflict_inodes >= MAX_CONFLICT_INODES)
 		return BTRFS_LOG_FORCE_COMMIT;
-	}
 
 	inode = btrfs_iget(root->fs_info->sb, ino, root);
 	/*
