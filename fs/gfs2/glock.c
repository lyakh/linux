--- conflicted
+++ resolved
@@ -1899,14 +1899,10 @@
 
 static void flush_delete_work(struct gfs2_glock *gl)
 {
-<<<<<<< HEAD
-	flush_delayed_work(&gl->gl_delete);
-=======
 	if (cancel_delayed_work(&gl->gl_delete)) {
 		queue_delayed_work(gfs2_delete_workqueue,
 				   &gl->gl_delete, 0);
 	}
->>>>>>> 84569f32
 	gfs2_glock_queue_work(gl, 0);
 }
 
