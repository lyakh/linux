--- conflicted
+++ resolved
@@ -1137,10 +1137,7 @@
 out:
 	if (status == nfs_ok) {
 		this_cpu_inc(nfsd_file_acquisitions);
-<<<<<<< HEAD
-=======
 		nfsd_file_check_write_error(nf);
->>>>>>> 282db109
 		*pnf = nf;
 	} else {
 		if (refcount_dec_and_test(&nf->nf_ref))
