--- conflicted
+++ resolved
@@ -1869,13 +1869,7 @@
 
 	if (jbd2_has_feature_fast_commit(journal)) {
 		journal->j_fc_last = be32_to_cpu(sb->s_maxlen);
-<<<<<<< HEAD
-		num_fc_blocks = be32_to_cpu(sb->s_num_fc_blks);
-		if (!num_fc_blocks)
-			num_fc_blocks = JBD2_MIN_FC_BLOCKS;
-=======
 		num_fc_blocks = jbd2_journal_get_num_fc_blks(sb);
->>>>>>> 76ec55ca
 		if (journal->j_last - num_fc_blocks >= JBD2_MIN_JOURNAL_BLOCKS)
 			journal->j_last = journal->j_fc_last - num_fc_blocks;
 		journal->j_fc_first = journal->j_last + 1;
@@ -2106,13 +2100,7 @@
 	journal_superblock_t *sb = journal->j_superblock;
 	unsigned long long num_fc_blks;
 
-<<<<<<< HEAD
-	num_fc_blks = be32_to_cpu(sb->s_num_fc_blks);
-	if (num_fc_blks == 0)
-		num_fc_blks = JBD2_MIN_FC_BLOCKS;
-=======
 	num_fc_blks = jbd2_journal_get_num_fc_blks(sb);
->>>>>>> 76ec55ca
 	if (journal->j_last - num_fc_blks < JBD2_MIN_JOURNAL_BLOCKS)
 		return -ENOSPC;
 
