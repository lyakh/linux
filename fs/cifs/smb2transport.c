--- conflicted
+++ resolved
@@ -660,13 +660,8 @@
 		return rc;
 
 	if (memcmp(server_response_sig, shdr->Signature, SMB2_SIGNATURE_SIZE)) {
-<<<<<<< HEAD
-		dump_stack();
-		cifs_dbg(VFS, "sign fail cmd 0x%x message id 0x%llx\n", shdr->Command, shdr->MessageId);
-=======
 		cifs_dbg(VFS, "sign fail cmd 0x%x message id 0x%llx\n",
 			shdr->Command, shdr->MessageId);
->>>>>>> 0595b2d9
 		return -EACCES;
 	} else
 		return 0;
