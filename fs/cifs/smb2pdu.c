// SPDX-License-Identifier: LGPL-2.1
/*
 *
 *   Copyright (C) International Business Machines  Corp., 2009, 2013
 *                 Etersoft, 2012
 *   Author(s): Steve French (sfrench@us.ibm.com)
 *              Pavel Shilovsky (pshilovsky@samba.org) 2012
 *
 *   Contains the routines for constructing the SMB2 PDUs themselves
 *
 */

 /* SMB2 PDU handling routines here - except for leftovers (eg session setup) */
 /* Note that there are handle based routines which must be		      */
 /* treated slightly differently for reconnection purposes since we never     */
 /* want to reuse a stale file handle and only the caller knows the file info */

#include <linux/fs.h>
#include <linux/kernel.h>
#include <linux/vfs.h>
#include <linux/task_io_accounting_ops.h>
#include <linux/uaccess.h>
#include <linux/uuid.h>
#include <linux/pagemap.h>
#include <linux/xattr.h>
#include "cifsglob.h"
#include "cifsacl.h"
#include "cifsproto.h"
#include "smb2proto.h"
#include "cifs_unicode.h"
#include "cifs_debug.h"
#include "ntlmssp.h"
#include "smb2status.h"
#include "smb2glob.h"
#include "cifspdu.h"
#include "cifs_spnego.h"
#include "smbdirect.h"
#include "trace.h"
#ifdef CONFIG_CIFS_DFS_UPCALL
#include "dfs_cache.h"
#endif
#include "cached_dir.h"

/*
 *  The following table defines the expected "StructureSize" of SMB2 requests
 *  in order by SMB2 command.  This is similar to "wct" in SMB/CIFS requests.
 *
 *  Note that commands are defined in smb2pdu.h in le16 but the array below is
 *  indexed by command in host byte order.
 */
static const int smb2_req_struct_sizes[NUMBER_OF_SMB2_COMMANDS] = {
	/* SMB2_NEGOTIATE */ 36,
	/* SMB2_SESSION_SETUP */ 25,
	/* SMB2_LOGOFF */ 4,
	/* SMB2_TREE_CONNECT */	9,
	/* SMB2_TREE_DISCONNECT */ 4,
	/* SMB2_CREATE */ 57,
	/* SMB2_CLOSE */ 24,
	/* SMB2_FLUSH */ 24,
	/* SMB2_READ */	49,
	/* SMB2_WRITE */ 49,
	/* SMB2_LOCK */	48,
	/* SMB2_IOCTL */ 57,
	/* SMB2_CANCEL */ 4,
	/* SMB2_ECHO */ 4,
	/* SMB2_QUERY_DIRECTORY */ 33,
	/* SMB2_CHANGE_NOTIFY */ 32,
	/* SMB2_QUERY_INFO */ 41,
	/* SMB2_SET_INFO */ 33,
	/* SMB2_OPLOCK_BREAK */ 24 /* BB this is 36 for LEASE_BREAK variant */
};

int smb3_encryption_required(const struct cifs_tcon *tcon)
{
	if (!tcon || !tcon->ses)
		return 0;
	if ((tcon->ses->session_flags & SMB2_SESSION_FLAG_ENCRYPT_DATA) ||
	    (tcon->share_flags & SHI1005_FLAGS_ENCRYPT_DATA))
		return 1;
	if (tcon->seal &&
	    (tcon->ses->server->capabilities & SMB2_GLOBAL_CAP_ENCRYPTION))
		return 1;
	return 0;
}

static void
smb2_hdr_assemble(struct smb2_hdr *shdr, __le16 smb2_cmd,
		  const struct cifs_tcon *tcon,
		  struct TCP_Server_Info *server)
{
	shdr->ProtocolId = SMB2_PROTO_NUMBER;
	shdr->StructureSize = cpu_to_le16(64);
	shdr->Command = smb2_cmd;
	if (server) {
		spin_lock(&server->req_lock);
		/* Request up to 10 credits but don't go over the limit. */
		if (server->credits >= server->max_credits)
			shdr->CreditRequest = cpu_to_le16(0);
		else
			shdr->CreditRequest = cpu_to_le16(
				min_t(int, server->max_credits -
						server->credits, 10));
		spin_unlock(&server->req_lock);
	} else {
		shdr->CreditRequest = cpu_to_le16(2);
	}
	shdr->Id.SyncId.ProcessId = cpu_to_le32((__u16)current->tgid);

	if (!tcon)
		goto out;

	/* GLOBAL_CAP_LARGE_MTU will only be set if dialect > SMB2.02 */
	/* See sections 2.2.4 and 3.2.4.1.5 of MS-SMB2 */
	if (server && (server->capabilities & SMB2_GLOBAL_CAP_LARGE_MTU))
		shdr->CreditCharge = cpu_to_le16(1);
	/* else CreditCharge MBZ */

	shdr->Id.SyncId.TreeId = cpu_to_le32(tcon->tid);
	/* Uid is not converted */
	if (tcon->ses)
		shdr->SessionId = cpu_to_le64(tcon->ses->Suid);

	/*
	 * If we would set SMB2_FLAGS_DFS_OPERATIONS on open we also would have
	 * to pass the path on the Open SMB prefixed by \\server\share.
	 * Not sure when we would need to do the augmented path (if ever) and
	 * setting this flag breaks the SMB2 open operation since it is
	 * illegal to send an empty path name (without \\server\share prefix)
	 * when the DFS flag is set in the SMB open header. We could
	 * consider setting the flag on all operations other than open
	 * but it is safer to net set it for now.
	 */
/*	if (tcon->share_flags & SHI1005_FLAGS_DFS)
		shdr->Flags |= SMB2_FLAGS_DFS_OPERATIONS; */

	if (server && server->sign && !smb3_encryption_required(tcon))
		shdr->Flags |= SMB2_FLAGS_SIGNED;
out:
	return;
}

static int
smb2_reconnect(__le16 smb2_command, struct cifs_tcon *tcon,
	       struct TCP_Server_Info *server)
{
	int rc = 0;
	struct nls_table *nls_codepage;
	struct cifs_ses *ses;

	/*
	 * SMB2s NegProt, SessSetup, Logoff do not have tcon yet so
	 * check for tcp and smb session status done differently
	 * for those three - in the calling routine.
	 */
	if (tcon == NULL)
		return 0;

	/*
	 * Need to also skip SMB2_IOCTL because it is used for checking nested dfs links in
	 * cifs_tree_connect().
	 */
	if (smb2_command == SMB2_TREE_CONNECT || smb2_command == SMB2_IOCTL)
		return 0;

	spin_lock(&tcon->tc_lock);
	if (tcon->status == TID_EXITING) {
		/*
		 * only tree disconnect, open, and write,
		 * (and ulogoff which does not have tcon)
		 * are allowed as we start force umount.
		 */
		if ((smb2_command != SMB2_WRITE) &&
		   (smb2_command != SMB2_CREATE) &&
		   (smb2_command != SMB2_TREE_DISCONNECT)) {
			spin_unlock(&tcon->tc_lock);
			cifs_dbg(FYI, "can not send cmd %d while umounting\n",
				 smb2_command);
			return -ENODEV;
		}
	}
	spin_unlock(&tcon->tc_lock);
	if ((!tcon->ses) || (tcon->ses->ses_status == SES_EXITING) ||
	    (!tcon->ses->server) || !server)
		return -EIO;

	spin_lock(&server->srv_lock);
	if (server->tcpStatus == CifsNeedReconnect) {
		/*
		 * Return to caller for TREE_DISCONNECT and LOGOFF and CLOSE
		 * here since they are implicitly done when session drops.
		 */
		switch (smb2_command) {
		/*
		 * BB Should we keep oplock break and add flush to exceptions?
		 */
		case SMB2_TREE_DISCONNECT:
		case SMB2_CANCEL:
		case SMB2_CLOSE:
		case SMB2_OPLOCK_BREAK:
			spin_unlock(&server->srv_lock);
			return -EAGAIN;
		}
	}
	spin_unlock(&server->srv_lock);

	rc = cifs_wait_for_server_reconnect(server, tcon->retry);
	if (rc)
		return rc;

	ses = tcon->ses;

	spin_lock(&ses->chan_lock);
	if (!cifs_chan_needs_reconnect(ses, server) && !tcon->need_reconnect) {
		spin_unlock(&ses->chan_lock);
		return 0;
	}
	spin_unlock(&ses->chan_lock);
	cifs_dbg(FYI, "sess reconnect mask: 0x%lx, tcon reconnect: %d",
		 tcon->ses->chans_need_reconnect,
		 tcon->need_reconnect);

	nls_codepage = load_nls_default();

	/*
	 * Recheck after acquire mutex. If another thread is negotiating
	 * and the server never sends an answer the socket will be closed
	 * and tcpStatus set to reconnect.
	 */
	spin_lock(&server->srv_lock);
	if (server->tcpStatus == CifsNeedReconnect) {
		spin_unlock(&server->srv_lock);
		rc = -EHOSTDOWN;
		goto out;
	}
	spin_unlock(&server->srv_lock);

	/*
	 * need to prevent multiple threads trying to simultaneously
	 * reconnect the same SMB session
	 */
	spin_lock(&ses->chan_lock);
	if (!cifs_chan_needs_reconnect(ses, server)) {
		spin_unlock(&ses->chan_lock);

		/* this means that we only need to tree connect */
		if (tcon->need_reconnect)
			goto skip_sess_setup;

		goto out;
	}
	spin_unlock(&ses->chan_lock);

	mutex_lock(&ses->session_mutex);
	rc = cifs_negotiate_protocol(0, ses, server);
	if (!rc) {
		rc = cifs_setup_session(0, ses, server, nls_codepage);
		if ((rc == -EACCES) && !tcon->retry) {
			mutex_unlock(&ses->session_mutex);
			rc = -EHOSTDOWN;
			goto failed;
		} else if (rc) {
			mutex_unlock(&ses->session_mutex);
			goto out;
		}
	} else {
		mutex_unlock(&ses->session_mutex);
		goto out;
	}
	mutex_unlock(&ses->session_mutex);

skip_sess_setup:
	mutex_lock(&ses->session_mutex);
	if (!tcon->need_reconnect) {
		mutex_unlock(&ses->session_mutex);
		goto out;
	}
	cifs_mark_open_files_invalid(tcon);
	if (tcon->use_persistent)
		tcon->need_reopen_files = true;

	rc = cifs_tree_connect(0, tcon, nls_codepage);
	mutex_unlock(&ses->session_mutex);

	cifs_dbg(FYI, "reconnect tcon rc = %d\n", rc);
	if (rc) {
		/* If sess reconnected but tcon didn't, something strange ... */
		pr_warn_once("reconnect tcon failed rc = %d\n", rc);
		goto out;
	}

	if (smb2_command != SMB2_INTERNAL_CMD)
		mod_delayed_work(cifsiod_wq, &server->reconnect, 0);

	atomic_inc(&tconInfoReconnectCount);
out:
	/*
	 * Check if handle based operation so we know whether we can continue
	 * or not without returning to caller to reset file handle.
	 */
	/*
	 * BB Is flush done by server on drop of tcp session? Should we special
	 * case it and skip above?
	 */
	switch (smb2_command) {
	case SMB2_FLUSH:
	case SMB2_READ:
	case SMB2_WRITE:
	case SMB2_LOCK:
	case SMB2_IOCTL:
	case SMB2_QUERY_DIRECTORY:
	case SMB2_CHANGE_NOTIFY:
	case SMB2_QUERY_INFO:
	case SMB2_SET_INFO:
		rc = -EAGAIN;
	}
failed:
	unload_nls(nls_codepage);
	return rc;
}

static void
fill_small_buf(__le16 smb2_command, struct cifs_tcon *tcon,
	       struct TCP_Server_Info *server,
	       void *buf,
	       unsigned int *total_len)
{
	struct smb2_pdu *spdu = buf;
	/* lookup word count ie StructureSize from table */
	__u16 parmsize = smb2_req_struct_sizes[le16_to_cpu(smb2_command)];

	/*
	 * smaller than SMALL_BUFFER_SIZE but bigger than fixed area of
	 * largest operations (Create)
	 */
	memset(buf, 0, 256);

	smb2_hdr_assemble(&spdu->hdr, smb2_command, tcon, server);
	spdu->StructureSize2 = cpu_to_le16(parmsize);

	*total_len = parmsize + sizeof(struct smb2_hdr);
}

/*
 * Allocate and return pointer to an SMB request hdr, and set basic
 * SMB information in the SMB header. If the return code is zero, this
 * function must have filled in request_buf pointer.
 */
static int __smb2_plain_req_init(__le16 smb2_command, struct cifs_tcon *tcon,
				 struct TCP_Server_Info *server,
				 void **request_buf, unsigned int *total_len)
{
	/* BB eventually switch this to SMB2 specific small buf size */
	if (smb2_command == SMB2_SET_INFO)
		*request_buf = cifs_buf_get();
	else
		*request_buf = cifs_small_buf_get();
	if (*request_buf == NULL) {
		/* BB should we add a retry in here if not a writepage? */
		return -ENOMEM;
	}

	fill_small_buf(smb2_command, tcon, server,
		       (struct smb2_hdr *)(*request_buf),
		       total_len);

	if (tcon != NULL) {
		uint16_t com_code = le16_to_cpu(smb2_command);
		cifs_stats_inc(&tcon->stats.smb2_stats.smb2_com_sent[com_code]);
		cifs_stats_inc(&tcon->num_smbs_sent);
	}

	return 0;
}

static int smb2_plain_req_init(__le16 smb2_command, struct cifs_tcon *tcon,
			       struct TCP_Server_Info *server,
			       void **request_buf, unsigned int *total_len)
{
	int rc;

	rc = smb2_reconnect(smb2_command, tcon, server);
	if (rc)
		return rc;

	return __smb2_plain_req_init(smb2_command, tcon, server, request_buf,
				     total_len);
}

static int smb2_ioctl_req_init(u32 opcode, struct cifs_tcon *tcon,
			       struct TCP_Server_Info *server,
			       void **request_buf, unsigned int *total_len)
{
	/* Skip reconnect only for FSCTL_VALIDATE_NEGOTIATE_INFO IOCTLs */
	if (opcode == FSCTL_VALIDATE_NEGOTIATE_INFO) {
		return __smb2_plain_req_init(SMB2_IOCTL, tcon, server,
					     request_buf, total_len);
	}
	return smb2_plain_req_init(SMB2_IOCTL, tcon, server,
				   request_buf, total_len);
}

/* For explanation of negotiate contexts see MS-SMB2 section 2.2.3.1 */

static void
build_preauth_ctxt(struct smb2_preauth_neg_context *pneg_ctxt)
{
	pneg_ctxt->ContextType = SMB2_PREAUTH_INTEGRITY_CAPABILITIES;
	pneg_ctxt->DataLength = cpu_to_le16(38);
	pneg_ctxt->HashAlgorithmCount = cpu_to_le16(1);
	pneg_ctxt->SaltLength = cpu_to_le16(SMB311_SALT_SIZE);
	get_random_bytes(pneg_ctxt->Salt, SMB311_SALT_SIZE);
	pneg_ctxt->HashAlgorithms = SMB2_PREAUTH_INTEGRITY_SHA512;
}

static void
build_compression_ctxt(struct smb2_compression_capabilities_context *pneg_ctxt)
{
	pneg_ctxt->ContextType = SMB2_COMPRESSION_CAPABILITIES;
	pneg_ctxt->DataLength =
		cpu_to_le16(sizeof(struct smb2_compression_capabilities_context)
			  - sizeof(struct smb2_neg_context));
	pneg_ctxt->CompressionAlgorithmCount = cpu_to_le16(3);
	pneg_ctxt->CompressionAlgorithms[0] = SMB3_COMPRESS_LZ77;
	pneg_ctxt->CompressionAlgorithms[1] = SMB3_COMPRESS_LZ77_HUFF;
	pneg_ctxt->CompressionAlgorithms[2] = SMB3_COMPRESS_LZNT1;
}

static unsigned int
build_signing_ctxt(struct smb2_signing_capabilities *pneg_ctxt)
{
	unsigned int ctxt_len = sizeof(struct smb2_signing_capabilities);
	unsigned short num_algs = 1; /* number of signing algorithms sent */

	pneg_ctxt->ContextType = SMB2_SIGNING_CAPABILITIES;
	/*
	 * Context Data length must be rounded to multiple of 8 for some servers
	 */
	pneg_ctxt->DataLength = cpu_to_le16(ALIGN(sizeof(struct smb2_signing_capabilities) -
					    sizeof(struct smb2_neg_context) +
					    (num_algs * sizeof(u16)), 8));
	pneg_ctxt->SigningAlgorithmCount = cpu_to_le16(num_algs);
	pneg_ctxt->SigningAlgorithms[0] = cpu_to_le16(SIGNING_ALG_AES_CMAC);

	ctxt_len += sizeof(__le16) * num_algs;
	ctxt_len = ALIGN(ctxt_len, 8);
	return ctxt_len;
	/* TBD add SIGNING_ALG_AES_GMAC and/or SIGNING_ALG_HMAC_SHA256 */
}

static void
build_encrypt_ctxt(struct smb2_encryption_neg_context *pneg_ctxt)
{
	pneg_ctxt->ContextType = SMB2_ENCRYPTION_CAPABILITIES;
	if (require_gcm_256) {
		pneg_ctxt->DataLength = cpu_to_le16(4); /* Cipher Count + 1 cipher */
		pneg_ctxt->CipherCount = cpu_to_le16(1);
		pneg_ctxt->Ciphers[0] = SMB2_ENCRYPTION_AES256_GCM;
	} else if (enable_gcm_256) {
		pneg_ctxt->DataLength = cpu_to_le16(8); /* Cipher Count + 3 ciphers */
		pneg_ctxt->CipherCount = cpu_to_le16(3);
		pneg_ctxt->Ciphers[0] = SMB2_ENCRYPTION_AES128_GCM;
		pneg_ctxt->Ciphers[1] = SMB2_ENCRYPTION_AES256_GCM;
		pneg_ctxt->Ciphers[2] = SMB2_ENCRYPTION_AES128_CCM;
	} else {
		pneg_ctxt->DataLength = cpu_to_le16(6); /* Cipher Count + 2 ciphers */
		pneg_ctxt->CipherCount = cpu_to_le16(2);
		pneg_ctxt->Ciphers[0] = SMB2_ENCRYPTION_AES128_GCM;
		pneg_ctxt->Ciphers[1] = SMB2_ENCRYPTION_AES128_CCM;
	}
}

static unsigned int
build_netname_ctxt(struct smb2_netname_neg_context *pneg_ctxt, char *hostname)
{
	struct nls_table *cp = load_nls_default();

	pneg_ctxt->ContextType = SMB2_NETNAME_NEGOTIATE_CONTEXT_ID;

	/* copy up to max of first 100 bytes of server name to NetName field */
	pneg_ctxt->DataLength = cpu_to_le16(2 * cifs_strtoUTF16(pneg_ctxt->NetName, hostname, 100, cp));
	/* context size is DataLength + minimal smb2_neg_context */
	return ALIGN(le16_to_cpu(pneg_ctxt->DataLength) + sizeof(struct smb2_neg_context), 8);
}

static void
build_posix_ctxt(struct smb2_posix_neg_context *pneg_ctxt)
{
	pneg_ctxt->ContextType = SMB2_POSIX_EXTENSIONS_AVAILABLE;
	pneg_ctxt->DataLength = cpu_to_le16(POSIX_CTXT_DATA_LEN);
	/* SMB2_CREATE_TAG_POSIX is "0x93AD25509CB411E7B42383DE968BCD7C" */
	pneg_ctxt->Name[0] = 0x93;
	pneg_ctxt->Name[1] = 0xAD;
	pneg_ctxt->Name[2] = 0x25;
	pneg_ctxt->Name[3] = 0x50;
	pneg_ctxt->Name[4] = 0x9C;
	pneg_ctxt->Name[5] = 0xB4;
	pneg_ctxt->Name[6] = 0x11;
	pneg_ctxt->Name[7] = 0xE7;
	pneg_ctxt->Name[8] = 0xB4;
	pneg_ctxt->Name[9] = 0x23;
	pneg_ctxt->Name[10] = 0x83;
	pneg_ctxt->Name[11] = 0xDE;
	pneg_ctxt->Name[12] = 0x96;
	pneg_ctxt->Name[13] = 0x8B;
	pneg_ctxt->Name[14] = 0xCD;
	pneg_ctxt->Name[15] = 0x7C;
}

static void
assemble_neg_contexts(struct smb2_negotiate_req *req,
		      struct TCP_Server_Info *server, unsigned int *total_len)
{
	unsigned int ctxt_len, neg_context_count;
	struct TCP_Server_Info *pserver;
	char *pneg_ctxt;
	char *hostname;

	if (*total_len > 200) {
		/* In case length corrupted don't want to overrun smb buffer */
		cifs_server_dbg(VFS, "Bad frame length assembling neg contexts\n");
		return;
	}

	/*
	 * round up total_len of fixed part of SMB3 negotiate request to 8
	 * byte boundary before adding negotiate contexts
	 */
	*total_len = ALIGN(*total_len, 8);

	pneg_ctxt = (*total_len) + (char *)req;
	req->NegotiateContextOffset = cpu_to_le32(*total_len);

	build_preauth_ctxt((struct smb2_preauth_neg_context *)pneg_ctxt);
	ctxt_len = ALIGN(sizeof(struct smb2_preauth_neg_context), 8);
	*total_len += ctxt_len;
	pneg_ctxt += ctxt_len;

	build_encrypt_ctxt((struct smb2_encryption_neg_context *)pneg_ctxt);
	ctxt_len = ALIGN(sizeof(struct smb2_encryption_neg_context), 8);
	*total_len += ctxt_len;
	pneg_ctxt += ctxt_len;

	/*
	 * secondary channels don't have the hostname field populated
	 * use the hostname field in the primary channel instead
	 */
	pserver = CIFS_SERVER_IS_CHAN(server) ? server->primary_server : server;
	cifs_server_lock(pserver);
	hostname = pserver->hostname;
	if (hostname && (hostname[0] != 0)) {
		ctxt_len = build_netname_ctxt((struct smb2_netname_neg_context *)pneg_ctxt,
					      hostname);
		*total_len += ctxt_len;
		pneg_ctxt += ctxt_len;
		neg_context_count = 3;
	} else
		neg_context_count = 2;
	cifs_server_unlock(pserver);

	build_posix_ctxt((struct smb2_posix_neg_context *)pneg_ctxt);
	*total_len += sizeof(struct smb2_posix_neg_context);
	pneg_ctxt += sizeof(struct smb2_posix_neg_context);
	neg_context_count++;

	if (server->compress_algorithm) {
		build_compression_ctxt((struct smb2_compression_capabilities_context *)
				pneg_ctxt);
		ctxt_len = ALIGN(sizeof(struct smb2_compression_capabilities_context), 8);
		*total_len += ctxt_len;
		pneg_ctxt += ctxt_len;
		neg_context_count++;
	}

	if (enable_negotiate_signing) {
		ctxt_len = build_signing_ctxt((struct smb2_signing_capabilities *)
				pneg_ctxt);
		*total_len += ctxt_len;
		pneg_ctxt += ctxt_len;
		neg_context_count++;
	}

	/* check for and add transport_capabilities and signing capabilities */
	req->NegotiateContextCount = cpu_to_le16(neg_context_count);

}

static void decode_preauth_context(struct smb2_preauth_neg_context *ctxt)
{
	unsigned int len = le16_to_cpu(ctxt->DataLength);

	/* If invalid preauth context warn but use what we requested, SHA-512 */
	if (len < MIN_PREAUTH_CTXT_DATA_LEN) {
		pr_warn_once("server sent bad preauth context\n");
		return;
	} else if (len < MIN_PREAUTH_CTXT_DATA_LEN + le16_to_cpu(ctxt->SaltLength)) {
		pr_warn_once("server sent invalid SaltLength\n");
		return;
	}
	if (le16_to_cpu(ctxt->HashAlgorithmCount) != 1)
		pr_warn_once("Invalid SMB3 hash algorithm count\n");
	if (ctxt->HashAlgorithms != SMB2_PREAUTH_INTEGRITY_SHA512)
		pr_warn_once("unknown SMB3 hash algorithm\n");
}

static void decode_compress_ctx(struct TCP_Server_Info *server,
			 struct smb2_compression_capabilities_context *ctxt)
{
	unsigned int len = le16_to_cpu(ctxt->DataLength);

	/* sizeof compress context is a one element compression capbility struct */
	if (len < 10) {
		pr_warn_once("server sent bad compression cntxt\n");
		return;
	}
	if (le16_to_cpu(ctxt->CompressionAlgorithmCount) != 1) {
		pr_warn_once("Invalid SMB3 compress algorithm count\n");
		return;
	}
	if (le16_to_cpu(ctxt->CompressionAlgorithms[0]) > 3) {
		pr_warn_once("unknown compression algorithm\n");
		return;
	}
	server->compress_algorithm = ctxt->CompressionAlgorithms[0];
}

static int decode_encrypt_ctx(struct TCP_Server_Info *server,
			      struct smb2_encryption_neg_context *ctxt)
{
	unsigned int len = le16_to_cpu(ctxt->DataLength);

	cifs_dbg(FYI, "decode SMB3.11 encryption neg context of len %d\n", len);
	if (len < MIN_ENCRYPT_CTXT_DATA_LEN) {
		pr_warn_once("server sent bad crypto ctxt len\n");
		return -EINVAL;
	}

	if (le16_to_cpu(ctxt->CipherCount) != 1) {
		pr_warn_once("Invalid SMB3.11 cipher count\n");
		return -EINVAL;
	}
	cifs_dbg(FYI, "SMB311 cipher type:%d\n", le16_to_cpu(ctxt->Ciphers[0]));
	if (require_gcm_256) {
		if (ctxt->Ciphers[0] != SMB2_ENCRYPTION_AES256_GCM) {
			cifs_dbg(VFS, "Server does not support requested encryption type (AES256 GCM)\n");
			return -EOPNOTSUPP;
		}
	} else if (ctxt->Ciphers[0] == 0) {
		/*
		 * e.g. if server only supported AES256_CCM (very unlikely)
		 * or server supported no encryption types or had all disabled.
		 * Since GLOBAL_CAP_ENCRYPTION will be not set, in the case
		 * in which mount requested encryption ("seal") checks later
		 * on during tree connection will return proper rc, but if
		 * seal not requested by client, since server is allowed to
		 * return 0 to indicate no supported cipher, we can't fail here
		 */
		server->cipher_type = 0;
		server->capabilities &= ~SMB2_GLOBAL_CAP_ENCRYPTION;
		pr_warn_once("Server does not support requested encryption types\n");
		return 0;
	} else if ((ctxt->Ciphers[0] != SMB2_ENCRYPTION_AES128_CCM) &&
		   (ctxt->Ciphers[0] != SMB2_ENCRYPTION_AES128_GCM) &&
		   (ctxt->Ciphers[0] != SMB2_ENCRYPTION_AES256_GCM)) {
		/* server returned a cipher we didn't ask for */
		pr_warn_once("Invalid SMB3.11 cipher returned\n");
		return -EINVAL;
	}
	server->cipher_type = ctxt->Ciphers[0];
	server->capabilities |= SMB2_GLOBAL_CAP_ENCRYPTION;
	return 0;
}

static void decode_signing_ctx(struct TCP_Server_Info *server,
			       struct smb2_signing_capabilities *pctxt)
{
	unsigned int len = le16_to_cpu(pctxt->DataLength);

	if ((len < 4) || (len > 16)) {
		pr_warn_once("server sent bad signing negcontext\n");
		return;
	}
	if (le16_to_cpu(pctxt->SigningAlgorithmCount) != 1) {
		pr_warn_once("Invalid signing algorithm count\n");
		return;
	}
	if (le16_to_cpu(pctxt->SigningAlgorithms[0]) > 2) {
		pr_warn_once("unknown signing algorithm\n");
		return;
	}

	server->signing_negotiated = true;
	server->signing_algorithm = le16_to_cpu(pctxt->SigningAlgorithms[0]);
	cifs_dbg(FYI, "signing algorithm %d chosen\n",
		     server->signing_algorithm);
}


static int smb311_decode_neg_context(struct smb2_negotiate_rsp *rsp,
				     struct TCP_Server_Info *server,
				     unsigned int len_of_smb)
{
	struct smb2_neg_context *pctx;
	unsigned int offset = le32_to_cpu(rsp->NegotiateContextOffset);
	unsigned int ctxt_cnt = le16_to_cpu(rsp->NegotiateContextCount);
	unsigned int len_of_ctxts, i;
	int rc = 0;

	cifs_dbg(FYI, "decoding %d negotiate contexts\n", ctxt_cnt);
	if (len_of_smb <= offset) {
		cifs_server_dbg(VFS, "Invalid response: negotiate context offset\n");
		return -EINVAL;
	}

	len_of_ctxts = len_of_smb - offset;

	for (i = 0; i < ctxt_cnt; i++) {
		int clen;
		/* check that offset is not beyond end of SMB */
		if (len_of_ctxts == 0)
			break;

		if (len_of_ctxts < sizeof(struct smb2_neg_context))
			break;

		pctx = (struct smb2_neg_context *)(offset + (char *)rsp);
		clen = le16_to_cpu(pctx->DataLength);
		if (clen > len_of_ctxts)
			break;

		if (pctx->ContextType == SMB2_PREAUTH_INTEGRITY_CAPABILITIES)
			decode_preauth_context(
				(struct smb2_preauth_neg_context *)pctx);
		else if (pctx->ContextType == SMB2_ENCRYPTION_CAPABILITIES)
			rc = decode_encrypt_ctx(server,
				(struct smb2_encryption_neg_context *)pctx);
		else if (pctx->ContextType == SMB2_COMPRESSION_CAPABILITIES)
			decode_compress_ctx(server,
				(struct smb2_compression_capabilities_context *)pctx);
		else if (pctx->ContextType == SMB2_POSIX_EXTENSIONS_AVAILABLE)
			server->posix_ext_supported = true;
		else if (pctx->ContextType == SMB2_SIGNING_CAPABILITIES)
			decode_signing_ctx(server,
				(struct smb2_signing_capabilities *)pctx);
		else
			cifs_server_dbg(VFS, "unknown negcontext of type %d ignored\n",
				le16_to_cpu(pctx->ContextType));

		if (rc)
			break;
		/* offsets must be 8 byte aligned */
		clen = ALIGN(clen, 8);
		offset += clen + sizeof(struct smb2_neg_context);
		len_of_ctxts -= clen;
	}
	return rc;
}

static struct create_posix *
create_posix_buf(umode_t mode)
{
	struct create_posix *buf;

	buf = kzalloc(sizeof(struct create_posix),
			GFP_KERNEL);
	if (!buf)
		return NULL;

	buf->ccontext.DataOffset =
		cpu_to_le16(offsetof(struct create_posix, Mode));
	buf->ccontext.DataLength = cpu_to_le32(4);
	buf->ccontext.NameOffset =
		cpu_to_le16(offsetof(struct create_posix, Name));
	buf->ccontext.NameLength = cpu_to_le16(16);

	/* SMB2_CREATE_TAG_POSIX is "0x93AD25509CB411E7B42383DE968BCD7C" */
	buf->Name[0] = 0x93;
	buf->Name[1] = 0xAD;
	buf->Name[2] = 0x25;
	buf->Name[3] = 0x50;
	buf->Name[4] = 0x9C;
	buf->Name[5] = 0xB4;
	buf->Name[6] = 0x11;
	buf->Name[7] = 0xE7;
	buf->Name[8] = 0xB4;
	buf->Name[9] = 0x23;
	buf->Name[10] = 0x83;
	buf->Name[11] = 0xDE;
	buf->Name[12] = 0x96;
	buf->Name[13] = 0x8B;
	buf->Name[14] = 0xCD;
	buf->Name[15] = 0x7C;
	buf->Mode = cpu_to_le32(mode);
	cifs_dbg(FYI, "mode on posix create 0%o\n", mode);
	return buf;
}

static int
add_posix_context(struct kvec *iov, unsigned int *num_iovec, umode_t mode)
{
	struct smb2_create_req *req = iov[0].iov_base;
	unsigned int num = *num_iovec;

	iov[num].iov_base = create_posix_buf(mode);
	if (mode == ACL_NO_MODE)
		cifs_dbg(FYI, "Invalid mode\n");
	if (iov[num].iov_base == NULL)
		return -ENOMEM;
	iov[num].iov_len = sizeof(struct create_posix);
	if (!req->CreateContextsOffset)
		req->CreateContextsOffset = cpu_to_le32(
				sizeof(struct smb2_create_req) +
				iov[num - 1].iov_len);
	le32_add_cpu(&req->CreateContextsLength, sizeof(struct create_posix));
	*num_iovec = num + 1;
	return 0;
}


/*
 *
 *	SMB2 Worker functions follow:
 *
 *	The general structure of the worker functions is:
 *	1) Call smb2_init (assembles SMB2 header)
 *	2) Initialize SMB2 command specific fields in fixed length area of SMB
 *	3) Call smb_sendrcv2 (sends request on socket and waits for response)
 *	4) Decode SMB2 command specific fields in the fixed length area
 *	5) Decode variable length data area (if any for this SMB2 command type)
 *	6) Call free smb buffer
 *	7) return
 *
 */

int
SMB2_negotiate(const unsigned int xid,
	       struct cifs_ses *ses,
	       struct TCP_Server_Info *server)
{
	struct smb_rqst rqst;
	struct smb2_negotiate_req *req;
	struct smb2_negotiate_rsp *rsp;
	struct kvec iov[1];
	struct kvec rsp_iov;
	int rc;
	int resp_buftype;
	int blob_offset, blob_length;
	char *security_blob;
	int flags = CIFS_NEG_OP;
	unsigned int total_len;

	cifs_dbg(FYI, "Negotiate protocol\n");

	if (!server) {
		WARN(1, "%s: server is NULL!\n", __func__);
		return -EIO;
	}

	rc = smb2_plain_req_init(SMB2_NEGOTIATE, NULL, server,
				 (void **) &req, &total_len);
	if (rc)
		return rc;

	req->hdr.SessionId = 0;

	memset(server->preauth_sha_hash, 0, SMB2_PREAUTH_HASH_SIZE);
	memset(ses->preauth_sha_hash, 0, SMB2_PREAUTH_HASH_SIZE);

	if (strcmp(server->vals->version_string,
		   SMB3ANY_VERSION_STRING) == 0) {
		req->Dialects[0] = cpu_to_le16(SMB30_PROT_ID);
		req->Dialects[1] = cpu_to_le16(SMB302_PROT_ID);
		req->Dialects[2] = cpu_to_le16(SMB311_PROT_ID);
		req->DialectCount = cpu_to_le16(3);
		total_len += 6;
	} else if (strcmp(server->vals->version_string,
		   SMBDEFAULT_VERSION_STRING) == 0) {
		req->Dialects[0] = cpu_to_le16(SMB21_PROT_ID);
		req->Dialects[1] = cpu_to_le16(SMB30_PROT_ID);
		req->Dialects[2] = cpu_to_le16(SMB302_PROT_ID);
		req->Dialects[3] = cpu_to_le16(SMB311_PROT_ID);
		req->DialectCount = cpu_to_le16(4);
		total_len += 8;
	} else {
		/* otherwise send specific dialect */
		req->Dialects[0] = cpu_to_le16(server->vals->protocol_id);
		req->DialectCount = cpu_to_le16(1);
		total_len += 2;
	}

	/* only one of SMB2 signing flags may be set in SMB2 request */
	if (ses->sign)
		req->SecurityMode = cpu_to_le16(SMB2_NEGOTIATE_SIGNING_REQUIRED);
	else if (global_secflags & CIFSSEC_MAY_SIGN)
		req->SecurityMode = cpu_to_le16(SMB2_NEGOTIATE_SIGNING_ENABLED);
	else
		req->SecurityMode = 0;

	req->Capabilities = cpu_to_le32(server->vals->req_capabilities);
	if (ses->chan_max > 1)
		req->Capabilities |= cpu_to_le32(SMB2_GLOBAL_CAP_MULTI_CHANNEL);

	/* ClientGUID must be zero for SMB2.02 dialect */
	if (server->vals->protocol_id == SMB20_PROT_ID)
		memset(req->ClientGUID, 0, SMB2_CLIENT_GUID_SIZE);
	else {
		memcpy(req->ClientGUID, server->client_guid,
			SMB2_CLIENT_GUID_SIZE);
		if ((server->vals->protocol_id == SMB311_PROT_ID) ||
		    (strcmp(server->vals->version_string,
		     SMB3ANY_VERSION_STRING) == 0) ||
		    (strcmp(server->vals->version_string,
		     SMBDEFAULT_VERSION_STRING) == 0))
			assemble_neg_contexts(req, server, &total_len);
	}
	iov[0].iov_base = (char *)req;
	iov[0].iov_len = total_len;

	memset(&rqst, 0, sizeof(struct smb_rqst));
	rqst.rq_iov = iov;
	rqst.rq_nvec = 1;

	rc = cifs_send_recv(xid, ses, server,
			    &rqst, &resp_buftype, flags, &rsp_iov);
	cifs_small_buf_release(req);
	rsp = (struct smb2_negotiate_rsp *)rsp_iov.iov_base;
	/*
	 * No tcon so can't do
	 * cifs_stats_inc(&tcon->stats.smb2_stats.smb2_com_fail[SMB2...]);
	 */
	if (rc == -EOPNOTSUPP) {
		cifs_server_dbg(VFS, "Dialect not supported by server. Consider  specifying vers=1.0 or vers=2.0 on mount for accessing older servers\n");
		goto neg_exit;
	} else if (rc != 0)
		goto neg_exit;

	rc = -EIO;
	if (strcmp(server->vals->version_string,
		   SMB3ANY_VERSION_STRING) == 0) {
		if (rsp->DialectRevision == cpu_to_le16(SMB20_PROT_ID)) {
			cifs_server_dbg(VFS,
				"SMB2 dialect returned but not requested\n");
			goto neg_exit;
		} else if (rsp->DialectRevision == cpu_to_le16(SMB21_PROT_ID)) {
			cifs_server_dbg(VFS,
				"SMB2.1 dialect returned but not requested\n");
			goto neg_exit;
		} else if (rsp->DialectRevision == cpu_to_le16(SMB311_PROT_ID)) {
			/* ops set to 3.0 by default for default so update */
			server->ops = &smb311_operations;
			server->vals = &smb311_values;
		}
	} else if (strcmp(server->vals->version_string,
		   SMBDEFAULT_VERSION_STRING) == 0) {
		if (rsp->DialectRevision == cpu_to_le16(SMB20_PROT_ID)) {
			cifs_server_dbg(VFS,
				"SMB2 dialect returned but not requested\n");
			goto neg_exit;
		} else if (rsp->DialectRevision == cpu_to_le16(SMB21_PROT_ID)) {
			/* ops set to 3.0 by default for default so update */
			server->ops = &smb21_operations;
			server->vals = &smb21_values;
		} else if (rsp->DialectRevision == cpu_to_le16(SMB311_PROT_ID)) {
			server->ops = &smb311_operations;
			server->vals = &smb311_values;
		}
	} else if (le16_to_cpu(rsp->DialectRevision) !=
				server->vals->protocol_id) {
		/* if requested single dialect ensure returned dialect matched */
		cifs_server_dbg(VFS, "Invalid 0x%x dialect returned: not requested\n",
				le16_to_cpu(rsp->DialectRevision));
		goto neg_exit;
	}

	cifs_dbg(FYI, "mode 0x%x\n", rsp->SecurityMode);

	if (rsp->DialectRevision == cpu_to_le16(SMB20_PROT_ID))
		cifs_dbg(FYI, "negotiated smb2.0 dialect\n");
	else if (rsp->DialectRevision == cpu_to_le16(SMB21_PROT_ID))
		cifs_dbg(FYI, "negotiated smb2.1 dialect\n");
	else if (rsp->DialectRevision == cpu_to_le16(SMB30_PROT_ID))
		cifs_dbg(FYI, "negotiated smb3.0 dialect\n");
	else if (rsp->DialectRevision == cpu_to_le16(SMB302_PROT_ID))
		cifs_dbg(FYI, "negotiated smb3.02 dialect\n");
	else if (rsp->DialectRevision == cpu_to_le16(SMB311_PROT_ID))
		cifs_dbg(FYI, "negotiated smb3.1.1 dialect\n");
	else {
		cifs_server_dbg(VFS, "Invalid dialect returned by server 0x%x\n",
				le16_to_cpu(rsp->DialectRevision));
		goto neg_exit;
	}

	rc = 0;
	server->dialect = le16_to_cpu(rsp->DialectRevision);

	/*
	 * Keep a copy of the hash after negprot. This hash will be
	 * the starting hash value for all sessions made from this
	 * server.
	 */
	memcpy(server->preauth_sha_hash, ses->preauth_sha_hash,
	       SMB2_PREAUTH_HASH_SIZE);

	/* SMB2 only has an extended negflavor */
	server->negflavor = CIFS_NEGFLAVOR_EXTENDED;
	/* set it to the maximum buffer size value we can send with 1 credit */
	server->maxBuf = min_t(unsigned int, le32_to_cpu(rsp->MaxTransactSize),
			       SMB2_MAX_BUFFER_SIZE);
	server->max_read = le32_to_cpu(rsp->MaxReadSize);
	server->max_write = le32_to_cpu(rsp->MaxWriteSize);
	server->sec_mode = le16_to_cpu(rsp->SecurityMode);
	if ((server->sec_mode & SMB2_SEC_MODE_FLAGS_ALL) != server->sec_mode)
		cifs_dbg(FYI, "Server returned unexpected security mode 0x%x\n",
				server->sec_mode);
	server->capabilities = le32_to_cpu(rsp->Capabilities);
	/* Internal types */
	server->capabilities |= SMB2_NT_FIND | SMB2_LARGE_FILES;

	/*
	 * SMB3.0 supports only 1 cipher and doesn't have a encryption neg context
	 * Set the cipher type manually.
	 */
	if (server->dialect == SMB30_PROT_ID && (server->capabilities & SMB2_GLOBAL_CAP_ENCRYPTION))
		server->cipher_type = SMB2_ENCRYPTION_AES128_CCM;

	security_blob = smb2_get_data_area_len(&blob_offset, &blob_length,
					       (struct smb2_hdr *)rsp);
	/*
	 * See MS-SMB2 section 2.2.4: if no blob, client picks default which
	 * for us will be
	 *	ses->sectype = RawNTLMSSP;
	 * but for time being this is our only auth choice so doesn't matter.
	 * We just found a server which sets blob length to zero expecting raw.
	 */
	if (blob_length == 0) {
		cifs_dbg(FYI, "missing security blob on negprot\n");
		server->sec_ntlmssp = true;
	}

	rc = cifs_enable_signing(server, ses->sign);
	if (rc)
		goto neg_exit;
	if (blob_length) {
		rc = decode_negTokenInit(security_blob, blob_length, server);
		if (rc == 1)
			rc = 0;
		else if (rc == 0)
			rc = -EIO;
	}

	if (rsp->DialectRevision == cpu_to_le16(SMB311_PROT_ID)) {
		if (rsp->NegotiateContextCount)
			rc = smb311_decode_neg_context(rsp, server,
						       rsp_iov.iov_len);
		else
			cifs_server_dbg(VFS, "Missing expected negotiate contexts\n");
	}
neg_exit:
	free_rsp_buf(resp_buftype, rsp);
	return rc;
}

int smb3_validate_negotiate(const unsigned int xid, struct cifs_tcon *tcon)
{
	int rc;
	struct validate_negotiate_info_req *pneg_inbuf;
	struct validate_negotiate_info_rsp *pneg_rsp = NULL;
	u32 rsplen;
	u32 inbuflen; /* max of 4 dialects */
	struct TCP_Server_Info *server = tcon->ses->server;

	cifs_dbg(FYI, "validate negotiate\n");

	/* In SMB3.11 preauth integrity supersedes validate negotiate */
	if (server->dialect == SMB311_PROT_ID)
		return 0;

	/*
	 * validation ioctl must be signed, so no point sending this if we
	 * can not sign it (ie are not known user).  Even if signing is not
	 * required (enabled but not negotiated), in those cases we selectively
	 * sign just this, the first and only signed request on a connection.
	 * Having validation of negotiate info  helps reduce attack vectors.
	 */
	if (tcon->ses->session_flags & SMB2_SESSION_FLAG_IS_GUEST)
		return 0; /* validation requires signing */

	if (tcon->ses->user_name == NULL) {
		cifs_dbg(FYI, "Can't validate negotiate: null user mount\n");
		return 0; /* validation requires signing */
	}

	if (tcon->ses->session_flags & SMB2_SESSION_FLAG_IS_NULL)
		cifs_tcon_dbg(VFS, "Unexpected null user (anonymous) auth flag sent by server\n");

	pneg_inbuf = kmalloc(sizeof(*pneg_inbuf), GFP_NOFS);
	if (!pneg_inbuf)
		return -ENOMEM;

	pneg_inbuf->Capabilities =
			cpu_to_le32(server->vals->req_capabilities);
	if (tcon->ses->chan_max > 1)
		pneg_inbuf->Capabilities |= cpu_to_le32(SMB2_GLOBAL_CAP_MULTI_CHANNEL);

	memcpy(pneg_inbuf->Guid, server->client_guid,
					SMB2_CLIENT_GUID_SIZE);

	if (tcon->ses->sign)
		pneg_inbuf->SecurityMode =
			cpu_to_le16(SMB2_NEGOTIATE_SIGNING_REQUIRED);
	else if (global_secflags & CIFSSEC_MAY_SIGN)
		pneg_inbuf->SecurityMode =
			cpu_to_le16(SMB2_NEGOTIATE_SIGNING_ENABLED);
	else
		pneg_inbuf->SecurityMode = 0;


	if (strcmp(server->vals->version_string,
		SMB3ANY_VERSION_STRING) == 0) {
		pneg_inbuf->Dialects[0] = cpu_to_le16(SMB30_PROT_ID);
		pneg_inbuf->Dialects[1] = cpu_to_le16(SMB302_PROT_ID);
		pneg_inbuf->Dialects[2] = cpu_to_le16(SMB311_PROT_ID);
		pneg_inbuf->DialectCount = cpu_to_le16(3);
		/* SMB 2.1 not included so subtract one dialect from len */
		inbuflen = sizeof(*pneg_inbuf) -
				(sizeof(pneg_inbuf->Dialects[0]));
	} else if (strcmp(server->vals->version_string,
		SMBDEFAULT_VERSION_STRING) == 0) {
		pneg_inbuf->Dialects[0] = cpu_to_le16(SMB21_PROT_ID);
		pneg_inbuf->Dialects[1] = cpu_to_le16(SMB30_PROT_ID);
		pneg_inbuf->Dialects[2] = cpu_to_le16(SMB302_PROT_ID);
		pneg_inbuf->Dialects[3] = cpu_to_le16(SMB311_PROT_ID);
		pneg_inbuf->DialectCount = cpu_to_le16(4);
		/* structure is big enough for 4 dialects */
		inbuflen = sizeof(*pneg_inbuf);
	} else {
		/* otherwise specific dialect was requested */
		pneg_inbuf->Dialects[0] =
			cpu_to_le16(server->vals->protocol_id);
		pneg_inbuf->DialectCount = cpu_to_le16(1);
		/* structure is big enough for 4 dialects, sending only 1 */
		inbuflen = sizeof(*pneg_inbuf) -
				sizeof(pneg_inbuf->Dialects[0]) * 3;
	}

	rc = SMB2_ioctl(xid, tcon, NO_FILE_ID, NO_FILE_ID,
		FSCTL_VALIDATE_NEGOTIATE_INFO,
		(char *)pneg_inbuf, inbuflen, CIFSMaxBufSize,
		(char **)&pneg_rsp, &rsplen);
	if (rc == -EOPNOTSUPP) {
		/*
		 * Old Windows versions or Netapp SMB server can return
		 * not supported error. Client should accept it.
		 */
		cifs_tcon_dbg(VFS, "Server does not support validate negotiate\n");
		rc = 0;
		goto out_free_inbuf;
	} else if (rc != 0) {
		cifs_tcon_dbg(VFS, "validate protocol negotiate failed: %d\n",
			      rc);
		rc = -EIO;
		goto out_free_inbuf;
	}

	rc = -EIO;
	if (rsplen != sizeof(*pneg_rsp)) {
		cifs_tcon_dbg(VFS, "Invalid protocol negotiate response size: %d\n",
			      rsplen);

		/* relax check since Mac returns max bufsize allowed on ioctl */
		if (rsplen > CIFSMaxBufSize || rsplen < sizeof(*pneg_rsp))
			goto out_free_rsp;
	}

	/* check validate negotiate info response matches what we got earlier */
	if (pneg_rsp->Dialect != cpu_to_le16(server->dialect))
		goto vneg_out;

	if (pneg_rsp->SecurityMode != cpu_to_le16(server->sec_mode))
		goto vneg_out;

	/* do not validate server guid because not saved at negprot time yet */

	if ((le32_to_cpu(pneg_rsp->Capabilities) | SMB2_NT_FIND |
	      SMB2_LARGE_FILES) != server->capabilities)
		goto vneg_out;

	/* validate negotiate successful */
	rc = 0;
	cifs_dbg(FYI, "validate negotiate info successful\n");
	goto out_free_rsp;

vneg_out:
	cifs_tcon_dbg(VFS, "protocol revalidation - security settings mismatch\n");
out_free_rsp:
	kfree(pneg_rsp);
out_free_inbuf:
	kfree(pneg_inbuf);
	return rc;
}

enum securityEnum
smb2_select_sectype(struct TCP_Server_Info *server, enum securityEnum requested)
{
	switch (requested) {
	case Kerberos:
	case RawNTLMSSP:
		return requested;
	case NTLMv2:
		return RawNTLMSSP;
	case Unspecified:
		if (server->sec_ntlmssp &&
			(global_secflags & CIFSSEC_MAY_NTLMSSP))
			return RawNTLMSSP;
		if ((server->sec_kerberos || server->sec_mskerberos) &&
			(global_secflags & CIFSSEC_MAY_KRB5))
			return Kerberos;
		fallthrough;
	default:
		return Unspecified;
	}
}

struct SMB2_sess_data {
	unsigned int xid;
	struct cifs_ses *ses;
	struct TCP_Server_Info *server;
	struct nls_table *nls_cp;
	void (*func)(struct SMB2_sess_data *);
	int result;
	u64 previous_session;

	/* we will send the SMB in three pieces:
	 * a fixed length beginning part, an optional
	 * SPNEGO blob (which can be zero length), and a
	 * last part which will include the strings
	 * and rest of bcc area. This allows us to avoid
	 * a large buffer 17K allocation
	 */
	int buf0_type;
	struct kvec iov[2];
};

static int
SMB2_sess_alloc_buffer(struct SMB2_sess_data *sess_data)
{
	int rc;
	struct cifs_ses *ses = sess_data->ses;
	struct TCP_Server_Info *server = sess_data->server;
	struct smb2_sess_setup_req *req;
	unsigned int total_len;
	bool is_binding = false;

	rc = smb2_plain_req_init(SMB2_SESSION_SETUP, NULL, server,
				 (void **) &req,
				 &total_len);
	if (rc)
		return rc;

	spin_lock(&ses->chan_lock);
	is_binding = !CIFS_ALL_CHANS_NEED_RECONNECT(ses);
	spin_unlock(&ses->chan_lock);

	if (is_binding) {
		req->hdr.SessionId = cpu_to_le64(ses->Suid);
		req->hdr.Flags |= SMB2_FLAGS_SIGNED;
		req->PreviousSessionId = 0;
		req->Flags = SMB2_SESSION_REQ_FLAG_BINDING;
		cifs_dbg(FYI, "Binding to sess id: %llx\n", ses->Suid);
	} else {
		/* First session, not a reauthenticate */
		req->hdr.SessionId = 0;
		/*
		 * if reconnect, we need to send previous sess id
		 * otherwise it is 0
		 */
		req->PreviousSessionId = cpu_to_le64(sess_data->previous_session);
		req->Flags = 0; /* MBZ */
		cifs_dbg(FYI, "Fresh session. Previous: %llx\n",
			 sess_data->previous_session);
	}

	/* enough to enable echos and oplocks and one max size write */
	req->hdr.CreditRequest = cpu_to_le16(130);

	/* only one of SMB2 signing flags may be set in SMB2 request */
	if (server->sign)
		req->SecurityMode = SMB2_NEGOTIATE_SIGNING_REQUIRED;
	else if (global_secflags & CIFSSEC_MAY_SIGN) /* one flag unlike MUST_ */
		req->SecurityMode = SMB2_NEGOTIATE_SIGNING_ENABLED;
	else
		req->SecurityMode = 0;

#ifdef CONFIG_CIFS_DFS_UPCALL
	req->Capabilities = cpu_to_le32(SMB2_GLOBAL_CAP_DFS);
#else
	req->Capabilities = 0;
#endif /* DFS_UPCALL */

	req->Channel = 0; /* MBZ */

	sess_data->iov[0].iov_base = (char *)req;
	/* 1 for pad */
	sess_data->iov[0].iov_len = total_len - 1;
	/*
	 * This variable will be used to clear the buffer
	 * allocated above in case of any error in the calling function.
	 */
	sess_data->buf0_type = CIFS_SMALL_BUFFER;

	return 0;
}

static void
SMB2_sess_free_buffer(struct SMB2_sess_data *sess_data)
{
	struct kvec *iov = sess_data->iov;

	/* iov[1] is already freed by caller */
	if (sess_data->buf0_type != CIFS_NO_BUFFER && iov[0].iov_base)
		memzero_explicit(iov[0].iov_base, iov[0].iov_len);

	free_rsp_buf(sess_data->buf0_type, iov[0].iov_base);
	sess_data->buf0_type = CIFS_NO_BUFFER;
}

static int
SMB2_sess_sendreceive(struct SMB2_sess_data *sess_data)
{
	int rc;
	struct smb_rqst rqst;
	struct smb2_sess_setup_req *req = sess_data->iov[0].iov_base;
	struct kvec rsp_iov = { NULL, 0 };

	/* Testing shows that buffer offset must be at location of Buffer[0] */
	req->SecurityBufferOffset =
		cpu_to_le16(sizeof(struct smb2_sess_setup_req));
	req->SecurityBufferLength = cpu_to_le16(sess_data->iov[1].iov_len);

	memset(&rqst, 0, sizeof(struct smb_rqst));
	rqst.rq_iov = sess_data->iov;
	rqst.rq_nvec = 2;

	/* BB add code to build os and lm fields */
	rc = cifs_send_recv(sess_data->xid, sess_data->ses,
			    sess_data->server,
			    &rqst,
			    &sess_data->buf0_type,
			    CIFS_LOG_ERROR | CIFS_SESS_OP, &rsp_iov);
	cifs_small_buf_release(sess_data->iov[0].iov_base);
	memcpy(&sess_data->iov[0], &rsp_iov, sizeof(struct kvec));

	return rc;
}

static int
SMB2_sess_establish_session(struct SMB2_sess_data *sess_data)
{
	int rc = 0;
	struct cifs_ses *ses = sess_data->ses;
	struct TCP_Server_Info *server = sess_data->server;

	cifs_server_lock(server);
	if (server->ops->generate_signingkey) {
		rc = server->ops->generate_signingkey(ses, server);
		if (rc) {
			cifs_dbg(FYI,
				"SMB3 session key generation failed\n");
			cifs_server_unlock(server);
			return rc;
		}
	}
	if (!server->session_estab) {
		server->sequence_number = 0x2;
		server->session_estab = true;
	}
	cifs_server_unlock(server);

	cifs_dbg(FYI, "SMB2/3 session established successfully\n");
	return rc;
}

#ifdef CONFIG_CIFS_UPCALL
static void
SMB2_auth_kerberos(struct SMB2_sess_data *sess_data)
{
	int rc;
	struct cifs_ses *ses = sess_data->ses;
	struct TCP_Server_Info *server = sess_data->server;
	struct cifs_spnego_msg *msg;
	struct key *spnego_key = NULL;
	struct smb2_sess_setup_rsp *rsp = NULL;
	bool is_binding = false;

	rc = SMB2_sess_alloc_buffer(sess_data);
	if (rc)
		goto out;

	spnego_key = cifs_get_spnego_key(ses, server);
	if (IS_ERR(spnego_key)) {
		rc = PTR_ERR(spnego_key);
		if (rc == -ENOKEY)
			cifs_dbg(VFS, "Verify user has a krb5 ticket and keyutils is installed\n");
		spnego_key = NULL;
		goto out;
	}

	msg = spnego_key->payload.data[0];
	/*
	 * check version field to make sure that cifs.upcall is
	 * sending us a response in an expected form
	 */
	if (msg->version != CIFS_SPNEGO_UPCALL_VERSION) {
		cifs_dbg(VFS, "bad cifs.upcall version. Expected %d got %d\n",
			 CIFS_SPNEGO_UPCALL_VERSION, msg->version);
		rc = -EKEYREJECTED;
		goto out_put_spnego_key;
	}

	spin_lock(&ses->chan_lock);
	is_binding = !CIFS_ALL_CHANS_NEED_RECONNECT(ses);
	spin_unlock(&ses->chan_lock);

	/* keep session key if binding */
	if (!is_binding) {
		kfree_sensitive(ses->auth_key.response);
		ses->auth_key.response = kmemdup(msg->data, msg->sesskey_len,
						 GFP_KERNEL);
		if (!ses->auth_key.response) {
			cifs_dbg(VFS, "Kerberos can't allocate (%u bytes) memory\n",
				 msg->sesskey_len);
			rc = -ENOMEM;
			goto out_put_spnego_key;
		}
		ses->auth_key.len = msg->sesskey_len;
	}

	sess_data->iov[1].iov_base = msg->data + msg->sesskey_len;
	sess_data->iov[1].iov_len = msg->secblob_len;

	rc = SMB2_sess_sendreceive(sess_data);
	if (rc)
		goto out_put_spnego_key;

	rsp = (struct smb2_sess_setup_rsp *)sess_data->iov[0].iov_base;
	/* keep session id and flags if binding */
	if (!is_binding) {
		ses->Suid = le64_to_cpu(rsp->hdr.SessionId);
		ses->session_flags = le16_to_cpu(rsp->SessionFlags);
	}

	rc = SMB2_sess_establish_session(sess_data);
out_put_spnego_key:
	key_invalidate(spnego_key);
	key_put(spnego_key);
	if (rc) {
		kfree_sensitive(ses->auth_key.response);
		ses->auth_key.response = NULL;
		ses->auth_key.len = 0;
	}
out:
	sess_data->result = rc;
	sess_data->func = NULL;
	SMB2_sess_free_buffer(sess_data);
}
#else
static void
SMB2_auth_kerberos(struct SMB2_sess_data *sess_data)
{
	cifs_dbg(VFS, "Kerberos negotiated but upcall support disabled!\n");
	sess_data->result = -EOPNOTSUPP;
	sess_data->func = NULL;
}
#endif

static void
SMB2_sess_auth_rawntlmssp_authenticate(struct SMB2_sess_data *sess_data);

static void
SMB2_sess_auth_rawntlmssp_negotiate(struct SMB2_sess_data *sess_data)
{
	int rc;
	struct cifs_ses *ses = sess_data->ses;
	struct TCP_Server_Info *server = sess_data->server;
	struct smb2_sess_setup_rsp *rsp = NULL;
	unsigned char *ntlmssp_blob = NULL;
	bool use_spnego = false; /* else use raw ntlmssp */
	u16 blob_length = 0;
	bool is_binding = false;

	/*
	 * If memory allocation is successful, caller of this function
	 * frees it.
	 */
	ses->ntlmssp = kmalloc(sizeof(struct ntlmssp_auth), GFP_KERNEL);
	if (!ses->ntlmssp) {
		rc = -ENOMEM;
		goto out_err;
	}
	ses->ntlmssp->sesskey_per_smbsess = true;

	rc = SMB2_sess_alloc_buffer(sess_data);
	if (rc)
		goto out_err;

	rc = build_ntlmssp_smb3_negotiate_blob(&ntlmssp_blob,
					  &blob_length, ses, server,
					  sess_data->nls_cp);
	if (rc)
		goto out;

	if (use_spnego) {
		/* BB eventually need to add this */
		cifs_dbg(VFS, "spnego not supported for SMB2 yet\n");
		rc = -EOPNOTSUPP;
		goto out;
	}
	sess_data->iov[1].iov_base = ntlmssp_blob;
	sess_data->iov[1].iov_len = blob_length;

	rc = SMB2_sess_sendreceive(sess_data);
	rsp = (struct smb2_sess_setup_rsp *)sess_data->iov[0].iov_base;

	/* If true, rc here is expected and not an error */
	if (sess_data->buf0_type != CIFS_NO_BUFFER &&
		rsp->hdr.Status == STATUS_MORE_PROCESSING_REQUIRED)
		rc = 0;

	if (rc)
		goto out;

	if (offsetof(struct smb2_sess_setup_rsp, Buffer) !=
			le16_to_cpu(rsp->SecurityBufferOffset)) {
		cifs_dbg(VFS, "Invalid security buffer offset %d\n",
			le16_to_cpu(rsp->SecurityBufferOffset));
		rc = -EIO;
		goto out;
	}
	rc = decode_ntlmssp_challenge(rsp->Buffer,
			le16_to_cpu(rsp->SecurityBufferLength), ses);
	if (rc)
		goto out;

	cifs_dbg(FYI, "rawntlmssp session setup challenge phase\n");

	spin_lock(&ses->chan_lock);
	is_binding = !CIFS_ALL_CHANS_NEED_RECONNECT(ses);
	spin_unlock(&ses->chan_lock);

	/* keep existing ses id and flags if binding */
	if (!is_binding) {
		ses->Suid = le64_to_cpu(rsp->hdr.SessionId);
		ses->session_flags = le16_to_cpu(rsp->SessionFlags);
	}

out:
	kfree_sensitive(ntlmssp_blob);
	SMB2_sess_free_buffer(sess_data);
	if (!rc) {
		sess_data->result = 0;
		sess_data->func = SMB2_sess_auth_rawntlmssp_authenticate;
		return;
	}
out_err:
	kfree_sensitive(ses->ntlmssp);
	ses->ntlmssp = NULL;
	sess_data->result = rc;
	sess_data->func = NULL;
}

static void
SMB2_sess_auth_rawntlmssp_authenticate(struct SMB2_sess_data *sess_data)
{
	int rc;
	struct cifs_ses *ses = sess_data->ses;
	struct TCP_Server_Info *server = sess_data->server;
	struct smb2_sess_setup_req *req;
	struct smb2_sess_setup_rsp *rsp = NULL;
	unsigned char *ntlmssp_blob = NULL;
	bool use_spnego = false; /* else use raw ntlmssp */
	u16 blob_length = 0;
	bool is_binding = false;

	rc = SMB2_sess_alloc_buffer(sess_data);
	if (rc)
		goto out;

	req = (struct smb2_sess_setup_req *) sess_data->iov[0].iov_base;
	req->hdr.SessionId = cpu_to_le64(ses->Suid);

	rc = build_ntlmssp_auth_blob(&ntlmssp_blob, &blob_length,
				     ses, server,
				     sess_data->nls_cp);
	if (rc) {
		cifs_dbg(FYI, "build_ntlmssp_auth_blob failed %d\n", rc);
		goto out;
	}

	if (use_spnego) {
		/* BB eventually need to add this */
		cifs_dbg(VFS, "spnego not supported for SMB2 yet\n");
		rc = -EOPNOTSUPP;
		goto out;
	}
	sess_data->iov[1].iov_base = ntlmssp_blob;
	sess_data->iov[1].iov_len = blob_length;

	rc = SMB2_sess_sendreceive(sess_data);
	if (rc)
		goto out;

	rsp = (struct smb2_sess_setup_rsp *)sess_data->iov[0].iov_base;

	spin_lock(&ses->chan_lock);
	is_binding = !CIFS_ALL_CHANS_NEED_RECONNECT(ses);
	spin_unlock(&ses->chan_lock);

	/* keep existing ses id and flags if binding */
	if (!is_binding) {
		ses->Suid = le64_to_cpu(rsp->hdr.SessionId);
		ses->session_flags = le16_to_cpu(rsp->SessionFlags);
	}

	rc = SMB2_sess_establish_session(sess_data);
#ifdef CONFIG_CIFS_DEBUG_DUMP_KEYS
	if (ses->server->dialect < SMB30_PROT_ID) {
		cifs_dbg(VFS, "%s: dumping generated SMB2 session keys\n", __func__);
		/*
		 * The session id is opaque in terms of endianness, so we can't
		 * print it as a long long. we dump it as we got it on the wire
		 */
		cifs_dbg(VFS, "Session Id    %*ph\n", (int)sizeof(ses->Suid),
			 &ses->Suid);
		cifs_dbg(VFS, "Session Key   %*ph\n",
			 SMB2_NTLMV2_SESSKEY_SIZE, ses->auth_key.response);
		cifs_dbg(VFS, "Signing Key   %*ph\n",
			 SMB3_SIGN_KEY_SIZE, ses->auth_key.response);
	}
#endif
out:
	kfree_sensitive(ntlmssp_blob);
	SMB2_sess_free_buffer(sess_data);
	kfree_sensitive(ses->ntlmssp);
	ses->ntlmssp = NULL;
	sess_data->result = rc;
	sess_data->func = NULL;
}

static int
SMB2_select_sec(struct SMB2_sess_data *sess_data)
{
	int type;
	struct cifs_ses *ses = sess_data->ses;
	struct TCP_Server_Info *server = sess_data->server;

	type = smb2_select_sectype(server, ses->sectype);
	cifs_dbg(FYI, "sess setup type %d\n", type);
	if (type == Unspecified) {
		cifs_dbg(VFS, "Unable to select appropriate authentication method!\n");
		return -EINVAL;
	}

	switch (type) {
	case Kerberos:
		sess_data->func = SMB2_auth_kerberos;
		break;
	case RawNTLMSSP:
		sess_data->func = SMB2_sess_auth_rawntlmssp_negotiate;
		break;
	default:
		cifs_dbg(VFS, "secType %d not supported!\n", type);
		return -EOPNOTSUPP;
	}

	return 0;
}

int
SMB2_sess_setup(const unsigned int xid, struct cifs_ses *ses,
		struct TCP_Server_Info *server,
		const struct nls_table *nls_cp)
{
	int rc = 0;
	struct SMB2_sess_data *sess_data;

	cifs_dbg(FYI, "Session Setup\n");

	if (!server) {
		WARN(1, "%s: server is NULL!\n", __func__);
		return -EIO;
	}

	sess_data = kzalloc(sizeof(struct SMB2_sess_data), GFP_KERNEL);
	if (!sess_data)
		return -ENOMEM;

	sess_data->xid = xid;
	sess_data->ses = ses;
	sess_data->server = server;
	sess_data->buf0_type = CIFS_NO_BUFFER;
	sess_data->nls_cp = (struct nls_table *) nls_cp;
	sess_data->previous_session = ses->Suid;

	rc = SMB2_select_sec(sess_data);
	if (rc)
		goto out;

	/*
	 * Initialize the session hash with the server one.
	 */
	memcpy(ses->preauth_sha_hash, server->preauth_sha_hash,
	       SMB2_PREAUTH_HASH_SIZE);

	while (sess_data->func)
		sess_data->func(sess_data);

	if ((ses->session_flags & SMB2_SESSION_FLAG_IS_GUEST) && (ses->sign))
		cifs_server_dbg(VFS, "signing requested but authenticated as guest\n");
	rc = sess_data->result;
out:
	kfree_sensitive(sess_data);
	return rc;
}

int
SMB2_logoff(const unsigned int xid, struct cifs_ses *ses)
{
	struct smb_rqst rqst;
	struct smb2_logoff_req *req; /* response is also trivial struct */
	int rc = 0;
	struct TCP_Server_Info *server;
	int flags = 0;
	unsigned int total_len;
	struct kvec iov[1];
	struct kvec rsp_iov;
	int resp_buf_type;

	cifs_dbg(FYI, "disconnect session %p\n", ses);

	if (ses && (ses->server))
		server = ses->server;
	else
		return -EIO;

	/* no need to send SMB logoff if uid already closed due to reconnect */
	spin_lock(&ses->chan_lock);
	if (CIFS_ALL_CHANS_NEED_RECONNECT(ses)) {
		spin_unlock(&ses->chan_lock);
		goto smb2_session_already_dead;
	}
	spin_unlock(&ses->chan_lock);

	rc = smb2_plain_req_init(SMB2_LOGOFF, NULL, ses->server,
				 (void **) &req, &total_len);
	if (rc)
		return rc;

	 /* since no tcon, smb2_init can not do this, so do here */
	req->hdr.SessionId = cpu_to_le64(ses->Suid);

	if (ses->session_flags & SMB2_SESSION_FLAG_ENCRYPT_DATA)
		flags |= CIFS_TRANSFORM_REQ;
	else if (server->sign)
		req->hdr.Flags |= SMB2_FLAGS_SIGNED;

	flags |= CIFS_NO_RSP_BUF;

	iov[0].iov_base = (char *)req;
	iov[0].iov_len = total_len;

	memset(&rqst, 0, sizeof(struct smb_rqst));
	rqst.rq_iov = iov;
	rqst.rq_nvec = 1;

	rc = cifs_send_recv(xid, ses, ses->server,
			    &rqst, &resp_buf_type, flags, &rsp_iov);
	cifs_small_buf_release(req);
	/*
	 * No tcon so can't do
	 * cifs_stats_inc(&tcon->stats.smb2_stats.smb2_com_fail[SMB2...]);
	 */

smb2_session_already_dead:
	return rc;
}

static inline void cifs_stats_fail_inc(struct cifs_tcon *tcon, uint16_t code)
{
	cifs_stats_inc(&tcon->stats.smb2_stats.smb2_com_failed[code]);
}

#define MAX_SHARENAME_LENGTH (255 /* server */ + 80 /* share */ + 1 /* NULL */)

/* These are similar values to what Windows uses */
static inline void init_copy_chunk_defaults(struct cifs_tcon *tcon)
{
	tcon->max_chunks = 256;
	tcon->max_bytes_chunk = 1048576;
	tcon->max_bytes_copy = 16777216;
}

int
SMB2_tcon(const unsigned int xid, struct cifs_ses *ses, const char *tree,
	  struct cifs_tcon *tcon, const struct nls_table *cp)
{
	struct smb_rqst rqst;
	struct smb2_tree_connect_req *req;
	struct smb2_tree_connect_rsp *rsp = NULL;
	struct kvec iov[2];
	struct kvec rsp_iov = { NULL, 0 };
	int rc = 0;
	int resp_buftype;
	int unc_path_len;
	__le16 *unc_path = NULL;
	int flags = 0;
	unsigned int total_len;
	struct TCP_Server_Info *server;

	/* always use master channel */
	server = ses->server;

	cifs_dbg(FYI, "TCON\n");

	if (!server || !tree)
		return -EIO;

	unc_path = kmalloc(MAX_SHARENAME_LENGTH * 2, GFP_KERNEL);
	if (unc_path == NULL)
		return -ENOMEM;

	unc_path_len = cifs_strtoUTF16(unc_path, tree, strlen(tree), cp);
	if (unc_path_len <= 0) {
		kfree(unc_path);
		return -EINVAL;
	}
	unc_path_len *= 2;

	/* SMB2 TREE_CONNECT request must be called with TreeId == 0 */
	tcon->tid = 0;
	atomic_set(&tcon->num_remote_opens, 0);
	rc = smb2_plain_req_init(SMB2_TREE_CONNECT, tcon, server,
				 (void **) &req, &total_len);
	if (rc) {
		kfree(unc_path);
		return rc;
	}

	if (smb3_encryption_required(tcon))
		flags |= CIFS_TRANSFORM_REQ;

	iov[0].iov_base = (char *)req;
	/* 1 for pad */
	iov[0].iov_len = total_len - 1;

	/* Testing shows that buffer offset must be at location of Buffer[0] */
	req->PathOffset = cpu_to_le16(sizeof(struct smb2_tree_connect_req));
	req->PathLength = cpu_to_le16(unc_path_len);
	iov[1].iov_base = unc_path;
	iov[1].iov_len = unc_path_len;

	/*
	 * 3.11 tcon req must be signed if not encrypted. See MS-SMB2 3.2.4.1.1
	 * unless it is guest or anonymous user. See MS-SMB2 3.2.5.3.1
	 * (Samba servers don't always set the flag so also check if null user)
	 */
	if ((server->dialect == SMB311_PROT_ID) &&
	    !smb3_encryption_required(tcon) &&
	    !(ses->session_flags &
		    (SMB2_SESSION_FLAG_IS_GUEST|SMB2_SESSION_FLAG_IS_NULL)) &&
	    ((ses->user_name != NULL) || (ses->sectype == Kerberos)))
		req->hdr.Flags |= SMB2_FLAGS_SIGNED;

	memset(&rqst, 0, sizeof(struct smb_rqst));
	rqst.rq_iov = iov;
	rqst.rq_nvec = 2;

	/* Need 64 for max size write so ask for more in case not there yet */
	req->hdr.CreditRequest = cpu_to_le16(64);

	rc = cifs_send_recv(xid, ses, server,
			    &rqst, &resp_buftype, flags, &rsp_iov);
	cifs_small_buf_release(req);
	rsp = (struct smb2_tree_connect_rsp *)rsp_iov.iov_base;
	trace_smb3_tcon(xid, tcon->tid, ses->Suid, tree, rc);
	if ((rc != 0) || (rsp == NULL)) {
		cifs_stats_fail_inc(tcon, SMB2_TREE_CONNECT_HE);
		tcon->need_reconnect = true;
		goto tcon_error_exit;
	}

	switch (rsp->ShareType) {
	case SMB2_SHARE_TYPE_DISK:
		cifs_dbg(FYI, "connection to disk share\n");
		break;
	case SMB2_SHARE_TYPE_PIPE:
		tcon->pipe = true;
		cifs_dbg(FYI, "connection to pipe share\n");
		break;
	case SMB2_SHARE_TYPE_PRINT:
		tcon->print = true;
		cifs_dbg(FYI, "connection to printer\n");
		break;
	default:
		cifs_server_dbg(VFS, "unknown share type %d\n", rsp->ShareType);
		rc = -EOPNOTSUPP;
		goto tcon_error_exit;
	}

	tcon->share_flags = le32_to_cpu(rsp->ShareFlags);
	tcon->capabilities = rsp->Capabilities; /* we keep caps little endian */
	tcon->maximal_access = le32_to_cpu(rsp->MaximalAccess);
	tcon->tid = le32_to_cpu(rsp->hdr.Id.SyncId.TreeId);
	strscpy(tcon->tree_name, tree, sizeof(tcon->tree_name));

	if ((rsp->Capabilities & SMB2_SHARE_CAP_DFS) &&
	    ((tcon->share_flags & SHI1005_FLAGS_DFS) == 0))
		cifs_tcon_dbg(VFS, "DFS capability contradicts DFS flag\n");

	if (tcon->seal &&
	    !(server->capabilities & SMB2_GLOBAL_CAP_ENCRYPTION))
		cifs_tcon_dbg(VFS, "Encryption is requested but not supported\n");

	init_copy_chunk_defaults(tcon);
	if (server->ops->validate_negotiate)
		rc = server->ops->validate_negotiate(xid, tcon);
tcon_exit:

	free_rsp_buf(resp_buftype, rsp);
	kfree(unc_path);
	return rc;

tcon_error_exit:
	if (rsp && rsp->hdr.Status == STATUS_BAD_NETWORK_NAME)
		cifs_tcon_dbg(VFS, "BAD_NETWORK_NAME: %s\n", tree);
	goto tcon_exit;
}

int
SMB2_tdis(const unsigned int xid, struct cifs_tcon *tcon)
{
	struct smb_rqst rqst;
	struct smb2_tree_disconnect_req *req; /* response is trivial */
	int rc = 0;
	struct cifs_ses *ses = tcon->ses;
	int flags = 0;
	unsigned int total_len;
	struct kvec iov[1];
	struct kvec rsp_iov;
	int resp_buf_type;

	cifs_dbg(FYI, "Tree Disconnect\n");

	if (!ses || !(ses->server))
		return -EIO;

	trace_smb3_tdis_enter(xid, tcon->tid, ses->Suid, tcon->tree_name);
	spin_lock(&ses->chan_lock);
	if ((tcon->need_reconnect) ||
	    (CIFS_ALL_CHANS_NEED_RECONNECT(tcon->ses))) {
		spin_unlock(&ses->chan_lock);
		return 0;
	}
	spin_unlock(&ses->chan_lock);

	invalidate_all_cached_dirs(tcon);

	rc = smb2_plain_req_init(SMB2_TREE_DISCONNECT, tcon, ses->server,
				 (void **) &req,
				 &total_len);
	if (rc)
		return rc;

	if (smb3_encryption_required(tcon))
		flags |= CIFS_TRANSFORM_REQ;

	flags |= CIFS_NO_RSP_BUF;

	iov[0].iov_base = (char *)req;
	iov[0].iov_len = total_len;

	memset(&rqst, 0, sizeof(struct smb_rqst));
	rqst.rq_iov = iov;
	rqst.rq_nvec = 1;

	rc = cifs_send_recv(xid, ses, ses->server,
			    &rqst, &resp_buf_type, flags, &rsp_iov);
	cifs_small_buf_release(req);
	if (rc) {
		cifs_stats_fail_inc(tcon, SMB2_TREE_DISCONNECT_HE);
		trace_smb3_tdis_err(xid, tcon->tid, ses->Suid, rc);
	}
	trace_smb3_tdis_done(xid, tcon->tid, ses->Suid);

	return rc;
}


static struct create_durable *
create_durable_buf(void)
{
	struct create_durable *buf;

	buf = kzalloc(sizeof(struct create_durable), GFP_KERNEL);
	if (!buf)
		return NULL;

	buf->ccontext.DataOffset = cpu_to_le16(offsetof
					(struct create_durable, Data));
	buf->ccontext.DataLength = cpu_to_le32(16);
	buf->ccontext.NameOffset = cpu_to_le16(offsetof
				(struct create_durable, Name));
	buf->ccontext.NameLength = cpu_to_le16(4);
	/* SMB2_CREATE_DURABLE_HANDLE_REQUEST is "DHnQ" */
	buf->Name[0] = 'D';
	buf->Name[1] = 'H';
	buf->Name[2] = 'n';
	buf->Name[3] = 'Q';
	return buf;
}

static struct create_durable *
create_reconnect_durable_buf(struct cifs_fid *fid)
{
	struct create_durable *buf;

	buf = kzalloc(sizeof(struct create_durable), GFP_KERNEL);
	if (!buf)
		return NULL;

	buf->ccontext.DataOffset = cpu_to_le16(offsetof
					(struct create_durable, Data));
	buf->ccontext.DataLength = cpu_to_le32(16);
	buf->ccontext.NameOffset = cpu_to_le16(offsetof
				(struct create_durable, Name));
	buf->ccontext.NameLength = cpu_to_le16(4);
	buf->Data.Fid.PersistentFileId = fid->persistent_fid;
	buf->Data.Fid.VolatileFileId = fid->volatile_fid;
	/* SMB2_CREATE_DURABLE_HANDLE_RECONNECT is "DHnC" */
	buf->Name[0] = 'D';
	buf->Name[1] = 'H';
	buf->Name[2] = 'n';
	buf->Name[3] = 'C';
	return buf;
}

static void
parse_query_id_ctxt(struct create_context *cc, struct smb2_file_all_info *buf)
{
	struct create_on_disk_id *pdisk_id = (struct create_on_disk_id *)cc;

	cifs_dbg(FYI, "parse query id context 0x%llx 0x%llx\n",
		pdisk_id->DiskFileId, pdisk_id->VolumeId);
	buf->IndexNumber = pdisk_id->DiskFileId;
}

static void
parse_posix_ctxt(struct create_context *cc, struct smb2_file_all_info *info,
		 struct create_posix_rsp *posix)
{
	int sid_len;
	u8 *beg = (u8 *)cc + le16_to_cpu(cc->DataOffset);
	u8 *end = beg + le32_to_cpu(cc->DataLength);
	u8 *sid;

	memset(posix, 0, sizeof(*posix));

	posix->nlink = le32_to_cpu(*(__le32 *)(beg + 0));
	posix->reparse_tag = le32_to_cpu(*(__le32 *)(beg + 4));
	posix->mode = le32_to_cpu(*(__le32 *)(beg + 8));

	sid = beg + 12;
	sid_len = posix_info_sid_size(sid, end);
	if (sid_len < 0) {
		cifs_dbg(VFS, "bad owner sid in posix create response\n");
		return;
	}
	memcpy(&posix->owner, sid, sid_len);

	sid = sid + sid_len;
	sid_len = posix_info_sid_size(sid, end);
	if (sid_len < 0) {
		cifs_dbg(VFS, "bad group sid in posix create response\n");
		return;
	}
	memcpy(&posix->group, sid, sid_len);

	cifs_dbg(FYI, "nlink=%d mode=%o reparse_tag=%x\n",
		 posix->nlink, posix->mode, posix->reparse_tag);
}

void
smb2_parse_contexts(struct TCP_Server_Info *server,
		    struct smb2_create_rsp *rsp,
		    unsigned int *epoch, char *lease_key, __u8 *oplock,
		    struct smb2_file_all_info *buf,
		    struct create_posix_rsp *posix)
{
	char *data_offset;
	struct create_context *cc;
	unsigned int next;
	unsigned int remaining;
	char *name;
	static const char smb3_create_tag_posix[] = {
		0x93, 0xAD, 0x25, 0x50, 0x9C,
		0xB4, 0x11, 0xE7, 0xB4, 0x23, 0x83,
		0xDE, 0x96, 0x8B, 0xCD, 0x7C
	};

	*oplock = 0;
	data_offset = (char *)rsp + le32_to_cpu(rsp->CreateContextsOffset);
	remaining = le32_to_cpu(rsp->CreateContextsLength);
	cc = (struct create_context *)data_offset;

	/* Initialize inode number to 0 in case no valid data in qfid context */
	if (buf)
		buf->IndexNumber = 0;

	while (remaining >= sizeof(struct create_context)) {
		name = le16_to_cpu(cc->NameOffset) + (char *)cc;
		if (le16_to_cpu(cc->NameLength) == 4 &&
		    strncmp(name, SMB2_CREATE_REQUEST_LEASE, 4) == 0)
			*oplock = server->ops->parse_lease_buf(cc, epoch,
							   lease_key);
		else if (buf && (le16_to_cpu(cc->NameLength) == 4) &&
		    strncmp(name, SMB2_CREATE_QUERY_ON_DISK_ID, 4) == 0)
			parse_query_id_ctxt(cc, buf);
		else if ((le16_to_cpu(cc->NameLength) == 16)) {
			if (posix &&
			    memcmp(name, smb3_create_tag_posix, 16) == 0)
				parse_posix_ctxt(cc, buf, posix);
		}
		/* else {
			cifs_dbg(FYI, "Context not matched with len %d\n",
				le16_to_cpu(cc->NameLength));
			cifs_dump_mem("Cctxt name: ", name, 4);
		} */

		next = le32_to_cpu(cc->Next);
		if (!next)
			break;
		remaining -= next;
		cc = (struct create_context *)((char *)cc + next);
	}

	if (rsp->OplockLevel != SMB2_OPLOCK_LEVEL_LEASE)
		*oplock = rsp->OplockLevel;

	return;
}

static int
add_lease_context(struct TCP_Server_Info *server, struct kvec *iov,
		  unsigned int *num_iovec, u8 *lease_key, __u8 *oplock)
{
	struct smb2_create_req *req = iov[0].iov_base;
	unsigned int num = *num_iovec;

	iov[num].iov_base = server->ops->create_lease_buf(lease_key, *oplock);
	if (iov[num].iov_base == NULL)
		return -ENOMEM;
	iov[num].iov_len = server->vals->create_lease_size;
	req->RequestedOplockLevel = SMB2_OPLOCK_LEVEL_LEASE;
	if (!req->CreateContextsOffset)
		req->CreateContextsOffset = cpu_to_le32(
				sizeof(struct smb2_create_req) +
				iov[num - 1].iov_len);
	le32_add_cpu(&req->CreateContextsLength,
		     server->vals->create_lease_size);
	*num_iovec = num + 1;
	return 0;
}

static struct create_durable_v2 *
create_durable_v2_buf(struct cifs_open_parms *oparms)
{
	struct cifs_fid *pfid = oparms->fid;
	struct create_durable_v2 *buf;

	buf = kzalloc(sizeof(struct create_durable_v2), GFP_KERNEL);
	if (!buf)
		return NULL;

	buf->ccontext.DataOffset = cpu_to_le16(offsetof
					(struct create_durable_v2, dcontext));
	buf->ccontext.DataLength = cpu_to_le32(sizeof(struct durable_context_v2));
	buf->ccontext.NameOffset = cpu_to_le16(offsetof
				(struct create_durable_v2, Name));
	buf->ccontext.NameLength = cpu_to_le16(4);

	/*
	 * NB: Handle timeout defaults to 0, which allows server to choose
	 * (most servers default to 120 seconds) and most clients default to 0.
	 * This can be overridden at mount ("handletimeout=") if the user wants
	 * a different persistent (or resilient) handle timeout for all opens
	 * opens on a particular SMB3 mount.
	 */
	buf->dcontext.Timeout = cpu_to_le32(oparms->tcon->handle_timeout);
	buf->dcontext.Flags = cpu_to_le32(SMB2_DHANDLE_FLAG_PERSISTENT);
	generate_random_uuid(buf->dcontext.CreateGuid);
	memcpy(pfid->create_guid, buf->dcontext.CreateGuid, 16);

	/* SMB2_CREATE_DURABLE_HANDLE_REQUEST is "DH2Q" */
	buf->Name[0] = 'D';
	buf->Name[1] = 'H';
	buf->Name[2] = '2';
	buf->Name[3] = 'Q';
	return buf;
}

static struct create_durable_handle_reconnect_v2 *
create_reconnect_durable_v2_buf(struct cifs_fid *fid)
{
	struct create_durable_handle_reconnect_v2 *buf;

	buf = kzalloc(sizeof(struct create_durable_handle_reconnect_v2),
			GFP_KERNEL);
	if (!buf)
		return NULL;

	buf->ccontext.DataOffset =
		cpu_to_le16(offsetof(struct create_durable_handle_reconnect_v2,
				     dcontext));
	buf->ccontext.DataLength =
		cpu_to_le32(sizeof(struct durable_reconnect_context_v2));
	buf->ccontext.NameOffset =
		cpu_to_le16(offsetof(struct create_durable_handle_reconnect_v2,
			    Name));
	buf->ccontext.NameLength = cpu_to_le16(4);

	buf->dcontext.Fid.PersistentFileId = fid->persistent_fid;
	buf->dcontext.Fid.VolatileFileId = fid->volatile_fid;
	buf->dcontext.Flags = cpu_to_le32(SMB2_DHANDLE_FLAG_PERSISTENT);
	memcpy(buf->dcontext.CreateGuid, fid->create_guid, 16);

	/* SMB2_CREATE_DURABLE_HANDLE_RECONNECT_V2 is "DH2C" */
	buf->Name[0] = 'D';
	buf->Name[1] = 'H';
	buf->Name[2] = '2';
	buf->Name[3] = 'C';
	return buf;
}

static int
add_durable_v2_context(struct kvec *iov, unsigned int *num_iovec,
		    struct cifs_open_parms *oparms)
{
	struct smb2_create_req *req = iov[0].iov_base;
	unsigned int num = *num_iovec;

	iov[num].iov_base = create_durable_v2_buf(oparms);
	if (iov[num].iov_base == NULL)
		return -ENOMEM;
	iov[num].iov_len = sizeof(struct create_durable_v2);
	if (!req->CreateContextsOffset)
		req->CreateContextsOffset =
			cpu_to_le32(sizeof(struct smb2_create_req) +
								iov[1].iov_len);
	le32_add_cpu(&req->CreateContextsLength, sizeof(struct create_durable_v2));
	*num_iovec = num + 1;
	return 0;
}

static int
add_durable_reconnect_v2_context(struct kvec *iov, unsigned int *num_iovec,
		    struct cifs_open_parms *oparms)
{
	struct smb2_create_req *req = iov[0].iov_base;
	unsigned int num = *num_iovec;

	/* indicate that we don't need to relock the file */
	oparms->reconnect = false;

	iov[num].iov_base = create_reconnect_durable_v2_buf(oparms->fid);
	if (iov[num].iov_base == NULL)
		return -ENOMEM;
	iov[num].iov_len = sizeof(struct create_durable_handle_reconnect_v2);
	if (!req->CreateContextsOffset)
		req->CreateContextsOffset =
			cpu_to_le32(sizeof(struct smb2_create_req) +
								iov[1].iov_len);
	le32_add_cpu(&req->CreateContextsLength,
			sizeof(struct create_durable_handle_reconnect_v2));
	*num_iovec = num + 1;
	return 0;
}

static int
add_durable_context(struct kvec *iov, unsigned int *num_iovec,
		    struct cifs_open_parms *oparms, bool use_persistent)
{
	struct smb2_create_req *req = iov[0].iov_base;
	unsigned int num = *num_iovec;

	if (use_persistent) {
		if (oparms->reconnect)
			return add_durable_reconnect_v2_context(iov, num_iovec,
								oparms);
		else
			return add_durable_v2_context(iov, num_iovec, oparms);
	}

	if (oparms->reconnect) {
		iov[num].iov_base = create_reconnect_durable_buf(oparms->fid);
		/* indicate that we don't need to relock the file */
		oparms->reconnect = false;
	} else
		iov[num].iov_base = create_durable_buf();
	if (iov[num].iov_base == NULL)
		return -ENOMEM;
	iov[num].iov_len = sizeof(struct create_durable);
	if (!req->CreateContextsOffset)
		req->CreateContextsOffset =
			cpu_to_le32(sizeof(struct smb2_create_req) +
								iov[1].iov_len);
	le32_add_cpu(&req->CreateContextsLength, sizeof(struct create_durable));
	*num_iovec = num + 1;
	return 0;
}

/* See MS-SMB2 2.2.13.2.7 */
static struct crt_twarp_ctxt *
create_twarp_buf(__u64 timewarp)
{
	struct crt_twarp_ctxt *buf;

	buf = kzalloc(sizeof(struct crt_twarp_ctxt), GFP_KERNEL);
	if (!buf)
		return NULL;

	buf->ccontext.DataOffset = cpu_to_le16(offsetof
					(struct crt_twarp_ctxt, Timestamp));
	buf->ccontext.DataLength = cpu_to_le32(8);
	buf->ccontext.NameOffset = cpu_to_le16(offsetof
				(struct crt_twarp_ctxt, Name));
	buf->ccontext.NameLength = cpu_to_le16(4);
	/* SMB2_CREATE_TIMEWARP_TOKEN is "TWrp" */
	buf->Name[0] = 'T';
	buf->Name[1] = 'W';
	buf->Name[2] = 'r';
	buf->Name[3] = 'p';
	buf->Timestamp = cpu_to_le64(timewarp);
	return buf;
}

/* See MS-SMB2 2.2.13.2.7 */
static int
add_twarp_context(struct kvec *iov, unsigned int *num_iovec, __u64 timewarp)
{
	struct smb2_create_req *req = iov[0].iov_base;
	unsigned int num = *num_iovec;

	iov[num].iov_base = create_twarp_buf(timewarp);
	if (iov[num].iov_base == NULL)
		return -ENOMEM;
	iov[num].iov_len = sizeof(struct crt_twarp_ctxt);
	if (!req->CreateContextsOffset)
		req->CreateContextsOffset = cpu_to_le32(
				sizeof(struct smb2_create_req) +
				iov[num - 1].iov_len);
	le32_add_cpu(&req->CreateContextsLength, sizeof(struct crt_twarp_ctxt));
	*num_iovec = num + 1;
	return 0;
}

/* See See http://technet.microsoft.com/en-us/library/hh509017(v=ws.10).aspx */
static void setup_owner_group_sids(char *buf)
{
	struct owner_group_sids *sids = (struct owner_group_sids *)buf;

	/* Populate the user ownership fields S-1-5-88-1 */
	sids->owner.Revision = 1;
	sids->owner.NumAuth = 3;
	sids->owner.Authority[5] = 5;
	sids->owner.SubAuthorities[0] = cpu_to_le32(88);
	sids->owner.SubAuthorities[1] = cpu_to_le32(1);
	sids->owner.SubAuthorities[2] = cpu_to_le32(current_fsuid().val);

	/* Populate the group ownership fields S-1-5-88-2 */
	sids->group.Revision = 1;
	sids->group.NumAuth = 3;
	sids->group.Authority[5] = 5;
	sids->group.SubAuthorities[0] = cpu_to_le32(88);
	sids->group.SubAuthorities[1] = cpu_to_le32(2);
	sids->group.SubAuthorities[2] = cpu_to_le32(current_fsgid().val);

	cifs_dbg(FYI, "owner S-1-5-88-1-%d, group S-1-5-88-2-%d\n", current_fsuid().val, current_fsgid().val);
}

/* See MS-SMB2 2.2.13.2.2 and MS-DTYP 2.4.6 */
static struct crt_sd_ctxt *
create_sd_buf(umode_t mode, bool set_owner, unsigned int *len)
{
	struct crt_sd_ctxt *buf;
	__u8 *ptr, *aclptr;
	unsigned int acelen, acl_size, ace_count;
	unsigned int owner_offset = 0;
	unsigned int group_offset = 0;
	struct smb3_acl acl = {};

	*len = round_up(sizeof(struct crt_sd_ctxt) + (sizeof(struct cifs_ace) * 4), 8);

	if (set_owner) {
		/* sizeof(struct owner_group_sids) is already multiple of 8 so no need to round */
		*len += sizeof(struct owner_group_sids);
	}

	buf = kzalloc(*len, GFP_KERNEL);
	if (buf == NULL)
		return buf;

	ptr = (__u8 *)&buf[1];
	if (set_owner) {
		/* offset fields are from beginning of security descriptor not of create context */
		owner_offset = ptr - (__u8 *)&buf->sd;
		buf->sd.OffsetOwner = cpu_to_le32(owner_offset);
		group_offset = owner_offset + offsetof(struct owner_group_sids, group);
		buf->sd.OffsetGroup = cpu_to_le32(group_offset);

		setup_owner_group_sids(ptr);
		ptr += sizeof(struct owner_group_sids);
	} else {
		buf->sd.OffsetOwner = 0;
		buf->sd.OffsetGroup = 0;
	}

	buf->ccontext.DataOffset = cpu_to_le16(offsetof(struct crt_sd_ctxt, sd));
	buf->ccontext.NameOffset = cpu_to_le16(offsetof(struct crt_sd_ctxt, Name));
	buf->ccontext.NameLength = cpu_to_le16(4);
	/* SMB2_CREATE_SD_BUFFER_TOKEN is "SecD" */
	buf->Name[0] = 'S';
	buf->Name[1] = 'e';
	buf->Name[2] = 'c';
	buf->Name[3] = 'D';
	buf->sd.Revision = 1;  /* Must be one see MS-DTYP 2.4.6 */

	/*
	 * ACL is "self relative" ie ACL is stored in contiguous block of memory
	 * and "DP" ie the DACL is present
	 */
	buf->sd.Control = cpu_to_le16(ACL_CONTROL_SR | ACL_CONTROL_DP);

	/* offset owner, group and Sbz1 and SACL are all zero */
	buf->sd.OffsetDacl = cpu_to_le32(ptr - (__u8 *)&buf->sd);
	/* Ship the ACL for now. we will copy it into buf later. */
	aclptr = ptr;
	ptr += sizeof(struct smb3_acl);

	/* create one ACE to hold the mode embedded in reserved special SID */
	acelen = setup_special_mode_ACE((struct cifs_ace *)ptr, (__u64)mode);
	ptr += acelen;
	acl_size = acelen + sizeof(struct smb3_acl);
	ace_count = 1;

	if (set_owner) {
		/* we do not need to reallocate buffer to add the two more ACEs. plenty of space */
		acelen = setup_special_user_owner_ACE((struct cifs_ace *)ptr);
		ptr += acelen;
		acl_size += acelen;
		ace_count += 1;
	}

	/* and one more ACE to allow access for authenticated users */
	acelen = setup_authusers_ACE((struct cifs_ace *)ptr);
	ptr += acelen;
	acl_size += acelen;
	ace_count += 1;

	acl.AclRevision = ACL_REVISION; /* See 2.4.4.1 of MS-DTYP */
	acl.AclSize = cpu_to_le16(acl_size);
	acl.AceCount = cpu_to_le16(ace_count);
	/* acl.Sbz1 and Sbz2 MBZ so are not set here, but initialized above */
	memcpy(aclptr, &acl, sizeof(struct smb3_acl));

	buf->ccontext.DataLength = cpu_to_le32(ptr - (__u8 *)&buf->sd);
	*len = round_up((unsigned int)(ptr - (__u8 *)buf), 8);

	return buf;
}

static int
add_sd_context(struct kvec *iov, unsigned int *num_iovec, umode_t mode, bool set_owner)
{
	struct smb2_create_req *req = iov[0].iov_base;
	unsigned int num = *num_iovec;
	unsigned int len = 0;

	iov[num].iov_base = create_sd_buf(mode, set_owner, &len);
	if (iov[num].iov_base == NULL)
		return -ENOMEM;
	iov[num].iov_len = len;
	if (!req->CreateContextsOffset)
		req->CreateContextsOffset = cpu_to_le32(
				sizeof(struct smb2_create_req) +
				iov[num - 1].iov_len);
	le32_add_cpu(&req->CreateContextsLength, len);
	*num_iovec = num + 1;
	return 0;
}

static struct crt_query_id_ctxt *
create_query_id_buf(void)
{
	struct crt_query_id_ctxt *buf;

	buf = kzalloc(sizeof(struct crt_query_id_ctxt), GFP_KERNEL);
	if (!buf)
		return NULL;

	buf->ccontext.DataOffset = cpu_to_le16(0);
	buf->ccontext.DataLength = cpu_to_le32(0);
	buf->ccontext.NameOffset = cpu_to_le16(offsetof
				(struct crt_query_id_ctxt, Name));
	buf->ccontext.NameLength = cpu_to_le16(4);
	/* SMB2_CREATE_QUERY_ON_DISK_ID is "QFid" */
	buf->Name[0] = 'Q';
	buf->Name[1] = 'F';
	buf->Name[2] = 'i';
	buf->Name[3] = 'd';
	return buf;
}

/* See MS-SMB2 2.2.13.2.9 */
static int
add_query_id_context(struct kvec *iov, unsigned int *num_iovec)
{
	struct smb2_create_req *req = iov[0].iov_base;
	unsigned int num = *num_iovec;

	iov[num].iov_base = create_query_id_buf();
	if (iov[num].iov_base == NULL)
		return -ENOMEM;
	iov[num].iov_len = sizeof(struct crt_query_id_ctxt);
	if (!req->CreateContextsOffset)
		req->CreateContextsOffset = cpu_to_le32(
				sizeof(struct smb2_create_req) +
				iov[num - 1].iov_len);
	le32_add_cpu(&req->CreateContextsLength, sizeof(struct crt_query_id_ctxt));
	*num_iovec = num + 1;
	return 0;
}

static int
alloc_path_with_tree_prefix(__le16 **out_path, int *out_size, int *out_len,
			    const char *treename, const __le16 *path)
{
	int treename_len, path_len;
	struct nls_table *cp;
	const __le16 sep[] = {cpu_to_le16('\\'), cpu_to_le16(0x0000)};

	/*
	 * skip leading "\\"
	 */
	treename_len = strlen(treename);
	if (treename_len < 2 || !(treename[0] == '\\' && treename[1] == '\\'))
		return -EINVAL;

	treename += 2;
	treename_len -= 2;

	path_len = UniStrnlen((wchar_t *)path, PATH_MAX);

	/* make room for one path separator only if @path isn't empty */
	*out_len = treename_len + (path[0] ? 1 : 0) + path_len;

	/*
	 * final path needs to be 8-byte aligned as specified in
	 * MS-SMB2 2.2.13 SMB2 CREATE Request.
	 */
	*out_size = round_up(*out_len * sizeof(__le16), 8);
	*out_path = kzalloc(*out_size + sizeof(__le16) /* null */, GFP_KERNEL);
	if (!*out_path)
		return -ENOMEM;

	cp = load_nls_default();
	cifs_strtoUTF16(*out_path, treename, treename_len, cp);

	/* Do not append the separator if the path is empty */
	if (path[0] != cpu_to_le16(0x0000)) {
		UniStrcat(*out_path, sep);
		UniStrcat(*out_path, path);
	}

	unload_nls(cp);

	return 0;
}

int smb311_posix_mkdir(const unsigned int xid, struct inode *inode,
			       umode_t mode, struct cifs_tcon *tcon,
			       const char *full_path,
			       struct cifs_sb_info *cifs_sb)
{
	struct smb_rqst rqst;
	struct smb2_create_req *req;
	struct smb2_create_rsp *rsp = NULL;
	struct cifs_ses *ses = tcon->ses;
	struct kvec iov[3]; /* make sure at least one for each open context */
	struct kvec rsp_iov = {NULL, 0};
	int resp_buftype;
	int uni_path_len;
	__le16 *copy_path = NULL;
	int copy_size;
	int rc = 0;
	unsigned int n_iov = 2;
	__u32 file_attributes = 0;
	char *pc_buf = NULL;
	int flags = 0;
	unsigned int total_len;
	__le16 *utf16_path = NULL;
	struct TCP_Server_Info *server = cifs_pick_channel(ses);

	cifs_dbg(FYI, "mkdir\n");

	/* resource #1: path allocation */
	utf16_path = cifs_convert_path_to_utf16(full_path, cifs_sb);
	if (!utf16_path)
		return -ENOMEM;

	if (!ses || !server) {
		rc = -EIO;
		goto err_free_path;
	}

	/* resource #2: request */
	rc = smb2_plain_req_init(SMB2_CREATE, tcon, server,
				 (void **) &req, &total_len);
	if (rc)
		goto err_free_path;


	if (smb3_encryption_required(tcon))
		flags |= CIFS_TRANSFORM_REQ;

	req->ImpersonationLevel = IL_IMPERSONATION;
	req->DesiredAccess = cpu_to_le32(FILE_WRITE_ATTRIBUTES);
	/* File attributes ignored on open (used in create though) */
	req->FileAttributes = cpu_to_le32(file_attributes);
	req->ShareAccess = FILE_SHARE_ALL_LE;
	req->CreateDisposition = cpu_to_le32(FILE_CREATE);
	req->CreateOptions = cpu_to_le32(CREATE_NOT_FILE);

	iov[0].iov_base = (char *)req;
	/* -1 since last byte is buf[0] which is sent below (path) */
	iov[0].iov_len = total_len - 1;

	req->NameOffset = cpu_to_le16(sizeof(struct smb2_create_req));

	/* [MS-SMB2] 2.2.13 NameOffset:
	 * If SMB2_FLAGS_DFS_OPERATIONS is set in the Flags field of
	 * the SMB2 header, the file name includes a prefix that will
	 * be processed during DFS name normalization as specified in
	 * section 3.3.5.9. Otherwise, the file name is relative to
	 * the share that is identified by the TreeId in the SMB2
	 * header.
	 */
	if (tcon->share_flags & SHI1005_FLAGS_DFS) {
		int name_len;

		req->hdr.Flags |= SMB2_FLAGS_DFS_OPERATIONS;
		rc = alloc_path_with_tree_prefix(&copy_path, &copy_size,
						 &name_len,
						 tcon->tree_name, utf16_path);
		if (rc)
			goto err_free_req;

		req->NameLength = cpu_to_le16(name_len * 2);
		uni_path_len = copy_size;
		/* free before overwriting resource */
		kfree(utf16_path);
		utf16_path = copy_path;
	} else {
		uni_path_len = (2 * UniStrnlen((wchar_t *)utf16_path, PATH_MAX)) + 2;
		/* MUST set path len (NameLength) to 0 opening root of share */
		req->NameLength = cpu_to_le16(uni_path_len - 2);
		if (uni_path_len % 8 != 0) {
			copy_size = roundup(uni_path_len, 8);
			copy_path = kzalloc(copy_size, GFP_KERNEL);
			if (!copy_path) {
				rc = -ENOMEM;
				goto err_free_req;
			}
			memcpy((char *)copy_path, (const char *)utf16_path,
			       uni_path_len);
			uni_path_len = copy_size;
			/* free before overwriting resource */
			kfree(utf16_path);
			utf16_path = copy_path;
		}
	}

	iov[1].iov_len = uni_path_len;
	iov[1].iov_base = utf16_path;
	req->RequestedOplockLevel = SMB2_OPLOCK_LEVEL_NONE;

	if (tcon->posix_extensions) {
		/* resource #3: posix buf */
		rc = add_posix_context(iov, &n_iov, mode);
		if (rc)
			goto err_free_req;
		pc_buf = iov[n_iov-1].iov_base;
	}


	memset(&rqst, 0, sizeof(struct smb_rqst));
	rqst.rq_iov = iov;
	rqst.rq_nvec = n_iov;

	/* no need to inc num_remote_opens because we close it just below */
	trace_smb3_posix_mkdir_enter(xid, tcon->tid, ses->Suid, CREATE_NOT_FILE,
				    FILE_WRITE_ATTRIBUTES);
	/* resource #4: response buffer */
	rc = cifs_send_recv(xid, ses, server,
			    &rqst, &resp_buftype, flags, &rsp_iov);
	if (rc) {
		cifs_stats_fail_inc(tcon, SMB2_CREATE_HE);
		trace_smb3_posix_mkdir_err(xid, tcon->tid, ses->Suid,
					   CREATE_NOT_FILE,
					   FILE_WRITE_ATTRIBUTES, rc);
		goto err_free_rsp_buf;
	}

	/*
	 * Although unlikely to be possible for rsp to be null and rc not set,
	 * adding check below is slightly safer long term (and quiets Coverity
	 * warning)
	 */
	rsp = (struct smb2_create_rsp *)rsp_iov.iov_base;
	if (rsp == NULL) {
		rc = -EIO;
		kfree(pc_buf);
		goto err_free_req;
	}

	trace_smb3_posix_mkdir_done(xid, rsp->PersistentFileId, tcon->tid, ses->Suid,
				    CREATE_NOT_FILE, FILE_WRITE_ATTRIBUTES);

	SMB2_close(xid, tcon, rsp->PersistentFileId, rsp->VolatileFileId);

	/* Eventually save off posix specific response info and timestaps */

err_free_rsp_buf:
	free_rsp_buf(resp_buftype, rsp);
	kfree(pc_buf);
err_free_req:
	cifs_small_buf_release(req);
err_free_path:
	kfree(utf16_path);
	return rc;
}

int
SMB2_open_init(struct cifs_tcon *tcon, struct TCP_Server_Info *server,
	       struct smb_rqst *rqst, __u8 *oplock,
	       struct cifs_open_parms *oparms, __le16 *path)
{
	struct smb2_create_req *req;
	unsigned int n_iov = 2;
	__u32 file_attributes = 0;
	int copy_size;
	int uni_path_len;
	unsigned int total_len;
	struct kvec *iov = rqst->rq_iov;
	__le16 *copy_path;
	int rc;

	rc = smb2_plain_req_init(SMB2_CREATE, tcon, server,
				 (void **) &req, &total_len);
	if (rc)
		return rc;

	iov[0].iov_base = (char *)req;
	/* -1 since last byte is buf[0] which is sent below (path) */
	iov[0].iov_len = total_len - 1;

	if (oparms->create_options & CREATE_OPTION_READONLY)
		file_attributes |= ATTR_READONLY;
	if (oparms->create_options & CREATE_OPTION_SPECIAL)
		file_attributes |= ATTR_SYSTEM;

	req->ImpersonationLevel = IL_IMPERSONATION;
	req->DesiredAccess = cpu_to_le32(oparms->desired_access);
	/* File attributes ignored on open (used in create though) */
	req->FileAttributes = cpu_to_le32(file_attributes);
	req->ShareAccess = FILE_SHARE_ALL_LE;

	req->CreateDisposition = cpu_to_le32(oparms->disposition);
	req->CreateOptions = cpu_to_le32(oparms->create_options & CREATE_OPTIONS_MASK);
	req->NameOffset = cpu_to_le16(sizeof(struct smb2_create_req));

	/* [MS-SMB2] 2.2.13 NameOffset:
	 * If SMB2_FLAGS_DFS_OPERATIONS is set in the Flags field of
	 * the SMB2 header, the file name includes a prefix that will
	 * be processed during DFS name normalization as specified in
	 * section 3.3.5.9. Otherwise, the file name is relative to
	 * the share that is identified by the TreeId in the SMB2
	 * header.
	 */
	if (tcon->share_flags & SHI1005_FLAGS_DFS) {
		int name_len;

		req->hdr.Flags |= SMB2_FLAGS_DFS_OPERATIONS;
		rc = alloc_path_with_tree_prefix(&copy_path, &copy_size,
						 &name_len,
						 tcon->tree_name, path);
		if (rc)
			return rc;
		req->NameLength = cpu_to_le16(name_len * 2);
		uni_path_len = copy_size;
		path = copy_path;
	} else {
		uni_path_len = (2 * UniStrnlen((wchar_t *)path, PATH_MAX)) + 2;
		/* MUST set path len (NameLength) to 0 opening root of share */
		req->NameLength = cpu_to_le16(uni_path_len - 2);
		copy_size = round_up(uni_path_len, 8);
		copy_path = kzalloc(copy_size, GFP_KERNEL);
		if (!copy_path)
			return -ENOMEM;
		memcpy((char *)copy_path, (const char *)path,
		       uni_path_len);
		uni_path_len = copy_size;
		path = copy_path;
	}

	iov[1].iov_len = uni_path_len;
	iov[1].iov_base = path;

	if ((!server->oplocks) || (tcon->no_lease))
		*oplock = SMB2_OPLOCK_LEVEL_NONE;

	if (!(server->capabilities & SMB2_GLOBAL_CAP_LEASING) ||
	    *oplock == SMB2_OPLOCK_LEVEL_NONE)
		req->RequestedOplockLevel = *oplock;
	else if (!(server->capabilities & SMB2_GLOBAL_CAP_DIRECTORY_LEASING) &&
		  (oparms->create_options & CREATE_NOT_FILE))
		req->RequestedOplockLevel = *oplock; /* no srv lease support */
	else {
		rc = add_lease_context(server, iov, &n_iov,
				       oparms->fid->lease_key, oplock);
		if (rc)
			return rc;
	}

	if (*oplock == SMB2_OPLOCK_LEVEL_BATCH) {
		/* need to set Next field of lease context if we request it */
		if (server->capabilities & SMB2_GLOBAL_CAP_LEASING) {
			struct create_context *ccontext =
			    (struct create_context *)iov[n_iov-1].iov_base;
			ccontext->Next =
				cpu_to_le32(server->vals->create_lease_size);
		}

		rc = add_durable_context(iov, &n_iov, oparms,
					tcon->use_persistent);
		if (rc)
			return rc;
	}

	if (tcon->posix_extensions) {
		if (n_iov > 2) {
			struct create_context *ccontext =
			    (struct create_context *)iov[n_iov-1].iov_base;
			ccontext->Next =
				cpu_to_le32(iov[n_iov-1].iov_len);
		}

		rc = add_posix_context(iov, &n_iov, oparms->mode);
		if (rc)
			return rc;
	}

	if (tcon->snapshot_time) {
		cifs_dbg(FYI, "adding snapshot context\n");
		if (n_iov > 2) {
			struct create_context *ccontext =
			    (struct create_context *)iov[n_iov-1].iov_base;
			ccontext->Next =
				cpu_to_le32(iov[n_iov-1].iov_len);
		}

		rc = add_twarp_context(iov, &n_iov, tcon->snapshot_time);
		if (rc)
			return rc;
	}

	if ((oparms->disposition != FILE_OPEN) && (oparms->cifs_sb)) {
		bool set_mode;
		bool set_owner;

		if ((oparms->cifs_sb->mnt_cifs_flags & CIFS_MOUNT_MODE_FROM_SID) &&
		    (oparms->mode != ACL_NO_MODE))
			set_mode = true;
		else {
			set_mode = false;
			oparms->mode = ACL_NO_MODE;
		}

		if (oparms->cifs_sb->mnt_cifs_flags & CIFS_MOUNT_UID_FROM_ACL)
			set_owner = true;
		else
			set_owner = false;

		if (set_owner | set_mode) {
			if (n_iov > 2) {
				struct create_context *ccontext =
				    (struct create_context *)iov[n_iov-1].iov_base;
				ccontext->Next = cpu_to_le32(iov[n_iov-1].iov_len);
			}

			cifs_dbg(FYI, "add sd with mode 0x%x\n", oparms->mode);
			rc = add_sd_context(iov, &n_iov, oparms->mode, set_owner);
			if (rc)
				return rc;
		}
	}

	if (n_iov > 2) {
		struct create_context *ccontext =
			(struct create_context *)iov[n_iov-1].iov_base;
		ccontext->Next = cpu_to_le32(iov[n_iov-1].iov_len);
	}
	add_query_id_context(iov, &n_iov);

	rqst->rq_nvec = n_iov;
	return 0;
}

/* rq_iov[0] is the request and is released by cifs_small_buf_release().
 * All other vectors are freed by kfree().
 */
void
SMB2_open_free(struct smb_rqst *rqst)
{
	int i;

	if (rqst && rqst->rq_iov) {
		cifs_small_buf_release(rqst->rq_iov[0].iov_base);
		for (i = 1; i < rqst->rq_nvec; i++)
			if (rqst->rq_iov[i].iov_base != smb2_padding)
				kfree(rqst->rq_iov[i].iov_base);
	}
}

int
SMB2_open(const unsigned int xid, struct cifs_open_parms *oparms, __le16 *path,
	  __u8 *oplock, struct smb2_file_all_info *buf,
	  struct create_posix_rsp *posix,
	  struct kvec *err_iov, int *buftype)
{
	struct smb_rqst rqst;
	struct smb2_create_rsp *rsp = NULL;
	struct cifs_tcon *tcon = oparms->tcon;
	struct cifs_ses *ses = tcon->ses;
	struct TCP_Server_Info *server = cifs_pick_channel(ses);
	struct kvec iov[SMB2_CREATE_IOV_SIZE];
	struct kvec rsp_iov = {NULL, 0};
	int resp_buftype = CIFS_NO_BUFFER;
	int rc = 0;
	int flags = 0;

	cifs_dbg(FYI, "create/open\n");
	if (!ses || !server)
		return -EIO;

	if (smb3_encryption_required(tcon))
		flags |= CIFS_TRANSFORM_REQ;

	memset(&rqst, 0, sizeof(struct smb_rqst));
	memset(&iov, 0, sizeof(iov));
	rqst.rq_iov = iov;
	rqst.rq_nvec = SMB2_CREATE_IOV_SIZE;

	rc = SMB2_open_init(tcon, server,
			    &rqst, oplock, oparms, path);
	if (rc)
		goto creat_exit;

	trace_smb3_open_enter(xid, tcon->tid, tcon->ses->Suid,
		oparms->create_options, oparms->desired_access);

	rc = cifs_send_recv(xid, ses, server,
			    &rqst, &resp_buftype, flags,
			    &rsp_iov);
	rsp = (struct smb2_create_rsp *)rsp_iov.iov_base;

	if (rc != 0) {
		cifs_stats_fail_inc(tcon, SMB2_CREATE_HE);
		if (err_iov && rsp) {
			*err_iov = rsp_iov;
			*buftype = resp_buftype;
			resp_buftype = CIFS_NO_BUFFER;
			rsp = NULL;
		}
		trace_smb3_open_err(xid, tcon->tid, ses->Suid,
				    oparms->create_options, oparms->desired_access, rc);
		if (rc == -EREMCHG) {
			pr_warn_once("server share %s deleted\n",
				     tcon->tree_name);
			tcon->need_reconnect = true;
		}
		goto creat_exit;
	} else if (rsp == NULL) /* unlikely to happen, but safer to check */
		goto creat_exit;
	else
		trace_smb3_open_done(xid, rsp->PersistentFileId, tcon->tid, ses->Suid,
				     oparms->create_options, oparms->desired_access);

	atomic_inc(&tcon->num_remote_opens);
	oparms->fid->persistent_fid = rsp->PersistentFileId;
	oparms->fid->volatile_fid = rsp->VolatileFileId;
	oparms->fid->access = oparms->desired_access;
#ifdef CONFIG_CIFS_DEBUG2
	oparms->fid->mid = le64_to_cpu(rsp->hdr.MessageId);
#endif /* CIFS_DEBUG2 */

	if (buf) {
		buf->CreationTime = rsp->CreationTime;
		buf->LastAccessTime = rsp->LastAccessTime;
		buf->LastWriteTime = rsp->LastWriteTime;
		buf->ChangeTime = rsp->ChangeTime;
		buf->AllocationSize = rsp->AllocationSize;
		buf->EndOfFile = rsp->EndofFile;
		buf->Attributes = rsp->FileAttributes;
		buf->NumberOfLinks = cpu_to_le32(1);
		buf->DeletePending = 0;
	}


	smb2_parse_contexts(server, rsp, &oparms->fid->epoch,
			    oparms->fid->lease_key, oplock, buf, posix);
creat_exit:
	SMB2_open_free(&rqst);
	free_rsp_buf(resp_buftype, rsp);
	return rc;
}

int
SMB2_ioctl_init(struct cifs_tcon *tcon, struct TCP_Server_Info *server,
		struct smb_rqst *rqst,
		u64 persistent_fid, u64 volatile_fid, u32 opcode,
		char *in_data, u32 indatalen,
		__u32 max_response_size)
{
	struct smb2_ioctl_req *req;
	struct kvec *iov = rqst->rq_iov;
	unsigned int total_len;
	int rc;
	char *in_data_buf;

	rc = smb2_ioctl_req_init(opcode, tcon, server,
				 (void **) &req, &total_len);
	if (rc)
		return rc;

	if (indatalen) {
		/*
		 * indatalen is usually small at a couple of bytes max, so
		 * just allocate through generic pool
		 */
		in_data_buf = kmemdup(in_data, indatalen, GFP_NOFS);
		if (!in_data_buf) {
			cifs_small_buf_release(req);
			return -ENOMEM;
		}
	}

	req->CtlCode = cpu_to_le32(opcode);
	req->PersistentFileId = persistent_fid;
	req->VolatileFileId = volatile_fid;

	iov[0].iov_base = (char *)req;
	/*
	 * If no input data, the size of ioctl struct in
	 * protocol spec still includes a 1 byte data buffer,
	 * but if input data passed to ioctl, we do not
	 * want to double count this, so we do not send
	 * the dummy one byte of data in iovec[0] if sending
	 * input data (in iovec[1]).
	 */
	if (indatalen) {
		req->InputCount = cpu_to_le32(indatalen);
		/* do not set InputOffset if no input data */
		req->InputOffset =
		       cpu_to_le32(offsetof(struct smb2_ioctl_req, Buffer));
		rqst->rq_nvec = 2;
		iov[0].iov_len = total_len - 1;
		iov[1].iov_base = in_data_buf;
		iov[1].iov_len = indatalen;
	} else {
		rqst->rq_nvec = 1;
		iov[0].iov_len = total_len;
	}

	req->OutputOffset = 0;
	req->OutputCount = 0; /* MBZ */

	/*
	 * In most cases max_response_size is set to 16K (CIFSMaxBufSize)
	 * We Could increase default MaxOutputResponse, but that could require
	 * more credits. Windows typically sets this smaller, but for some
	 * ioctls it may be useful to allow server to send more. No point
	 * limiting what the server can send as long as fits in one credit
	 * We can not handle more than CIFS_MAX_BUF_SIZE yet but may want
	 * to increase this limit up in the future.
	 * Note that for snapshot queries that servers like Azure expect that
	 * the first query be minimal size (and just used to get the number/size
	 * of previous versions) so response size must be specified as EXACTLY
	 * sizeof(struct snapshot_array) which is 16 when rounded up to multiple
	 * of eight bytes.  Currently that is the only case where we set max
	 * response size smaller.
	 */
	req->MaxOutputResponse = cpu_to_le32(max_response_size);
	req->hdr.CreditCharge =
		cpu_to_le16(DIV_ROUND_UP(max(indatalen, max_response_size),
					 SMB2_MAX_BUFFER_SIZE));
	/* always an FSCTL (for now) */
	req->Flags = cpu_to_le32(SMB2_0_IOCTL_IS_FSCTL);

	/* validate negotiate request must be signed - see MS-SMB2 3.2.5.5 */
	if (opcode == FSCTL_VALIDATE_NEGOTIATE_INFO)
		req->hdr.Flags |= SMB2_FLAGS_SIGNED;

	return 0;
}

void
SMB2_ioctl_free(struct smb_rqst *rqst)
{
	int i;
	if (rqst && rqst->rq_iov) {
		cifs_small_buf_release(rqst->rq_iov[0].iov_base); /* request */
		for (i = 1; i < rqst->rq_nvec; i++)
			if (rqst->rq_iov[i].iov_base != smb2_padding)
				kfree(rqst->rq_iov[i].iov_base);
	}
}


/*
 *	SMB2 IOCTL is used for both IOCTLs and FSCTLs
 */
int
SMB2_ioctl(const unsigned int xid, struct cifs_tcon *tcon, u64 persistent_fid,
	   u64 volatile_fid, u32 opcode, char *in_data, u32 indatalen,
	   u32 max_out_data_len, char **out_data,
	   u32 *plen /* returned data len */)
{
	struct smb_rqst rqst;
	struct smb2_ioctl_rsp *rsp = NULL;
	struct cifs_ses *ses;
	struct TCP_Server_Info *server;
	struct kvec iov[SMB2_IOCTL_IOV_SIZE];
	struct kvec rsp_iov = {NULL, 0};
	int resp_buftype = CIFS_NO_BUFFER;
	int rc = 0;
	int flags = 0;

	cifs_dbg(FYI, "SMB2 IOCTL\n");

	if (out_data != NULL)
		*out_data = NULL;

	/* zero out returned data len, in case of error */
	if (plen)
		*plen = 0;

	if (!tcon)
		return -EIO;

	ses = tcon->ses;
	if (!ses)
		return -EIO;

	server = cifs_pick_channel(ses);
	if (!server)
		return -EIO;

	if (smb3_encryption_required(tcon))
		flags |= CIFS_TRANSFORM_REQ;

	memset(&rqst, 0, sizeof(struct smb_rqst));
	memset(&iov, 0, sizeof(iov));
	rqst.rq_iov = iov;
	rqst.rq_nvec = SMB2_IOCTL_IOV_SIZE;

	rc = SMB2_ioctl_init(tcon, server,
			     &rqst, persistent_fid, volatile_fid, opcode,
			     in_data, indatalen, max_out_data_len);
	if (rc)
		goto ioctl_exit;

	rc = cifs_send_recv(xid, ses, server,
			    &rqst, &resp_buftype, flags,
			    &rsp_iov);
	rsp = (struct smb2_ioctl_rsp *)rsp_iov.iov_base;

	if (rc != 0)
		trace_smb3_fsctl_err(xid, persistent_fid, tcon->tid,
				ses->Suid, 0, opcode, rc);

	if ((rc != 0) && (rc != -EINVAL) && (rc != -E2BIG)) {
		cifs_stats_fail_inc(tcon, SMB2_IOCTL_HE);
		goto ioctl_exit;
	} else if (rc == -EINVAL) {
		if ((opcode != FSCTL_SRV_COPYCHUNK_WRITE) &&
		    (opcode != FSCTL_SRV_COPYCHUNK)) {
			cifs_stats_fail_inc(tcon, SMB2_IOCTL_HE);
			goto ioctl_exit;
		}
	} else if (rc == -E2BIG) {
		if (opcode != FSCTL_QUERY_ALLOCATED_RANGES) {
			cifs_stats_fail_inc(tcon, SMB2_IOCTL_HE);
			goto ioctl_exit;
		}
	}

	/* check if caller wants to look at return data or just return rc */
	if ((plen == NULL) || (out_data == NULL))
		goto ioctl_exit;

	/*
	 * Although unlikely to be possible for rsp to be null and rc not set,
	 * adding check below is slightly safer long term (and quiets Coverity
	 * warning)
	 */
	if (rsp == NULL) {
		rc = -EIO;
		goto ioctl_exit;
	}

	*plen = le32_to_cpu(rsp->OutputCount);

	/* We check for obvious errors in the output buffer length and offset */
	if (*plen == 0)
		goto ioctl_exit; /* server returned no data */
	else if (*plen > rsp_iov.iov_len || *plen > 0xFF00) {
		cifs_tcon_dbg(VFS, "srv returned invalid ioctl length: %d\n", *plen);
		*plen = 0;
		rc = -EIO;
		goto ioctl_exit;
	}

	if (rsp_iov.iov_len - *plen < le32_to_cpu(rsp->OutputOffset)) {
		cifs_tcon_dbg(VFS, "Malformed ioctl resp: len %d offset %d\n", *plen,
			le32_to_cpu(rsp->OutputOffset));
		*plen = 0;
		rc = -EIO;
		goto ioctl_exit;
	}

	*out_data = kmemdup((char *)rsp + le32_to_cpu(rsp->OutputOffset),
			    *plen, GFP_KERNEL);
	if (*out_data == NULL) {
		rc = -ENOMEM;
		goto ioctl_exit;
	}

ioctl_exit:
	SMB2_ioctl_free(&rqst);
	free_rsp_buf(resp_buftype, rsp);
	return rc;
}

/*
 *   Individual callers to ioctl worker function follow
 */

int
SMB2_set_compression(const unsigned int xid, struct cifs_tcon *tcon,
		     u64 persistent_fid, u64 volatile_fid)
{
	int rc;
	struct  compress_ioctl fsctl_input;
	char *ret_data = NULL;

	fsctl_input.CompressionState =
			cpu_to_le16(COMPRESSION_FORMAT_DEFAULT);

	rc = SMB2_ioctl(xid, tcon, persistent_fid, volatile_fid,
			FSCTL_SET_COMPRESSION,
			(char *)&fsctl_input /* data input */,
			2 /* in data len */, CIFSMaxBufSize /* max out data */,
			&ret_data /* out data */, NULL);

	cifs_dbg(FYI, "set compression rc %d\n", rc);

	return rc;
}

int
SMB2_close_init(struct cifs_tcon *tcon, struct TCP_Server_Info *server,
		struct smb_rqst *rqst,
		u64 persistent_fid, u64 volatile_fid, bool query_attrs)
{
	struct smb2_close_req *req;
	struct kvec *iov = rqst->rq_iov;
	unsigned int total_len;
	int rc;

	rc = smb2_plain_req_init(SMB2_CLOSE, tcon, server,
				 (void **) &req, &total_len);
	if (rc)
		return rc;

	req->PersistentFileId = persistent_fid;
	req->VolatileFileId = volatile_fid;
	if (query_attrs)
		req->Flags = SMB2_CLOSE_FLAG_POSTQUERY_ATTRIB;
	else
		req->Flags = 0;
	iov[0].iov_base = (char *)req;
	iov[0].iov_len = total_len;

	return 0;
}

void
SMB2_close_free(struct smb_rqst *rqst)
{
	if (rqst && rqst->rq_iov)
		cifs_small_buf_release(rqst->rq_iov[0].iov_base); /* request */
}

int
__SMB2_close(const unsigned int xid, struct cifs_tcon *tcon,
	     u64 persistent_fid, u64 volatile_fid,
	     struct smb2_file_network_open_info *pbuf)
{
	struct smb_rqst rqst;
	struct smb2_close_rsp *rsp = NULL;
	struct cifs_ses *ses = tcon->ses;
	struct TCP_Server_Info *server = cifs_pick_channel(ses);
	struct kvec iov[1];
	struct kvec rsp_iov;
	int resp_buftype = CIFS_NO_BUFFER;
	int rc = 0;
	int flags = 0;
	bool query_attrs = false;

	cifs_dbg(FYI, "Close\n");

	if (!ses || !server)
		return -EIO;

	if (smb3_encryption_required(tcon))
		flags |= CIFS_TRANSFORM_REQ;

	memset(&rqst, 0, sizeof(struct smb_rqst));
	memset(&iov, 0, sizeof(iov));
	rqst.rq_iov = iov;
	rqst.rq_nvec = 1;

	/* check if need to ask server to return timestamps in close response */
	if (pbuf)
		query_attrs = true;

	trace_smb3_close_enter(xid, persistent_fid, tcon->tid, ses->Suid);
	rc = SMB2_close_init(tcon, server,
			     &rqst, persistent_fid, volatile_fid,
			     query_attrs);
	if (rc)
		goto close_exit;

	rc = cifs_send_recv(xid, ses, server,
			    &rqst, &resp_buftype, flags, &rsp_iov);
	rsp = (struct smb2_close_rsp *)rsp_iov.iov_base;

	if (rc != 0) {
		cifs_stats_fail_inc(tcon, SMB2_CLOSE_HE);
		trace_smb3_close_err(xid, persistent_fid, tcon->tid, ses->Suid,
				     rc);
		goto close_exit;
	} else {
		trace_smb3_close_done(xid, persistent_fid, tcon->tid,
				      ses->Suid);
		/*
		 * Note that have to subtract 4 since struct network_open_info
		 * has a final 4 byte pad that close response does not have
		 */
		if (pbuf)
			memcpy(pbuf, (char *)&rsp->CreationTime, sizeof(*pbuf) - 4);
	}

	atomic_dec(&tcon->num_remote_opens);
close_exit:
	SMB2_close_free(&rqst);
	free_rsp_buf(resp_buftype, rsp);

	/* retry close in a worker thread if this one is interrupted */
	if (is_interrupt_error(rc)) {
		int tmp_rc;

		tmp_rc = smb2_handle_cancelled_close(tcon, persistent_fid,
						     volatile_fid);
		if (tmp_rc)
			cifs_dbg(VFS, "handle cancelled close fid 0x%llx returned error %d\n",
				 persistent_fid, tmp_rc);
	}
	return rc;
}

int
SMB2_close(const unsigned int xid, struct cifs_tcon *tcon,
		u64 persistent_fid, u64 volatile_fid)
{
	return __SMB2_close(xid, tcon, persistent_fid, volatile_fid, NULL);
}

int
smb2_validate_iov(unsigned int offset, unsigned int buffer_length,
		  struct kvec *iov, unsigned int min_buf_size)
{
	unsigned int smb_len = iov->iov_len;
	char *end_of_smb = smb_len + (char *)iov->iov_base;
	char *begin_of_buf = offset + (char *)iov->iov_base;
	char *end_of_buf = begin_of_buf + buffer_length;


	if (buffer_length < min_buf_size) {
		cifs_dbg(VFS, "buffer length %d smaller than minimum size %d\n",
			 buffer_length, min_buf_size);
		return -EINVAL;
	}

	/* check if beyond RFC1001 maximum length */
	if ((smb_len > 0x7FFFFF) || (buffer_length > 0x7FFFFF)) {
		cifs_dbg(VFS, "buffer length %d or smb length %d too large\n",
			 buffer_length, smb_len);
		return -EINVAL;
	}

	if ((begin_of_buf > end_of_smb) || (end_of_buf > end_of_smb)) {
		cifs_dbg(VFS, "Invalid server response, bad offset to data\n");
		return -EINVAL;
	}

	return 0;
}

/*
 * If SMB buffer fields are valid, copy into temporary buffer to hold result.
 * Caller must free buffer.
 */
int
smb2_validate_and_copy_iov(unsigned int offset, unsigned int buffer_length,
			   struct kvec *iov, unsigned int minbufsize,
			   char *data)
{
	char *begin_of_buf = offset + (char *)iov->iov_base;
	int rc;

	if (!data)
		return -EINVAL;

	rc = smb2_validate_iov(offset, buffer_length, iov, minbufsize);
	if (rc)
		return rc;

	memcpy(data, begin_of_buf, minbufsize);

	return 0;
}

int
SMB2_query_info_init(struct cifs_tcon *tcon, struct TCP_Server_Info *server,
		     struct smb_rqst *rqst,
		     u64 persistent_fid, u64 volatile_fid,
		     u8 info_class, u8 info_type, u32 additional_info,
		     size_t output_len, size_t input_len, void *input)
{
	struct smb2_query_info_req *req;
	struct kvec *iov = rqst->rq_iov;
	unsigned int total_len;
	int rc;

	rc = smb2_plain_req_init(SMB2_QUERY_INFO, tcon, server,
				 (void **) &req, &total_len);
	if (rc)
		return rc;

	req->InfoType = info_type;
	req->FileInfoClass = info_class;
	req->PersistentFileId = persistent_fid;
	req->VolatileFileId = volatile_fid;
	req->AdditionalInformation = cpu_to_le32(additional_info);

	req->OutputBufferLength = cpu_to_le32(output_len);
	if (input_len) {
		req->InputBufferLength = cpu_to_le32(input_len);
		/* total_len for smb query request never close to le16 max */
		req->InputBufferOffset = cpu_to_le16(total_len - 1);
		memcpy(req->Buffer, input, input_len);
	}

	iov[0].iov_base = (char *)req;
	/* 1 for Buffer */
	iov[0].iov_len = total_len - 1 + input_len;
	return 0;
}

void
SMB2_query_info_free(struct smb_rqst *rqst)
{
	if (rqst && rqst->rq_iov)
		cifs_small_buf_release(rqst->rq_iov[0].iov_base); /* request */
}

static int
query_info(const unsigned int xid, struct cifs_tcon *tcon,
	   u64 persistent_fid, u64 volatile_fid, u8 info_class, u8 info_type,
	   u32 additional_info, size_t output_len, size_t min_len, void **data,
		u32 *dlen)
{
	struct smb_rqst rqst;
	struct smb2_query_info_rsp *rsp = NULL;
	struct kvec iov[1];
	struct kvec rsp_iov;
	int rc = 0;
	int resp_buftype = CIFS_NO_BUFFER;
	struct cifs_ses *ses = tcon->ses;
	struct TCP_Server_Info *server;
	int flags = 0;
	bool allocated = false;

	cifs_dbg(FYI, "Query Info\n");

	if (!ses)
		return -EIO;
	server = cifs_pick_channel(ses);
	if (!server)
		return -EIO;

	if (smb3_encryption_required(tcon))
		flags |= CIFS_TRANSFORM_REQ;

	memset(&rqst, 0, sizeof(struct smb_rqst));
	memset(&iov, 0, sizeof(iov));
	rqst.rq_iov = iov;
	rqst.rq_nvec = 1;

	rc = SMB2_query_info_init(tcon, server,
				  &rqst, persistent_fid, volatile_fid,
				  info_class, info_type, additional_info,
				  output_len, 0, NULL);
	if (rc)
		goto qinf_exit;

	trace_smb3_query_info_enter(xid, persistent_fid, tcon->tid,
				    ses->Suid, info_class, (__u32)info_type);

	rc = cifs_send_recv(xid, ses, server,
			    &rqst, &resp_buftype, flags, &rsp_iov);
	rsp = (struct smb2_query_info_rsp *)rsp_iov.iov_base;

	if (rc) {
		cifs_stats_fail_inc(tcon, SMB2_QUERY_INFO_HE);
		trace_smb3_query_info_err(xid, persistent_fid, tcon->tid,
				ses->Suid, info_class, (__u32)info_type, rc);
		goto qinf_exit;
	}

	trace_smb3_query_info_done(xid, persistent_fid, tcon->tid,
				ses->Suid, info_class, (__u32)info_type);

	if (dlen) {
		*dlen = le32_to_cpu(rsp->OutputBufferLength);
		if (!*data) {
			*data = kmalloc(*dlen, GFP_KERNEL);
			if (!*data) {
				cifs_tcon_dbg(VFS,
					"Error %d allocating memory for acl\n",
					rc);
				*dlen = 0;
				rc = -ENOMEM;
				goto qinf_exit;
			}
			allocated = true;
		}
	}

	rc = smb2_validate_and_copy_iov(le16_to_cpu(rsp->OutputBufferOffset),
					le32_to_cpu(rsp->OutputBufferLength),
					&rsp_iov, dlen ? *dlen : min_len, *data);
	if (rc && allocated) {
		kfree(*data);
		*data = NULL;
		*dlen = 0;
	}

qinf_exit:
	SMB2_query_info_free(&rqst);
	free_rsp_buf(resp_buftype, rsp);
	return rc;
}

int SMB2_query_info(const unsigned int xid, struct cifs_tcon *tcon,
	u64 persistent_fid, u64 volatile_fid, struct smb2_file_all_info *data)
{
	return query_info(xid, tcon, persistent_fid, volatile_fid,
			  FILE_ALL_INFORMATION, SMB2_O_INFO_FILE, 0,
			  sizeof(struct smb2_file_all_info) + PATH_MAX * 2,
			  sizeof(struct smb2_file_all_info), (void **)&data,
			  NULL);
}

#if 0
/* currently unused, as now we are doing compounding instead (see smb311_posix_query_path_info) */
int
SMB311_posix_query_info(const unsigned int xid, struct cifs_tcon *tcon,
		u64 persistent_fid, u64 volatile_fid, struct smb311_posix_qinfo *data, u32 *plen)
{
	size_t output_len = sizeof(struct smb311_posix_qinfo *) +
			(sizeof(struct cifs_sid) * 2) + (PATH_MAX * 2);
	*plen = 0;

	return query_info(xid, tcon, persistent_fid, volatile_fid,
			  SMB_FIND_FILE_POSIX_INFO, SMB2_O_INFO_FILE, 0,
			  output_len, sizeof(struct smb311_posix_qinfo), (void **)&data, plen);
	/* Note caller must free "data" (passed in above). It may be allocated in query_info call */
}
#endif

int
SMB2_query_acl(const unsigned int xid, struct cifs_tcon *tcon,
	       u64 persistent_fid, u64 volatile_fid,
	       void **data, u32 *plen, u32 extra_info)
{
	__u32 additional_info = OWNER_SECINFO | GROUP_SECINFO | DACL_SECINFO |
				extra_info;
	*plen = 0;

	return query_info(xid, tcon, persistent_fid, volatile_fid,
			  0, SMB2_O_INFO_SECURITY, additional_info,
			  SMB2_MAX_BUFFER_SIZE, MIN_SEC_DESC_LEN, data, plen);
}

int
SMB2_get_srv_num(const unsigned int xid, struct cifs_tcon *tcon,
		 u64 persistent_fid, u64 volatile_fid, __le64 *uniqueid)
{
	return query_info(xid, tcon, persistent_fid, volatile_fid,
			  FILE_INTERNAL_INFORMATION, SMB2_O_INFO_FILE, 0,
			  sizeof(struct smb2_file_internal_info),
			  sizeof(struct smb2_file_internal_info),
			  (void **)&uniqueid, NULL);
}

/*
 * CHANGE_NOTIFY Request is sent to get notifications on changes to a directory
 * See MS-SMB2 2.2.35 and 2.2.36
 */

static int
SMB2_notify_init(const unsigned int xid, struct smb_rqst *rqst,
		 struct cifs_tcon *tcon, struct TCP_Server_Info *server,
		 u64 persistent_fid, u64 volatile_fid,
		 u32 completion_filter, bool watch_tree)
{
	struct smb2_change_notify_req *req;
	struct kvec *iov = rqst->rq_iov;
	unsigned int total_len;
	int rc;

	rc = smb2_plain_req_init(SMB2_CHANGE_NOTIFY, tcon, server,
				 (void **) &req, &total_len);
	if (rc)
		return rc;

	req->PersistentFileId = persistent_fid;
	req->VolatileFileId = volatile_fid;
	/* See note 354 of MS-SMB2, 64K max */
	req->OutputBufferLength =
		cpu_to_le32(SMB2_MAX_BUFFER_SIZE - MAX_SMB2_HDR_SIZE);
	req->CompletionFilter = cpu_to_le32(completion_filter);
	if (watch_tree)
		req->Flags = cpu_to_le16(SMB2_WATCH_TREE);
	else
		req->Flags = 0;

	iov[0].iov_base = (char *)req;
	iov[0].iov_len = total_len;

	return 0;
}

int
SMB2_change_notify(const unsigned int xid, struct cifs_tcon *tcon,
		u64 persistent_fid, u64 volatile_fid, bool watch_tree,
		u32 completion_filter, u32 max_out_data_len, char **out_data,
		u32 *plen /* returned data len */)
{
	struct cifs_ses *ses = tcon->ses;
	struct TCP_Server_Info *server = cifs_pick_channel(ses);
	struct smb_rqst rqst;
	struct smb2_change_notify_rsp *smb_rsp;
	struct kvec iov[1];
	struct kvec rsp_iov = {NULL, 0};
	int resp_buftype = CIFS_NO_BUFFER;
	int flags = 0;
	int rc = 0;

	cifs_dbg(FYI, "change notify\n");
	if (!ses || !server)
		return -EIO;

	if (smb3_encryption_required(tcon))
		flags |= CIFS_TRANSFORM_REQ;

	memset(&rqst, 0, sizeof(struct smb_rqst));
	memset(&iov, 0, sizeof(iov));
	if (plen)
		*plen = 0;

	rqst.rq_iov = iov;
	rqst.rq_nvec = 1;

	rc = SMB2_notify_init(xid, &rqst, tcon, server,
			      persistent_fid, volatile_fid,
			      completion_filter, watch_tree);
	if (rc)
		goto cnotify_exit;

	trace_smb3_notify_enter(xid, persistent_fid, tcon->tid, ses->Suid,
				(u8)watch_tree, completion_filter);
	rc = cifs_send_recv(xid, ses, server,
			    &rqst, &resp_buftype, flags, &rsp_iov);

	if (rc != 0) {
		cifs_stats_fail_inc(tcon, SMB2_CHANGE_NOTIFY_HE);
		trace_smb3_notify_err(xid, persistent_fid, tcon->tid, ses->Suid,
				(u8)watch_tree, completion_filter, rc);
	} else {
		trace_smb3_notify_done(xid, persistent_fid, tcon->tid,
			ses->Suid, (u8)watch_tree, completion_filter);
		/* validate that notify information is plausible */
		if ((rsp_iov.iov_base == NULL) ||
		    (rsp_iov.iov_len < sizeof(struct smb2_change_notify_rsp) + 1))
			goto cnotify_exit;

		smb_rsp = (struct smb2_change_notify_rsp *)rsp_iov.iov_base;

		smb2_validate_iov(le16_to_cpu(smb_rsp->OutputBufferOffset),
				le32_to_cpu(smb_rsp->OutputBufferLength), &rsp_iov,
				sizeof(struct file_notify_information));

		*out_data = kmemdup((char *)smb_rsp + le16_to_cpu(smb_rsp->OutputBufferOffset),
				le32_to_cpu(smb_rsp->OutputBufferLength), GFP_KERNEL);
		if (*out_data == NULL) {
			rc = -ENOMEM;
			goto cnotify_exit;
		} else
			*plen = le32_to_cpu(smb_rsp->OutputBufferLength);
	}

 cnotify_exit:
	if (rqst.rq_iov)
		cifs_small_buf_release(rqst.rq_iov[0].iov_base); /* request */
	free_rsp_buf(resp_buftype, rsp_iov.iov_base);
	return rc;
}



/*
 * This is a no-op for now. We're not really interested in the reply, but
 * rather in the fact that the server sent one and that server->lstrp
 * gets updated.
 *
 * FIXME: maybe we should consider checking that the reply matches request?
 */
static void
smb2_echo_callback(struct mid_q_entry *mid)
{
	struct TCP_Server_Info *server = mid->callback_data;
	struct smb2_echo_rsp *rsp = (struct smb2_echo_rsp *)mid->resp_buf;
	struct cifs_credits credits = { .value = 0, .instance = 0 };

	if (mid->mid_state == MID_RESPONSE_RECEIVED
	    || mid->mid_state == MID_RESPONSE_MALFORMED) {
		credits.value = le16_to_cpu(rsp->hdr.CreditRequest);
		credits.instance = server->reconnect_instance;
	}

	release_mid(mid);
	add_credits(server, &credits, CIFS_ECHO_OP);
}

void smb2_reconnect_server(struct work_struct *work)
{
	struct TCP_Server_Info *server = container_of(work,
					struct TCP_Server_Info, reconnect.work);
	struct TCP_Server_Info *pserver;
	struct cifs_ses *ses, *ses2;
	struct cifs_tcon *tcon, *tcon2;
	struct list_head tmp_list, tmp_ses_list;
	bool tcon_exist = false, ses_exist = false;
	bool tcon_selected = false;
	int rc;
	bool resched = false;

	/* If server is a channel, select the primary channel */
	pserver = CIFS_SERVER_IS_CHAN(server) ? server->primary_server : server;

	/* Prevent simultaneous reconnects that can corrupt tcon->rlist list */
	mutex_lock(&pserver->reconnect_mutex);

	INIT_LIST_HEAD(&tmp_list);
	INIT_LIST_HEAD(&tmp_ses_list);
	cifs_dbg(FYI, "Reconnecting tcons and channels\n");

	spin_lock(&cifs_tcp_ses_lock);
	list_for_each_entry(ses, &pserver->smb_ses_list, smb_ses_list) {

		tcon_selected = false;

		list_for_each_entry(tcon, &ses->tcon_list, tcon_list) {
			if (tcon->need_reconnect || tcon->need_reopen_files) {
				tcon->tc_count++;
				list_add_tail(&tcon->rlist, &tmp_list);
				tcon_selected = tcon_exist = true;
			}
		}
		/*
		 * IPC has the same lifetime as its session and uses its
		 * refcount.
		 */
		if (ses->tcon_ipc && ses->tcon_ipc->need_reconnect) {
			list_add_tail(&ses->tcon_ipc->rlist, &tmp_list);
			tcon_selected = tcon_exist = true;
			ses->ses_count++;
		}
		/*
		 * handle the case where channel needs to reconnect
		 * binding session, but tcon is healthy (some other channel
		 * is active)
		 */
		spin_lock(&ses->chan_lock);
		if (!tcon_selected && cifs_chan_needs_reconnect(ses, server)) {
			list_add_tail(&ses->rlist, &tmp_ses_list);
			ses_exist = true;
			ses->ses_count++;
		}
		spin_unlock(&ses->chan_lock);
	}
	/*
	 * Get the reference to server struct to be sure that the last call of
	 * cifs_put_tcon() in the loop below won't release the server pointer.
	 */
	if (tcon_exist || ses_exist)
		server->srv_count++;

	spin_unlock(&cifs_tcp_ses_lock);

	list_for_each_entry_safe(tcon, tcon2, &tmp_list, rlist) {
		rc = smb2_reconnect(SMB2_INTERNAL_CMD, tcon, server);
		if (!rc)
			cifs_reopen_persistent_handles(tcon);
		else
			resched = true;
		list_del_init(&tcon->rlist);
		if (tcon->ipc)
			cifs_put_smb_ses(tcon->ses);
		else
			cifs_put_tcon(tcon);
	}

	if (!ses_exist)
		goto done;

	/* allocate a dummy tcon struct used for reconnect */
	tcon = tconInfoAlloc();
	if (!tcon) {
		resched = true;
		list_for_each_entry_safe(ses, ses2, &tmp_ses_list, rlist) {
			list_del_init(&ses->rlist);
			cifs_put_smb_ses(ses);
		}
		goto done;
	}

	tcon->status = TID_GOOD;
	tcon->retry = false;
	tcon->need_reconnect = false;

	/* now reconnect sessions for necessary channels */
	list_for_each_entry_safe(ses, ses2, &tmp_ses_list, rlist) {
		tcon->ses = ses;
		rc = smb2_reconnect(SMB2_INTERNAL_CMD, tcon, server);
		if (rc)
			resched = true;
		list_del_init(&ses->rlist);
		cifs_put_smb_ses(ses);
	}
	tconInfoFree(tcon);

done:
	cifs_dbg(FYI, "Reconnecting tcons and channels finished\n");
	if (resched)
		queue_delayed_work(cifsiod_wq, &server->reconnect, 2 * HZ);
	mutex_unlock(&pserver->reconnect_mutex);

	/* now we can safely release srv struct */
	if (tcon_exist || ses_exist)
		cifs_put_tcp_session(server, 1);
}

int
SMB2_echo(struct TCP_Server_Info *server)
{
	struct smb2_echo_req *req;
	int rc = 0;
	struct kvec iov[1];
	struct smb_rqst rqst = { .rq_iov = iov,
				 .rq_nvec = 1 };
	unsigned int total_len;

	cifs_dbg(FYI, "In echo request for conn_id %lld\n", server->conn_id);

	spin_lock(&server->srv_lock);
	if (server->ops->need_neg &&
	    server->ops->need_neg(server)) {
		spin_unlock(&server->srv_lock);
		/* No need to send echo on newly established connections */
		mod_delayed_work(cifsiod_wq, &server->reconnect, 0);
		return rc;
	}
	spin_unlock(&server->srv_lock);

	rc = smb2_plain_req_init(SMB2_ECHO, NULL, server,
				 (void **)&req, &total_len);
	if (rc)
		return rc;

	req->hdr.CreditRequest = cpu_to_le16(1);

	iov[0].iov_len = total_len;
	iov[0].iov_base = (char *)req;

	rc = cifs_call_async(server, &rqst, NULL, smb2_echo_callback, NULL,
			     server, CIFS_ECHO_OP, NULL);
	if (rc)
		cifs_dbg(FYI, "Echo request failed: %d\n", rc);

	cifs_small_buf_release(req);
	return rc;
}

void
SMB2_flush_free(struct smb_rqst *rqst)
{
	if (rqst && rqst->rq_iov)
		cifs_small_buf_release(rqst->rq_iov[0].iov_base); /* request */
}

int
SMB2_flush_init(const unsigned int xid, struct smb_rqst *rqst,
		struct cifs_tcon *tcon, struct TCP_Server_Info *server,
		u64 persistent_fid, u64 volatile_fid)
{
	struct smb2_flush_req *req;
	struct kvec *iov = rqst->rq_iov;
	unsigned int total_len;
	int rc;

	rc = smb2_plain_req_init(SMB2_FLUSH, tcon, server,
				 (void **) &req, &total_len);
	if (rc)
		return rc;

	req->PersistentFileId = persistent_fid;
	req->VolatileFileId = volatile_fid;

	iov[0].iov_base = (char *)req;
	iov[0].iov_len = total_len;

	return 0;
}

int
SMB2_flush(const unsigned int xid, struct cifs_tcon *tcon, u64 persistent_fid,
	   u64 volatile_fid)
{
	struct cifs_ses *ses = tcon->ses;
	struct smb_rqst rqst;
	struct kvec iov[1];
	struct kvec rsp_iov = {NULL, 0};
	struct TCP_Server_Info *server = cifs_pick_channel(ses);
	int resp_buftype = CIFS_NO_BUFFER;
	int flags = 0;
	int rc = 0;

	cifs_dbg(FYI, "flush\n");
	if (!ses || !(ses->server))
		return -EIO;

	if (smb3_encryption_required(tcon))
		flags |= CIFS_TRANSFORM_REQ;

	memset(&rqst, 0, sizeof(struct smb_rqst));
	memset(&iov, 0, sizeof(iov));
	rqst.rq_iov = iov;
	rqst.rq_nvec = 1;

	rc = SMB2_flush_init(xid, &rqst, tcon, server,
			     persistent_fid, volatile_fid);
	if (rc)
		goto flush_exit;

	trace_smb3_flush_enter(xid, persistent_fid, tcon->tid, ses->Suid);
	rc = cifs_send_recv(xid, ses, server,
			    &rqst, &resp_buftype, flags, &rsp_iov);

	if (rc != 0) {
		cifs_stats_fail_inc(tcon, SMB2_FLUSH_HE);
		trace_smb3_flush_err(xid, persistent_fid, tcon->tid, ses->Suid,
				     rc);
	} else
		trace_smb3_flush_done(xid, persistent_fid, tcon->tid,
				      ses->Suid);

 flush_exit:
	SMB2_flush_free(&rqst);
	free_rsp_buf(resp_buftype, rsp_iov.iov_base);
	return rc;
}

#ifdef CONFIG_CIFS_SMB_DIRECT
static inline bool smb3_use_rdma_offload(struct cifs_io_parms *io_parms)
{
	struct TCP_Server_Info *server = io_parms->server;
	struct cifs_tcon *tcon = io_parms->tcon;

	/* we can only offload if we're connected */
	if (!server || !tcon)
		return false;

	/* we can only offload on an rdma connection */
	if (!server->rdma || !server->smbd_conn)
		return false;

	/* we don't support signed offload yet */
	if (server->sign)
		return false;

	/* we don't support encrypted offload yet */
	if (smb3_encryption_required(tcon))
		return false;

	/* offload also has its overhead, so only do it if desired */
	if (io_parms->length < server->smbd_conn->rdma_readwrite_threshold)
		return false;

	return true;
}
#endif /* CONFIG_CIFS_SMB_DIRECT */

/*
 * To form a chain of read requests, any read requests after the first should
 * have the end_of_chain boolean set to true.
 */
static int
smb2_new_read_req(void **buf, unsigned int *total_len,
	struct cifs_io_parms *io_parms, struct cifs_readdata *rdata,
	unsigned int remaining_bytes, int request_type)
{
	int rc = -EACCES;
	struct smb2_read_req *req = NULL;
	struct smb2_hdr *shdr;
	struct TCP_Server_Info *server = io_parms->server;

	rc = smb2_plain_req_init(SMB2_READ, io_parms->tcon, server,
				 (void **) &req, total_len);
	if (rc)
		return rc;

	if (server == NULL)
		return -ECONNABORTED;

	shdr = &req->hdr;
	shdr->Id.SyncId.ProcessId = cpu_to_le32(io_parms->pid);

	req->PersistentFileId = io_parms->persistent_fid;
	req->VolatileFileId = io_parms->volatile_fid;
	req->ReadChannelInfoOffset = 0; /* reserved */
	req->ReadChannelInfoLength = 0; /* reserved */
	req->Channel = 0; /* reserved */
	req->MinimumCount = 0;
	req->Length = cpu_to_le32(io_parms->length);
	req->Offset = cpu_to_le64(io_parms->offset);

	trace_smb3_read_enter(0 /* xid */,
			io_parms->persistent_fid,
			io_parms->tcon->tid, io_parms->tcon->ses->Suid,
			io_parms->offset, io_parms->length);
#ifdef CONFIG_CIFS_SMB_DIRECT
	/*
	 * If we want to do a RDMA write, fill in and append
	 * smbd_buffer_descriptor_v1 to the end of read request
	 */
	if (smb3_use_rdma_offload(io_parms)) {
		struct smbd_buffer_descriptor_v1 *v1;
		bool need_invalidate = server->dialect == SMB30_PROT_ID;

		rdata->mr = smbd_register_mr(server->smbd_conn, &rdata->iter,
					     true, need_invalidate);
		if (!rdata->mr)
			return -EAGAIN;

		req->Channel = SMB2_CHANNEL_RDMA_V1_INVALIDATE;
		if (need_invalidate)
			req->Channel = SMB2_CHANNEL_RDMA_V1;
		req->ReadChannelInfoOffset =
			cpu_to_le16(offsetof(struct smb2_read_req, Buffer));
		req->ReadChannelInfoLength =
			cpu_to_le16(sizeof(struct smbd_buffer_descriptor_v1));
		v1 = (struct smbd_buffer_descriptor_v1 *) &req->Buffer[0];
		v1->offset = cpu_to_le64(rdata->mr->mr->iova);
		v1->token = cpu_to_le32(rdata->mr->mr->rkey);
		v1->length = cpu_to_le32(rdata->mr->mr->length);

		*total_len += sizeof(*v1) - 1;
	}
#endif
	if (request_type & CHAINED_REQUEST) {
		if (!(request_type & END_OF_CHAIN)) {
			/* next 8-byte aligned request */
			*total_len = ALIGN(*total_len, 8);
			shdr->NextCommand = cpu_to_le32(*total_len);
		} else /* END_OF_CHAIN */
			shdr->NextCommand = 0;
		if (request_type & RELATED_REQUEST) {
			shdr->Flags |= SMB2_FLAGS_RELATED_OPERATIONS;
			/*
			 * Related requests use info from previous read request
			 * in chain.
			 */
			shdr->SessionId = cpu_to_le64(0xFFFFFFFFFFFFFFFF);
			shdr->Id.SyncId.TreeId = cpu_to_le32(0xFFFFFFFF);
			req->PersistentFileId = (u64)-1;
			req->VolatileFileId = (u64)-1;
		}
	}
	if (remaining_bytes > io_parms->length)
		req->RemainingBytes = cpu_to_le32(remaining_bytes);
	else
		req->RemainingBytes = 0;

	*buf = req;
	return rc;
}

static void
smb2_readv_callback(struct mid_q_entry *mid)
{
	struct cifs_readdata *rdata = mid->callback_data;
	struct cifs_tcon *tcon = tlink_tcon(rdata->cfile->tlink);
	struct TCP_Server_Info *server = rdata->server;
	struct smb2_hdr *shdr =
				(struct smb2_hdr *)rdata->iov[0].iov_base;
	struct cifs_credits credits = { .value = 0, .instance = 0 };
	struct smb_rqst rqst = { .rq_iov = &rdata->iov[1],
<<<<<<< HEAD
				 .rq_nvec = 1, };

	if (rdata->got_bytes) {
		rqst.rq_pages = rdata->pages;
		rqst.rq_offset = rdata->page_offset;
		rqst.rq_npages = rdata->nr_pages;
		rqst.rq_pagesz = rdata->pagesz;
		rqst.rq_tailsz = rdata->tailsz;
	}
=======
				 .rq_nvec = 1,
				 .rq_iter = rdata->iter,
				 .rq_iter_size = iov_iter_count(&rdata->iter), };
>>>>>>> 282db109

	WARN_ONCE(rdata->server != mid->server,
		  "rdata server %p != mid server %p",
		  rdata->server, mid->server);

	cifs_dbg(FYI, "%s: mid=%llu state=%d result=%d bytes=%u\n",
		 __func__, mid->mid, mid->mid_state, rdata->result,
		 rdata->bytes);

	switch (mid->mid_state) {
	case MID_RESPONSE_RECEIVED:
		credits.value = le16_to_cpu(shdr->CreditRequest);
		credits.instance = server->reconnect_instance;
		/* result already set, check signature */
		if (server->sign && !mid->decrypted) {
			int rc;

			iov_iter_revert(&rqst.rq_iter, rdata->got_bytes);
			iov_iter_truncate(&rqst.rq_iter, rdata->got_bytes);
			rc = smb2_verify_signature(&rqst, server);
			if (rc)
				cifs_tcon_dbg(VFS, "SMB signature verification returned error = %d\n",
					 rc);
		}
		/* FIXME: should this be counted toward the initiating task? */
		task_io_account_read(rdata->got_bytes);
		cifs_stats_bytes_read(tcon, rdata->got_bytes);
		break;
	case MID_REQUEST_SUBMITTED:
	case MID_RETRY_NEEDED:
		rdata->result = -EAGAIN;
		if (server->sign && rdata->got_bytes)
			/* reset bytes number since we can not check a sign */
			rdata->got_bytes = 0;
		/* FIXME: should this be counted toward the initiating task? */
		task_io_account_read(rdata->got_bytes);
		cifs_stats_bytes_read(tcon, rdata->got_bytes);
		break;
	case MID_RESPONSE_MALFORMED:
		credits.value = le16_to_cpu(shdr->CreditRequest);
		credits.instance = server->reconnect_instance;
		fallthrough;
	default:
		rdata->result = -EIO;
	}
#ifdef CONFIG_CIFS_SMB_DIRECT
	/*
	 * If this rdata has a memmory registered, the MR can be freed
	 * MR needs to be freed as soon as I/O finishes to prevent deadlock
	 * because they have limited number and are used for future I/Os
	 */
	if (rdata->mr) {
		smbd_deregister_mr(rdata->mr);
		rdata->mr = NULL;
	}
#endif
	if (rdata->result && rdata->result != -ENODATA) {
		cifs_stats_fail_inc(tcon, SMB2_READ_HE);
		trace_smb3_read_err(0 /* xid */,
				    rdata->cfile->fid.persistent_fid,
				    tcon->tid, tcon->ses->Suid, rdata->offset,
				    rdata->bytes, rdata->result);
	} else
		trace_smb3_read_done(0 /* xid */,
				     rdata->cfile->fid.persistent_fid,
				     tcon->tid, tcon->ses->Suid,
				     rdata->offset, rdata->got_bytes);

	queue_work(cifsiod_wq, &rdata->work);
	release_mid(mid);
	add_credits(server, &credits, 0);
}

/* smb2_async_readv - send an async read, and set up mid to handle result */
int
smb2_async_readv(struct cifs_readdata *rdata)
{
	int rc, flags = 0;
	char *buf;
	struct smb2_hdr *shdr;
	struct cifs_io_parms io_parms;
	struct smb_rqst rqst = { .rq_iov = rdata->iov,
				 .rq_nvec = 1 };
	struct TCP_Server_Info *server;
	struct cifs_tcon *tcon = tlink_tcon(rdata->cfile->tlink);
	unsigned int total_len;

	cifs_dbg(FYI, "%s: offset=%llu bytes=%u\n",
		 __func__, rdata->offset, rdata->bytes);

	if (!rdata->server)
		rdata->server = cifs_pick_channel(tcon->ses);

	io_parms.tcon = tlink_tcon(rdata->cfile->tlink);
	io_parms.server = server = rdata->server;
	io_parms.offset = rdata->offset;
	io_parms.length = rdata->bytes;
	io_parms.persistent_fid = rdata->cfile->fid.persistent_fid;
	io_parms.volatile_fid = rdata->cfile->fid.volatile_fid;
	io_parms.pid = rdata->pid;

	rc = smb2_new_read_req(
		(void **) &buf, &total_len, &io_parms, rdata, 0, 0);
	if (rc)
		return rc;

	if (smb3_encryption_required(io_parms.tcon))
		flags |= CIFS_TRANSFORM_REQ;

	rdata->iov[0].iov_base = buf;
	rdata->iov[0].iov_len = total_len;

	shdr = (struct smb2_hdr *)buf;

	if (rdata->credits.value > 0) {
		shdr->CreditCharge = cpu_to_le16(DIV_ROUND_UP(rdata->bytes,
						SMB2_MAX_BUFFER_SIZE));
		shdr->CreditRequest = cpu_to_le16(le16_to_cpu(shdr->CreditCharge) + 8);

		rc = adjust_credits(server, &rdata->credits, rdata->bytes);
		if (rc)
			goto async_readv_out;

		flags |= CIFS_HAS_CREDITS;
	}

	kref_get(&rdata->refcount);
	rc = cifs_call_async(server, &rqst,
			     cifs_readv_receive, smb2_readv_callback,
			     smb3_handle_read_data, rdata, flags,
			     &rdata->credits);
	if (rc) {
		kref_put(&rdata->refcount, cifs_readdata_release);
		cifs_stats_fail_inc(io_parms.tcon, SMB2_READ_HE);
		trace_smb3_read_err(0 /* xid */, io_parms.persistent_fid,
				    io_parms.tcon->tid,
				    io_parms.tcon->ses->Suid,
				    io_parms.offset, io_parms.length, rc);
	}

async_readv_out:
	cifs_small_buf_release(buf);
	return rc;
}

int
SMB2_read(const unsigned int xid, struct cifs_io_parms *io_parms,
	  unsigned int *nbytes, char **buf, int *buf_type)
{
	struct smb_rqst rqst;
	int resp_buftype, rc;
	struct smb2_read_req *req = NULL;
	struct smb2_read_rsp *rsp = NULL;
	struct kvec iov[1];
	struct kvec rsp_iov;
	unsigned int total_len;
	int flags = CIFS_LOG_ERROR;
	struct cifs_ses *ses = io_parms->tcon->ses;

	if (!io_parms->server)
		io_parms->server = cifs_pick_channel(io_parms->tcon->ses);

	*nbytes = 0;
	rc = smb2_new_read_req((void **)&req, &total_len, io_parms, NULL, 0, 0);
	if (rc)
		return rc;

	if (smb3_encryption_required(io_parms->tcon))
		flags |= CIFS_TRANSFORM_REQ;

	iov[0].iov_base = (char *)req;
	iov[0].iov_len = total_len;

	memset(&rqst, 0, sizeof(struct smb_rqst));
	rqst.rq_iov = iov;
	rqst.rq_nvec = 1;

	rc = cifs_send_recv(xid, ses, io_parms->server,
			    &rqst, &resp_buftype, flags, &rsp_iov);
	rsp = (struct smb2_read_rsp *)rsp_iov.iov_base;

	if (rc) {
		if (rc != -ENODATA) {
			cifs_stats_fail_inc(io_parms->tcon, SMB2_READ_HE);
			cifs_dbg(VFS, "Send error in read = %d\n", rc);
			trace_smb3_read_err(xid,
					    req->PersistentFileId,
					    io_parms->tcon->tid, ses->Suid,
					    io_parms->offset, io_parms->length,
					    rc);
		} else
			trace_smb3_read_done(xid, req->PersistentFileId, io_parms->tcon->tid,
					     ses->Suid, io_parms->offset, 0);
		free_rsp_buf(resp_buftype, rsp_iov.iov_base);
		cifs_small_buf_release(req);
		return rc == -ENODATA ? 0 : rc;
	} else
		trace_smb3_read_done(xid,
				    req->PersistentFileId,
				    io_parms->tcon->tid, ses->Suid,
				    io_parms->offset, io_parms->length);

	cifs_small_buf_release(req);

	*nbytes = le32_to_cpu(rsp->DataLength);
	if ((*nbytes > CIFS_MAX_MSGSIZE) ||
	    (*nbytes > io_parms->length)) {
		cifs_dbg(FYI, "bad length %d for count %d\n",
			 *nbytes, io_parms->length);
		rc = -EIO;
		*nbytes = 0;
	}

	if (*buf) {
		memcpy(*buf, (char *)rsp + rsp->DataOffset, *nbytes);
		free_rsp_buf(resp_buftype, rsp_iov.iov_base);
	} else if (resp_buftype != CIFS_NO_BUFFER) {
		*buf = rsp_iov.iov_base;
		if (resp_buftype == CIFS_SMALL_BUFFER)
			*buf_type = CIFS_SMALL_BUFFER;
		else if (resp_buftype == CIFS_LARGE_BUFFER)
			*buf_type = CIFS_LARGE_BUFFER;
	}
	return rc;
}

/*
 * Check the mid_state and signature on received buffer (if any), and queue the
 * workqueue completion task.
 */
static void
smb2_writev_callback(struct mid_q_entry *mid)
{
	struct cifs_writedata *wdata = mid->callback_data;
	struct cifs_tcon *tcon = tlink_tcon(wdata->cfile->tlink);
	struct TCP_Server_Info *server = wdata->server;
	unsigned int written;
	struct smb2_write_rsp *rsp = (struct smb2_write_rsp *)mid->resp_buf;
	struct cifs_credits credits = { .value = 0, .instance = 0 };

	WARN_ONCE(wdata->server != mid->server,
		  "wdata server %p != mid server %p",
		  wdata->server, mid->server);

	switch (mid->mid_state) {
	case MID_RESPONSE_RECEIVED:
		credits.value = le16_to_cpu(rsp->hdr.CreditRequest);
		credits.instance = server->reconnect_instance;
		wdata->result = smb2_check_receive(mid, server, 0);
		if (wdata->result != 0)
			break;

		written = le32_to_cpu(rsp->DataLength);
		/*
		 * Mask off high 16 bits when bytes written as returned
		 * by the server is greater than bytes requested by the
		 * client. OS/2 servers are known to set incorrect
		 * CountHigh values.
		 */
		if (written > wdata->bytes)
			written &= 0xFFFF;

		if (written < wdata->bytes)
			wdata->result = -ENOSPC;
		else
			wdata->bytes = written;
		break;
	case MID_REQUEST_SUBMITTED:
	case MID_RETRY_NEEDED:
		wdata->result = -EAGAIN;
		break;
	case MID_RESPONSE_MALFORMED:
		credits.value = le16_to_cpu(rsp->hdr.CreditRequest);
		credits.instance = server->reconnect_instance;
		fallthrough;
	default:
		wdata->result = -EIO;
		break;
	}
#ifdef CONFIG_CIFS_SMB_DIRECT
	/*
	 * If this wdata has a memory registered, the MR can be freed
	 * The number of MRs available is limited, it's important to recover
	 * used MR as soon as I/O is finished. Hold MR longer in the later
	 * I/O process can possibly result in I/O deadlock due to lack of MR
	 * to send request on I/O retry
	 */
	if (wdata->mr) {
		smbd_deregister_mr(wdata->mr);
		wdata->mr = NULL;
	}
#endif
	if (wdata->result) {
		cifs_stats_fail_inc(tcon, SMB2_WRITE_HE);
		trace_smb3_write_err(0 /* no xid */,
				     wdata->cfile->fid.persistent_fid,
				     tcon->tid, tcon->ses->Suid, wdata->offset,
				     wdata->bytes, wdata->result);
		if (wdata->result == -ENOSPC)
			pr_warn_once("Out of space writing to %s\n",
				     tcon->tree_name);
	} else
		trace_smb3_write_done(0 /* no xid */,
				      wdata->cfile->fid.persistent_fid,
				      tcon->tid, tcon->ses->Suid,
				      wdata->offset, wdata->bytes);

	queue_work(cifsiod_wq, &wdata->work);
	release_mid(mid);
	add_credits(server, &credits, 0);
}

/* smb2_async_writev - send an async write, and set up mid to handle result */
int
smb2_async_writev(struct cifs_writedata *wdata,
		  void (*release)(struct kref *kref))
{
	int rc = -EACCES, flags = 0;
	struct smb2_write_req *req = NULL;
	struct smb2_hdr *shdr;
	struct cifs_tcon *tcon = tlink_tcon(wdata->cfile->tlink);
	struct TCP_Server_Info *server = wdata->server;
	struct kvec iov[1];
	struct smb_rqst rqst = { };
	unsigned int total_len;
	struct cifs_io_parms _io_parms;
	struct cifs_io_parms *io_parms = NULL;

	if (!wdata->server)
		server = wdata->server = cifs_pick_channel(tcon->ses);

	/*
	 * in future we may get cifs_io_parms passed in from the caller,
	 * but for now we construct it here...
	 */
	_io_parms = (struct cifs_io_parms) {
		.tcon = tcon,
		.server = server,
		.offset = wdata->offset,
		.length = wdata->bytes,
		.persistent_fid = wdata->cfile->fid.persistent_fid,
		.volatile_fid = wdata->cfile->fid.volatile_fid,
		.pid = wdata->pid,
	};
	io_parms = &_io_parms;

	rc = smb2_plain_req_init(SMB2_WRITE, tcon, server,
				 (void **) &req, &total_len);
	if (rc)
		return rc;

	if (smb3_encryption_required(tcon))
		flags |= CIFS_TRANSFORM_REQ;

	shdr = (struct smb2_hdr *)req;
	shdr->Id.SyncId.ProcessId = cpu_to_le32(io_parms->pid);

	req->PersistentFileId = io_parms->persistent_fid;
	req->VolatileFileId = io_parms->volatile_fid;
	req->WriteChannelInfoOffset = 0;
	req->WriteChannelInfoLength = 0;
	req->Channel = SMB2_CHANNEL_NONE;
	req->Offset = cpu_to_le64(io_parms->offset);
	req->DataOffset = cpu_to_le16(
				offsetof(struct smb2_write_req, Buffer));
	req->RemainingBytes = 0;

	trace_smb3_write_enter(0 /* xid */,
			       io_parms->persistent_fid,
			       io_parms->tcon->tid,
			       io_parms->tcon->ses->Suid,
			       io_parms->offset,
			       io_parms->length);

#ifdef CONFIG_CIFS_SMB_DIRECT
	/*
	 * If we want to do a server RDMA read, fill in and append
	 * smbd_buffer_descriptor_v1 to the end of write request
	 */
	if (smb3_use_rdma_offload(io_parms)) {
		struct smbd_buffer_descriptor_v1 *v1;
		size_t data_size = iov_iter_count(&wdata->iter);
		bool need_invalidate = server->dialect == SMB30_PROT_ID;

		wdata->mr = smbd_register_mr(server->smbd_conn, &wdata->iter,
					     false, need_invalidate);
		if (!wdata->mr) {
			rc = -EAGAIN;
			goto async_writev_out;
		}
		req->Length = 0;
		req->DataOffset = 0;
		req->RemainingBytes = cpu_to_le32(data_size);
		req->Channel = SMB2_CHANNEL_RDMA_V1_INVALIDATE;
		if (need_invalidate)
			req->Channel = SMB2_CHANNEL_RDMA_V1;
		req->WriteChannelInfoOffset =
			cpu_to_le16(offsetof(struct smb2_write_req, Buffer));
		req->WriteChannelInfoLength =
			cpu_to_le16(sizeof(struct smbd_buffer_descriptor_v1));
		v1 = (struct smbd_buffer_descriptor_v1 *) &req->Buffer[0];
		v1->offset = cpu_to_le64(wdata->mr->mr->iova);
		v1->token = cpu_to_le32(wdata->mr->mr->rkey);
		v1->length = cpu_to_le32(wdata->mr->mr->length);
	}
#endif
	iov[0].iov_len = total_len - 1;
	iov[0].iov_base = (char *)req;

	rqst.rq_iov = iov;
	rqst.rq_nvec = 1;
	rqst.rq_iter = wdata->iter;
	rqst.rq_iter_size = iov_iter_count(&rqst.rq_iter);
#ifdef CONFIG_CIFS_SMB_DIRECT
	if (wdata->mr)
		iov[0].iov_len += sizeof(struct smbd_buffer_descriptor_v1);
#endif
	cifs_dbg(FYI, "async write at %llu %u bytes iter=%zx\n",
		 io_parms->offset, io_parms->length, iov_iter_count(&rqst.rq_iter));

#ifdef CONFIG_CIFS_SMB_DIRECT
	/* For RDMA read, I/O size is in RemainingBytes not in Length */
	if (!wdata->mr)
		req->Length = cpu_to_le32(io_parms->length);
#else
	req->Length = cpu_to_le32(io_parms->length);
#endif

	if (wdata->credits.value > 0) {
		shdr->CreditCharge = cpu_to_le16(DIV_ROUND_UP(wdata->bytes,
						    SMB2_MAX_BUFFER_SIZE));
		shdr->CreditRequest = cpu_to_le16(le16_to_cpu(shdr->CreditCharge) + 8);

		rc = adjust_credits(server, &wdata->credits, io_parms->length);
		if (rc)
			goto async_writev_out;

		flags |= CIFS_HAS_CREDITS;
	}

	kref_get(&wdata->refcount);
	rc = cifs_call_async(server, &rqst, NULL, smb2_writev_callback, NULL,
			     wdata, flags, &wdata->credits);

	if (rc) {
		trace_smb3_write_err(0 /* no xid */,
				     io_parms->persistent_fid,
				     io_parms->tcon->tid,
				     io_parms->tcon->ses->Suid,
				     io_parms->offset,
				     io_parms->length,
				     rc);
		kref_put(&wdata->refcount, release);
		cifs_stats_fail_inc(tcon, SMB2_WRITE_HE);
	}

async_writev_out:
	cifs_small_buf_release(req);
	return rc;
}

/*
 * SMB2_write function gets iov pointer to kvec array with n_vec as a length.
 * The length field from io_parms must be at least 1 and indicates a number of
 * elements with data to write that begins with position 1 in iov array. All
 * data length is specified by count.
 */
int
SMB2_write(const unsigned int xid, struct cifs_io_parms *io_parms,
	   unsigned int *nbytes, struct kvec *iov, int n_vec)
{
	struct smb_rqst rqst;
	int rc = 0;
	struct smb2_write_req *req = NULL;
	struct smb2_write_rsp *rsp = NULL;
	int resp_buftype;
	struct kvec rsp_iov;
	int flags = 0;
	unsigned int total_len;
	struct TCP_Server_Info *server;

	*nbytes = 0;

	if (n_vec < 1)
		return rc;

	if (!io_parms->server)
		io_parms->server = cifs_pick_channel(io_parms->tcon->ses);
	server = io_parms->server;
	if (server == NULL)
		return -ECONNABORTED;

	rc = smb2_plain_req_init(SMB2_WRITE, io_parms->tcon, server,
				 (void **) &req, &total_len);
	if (rc)
		return rc;

	if (smb3_encryption_required(io_parms->tcon))
		flags |= CIFS_TRANSFORM_REQ;

	req->hdr.Id.SyncId.ProcessId = cpu_to_le32(io_parms->pid);

	req->PersistentFileId = io_parms->persistent_fid;
	req->VolatileFileId = io_parms->volatile_fid;
	req->WriteChannelInfoOffset = 0;
	req->WriteChannelInfoLength = 0;
	req->Channel = 0;
	req->Length = cpu_to_le32(io_parms->length);
	req->Offset = cpu_to_le64(io_parms->offset);
	req->DataOffset = cpu_to_le16(
				offsetof(struct smb2_write_req, Buffer));
	req->RemainingBytes = 0;

	trace_smb3_write_enter(xid, io_parms->persistent_fid,
		io_parms->tcon->tid, io_parms->tcon->ses->Suid,
		io_parms->offset, io_parms->length);

	iov[0].iov_base = (char *)req;
	/* 1 for Buffer */
	iov[0].iov_len = total_len - 1;

	memset(&rqst, 0, sizeof(struct smb_rqst));
	rqst.rq_iov = iov;
	rqst.rq_nvec = n_vec + 1;

	rc = cifs_send_recv(xid, io_parms->tcon->ses, server,
			    &rqst,
			    &resp_buftype, flags, &rsp_iov);
	rsp = (struct smb2_write_rsp *)rsp_iov.iov_base;

	if (rc) {
		trace_smb3_write_err(xid,
				     req->PersistentFileId,
				     io_parms->tcon->tid,
				     io_parms->tcon->ses->Suid,
				     io_parms->offset, io_parms->length, rc);
		cifs_stats_fail_inc(io_parms->tcon, SMB2_WRITE_HE);
		cifs_dbg(VFS, "Send error in write = %d\n", rc);
	} else {
		*nbytes = le32_to_cpu(rsp->DataLength);
		trace_smb3_write_done(xid,
				      req->PersistentFileId,
				      io_parms->tcon->tid,
				      io_parms->tcon->ses->Suid,
				      io_parms->offset, *nbytes);
	}

	cifs_small_buf_release(req);
	free_rsp_buf(resp_buftype, rsp);
	return rc;
}

int posix_info_sid_size(const void *beg, const void *end)
{
	size_t subauth;
	int total;

	if (beg + 1 > end)
		return -1;

	subauth = *(u8 *)(beg+1);
	if (subauth < 1 || subauth > 15)
		return -1;

	total = 1 + 1 + 6 + 4*subauth;
	if (beg + total > end)
		return -1;

	return total;
}

int posix_info_parse(const void *beg, const void *end,
		     struct smb2_posix_info_parsed *out)

{
	int total_len = 0;
	int owner_len, group_len;
	int name_len;
	const void *owner_sid;
	const void *group_sid;
	const void *name;

	/* if no end bound given, assume payload to be correct */
	if (!end) {
		const struct smb2_posix_info *p = beg;

		end = beg + le32_to_cpu(p->NextEntryOffset);
		/* last element will have a 0 offset, pick a sensible bound */
		if (end == beg)
			end += 0xFFFF;
	}

	/* check base buf */
	if (beg + sizeof(struct smb2_posix_info) > end)
		return -1;
	total_len = sizeof(struct smb2_posix_info);

	/* check owner sid */
	owner_sid = beg + total_len;
	owner_len = posix_info_sid_size(owner_sid, end);
	if (owner_len < 0)
		return -1;
	total_len += owner_len;

	/* check group sid */
	group_sid = beg + total_len;
	group_len = posix_info_sid_size(group_sid, end);
	if (group_len < 0)
		return -1;
	total_len += group_len;

	/* check name len */
	if (beg + total_len + 4 > end)
		return -1;
	name_len = le32_to_cpu(*(__le32 *)(beg + total_len));
	if (name_len < 1 || name_len > 0xFFFF)
		return -1;
	total_len += 4;

	/* check name */
	name = beg + total_len;
	if (name + name_len > end)
		return -1;
	total_len += name_len;

	if (out) {
		out->base = beg;
		out->size = total_len;
		out->name_len = name_len;
		out->name = name;
		memcpy(&out->owner, owner_sid, owner_len);
		memcpy(&out->group, group_sid, group_len);
	}
	return total_len;
}

static int posix_info_extra_size(const void *beg, const void *end)
{
	int len = posix_info_parse(beg, end, NULL);

	if (len < 0)
		return -1;
	return len - sizeof(struct smb2_posix_info);
}

static unsigned int
num_entries(int infotype, char *bufstart, char *end_of_buf, char **lastentry,
	    size_t size)
{
	int len;
	unsigned int entrycount = 0;
	unsigned int next_offset = 0;
	char *entryptr;
	FILE_DIRECTORY_INFO *dir_info;

	if (bufstart == NULL)
		return 0;

	entryptr = bufstart;

	while (1) {
		if (entryptr + next_offset < entryptr ||
		    entryptr + next_offset > end_of_buf ||
		    entryptr + next_offset + size > end_of_buf) {
			cifs_dbg(VFS, "malformed search entry would overflow\n");
			break;
		}

		entryptr = entryptr + next_offset;
		dir_info = (FILE_DIRECTORY_INFO *)entryptr;

		if (infotype == SMB_FIND_FILE_POSIX_INFO)
			len = posix_info_extra_size(entryptr, end_of_buf);
		else
			len = le32_to_cpu(dir_info->FileNameLength);

		if (len < 0 ||
		    entryptr + len < entryptr ||
		    entryptr + len > end_of_buf ||
		    entryptr + len + size > end_of_buf) {
			cifs_dbg(VFS, "directory entry name would overflow frame end of buf %p\n",
				 end_of_buf);
			break;
		}

		*lastentry = entryptr;
		entrycount++;

		next_offset = le32_to_cpu(dir_info->NextEntryOffset);
		if (!next_offset)
			break;
	}

	return entrycount;
}

/*
 * Readdir/FindFirst
 */
int SMB2_query_directory_init(const unsigned int xid,
			      struct cifs_tcon *tcon,
			      struct TCP_Server_Info *server,
			      struct smb_rqst *rqst,
			      u64 persistent_fid, u64 volatile_fid,
			      int index, int info_level)
{
	struct smb2_query_directory_req *req;
	unsigned char *bufptr;
	__le16 asteriks = cpu_to_le16('*');
	unsigned int output_size = CIFSMaxBufSize -
		MAX_SMB2_CREATE_RESPONSE_SIZE -
		MAX_SMB2_CLOSE_RESPONSE_SIZE;
	unsigned int total_len;
	struct kvec *iov = rqst->rq_iov;
	int len, rc;

	rc = smb2_plain_req_init(SMB2_QUERY_DIRECTORY, tcon, server,
				 (void **) &req, &total_len);
	if (rc)
		return rc;

	switch (info_level) {
	case SMB_FIND_FILE_DIRECTORY_INFO:
		req->FileInformationClass = FILE_DIRECTORY_INFORMATION;
		break;
	case SMB_FIND_FILE_ID_FULL_DIR_INFO:
		req->FileInformationClass = FILEID_FULL_DIRECTORY_INFORMATION;
		break;
	case SMB_FIND_FILE_POSIX_INFO:
		req->FileInformationClass = SMB_FIND_FILE_POSIX_INFO;
		break;
	default:
		cifs_tcon_dbg(VFS, "info level %u isn't supported\n",
			info_level);
		return -EINVAL;
	}

	req->FileIndex = cpu_to_le32(index);
	req->PersistentFileId = persistent_fid;
	req->VolatileFileId = volatile_fid;

	len = 0x2;
	bufptr = req->Buffer;
	memcpy(bufptr, &asteriks, len);

	req->FileNameOffset =
		cpu_to_le16(sizeof(struct smb2_query_directory_req));
	req->FileNameLength = cpu_to_le16(len);
	/*
	 * BB could be 30 bytes or so longer if we used SMB2 specific
	 * buffer lengths, but this is safe and close enough.
	 */
	output_size = min_t(unsigned int, output_size, server->maxBuf);
	output_size = min_t(unsigned int, output_size, 2 << 15);
	req->OutputBufferLength = cpu_to_le32(output_size);

	iov[0].iov_base = (char *)req;
	/* 1 for Buffer */
	iov[0].iov_len = total_len - 1;

	iov[1].iov_base = (char *)(req->Buffer);
	iov[1].iov_len = len;

	trace_smb3_query_dir_enter(xid, persistent_fid, tcon->tid,
			tcon->ses->Suid, index, output_size);

	return 0;
}

void SMB2_query_directory_free(struct smb_rqst *rqst)
{
	if (rqst && rqst->rq_iov) {
		cifs_small_buf_release(rqst->rq_iov[0].iov_base); /* request */
	}
}

int
smb2_parse_query_directory(struct cifs_tcon *tcon,
			   struct kvec *rsp_iov,
			   int resp_buftype,
			   struct cifs_search_info *srch_inf)
{
	struct smb2_query_directory_rsp *rsp;
	size_t info_buf_size;
	char *end_of_smb;
	int rc;

	rsp = (struct smb2_query_directory_rsp *)rsp_iov->iov_base;

	switch (srch_inf->info_level) {
	case SMB_FIND_FILE_DIRECTORY_INFO:
		info_buf_size = sizeof(FILE_DIRECTORY_INFO);
		break;
	case SMB_FIND_FILE_ID_FULL_DIR_INFO:
		info_buf_size = sizeof(SEARCH_ID_FULL_DIR_INFO);
		break;
	case SMB_FIND_FILE_POSIX_INFO:
		/* note that posix payload are variable size */
		info_buf_size = sizeof(struct smb2_posix_info);
		break;
	default:
		cifs_tcon_dbg(VFS, "info level %u isn't supported\n",
			 srch_inf->info_level);
		return -EINVAL;
	}

	rc = smb2_validate_iov(le16_to_cpu(rsp->OutputBufferOffset),
			       le32_to_cpu(rsp->OutputBufferLength), rsp_iov,
			       info_buf_size);
	if (rc) {
		cifs_tcon_dbg(VFS, "bad info payload");
		return rc;
	}

	srch_inf->unicode = true;

	if (srch_inf->ntwrk_buf_start) {
		if (srch_inf->smallBuf)
			cifs_small_buf_release(srch_inf->ntwrk_buf_start);
		else
			cifs_buf_release(srch_inf->ntwrk_buf_start);
	}
	srch_inf->ntwrk_buf_start = (char *)rsp;
	srch_inf->srch_entries_start = srch_inf->last_entry =
		(char *)rsp + le16_to_cpu(rsp->OutputBufferOffset);
	end_of_smb = rsp_iov->iov_len + (char *)rsp;

	srch_inf->entries_in_buffer = num_entries(
		srch_inf->info_level,
		srch_inf->srch_entries_start,
		end_of_smb,
		&srch_inf->last_entry,
		info_buf_size);

	srch_inf->index_of_last_entry += srch_inf->entries_in_buffer;
	cifs_dbg(FYI, "num entries %d last_index %lld srch start %p srch end %p\n",
		 srch_inf->entries_in_buffer, srch_inf->index_of_last_entry,
		 srch_inf->srch_entries_start, srch_inf->last_entry);
	if (resp_buftype == CIFS_LARGE_BUFFER)
		srch_inf->smallBuf = false;
	else if (resp_buftype == CIFS_SMALL_BUFFER)
		srch_inf->smallBuf = true;
	else
		cifs_tcon_dbg(VFS, "Invalid search buffer type\n");

	return 0;
}

int
SMB2_query_directory(const unsigned int xid, struct cifs_tcon *tcon,
		     u64 persistent_fid, u64 volatile_fid, int index,
		     struct cifs_search_info *srch_inf)
{
	struct smb_rqst rqst;
	struct kvec iov[SMB2_QUERY_DIRECTORY_IOV_SIZE];
	struct smb2_query_directory_rsp *rsp = NULL;
	int resp_buftype = CIFS_NO_BUFFER;
	struct kvec rsp_iov;
	int rc = 0;
	struct cifs_ses *ses = tcon->ses;
	struct TCP_Server_Info *server = cifs_pick_channel(ses);
	int flags = 0;

	if (!ses || !(ses->server))
		return -EIO;

	if (smb3_encryption_required(tcon))
		flags |= CIFS_TRANSFORM_REQ;

	memset(&rqst, 0, sizeof(struct smb_rqst));
	memset(&iov, 0, sizeof(iov));
	rqst.rq_iov = iov;
	rqst.rq_nvec = SMB2_QUERY_DIRECTORY_IOV_SIZE;

	rc = SMB2_query_directory_init(xid, tcon, server,
				       &rqst, persistent_fid,
				       volatile_fid, index,
				       srch_inf->info_level);
	if (rc)
		goto qdir_exit;

	rc = cifs_send_recv(xid, ses, server,
			    &rqst, &resp_buftype, flags, &rsp_iov);
	rsp = (struct smb2_query_directory_rsp *)rsp_iov.iov_base;

	if (rc) {
		if (rc == -ENODATA &&
		    rsp->hdr.Status == STATUS_NO_MORE_FILES) {
			trace_smb3_query_dir_done(xid, persistent_fid,
				tcon->tid, tcon->ses->Suid, index, 0);
			srch_inf->endOfSearch = true;
			rc = 0;
		} else {
			trace_smb3_query_dir_err(xid, persistent_fid, tcon->tid,
				tcon->ses->Suid, index, 0, rc);
			cifs_stats_fail_inc(tcon, SMB2_QUERY_DIRECTORY_HE);
		}
		goto qdir_exit;
	}

	rc = smb2_parse_query_directory(tcon, &rsp_iov,	resp_buftype,
					srch_inf);
	if (rc) {
		trace_smb3_query_dir_err(xid, persistent_fid, tcon->tid,
			tcon->ses->Suid, index, 0, rc);
		goto qdir_exit;
	}
	resp_buftype = CIFS_NO_BUFFER;

	trace_smb3_query_dir_done(xid, persistent_fid, tcon->tid,
			tcon->ses->Suid, index, srch_inf->entries_in_buffer);

qdir_exit:
	SMB2_query_directory_free(&rqst);
	free_rsp_buf(resp_buftype, rsp);
	return rc;
}

int
SMB2_set_info_init(struct cifs_tcon *tcon, struct TCP_Server_Info *server,
		   struct smb_rqst *rqst,
		   u64 persistent_fid, u64 volatile_fid, u32 pid,
		   u8 info_class, u8 info_type, u32 additional_info,
		   void **data, unsigned int *size)
{
	struct smb2_set_info_req *req;
	struct kvec *iov = rqst->rq_iov;
	unsigned int i, total_len;
	int rc;

	rc = smb2_plain_req_init(SMB2_SET_INFO, tcon, server,
				 (void **) &req, &total_len);
	if (rc)
		return rc;

	req->hdr.Id.SyncId.ProcessId = cpu_to_le32(pid);
	req->InfoType = info_type;
	req->FileInfoClass = info_class;
	req->PersistentFileId = persistent_fid;
	req->VolatileFileId = volatile_fid;
	req->AdditionalInformation = cpu_to_le32(additional_info);

	req->BufferOffset = cpu_to_le16(sizeof(struct smb2_set_info_req));
	req->BufferLength = cpu_to_le32(*size);

	memcpy(req->Buffer, *data, *size);
	total_len += *size;

	iov[0].iov_base = (char *)req;
	/* 1 for Buffer */
	iov[0].iov_len = total_len - 1;

	for (i = 1; i < rqst->rq_nvec; i++) {
		le32_add_cpu(&req->BufferLength, size[i]);
		iov[i].iov_base = (char *)data[i];
		iov[i].iov_len = size[i];
	}

	return 0;
}

void
SMB2_set_info_free(struct smb_rqst *rqst)
{
	if (rqst && rqst->rq_iov)
		cifs_buf_release(rqst->rq_iov[0].iov_base); /* request */
}

static int
send_set_info(const unsigned int xid, struct cifs_tcon *tcon,
	       u64 persistent_fid, u64 volatile_fid, u32 pid, u8 info_class,
	       u8 info_type, u32 additional_info, unsigned int num,
		void **data, unsigned int *size)
{
	struct smb_rqst rqst;
	struct smb2_set_info_rsp *rsp = NULL;
	struct kvec *iov;
	struct kvec rsp_iov;
	int rc = 0;
	int resp_buftype;
	struct cifs_ses *ses = tcon->ses;
	struct TCP_Server_Info *server = cifs_pick_channel(ses);
	int flags = 0;

	if (!ses || !server)
		return -EIO;

	if (!num)
		return -EINVAL;

	if (smb3_encryption_required(tcon))
		flags |= CIFS_TRANSFORM_REQ;

	iov = kmalloc_array(num, sizeof(struct kvec), GFP_KERNEL);
	if (!iov)
		return -ENOMEM;

	memset(&rqst, 0, sizeof(struct smb_rqst));
	rqst.rq_iov = iov;
	rqst.rq_nvec = num;

	rc = SMB2_set_info_init(tcon, server,
				&rqst, persistent_fid, volatile_fid, pid,
				info_class, info_type, additional_info,
				data, size);
	if (rc) {
		kfree(iov);
		return rc;
	}


	rc = cifs_send_recv(xid, ses, server,
			    &rqst, &resp_buftype, flags,
			    &rsp_iov);
	SMB2_set_info_free(&rqst);
	rsp = (struct smb2_set_info_rsp *)rsp_iov.iov_base;

	if (rc != 0) {
		cifs_stats_fail_inc(tcon, SMB2_SET_INFO_HE);
		trace_smb3_set_info_err(xid, persistent_fid, tcon->tid,
				ses->Suid, info_class, (__u32)info_type, rc);
	}

	free_rsp_buf(resp_buftype, rsp);
	kfree(iov);
	return rc;
}

int
SMB2_set_eof(const unsigned int xid, struct cifs_tcon *tcon, u64 persistent_fid,
	     u64 volatile_fid, u32 pid, __le64 *eof)
{
	struct smb2_file_eof_info info;
	void *data;
	unsigned int size;

	info.EndOfFile = *eof;

	data = &info;
	size = sizeof(struct smb2_file_eof_info);

	trace_smb3_set_eof(xid, persistent_fid, tcon->tid, tcon->ses->Suid, le64_to_cpu(*eof));

	return send_set_info(xid, tcon, persistent_fid, volatile_fid,
			pid, FILE_END_OF_FILE_INFORMATION, SMB2_O_INFO_FILE,
			0, 1, &data, &size);
}

int
SMB2_set_acl(const unsigned int xid, struct cifs_tcon *tcon,
		u64 persistent_fid, u64 volatile_fid,
		struct cifs_ntsd *pnntsd, int pacllen, int aclflag)
{
	return send_set_info(xid, tcon, persistent_fid, volatile_fid,
			current->tgid, 0, SMB2_O_INFO_SECURITY, aclflag,
			1, (void **)&pnntsd, &pacllen);
}

int
SMB2_set_ea(const unsigned int xid, struct cifs_tcon *tcon,
	    u64 persistent_fid, u64 volatile_fid,
	    struct smb2_file_full_ea_info *buf, int len)
{
	return send_set_info(xid, tcon, persistent_fid, volatile_fid,
		current->tgid, FILE_FULL_EA_INFORMATION, SMB2_O_INFO_FILE,
		0, 1, (void **)&buf, &len);
}

int
SMB2_oplock_break(const unsigned int xid, struct cifs_tcon *tcon,
		  const u64 persistent_fid, const u64 volatile_fid,
		  __u8 oplock_level)
{
	struct smb_rqst rqst;
	int rc;
	struct smb2_oplock_break *req = NULL;
	struct cifs_ses *ses = tcon->ses;
	struct TCP_Server_Info *server = cifs_pick_channel(ses);
	int flags = CIFS_OBREAK_OP;
	unsigned int total_len;
	struct kvec iov[1];
	struct kvec rsp_iov;
	int resp_buf_type;

	cifs_dbg(FYI, "SMB2_oplock_break\n");
	rc = smb2_plain_req_init(SMB2_OPLOCK_BREAK, tcon, server,
				 (void **) &req, &total_len);
	if (rc)
		return rc;

	if (smb3_encryption_required(tcon))
		flags |= CIFS_TRANSFORM_REQ;

	req->VolatileFid = volatile_fid;
	req->PersistentFid = persistent_fid;
	req->OplockLevel = oplock_level;
	req->hdr.CreditRequest = cpu_to_le16(1);

	flags |= CIFS_NO_RSP_BUF;

	iov[0].iov_base = (char *)req;
	iov[0].iov_len = total_len;

	memset(&rqst, 0, sizeof(struct smb_rqst));
	rqst.rq_iov = iov;
	rqst.rq_nvec = 1;

	rc = cifs_send_recv(xid, ses, server,
			    &rqst, &resp_buf_type, flags, &rsp_iov);
	cifs_small_buf_release(req);

	if (rc) {
		cifs_stats_fail_inc(tcon, SMB2_OPLOCK_BREAK_HE);
		cifs_dbg(FYI, "Send error in Oplock Break = %d\n", rc);
	}

	return rc;
}

void
smb2_copy_fs_info_to_kstatfs(struct smb2_fs_full_size_info *pfs_inf,
			     struct kstatfs *kst)
{
	kst->f_bsize = le32_to_cpu(pfs_inf->BytesPerSector) *
			  le32_to_cpu(pfs_inf->SectorsPerAllocationUnit);
	kst->f_blocks = le64_to_cpu(pfs_inf->TotalAllocationUnits);
	kst->f_bfree  = kst->f_bavail =
			le64_to_cpu(pfs_inf->CallerAvailableAllocationUnits);
	return;
}

static void
copy_posix_fs_info_to_kstatfs(FILE_SYSTEM_POSIX_INFO *response_data,
			struct kstatfs *kst)
{
	kst->f_bsize = le32_to_cpu(response_data->BlockSize);
	kst->f_blocks = le64_to_cpu(response_data->TotalBlocks);
	kst->f_bfree =  le64_to_cpu(response_data->BlocksAvail);
	if (response_data->UserBlocksAvail == cpu_to_le64(-1))
		kst->f_bavail = kst->f_bfree;
	else
		kst->f_bavail = le64_to_cpu(response_data->UserBlocksAvail);
	if (response_data->TotalFileNodes != cpu_to_le64(-1))
		kst->f_files = le64_to_cpu(response_data->TotalFileNodes);
	if (response_data->FreeFileNodes != cpu_to_le64(-1))
		kst->f_ffree = le64_to_cpu(response_data->FreeFileNodes);

	return;
}

static int
build_qfs_info_req(struct kvec *iov, struct cifs_tcon *tcon,
		   struct TCP_Server_Info *server,
		   int level, int outbuf_len, u64 persistent_fid,
		   u64 volatile_fid)
{
	int rc;
	struct smb2_query_info_req *req;
	unsigned int total_len;

	cifs_dbg(FYI, "Query FSInfo level %d\n", level);

	if ((tcon->ses == NULL) || server == NULL)
		return -EIO;

	rc = smb2_plain_req_init(SMB2_QUERY_INFO, tcon, server,
				 (void **) &req, &total_len);
	if (rc)
		return rc;

	req->InfoType = SMB2_O_INFO_FILESYSTEM;
	req->FileInfoClass = level;
	req->PersistentFileId = persistent_fid;
	req->VolatileFileId = volatile_fid;
	/* 1 for pad */
	req->InputBufferOffset =
			cpu_to_le16(sizeof(struct smb2_query_info_req));
	req->OutputBufferLength = cpu_to_le32(
		outbuf_len + sizeof(struct smb2_query_info_rsp));

	iov->iov_base = (char *)req;
	iov->iov_len = total_len;
	return 0;
}

int
SMB311_posix_qfs_info(const unsigned int xid, struct cifs_tcon *tcon,
	      u64 persistent_fid, u64 volatile_fid, struct kstatfs *fsdata)
{
	struct smb_rqst rqst;
	struct smb2_query_info_rsp *rsp = NULL;
	struct kvec iov;
	struct kvec rsp_iov;
	int rc = 0;
	int resp_buftype;
	struct cifs_ses *ses = tcon->ses;
	struct TCP_Server_Info *server = cifs_pick_channel(ses);
	FILE_SYSTEM_POSIX_INFO *info = NULL;
	int flags = 0;

	rc = build_qfs_info_req(&iov, tcon, server,
				FS_POSIX_INFORMATION,
				sizeof(FILE_SYSTEM_POSIX_INFO),
				persistent_fid, volatile_fid);
	if (rc)
		return rc;

	if (smb3_encryption_required(tcon))
		flags |= CIFS_TRANSFORM_REQ;

	memset(&rqst, 0, sizeof(struct smb_rqst));
	rqst.rq_iov = &iov;
	rqst.rq_nvec = 1;

	rc = cifs_send_recv(xid, ses, server,
			    &rqst, &resp_buftype, flags, &rsp_iov);
	cifs_small_buf_release(iov.iov_base);
	if (rc) {
		cifs_stats_fail_inc(tcon, SMB2_QUERY_INFO_HE);
		goto posix_qfsinf_exit;
	}
	rsp = (struct smb2_query_info_rsp *)rsp_iov.iov_base;

	info = (FILE_SYSTEM_POSIX_INFO *)(
		le16_to_cpu(rsp->OutputBufferOffset) + (char *)rsp);
	rc = smb2_validate_iov(le16_to_cpu(rsp->OutputBufferOffset),
			       le32_to_cpu(rsp->OutputBufferLength), &rsp_iov,
			       sizeof(FILE_SYSTEM_POSIX_INFO));
	if (!rc)
		copy_posix_fs_info_to_kstatfs(info, fsdata);

posix_qfsinf_exit:
	free_rsp_buf(resp_buftype, rsp_iov.iov_base);
	return rc;
}

int
SMB2_QFS_info(const unsigned int xid, struct cifs_tcon *tcon,
	      u64 persistent_fid, u64 volatile_fid, struct kstatfs *fsdata)
{
	struct smb_rqst rqst;
	struct smb2_query_info_rsp *rsp = NULL;
	struct kvec iov;
	struct kvec rsp_iov;
	int rc = 0;
	int resp_buftype;
	struct cifs_ses *ses = tcon->ses;
	struct TCP_Server_Info *server = cifs_pick_channel(ses);
	struct smb2_fs_full_size_info *info = NULL;
	int flags = 0;

	rc = build_qfs_info_req(&iov, tcon, server,
				FS_FULL_SIZE_INFORMATION,
				sizeof(struct smb2_fs_full_size_info),
				persistent_fid, volatile_fid);
	if (rc)
		return rc;

	if (smb3_encryption_required(tcon))
		flags |= CIFS_TRANSFORM_REQ;

	memset(&rqst, 0, sizeof(struct smb_rqst));
	rqst.rq_iov = &iov;
	rqst.rq_nvec = 1;

	rc = cifs_send_recv(xid, ses, server,
			    &rqst, &resp_buftype, flags, &rsp_iov);
	cifs_small_buf_release(iov.iov_base);
	if (rc) {
		cifs_stats_fail_inc(tcon, SMB2_QUERY_INFO_HE);
		goto qfsinf_exit;
	}
	rsp = (struct smb2_query_info_rsp *)rsp_iov.iov_base;

	info = (struct smb2_fs_full_size_info *)(
		le16_to_cpu(rsp->OutputBufferOffset) + (char *)rsp);
	rc = smb2_validate_iov(le16_to_cpu(rsp->OutputBufferOffset),
			       le32_to_cpu(rsp->OutputBufferLength), &rsp_iov,
			       sizeof(struct smb2_fs_full_size_info));
	if (!rc)
		smb2_copy_fs_info_to_kstatfs(info, fsdata);

qfsinf_exit:
	free_rsp_buf(resp_buftype, rsp_iov.iov_base);
	return rc;
}

int
SMB2_QFS_attr(const unsigned int xid, struct cifs_tcon *tcon,
	      u64 persistent_fid, u64 volatile_fid, int level)
{
	struct smb_rqst rqst;
	struct smb2_query_info_rsp *rsp = NULL;
	struct kvec iov;
	struct kvec rsp_iov;
	int rc = 0;
	int resp_buftype, max_len, min_len;
	struct cifs_ses *ses = tcon->ses;
	struct TCP_Server_Info *server = cifs_pick_channel(ses);
	unsigned int rsp_len, offset;
	int flags = 0;

	if (level == FS_DEVICE_INFORMATION) {
		max_len = sizeof(FILE_SYSTEM_DEVICE_INFO);
		min_len = sizeof(FILE_SYSTEM_DEVICE_INFO);
	} else if (level == FS_ATTRIBUTE_INFORMATION) {
		max_len = sizeof(FILE_SYSTEM_ATTRIBUTE_INFO);
		min_len = MIN_FS_ATTR_INFO_SIZE;
	} else if (level == FS_SECTOR_SIZE_INFORMATION) {
		max_len = sizeof(struct smb3_fs_ss_info);
		min_len = sizeof(struct smb3_fs_ss_info);
	} else if (level == FS_VOLUME_INFORMATION) {
		max_len = sizeof(struct smb3_fs_vol_info) + MAX_VOL_LABEL_LEN;
		min_len = sizeof(struct smb3_fs_vol_info);
	} else {
		cifs_dbg(FYI, "Invalid qfsinfo level %d\n", level);
		return -EINVAL;
	}

	rc = build_qfs_info_req(&iov, tcon, server,
				level, max_len,
				persistent_fid, volatile_fid);
	if (rc)
		return rc;

	if (smb3_encryption_required(tcon))
		flags |= CIFS_TRANSFORM_REQ;

	memset(&rqst, 0, sizeof(struct smb_rqst));
	rqst.rq_iov = &iov;
	rqst.rq_nvec = 1;

	rc = cifs_send_recv(xid, ses, server,
			    &rqst, &resp_buftype, flags, &rsp_iov);
	cifs_small_buf_release(iov.iov_base);
	if (rc) {
		cifs_stats_fail_inc(tcon, SMB2_QUERY_INFO_HE);
		goto qfsattr_exit;
	}
	rsp = (struct smb2_query_info_rsp *)rsp_iov.iov_base;

	rsp_len = le32_to_cpu(rsp->OutputBufferLength);
	offset = le16_to_cpu(rsp->OutputBufferOffset);
	rc = smb2_validate_iov(offset, rsp_len, &rsp_iov, min_len);
	if (rc)
		goto qfsattr_exit;

	if (level == FS_ATTRIBUTE_INFORMATION)
		memcpy(&tcon->fsAttrInfo, offset
			+ (char *)rsp, min_t(unsigned int,
			rsp_len, max_len));
	else if (level == FS_DEVICE_INFORMATION)
		memcpy(&tcon->fsDevInfo, offset
			+ (char *)rsp, sizeof(FILE_SYSTEM_DEVICE_INFO));
	else if (level == FS_SECTOR_SIZE_INFORMATION) {
		struct smb3_fs_ss_info *ss_info = (struct smb3_fs_ss_info *)
			(offset + (char *)rsp);
		tcon->ss_flags = le32_to_cpu(ss_info->Flags);
		tcon->perf_sector_size =
			le32_to_cpu(ss_info->PhysicalBytesPerSectorForPerf);
	} else if (level == FS_VOLUME_INFORMATION) {
		struct smb3_fs_vol_info *vol_info = (struct smb3_fs_vol_info *)
			(offset + (char *)rsp);
		tcon->vol_serial_number = vol_info->VolumeSerialNumber;
		tcon->vol_create_time = vol_info->VolumeCreationTime;
	}

qfsattr_exit:
	free_rsp_buf(resp_buftype, rsp_iov.iov_base);
	return rc;
}

int
smb2_lockv(const unsigned int xid, struct cifs_tcon *tcon,
	   const __u64 persist_fid, const __u64 volatile_fid, const __u32 pid,
	   const __u32 num_lock, struct smb2_lock_element *buf)
{
	struct smb_rqst rqst;
	int rc = 0;
	struct smb2_lock_req *req = NULL;
	struct kvec iov[2];
	struct kvec rsp_iov;
	int resp_buf_type;
	unsigned int count;
	int flags = CIFS_NO_RSP_BUF;
	unsigned int total_len;
	struct TCP_Server_Info *server = cifs_pick_channel(tcon->ses);

	cifs_dbg(FYI, "smb2_lockv num lock %d\n", num_lock);

	rc = smb2_plain_req_init(SMB2_LOCK, tcon, server,
				 (void **) &req, &total_len);
	if (rc)
		return rc;

	if (smb3_encryption_required(tcon))
		flags |= CIFS_TRANSFORM_REQ;

	req->hdr.Id.SyncId.ProcessId = cpu_to_le32(pid);
	req->LockCount = cpu_to_le16(num_lock);

	req->PersistentFileId = persist_fid;
	req->VolatileFileId = volatile_fid;

	count = num_lock * sizeof(struct smb2_lock_element);

	iov[0].iov_base = (char *)req;
	iov[0].iov_len = total_len - sizeof(struct smb2_lock_element);
	iov[1].iov_base = (char *)buf;
	iov[1].iov_len = count;

	cifs_stats_inc(&tcon->stats.cifs_stats.num_locks);

	memset(&rqst, 0, sizeof(struct smb_rqst));
	rqst.rq_iov = iov;
	rqst.rq_nvec = 2;

	rc = cifs_send_recv(xid, tcon->ses, server,
			    &rqst, &resp_buf_type, flags,
			    &rsp_iov);
	cifs_small_buf_release(req);
	if (rc) {
		cifs_dbg(FYI, "Send error in smb2_lockv = %d\n", rc);
		cifs_stats_fail_inc(tcon, SMB2_LOCK_HE);
		trace_smb3_lock_err(xid, persist_fid, tcon->tid,
				    tcon->ses->Suid, rc);
	}

	return rc;
}

int
SMB2_lock(const unsigned int xid, struct cifs_tcon *tcon,
	  const __u64 persist_fid, const __u64 volatile_fid, const __u32 pid,
	  const __u64 length, const __u64 offset, const __u32 lock_flags,
	  const bool wait)
{
	struct smb2_lock_element lock;

	lock.Offset = cpu_to_le64(offset);
	lock.Length = cpu_to_le64(length);
	lock.Flags = cpu_to_le32(lock_flags);
	if (!wait && lock_flags != SMB2_LOCKFLAG_UNLOCK)
		lock.Flags |= cpu_to_le32(SMB2_LOCKFLAG_FAIL_IMMEDIATELY);

	return smb2_lockv(xid, tcon, persist_fid, volatile_fid, pid, 1, &lock);
}

int
SMB2_lease_break(const unsigned int xid, struct cifs_tcon *tcon,
		 __u8 *lease_key, const __le32 lease_state)
{
	struct smb_rqst rqst;
	int rc;
	struct smb2_lease_ack *req = NULL;
	struct cifs_ses *ses = tcon->ses;
	int flags = CIFS_OBREAK_OP;
	unsigned int total_len;
	struct kvec iov[1];
	struct kvec rsp_iov;
	int resp_buf_type;
	__u64 *please_key_high;
	__u64 *please_key_low;
	struct TCP_Server_Info *server = cifs_pick_channel(tcon->ses);

	cifs_dbg(FYI, "SMB2_lease_break\n");
	rc = smb2_plain_req_init(SMB2_OPLOCK_BREAK, tcon, server,
				 (void **) &req, &total_len);
	if (rc)
		return rc;

	if (smb3_encryption_required(tcon))
		flags |= CIFS_TRANSFORM_REQ;

	req->hdr.CreditRequest = cpu_to_le16(1);
	req->StructureSize = cpu_to_le16(36);
	total_len += 12;

	memcpy(req->LeaseKey, lease_key, 16);
	req->LeaseState = lease_state;

	flags |= CIFS_NO_RSP_BUF;

	iov[0].iov_base = (char *)req;
	iov[0].iov_len = total_len;

	memset(&rqst, 0, sizeof(struct smb_rqst));
	rqst.rq_iov = iov;
	rqst.rq_nvec = 1;

	rc = cifs_send_recv(xid, ses, server,
			    &rqst, &resp_buf_type, flags, &rsp_iov);
	cifs_small_buf_release(req);

	please_key_low = (__u64 *)lease_key;
	please_key_high = (__u64 *)(lease_key+8);
	if (rc) {
		cifs_stats_fail_inc(tcon, SMB2_OPLOCK_BREAK_HE);
		trace_smb3_lease_err(le32_to_cpu(lease_state), tcon->tid,
			ses->Suid, *please_key_low, *please_key_high, rc);
		cifs_dbg(FYI, "Send error in Lease Break = %d\n", rc);
	} else
		trace_smb3_lease_done(le32_to_cpu(lease_state), tcon->tid,
			ses->Suid, *please_key_low, *please_key_high);

	return rc;
}<|MERGE_RESOLUTION|>--- conflicted
+++ resolved
@@ -4157,21 +4157,9 @@
 				(struct smb2_hdr *)rdata->iov[0].iov_base;
 	struct cifs_credits credits = { .value = 0, .instance = 0 };
 	struct smb_rqst rqst = { .rq_iov = &rdata->iov[1],
-<<<<<<< HEAD
-				 .rq_nvec = 1, };
-
-	if (rdata->got_bytes) {
-		rqst.rq_pages = rdata->pages;
-		rqst.rq_offset = rdata->page_offset;
-		rqst.rq_npages = rdata->nr_pages;
-		rqst.rq_pagesz = rdata->pagesz;
-		rqst.rq_tailsz = rdata->tailsz;
-	}
-=======
 				 .rq_nvec = 1,
 				 .rq_iter = rdata->iter,
 				 .rq_iter_size = iov_iter_count(&rdata->iter), };
->>>>>>> 282db109
 
 	WARN_ONCE(rdata->server != mid->server,
 		  "rdata server %p != mid server %p",
