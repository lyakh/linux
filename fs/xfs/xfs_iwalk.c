// SPDX-License-Identifier: GPL-2.0-or-later
/*
 * Copyright (C) 2019 Oracle.  All Rights Reserved.
 * Author: Darrick J. Wong <darrick.wong@oracle.com>
 */
#include "xfs.h"
#include "xfs_fs.h"
#include "xfs_shared.h"
#include "xfs_format.h"
#include "xfs_log_format.h"
#include "xfs_trans_resv.h"
#include "xfs_mount.h"
#include "xfs_inode.h"
#include "xfs_btree.h"
#include "xfs_ialloc.h"
#include "xfs_ialloc_btree.h"
#include "xfs_iwalk.h"
#include "xfs_error.h"
#include "xfs_trace.h"
#include "xfs_icache.h"
#include "xfs_health.h"
#include "xfs_trans.h"
#include "xfs_pwork.h"

/*
 * Walking Inodes in the Filesystem
 * ================================
 *
 * This iterator function walks a subset of filesystem inodes in increasing
 * order from @startino until there are no more inodes.  For each allocated
 * inode it finds, it calls a walk function with the relevant inode number and
 * a pointer to caller-provided data.  The walk function can return the usual
 * negative error code to stop the iteration; 0 to continue the iteration; or
 * -ECANCELED to stop the iteration.  This return value is returned to the
 * caller.
 *
 * Internally, we allow the walk function to do anything, which means that we
 * cannot maintain the inobt cursor or our lock on the AGI buffer.  We
 * therefore cache the inobt records in kernel memory and only call the walk
 * function when our memory buffer is full.  @nr_recs is the number of records
 * that we've cached, and @sz_recs is the size of our cache.
 *
 * It is the responsibility of the walk function to ensure it accesses
 * allocated inodes, as the inobt records may be stale by the time they are
 * acted upon.
 */

struct xfs_iwalk_ag {
	/* parallel work control data; will be null if single threaded */
	struct xfs_pwork		pwork;

	struct xfs_mount		*mp;
	struct xfs_trans		*tp;

	/* Where do we start the traversal? */
	xfs_ino_t			startino;

	/* What was the last inode number we saw when iterating the inobt? */
	xfs_ino_t			lastino;

	/* Array of inobt records we cache. */
	struct xfs_inobt_rec_incore	*recs;

	/* Number of entries allocated for the @recs array. */
	unsigned int			sz_recs;

	/* Number of entries in the @recs array that are in use. */
	unsigned int			nr_recs;

	/* Inode walk function and data pointer. */
	xfs_iwalk_fn			iwalk_fn;
	xfs_inobt_walk_fn		inobt_walk_fn;
	void				*data;

	/*
	 * Make it look like the inodes up to startino are free so that
	 * bulkstat can start its inode iteration at the correct place without
	 * needing to special case everywhere.
	 */
	unsigned int			trim_start:1;

	/* Skip empty inobt records? */
	unsigned int			skip_empty:1;
};

/*
 * Loop over all clusters in a chunk for a given incore inode allocation btree
 * record.  Do a readahead if there are any allocated inodes in that cluster.
 */
STATIC void
xfs_iwalk_ichunk_ra(
	struct xfs_mount		*mp,
	xfs_agnumber_t			agno,
	struct xfs_inobt_rec_incore	*irec)
{
	struct xfs_ino_geometry		*igeo = M_IGEO(mp);
	xfs_agblock_t			agbno;
	struct blk_plug			plug;
	int				i;	/* inode chunk index */

	agbno = XFS_AGINO_TO_AGBNO(mp, irec->ir_startino);

	blk_start_plug(&plug);
	for (i = 0; i < XFS_INODES_PER_CHUNK; i += igeo->inodes_per_cluster) {
		xfs_inofree_t	imask;

		imask = xfs_inobt_maskn(i, igeo->inodes_per_cluster);
		if (imask & ~irec->ir_free) {
			xfs_btree_reada_bufs(mp, agno, agbno,
					igeo->blocks_per_cluster,
					&xfs_inode_buf_ops);
		}
		agbno += igeo->blocks_per_cluster;
	}
	blk_finish_plug(&plug);
}

/*
 * Set the bits in @irec's free mask that correspond to the inodes before
 * @agino so that we skip them.  This is how we restart an inode walk that was
 * interrupted in the middle of an inode record.
 */
STATIC void
xfs_iwalk_adjust_start(
	xfs_agino_t			agino,	/* starting inode of chunk */
	struct xfs_inobt_rec_incore	*irec)	/* btree record */
{
	int				idx;	/* index into inode chunk */
	int				i;

	idx = agino - irec->ir_startino;

	/*
	 * We got a right chunk with some left inodes allocated at it.  Grab
	 * the chunk record.  Mark all the uninteresting inodes free because
	 * they're before our start point.
	 */
	for (i = 0; i < idx; i++) {
		if (XFS_INOBT_MASK(i) & ~irec->ir_free)
			irec->ir_freecount++;
	}

	irec->ir_free |= xfs_inobt_maskn(0, idx);
}

/* Allocate memory for a walk. */
STATIC int
xfs_iwalk_alloc(
	struct xfs_iwalk_ag	*iwag)
{
	size_t			size;

	ASSERT(iwag->recs == NULL);
	iwag->nr_recs = 0;

	/* Allocate a prefetch buffer for inobt records. */
	size = iwag->sz_recs * sizeof(struct xfs_inobt_rec_incore);
	iwag->recs = kmem_alloc(size, KM_MAYFAIL);
	if (iwag->recs == NULL)
		return -ENOMEM;

	return 0;
}

/* Free memory we allocated for a walk. */
STATIC void
xfs_iwalk_free(
	struct xfs_iwalk_ag	*iwag)
{
	kmem_free(iwag->recs);
	iwag->recs = NULL;
}

/* For each inuse inode in each cached inobt record, call our function. */
STATIC int
xfs_iwalk_ag_recs(
	struct xfs_iwalk_ag		*iwag)
{
	struct xfs_mount		*mp = iwag->mp;
	struct xfs_trans		*tp = iwag->tp;
	xfs_ino_t			ino;
	unsigned int			i, j;
	xfs_agnumber_t			agno;
	int				error;

	agno = XFS_INO_TO_AGNO(mp, iwag->startino);
	for (i = 0; i < iwag->nr_recs; i++) {
		struct xfs_inobt_rec_incore	*irec = &iwag->recs[i];

		trace_xfs_iwalk_ag_rec(mp, agno, irec);

		if (xfs_pwork_want_abort(&iwag->pwork))
			return 0;

		if (iwag->inobt_walk_fn) {
			error = iwag->inobt_walk_fn(mp, tp, agno, irec,
					iwag->data);
			if (error)
				return error;
		}

		if (!iwag->iwalk_fn)
			continue;

		for (j = 0; j < XFS_INODES_PER_CHUNK; j++) {
			if (xfs_pwork_want_abort(&iwag->pwork))
				return 0;

			/* Skip if this inode is free */
			if (XFS_INOBT_MASK(j) & irec->ir_free)
				continue;

			/* Otherwise call our function. */
			ino = XFS_AGINO_TO_INO(mp, agno, irec->ir_startino + j);
			error = iwag->iwalk_fn(mp, tp, ino, iwag->data);
			if (error)
				return error;
		}
	}

	return 0;
}

/* Delete cursor and let go of AGI. */
static inline void
xfs_iwalk_del_inobt(
	struct xfs_trans	*tp,
	struct xfs_btree_cur	**curpp,
	struct xfs_buf		**agi_bpp,
	int			error)
{
	if (*curpp) {
		xfs_btree_del_cursor(*curpp, error);
		*curpp = NULL;
	}
	if (*agi_bpp) {
		xfs_trans_brelse(tp, *agi_bpp);
		*agi_bpp = NULL;
	}
}

/*
 * Set ourselves up for walking inobt records starting from a given point in
 * the filesystem.
 *
 * If caller passed in a nonzero start inode number, load the record from the
 * inobt and make the record look like all the inodes before agino are free so
 * that we skip them, and then move the cursor to the next inobt record.  This
 * is how we support starting an iwalk in the middle of an inode chunk.
 *
 * If the caller passed in a start number of zero, move the cursor to the first
 * inobt record.
 *
 * The caller is responsible for cleaning up the cursor and buffer pointer
 * regardless of the error status.
 */
STATIC int
xfs_iwalk_ag_start(
	struct xfs_iwalk_ag	*iwag,
	xfs_agnumber_t		agno,
	xfs_agino_t		agino,
	struct xfs_btree_cur	**curpp,
	struct xfs_buf		**agi_bpp,
	int			*has_more)
{
	struct xfs_mount	*mp = iwag->mp;
	struct xfs_trans	*tp = iwag->tp;
	struct xfs_inobt_rec_incore *irec;
	int			error;

	/* Set up a fresh cursor and empty the inobt cache. */
	iwag->nr_recs = 0;
	error = xfs_inobt_cur(mp, tp, agno, XFS_BTNUM_INO, curpp, agi_bpp);
	if (error)
		return error;

	/* Starting at the beginning of the AG?  That's easy! */
	if (agino == 0)
		return xfs_inobt_lookup(*curpp, 0, XFS_LOOKUP_GE, has_more);

	/*
	 * Otherwise, we have to grab the inobt record where we left off, stuff
	 * the record into our cache, and then see if there are more records.
	 * We require a lookup cache of at least two elements so that the
	 * caller doesn't have to deal with tearing down the cursor to walk the
	 * records.
	 */
	error = xfs_inobt_lookup(*curpp, agino, XFS_LOOKUP_LE, has_more);
	if (error)
		return error;

	/*
	 * If the LE lookup at @agino yields no records, jump ahead to the
	 * inobt cursor increment to see if there are more records to process.
	 */
	if (!*has_more)
		goto out_advance;

	/* Get the record, should always work */
	irec = &iwag->recs[iwag->nr_recs];
	error = xfs_inobt_get_rec(*curpp, irec, has_more);
	if (error)
		return error;
	if (XFS_IS_CORRUPT(mp, *has_more != 1))
		return -EFSCORRUPTED;

	iwag->lastino = XFS_AGINO_TO_INO(mp, agno,
				irec->ir_startino + XFS_INODES_PER_CHUNK - 1);

	/*
	 * If the LE lookup yielded an inobt record before the cursor position,
	 * skip it and see if there's another one after it.
	 */
	if (irec->ir_startino + XFS_INODES_PER_CHUNK <= agino)
		goto out_advance;

	/*
	 * If agino fell in the middle of the inode record, make it look like
	 * the inodes up to agino are free so that we don't return them again.
	 */
	if (iwag->trim_start)
		xfs_iwalk_adjust_start(agino, irec);

	/*
	 * The prefetch calculation is supposed to give us a large enough inobt
	 * record cache that grab_ichunk can stage a partial first record and
	 * the loop body can cache a record without having to check for cache
	 * space until after it reads an inobt record.
	 */
	iwag->nr_recs++;
	ASSERT(iwag->nr_recs < iwag->sz_recs);

out_advance:
	return xfs_btree_increment(*curpp, 0, has_more);
}

/*
 * The inobt record cache is full, so preserve the inobt cursor state and
 * run callbacks on the cached inobt records.  When we're done, restore the
 * cursor state to wherever the cursor would have been had the cache not been
 * full (and therefore we could've just incremented the cursor) if *@has_more
 * is true.  On exit, *@has_more will indicate whether or not the caller should
 * try for more inode records.
 */
STATIC int
xfs_iwalk_run_callbacks(
	struct xfs_iwalk_ag		*iwag,
	xfs_agnumber_t			agno,
	struct xfs_btree_cur		**curpp,
	struct xfs_buf			**agi_bpp,
	int				*has_more)
{
	struct xfs_mount		*mp = iwag->mp;
	struct xfs_trans		*tp = iwag->tp;
	struct xfs_inobt_rec_incore	*irec;
	xfs_agino_t			next_agino;
	int				error;

	next_agino = XFS_INO_TO_AGINO(mp, iwag->lastino) + 1;

	ASSERT(iwag->nr_recs > 0);

	/* Delete cursor but remember the last record we cached... */
	xfs_iwalk_del_inobt(tp, curpp, agi_bpp, 0);
	irec = &iwag->recs[iwag->nr_recs - 1];
<<<<<<< HEAD
	ASSERT(next_agino == irec->ir_startino + XFS_INODES_PER_CHUNK);
=======
	ASSERT(next_agino >= irec->ir_startino + XFS_INODES_PER_CHUNK);
>>>>>>> 76ec55ca

	error = xfs_iwalk_ag_recs(iwag);
	if (error)
		return error;

	/* ...empty the cache... */
	iwag->nr_recs = 0;

	if (!has_more)
		return 0;

	/* ...and recreate the cursor just past where we left off. */
	error = xfs_inobt_cur(mp, tp, agno, XFS_BTNUM_INO, curpp, agi_bpp);
	if (error)
		return error;

	return xfs_inobt_lookup(*curpp, next_agino, XFS_LOOKUP_GE, has_more);
}

/* Walk all inodes in a single AG, from @iwag->startino to the end of the AG. */
STATIC int
xfs_iwalk_ag(
	struct xfs_iwalk_ag		*iwag)
{
	struct xfs_mount		*mp = iwag->mp;
	struct xfs_trans		*tp = iwag->tp;
	struct xfs_buf			*agi_bp = NULL;
	struct xfs_btree_cur		*cur = NULL;
	xfs_agnumber_t			agno;
	xfs_agino_t			agino;
	int				has_more;
	int				error = 0;

	/* Set up our cursor at the right place in the inode btree. */
	agno = XFS_INO_TO_AGNO(mp, iwag->startino);
	agino = XFS_INO_TO_AGINO(mp, iwag->startino);
	error = xfs_iwalk_ag_start(iwag, agno, agino, &cur, &agi_bp, &has_more);

	while (!error && has_more) {
		struct xfs_inobt_rec_incore	*irec;
		xfs_ino_t			rec_fsino;

		cond_resched();
		if (xfs_pwork_want_abort(&iwag->pwork))
			goto out;

		/* Fetch the inobt record. */
		irec = &iwag->recs[iwag->nr_recs];
		error = xfs_inobt_get_rec(cur, irec, &has_more);
		if (error || !has_more)
			break;

		/* Make sure that we always move forward. */
		rec_fsino = XFS_AGINO_TO_INO(mp, agno, irec->ir_startino);
		if (iwag->lastino != NULLFSINO &&
		    XFS_IS_CORRUPT(mp, iwag->lastino >= rec_fsino)) {
			error = -EFSCORRUPTED;
			goto out;
		}
		iwag->lastino = rec_fsino + XFS_INODES_PER_CHUNK - 1;

		/* No allocated inodes in this chunk; skip it. */
		if (iwag->skip_empty && irec->ir_freecount == irec->ir_count) {
			error = xfs_btree_increment(cur, 0, &has_more);
			if (error)
				break;
			continue;
		}

		/*
		 * Start readahead for this inode chunk in anticipation of
		 * walking the inodes.
		 */
		if (iwag->iwalk_fn)
			xfs_iwalk_ichunk_ra(mp, agno, irec);

		/*
		 * If there's space in the buffer for more records, increment
		 * the btree cursor and grab more.
		 */
		if (++iwag->nr_recs < iwag->sz_recs) {
			error = xfs_btree_increment(cur, 0, &has_more);
			if (error || !has_more)
				break;
			continue;
		}

		/*
		 * Otherwise, we need to save cursor state and run the callback
		 * function on the cached records.  The run_callbacks function
		 * is supposed to return a cursor pointing to the record where
		 * we would be if we had been able to increment like above.
		 */
		ASSERT(has_more);
		error = xfs_iwalk_run_callbacks(iwag, agno, &cur, &agi_bp,
				&has_more);
	}

	if (iwag->nr_recs == 0 || error)
		goto out;

	/* Walk the unprocessed records in the cache. */
	error = xfs_iwalk_run_callbacks(iwag, agno, &cur, &agi_bp, &has_more);

out:
	xfs_iwalk_del_inobt(tp, &cur, &agi_bp, error);
	return error;
}

/*
 * We experimentally determined that the reduction in ioctl call overhead
 * diminishes when userspace asks for more than 2048 inodes, so we'll cap
 * prefetch at this point.
 */
#define IWALK_MAX_INODE_PREFETCH	(2048U)

/*
 * Given the number of inodes to prefetch, set the number of inobt records that
 * we cache in memory, which controls the number of inodes we try to read
 * ahead.  Set the maximum if @inodes == 0.
 */
static inline unsigned int
xfs_iwalk_prefetch(
	unsigned int		inodes)
{
	unsigned int		inobt_records;

	/*
	 * If the caller didn't tell us the number of inodes they wanted,
	 * assume the maximum prefetch possible for best performance.
	 * Otherwise, cap prefetch at that maximum so that we don't start an
	 * absurd amount of prefetch.
	 */
	if (inodes == 0)
		inodes = IWALK_MAX_INODE_PREFETCH;
	inodes = min(inodes, IWALK_MAX_INODE_PREFETCH);

	/* Round the inode count up to a full chunk. */
	inodes = round_up(inodes, XFS_INODES_PER_CHUNK);

	/*
	 * In order to convert the number of inodes to prefetch into an
	 * estimate of the number of inobt records to cache, we require a
	 * conversion factor that reflects our expectations of the average
	 * loading factor of an inode chunk.  Based on data gathered, most
	 * (but not all) filesystems manage to keep the inode chunks totally
	 * full, so we'll underestimate slightly so that our readahead will
	 * still deliver the performance we want on aging filesystems:
	 *
	 * inobt = inodes / (INODES_PER_CHUNK * (4 / 5));
	 *
	 * The funny math is to avoid integer division.
	 */
	inobt_records = (inodes * 5) / (4 * XFS_INODES_PER_CHUNK);

	/*
	 * Allocate enough space to prefetch at least two inobt records so that
	 * we can cache both the record where the iwalk started and the next
	 * record.  This simplifies the AG inode walk loop setup code.
	 */
	return max(inobt_records, 2U);
}

/*
 * Walk all inodes in the filesystem starting from @startino.  The @iwalk_fn
 * will be called for each allocated inode, being passed the inode's number and
 * @data.  @max_prefetch controls how many inobt records' worth of inodes we
 * try to readahead.
 */
int
xfs_iwalk(
	struct xfs_mount	*mp,
	struct xfs_trans	*tp,
	xfs_ino_t		startino,
	unsigned int		flags,
	xfs_iwalk_fn		iwalk_fn,
	unsigned int		inode_records,
	void			*data)
{
	struct xfs_iwalk_ag	iwag = {
		.mp		= mp,
		.tp		= tp,
		.iwalk_fn	= iwalk_fn,
		.data		= data,
		.startino	= startino,
		.sz_recs	= xfs_iwalk_prefetch(inode_records),
		.trim_start	= 1,
		.skip_empty	= 1,
		.pwork		= XFS_PWORK_SINGLE_THREADED,
		.lastino	= NULLFSINO,
	};
	xfs_agnumber_t		agno = XFS_INO_TO_AGNO(mp, startino);
	int			error;

	ASSERT(agno < mp->m_sb.sb_agcount);
	ASSERT(!(flags & ~XFS_IWALK_FLAGS_ALL));

	error = xfs_iwalk_alloc(&iwag);
	if (error)
		return error;

	for (; agno < mp->m_sb.sb_agcount; agno++) {
		error = xfs_iwalk_ag(&iwag);
		if (error)
			break;
		iwag.startino = XFS_AGINO_TO_INO(mp, agno + 1, 0);
		if (flags & XFS_INOBT_WALK_SAME_AG)
			break;
	}

	xfs_iwalk_free(&iwag);
	return error;
}

/* Run per-thread iwalk work. */
static int
xfs_iwalk_ag_work(
	struct xfs_mount	*mp,
	struct xfs_pwork	*pwork)
{
	struct xfs_iwalk_ag	*iwag;
	int			error = 0;

	iwag = container_of(pwork, struct xfs_iwalk_ag, pwork);
	if (xfs_pwork_want_abort(pwork))
		goto out;

	error = xfs_iwalk_alloc(iwag);
	if (error)
		goto out;

	error = xfs_iwalk_ag(iwag);
	xfs_iwalk_free(iwag);
out:
	kmem_free(iwag);
	return error;
}

/*
 * Walk all the inodes in the filesystem using multiple threads to process each
 * AG.
 */
int
xfs_iwalk_threaded(
	struct xfs_mount	*mp,
	xfs_ino_t		startino,
	unsigned int		flags,
	xfs_iwalk_fn		iwalk_fn,
	unsigned int		inode_records,
	bool			polled,
	void			*data)
{
	struct xfs_pwork_ctl	pctl;
	xfs_agnumber_t		agno = XFS_INO_TO_AGNO(mp, startino);
	unsigned int		nr_threads;
	int			error;

	ASSERT(agno < mp->m_sb.sb_agcount);
	ASSERT(!(flags & ~XFS_IWALK_FLAGS_ALL));

	nr_threads = xfs_pwork_guess_datadev_parallelism(mp);
	error = xfs_pwork_init(mp, &pctl, xfs_iwalk_ag_work, "xfs_iwalk",
			nr_threads);
	if (error)
		return error;

	for (; agno < mp->m_sb.sb_agcount; agno++) {
		struct xfs_iwalk_ag	*iwag;

		if (xfs_pwork_ctl_want_abort(&pctl))
			break;

		iwag = kmem_zalloc(sizeof(struct xfs_iwalk_ag), 0);
		iwag->mp = mp;
		iwag->iwalk_fn = iwalk_fn;
		iwag->data = data;
		iwag->startino = startino;
		iwag->sz_recs = xfs_iwalk_prefetch(inode_records);
		iwag->lastino = NULLFSINO;
		xfs_pwork_queue(&pctl, &iwag->pwork);
		startino = XFS_AGINO_TO_INO(mp, agno + 1, 0);
		if (flags & XFS_INOBT_WALK_SAME_AG)
			break;
	}

	if (polled)
		xfs_pwork_poll(&pctl);
	return xfs_pwork_destroy(&pctl);
}

/*
 * Allow callers to cache up to a page's worth of inobt records.  This reflects
 * the existing inumbers prefetching behavior.  Since the inobt walk does not
 * itself do anything with the inobt records, we can set a fairly high limit
 * here.
 */
#define MAX_INOBT_WALK_PREFETCH	\
	(PAGE_SIZE / sizeof(struct xfs_inobt_rec_incore))

/*
 * Given the number of records that the user wanted, set the number of inobt
 * records that we buffer in memory.  Set the maximum if @inobt_records == 0.
 */
static inline unsigned int
xfs_inobt_walk_prefetch(
	unsigned int		inobt_records)
{
	/*
	 * If the caller didn't tell us the number of inobt records they
	 * wanted, assume the maximum prefetch possible for best performance.
	 */
	if (inobt_records == 0)
		inobt_records = MAX_INOBT_WALK_PREFETCH;

	/*
	 * Allocate enough space to prefetch at least two inobt records so that
	 * we can cache both the record where the iwalk started and the next
	 * record.  This simplifies the AG inode walk loop setup code.
	 */
	inobt_records = max(inobt_records, 2U);

	/*
	 * Cap prefetch at that maximum so that we don't use an absurd amount
	 * of memory.
	 */
	return min_t(unsigned int, inobt_records, MAX_INOBT_WALK_PREFETCH);
}

/*
 * Walk all inode btree records in the filesystem starting from @startino.  The
 * @inobt_walk_fn will be called for each btree record, being passed the incore
 * record and @data.  @max_prefetch controls how many inobt records we try to
 * cache ahead of time.
 */
int
xfs_inobt_walk(
	struct xfs_mount	*mp,
	struct xfs_trans	*tp,
	xfs_ino_t		startino,
	unsigned int		flags,
	xfs_inobt_walk_fn	inobt_walk_fn,
	unsigned int		inobt_records,
	void			*data)
{
	struct xfs_iwalk_ag	iwag = {
		.mp		= mp,
		.tp		= tp,
		.inobt_walk_fn	= inobt_walk_fn,
		.data		= data,
		.startino	= startino,
		.sz_recs	= xfs_inobt_walk_prefetch(inobt_records),
		.pwork		= XFS_PWORK_SINGLE_THREADED,
		.lastino	= NULLFSINO,
	};
	xfs_agnumber_t		agno = XFS_INO_TO_AGNO(mp, startino);
	int			error;

	ASSERT(agno < mp->m_sb.sb_agcount);
	ASSERT(!(flags & ~XFS_INOBT_WALK_FLAGS_ALL));

	error = xfs_iwalk_alloc(&iwag);
	if (error)
		return error;

	for (; agno < mp->m_sb.sb_agcount; agno++) {
		error = xfs_iwalk_ag(&iwag);
		if (error)
			break;
		iwag.startino = XFS_AGINO_TO_INO(mp, agno + 1, 0);
		if (flags & XFS_INOBT_WALK_SAME_AG)
			break;
	}

	xfs_iwalk_free(&iwag);
	return error;
}<|MERGE_RESOLUTION|>--- conflicted
+++ resolved
@@ -363,11 +363,7 @@
 	/* Delete cursor but remember the last record we cached... */
 	xfs_iwalk_del_inobt(tp, curpp, agi_bpp, 0);
 	irec = &iwag->recs[iwag->nr_recs - 1];
-<<<<<<< HEAD
-	ASSERT(next_agino == irec->ir_startino + XFS_INODES_PER_CHUNK);
-=======
 	ASSERT(next_agino >= irec->ir_startino + XFS_INODES_PER_CHUNK);
->>>>>>> 76ec55ca
 
 	error = xfs_iwalk_ag_recs(iwag);
 	if (error)
