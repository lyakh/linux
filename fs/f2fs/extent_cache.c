// SPDX-License-Identifier: GPL-2.0
/*
 * f2fs extent cache support
 *
 * Copyright (c) 2015 Motorola Mobility
 * Copyright (c) 2015 Samsung Electronics
 * Authors: Jaegeuk Kim <jaegeuk@kernel.org>
 *          Chao Yu <chao2.yu@samsung.com>
 *
 * block_age-based extent cache added by:
 * Copyright (c) 2022 xiaomi Co., Ltd.
 *             http://www.xiaomi.com/
 */

#include <linux/fs.h>
#include <linux/f2fs_fs.h>

#include "f2fs.h"
#include "node.h"
#include <trace/events/f2fs.h>

bool sanity_check_extent_cache(struct inode *inode)
{
	struct f2fs_sb_info *sbi = F2FS_I_SB(inode);
	struct f2fs_inode_info *fi = F2FS_I(inode);
	struct extent_info *ei;

	if (!fi->extent_tree[EX_READ])
		return true;

	ei = &fi->extent_tree[EX_READ]->largest;

	if (ei->len &&
		(!f2fs_is_valid_blkaddr(sbi, ei->blk,
					DATA_GENERIC_ENHANCE) ||
		!f2fs_is_valid_blkaddr(sbi, ei->blk + ei->len - 1,
					DATA_GENERIC_ENHANCE))) {
		set_sbi_flag(sbi, SBI_NEED_FSCK);
		f2fs_warn(sbi, "%s: inode (ino=%lx) extent info [%u, %u, %u] is incorrect, run fsck to fix",
			  __func__, inode->i_ino,
			  ei->blk, ei->fofs, ei->len);
		return false;
	}
	return true;
}

static void __set_extent_info(struct extent_info *ei,
				unsigned int fofs, unsigned int len,
				block_t blk, bool keep_clen,
				unsigned long age, unsigned long last_blocks,
				enum extent_type type)
{
	ei->fofs = fofs;
	ei->len = len;

	if (type == EX_READ) {
		ei->blk = blk;
		if (keep_clen)
			return;
#ifdef CONFIG_F2FS_FS_COMPRESSION
		ei->c_len = 0;
#endif
	} else if (type == EX_BLOCK_AGE) {
		ei->age = age;
		ei->last_blocks = last_blocks;
	}
}

static bool __may_read_extent_tree(struct inode *inode)
{
	struct f2fs_sb_info *sbi = F2FS_I_SB(inode);

	if (!test_opt(sbi, READ_EXTENT_CACHE))
		return false;
	if (is_inode_flag_set(inode, FI_NO_EXTENT))
		return false;
	if (is_inode_flag_set(inode, FI_COMPRESSED_FILE) &&
			 !f2fs_sb_has_readonly(sbi))
		return false;
	return S_ISREG(inode->i_mode);
}

static bool __may_age_extent_tree(struct inode *inode)
{
	struct f2fs_sb_info *sbi = F2FS_I_SB(inode);

	if (!test_opt(sbi, AGE_EXTENT_CACHE))
		return false;
	/* don't cache block age info for cold file */
	if (is_inode_flag_set(inode, FI_COMPRESSED_FILE))
		return false;
	if (file_is_cold(inode))
		return false;

	return S_ISREG(inode->i_mode) || S_ISDIR(inode->i_mode);
}

static bool __init_may_extent_tree(struct inode *inode, enum extent_type type)
{
	if (type == EX_READ)
		return __may_read_extent_tree(inode);
	else if (type == EX_BLOCK_AGE)
		return __may_age_extent_tree(inode);
	return false;
}

static bool __may_extent_tree(struct inode *inode, enum extent_type type)
{
	/*
	 * for recovered files during mount do not create extents
	 * if shrinker is not registered.
	 */
	if (list_empty(&F2FS_I_SB(inode)->s_list))
		return false;

	return __init_may_extent_tree(inode, type);
}

static void __try_update_largest_extent(struct extent_tree *et,
						struct extent_node *en)
{
	if (et->type != EX_READ)
		return;
	if (en->ei.len <= et->largest.len)
		return;

	et->largest = en->ei;
	et->largest_updated = true;
}

static bool __is_extent_mergeable(struct extent_info *back,
		struct extent_info *front, enum extent_type type)
{
	if (type == EX_READ) {
#ifdef CONFIG_F2FS_FS_COMPRESSION
		if (back->c_len && back->len != back->c_len)
			return false;
		if (front->c_len && front->len != front->c_len)
			return false;
#endif
		return (back->fofs + back->len == front->fofs &&
				back->blk + back->len == front->blk);
	} else if (type == EX_BLOCK_AGE) {
		return (back->fofs + back->len == front->fofs &&
			abs(back->age - front->age) <= SAME_AGE_REGION &&
			abs(back->last_blocks - front->last_blocks) <=
							SAME_AGE_REGION);
	}
	return false;
}

static bool __is_back_mergeable(struct extent_info *cur,
		struct extent_info *back, enum extent_type type)
{
	return __is_extent_mergeable(back, cur, type);
}

static bool __is_front_mergeable(struct extent_info *cur,
		struct extent_info *front, enum extent_type type)
{
	return __is_extent_mergeable(cur, front, type);
}

static struct rb_entry *__lookup_rb_tree_fast(struct rb_entry *cached_re,
							unsigned int ofs)
{
	if (cached_re) {
		if (cached_re->ofs <= ofs &&
				cached_re->ofs + cached_re->len > ofs) {
			return cached_re;
		}
	}
	return NULL;
}

static struct rb_entry *__lookup_rb_tree_slow(struct rb_root_cached *root,
							unsigned int ofs)
{
	struct rb_node *node = root->rb_root.rb_node;
	struct rb_entry *re;

	while (node) {
		re = rb_entry(node, struct rb_entry, rb_node);

		if (ofs < re->ofs)
			node = node->rb_left;
		else if (ofs >= re->ofs + re->len)
			node = node->rb_right;
		else
			return re;
	}
	return NULL;
}

struct rb_entry *f2fs_lookup_rb_tree(struct rb_root_cached *root,
				struct rb_entry *cached_re, unsigned int ofs)
{
	struct rb_entry *re;

	re = __lookup_rb_tree_fast(cached_re, ofs);
	if (!re)
		return __lookup_rb_tree_slow(root, ofs);

	return re;
}

struct rb_node **f2fs_lookup_rb_tree_ext(struct f2fs_sb_info *sbi,
					struct rb_root_cached *root,
					struct rb_node **parent,
					unsigned long long key, bool *leftmost)
{
	struct rb_node **p = &root->rb_root.rb_node;
	struct rb_entry *re;

	while (*p) {
		*parent = *p;
		re = rb_entry(*parent, struct rb_entry, rb_node);

		if (key < re->key) {
			p = &(*p)->rb_left;
		} else {
			p = &(*p)->rb_right;
			*leftmost = false;
		}
	}

	return p;
}

struct rb_node **f2fs_lookup_rb_tree_for_insert(struct f2fs_sb_info *sbi,
				struct rb_root_cached *root,
				struct rb_node **parent,
				unsigned int ofs, bool *leftmost)
{
	struct rb_node **p = &root->rb_root.rb_node;
	struct rb_entry *re;

	while (*p) {
		*parent = *p;
		re = rb_entry(*parent, struct rb_entry, rb_node);

		if (ofs < re->ofs) {
			p = &(*p)->rb_left;
		} else if (ofs >= re->ofs + re->len) {
			p = &(*p)->rb_right;
			*leftmost = false;
		} else {
			f2fs_bug_on(sbi, 1);
		}
	}

	return p;
}

/*
 * lookup rb entry in position of @ofs in rb-tree,
 * if hit, return the entry, otherwise, return NULL
 * @prev_ex: extent before ofs
 * @next_ex: extent after ofs
 * @insert_p: insert point for new extent at ofs
 * in order to simplify the insertion after.
 * tree must stay unchanged between lookup and insertion.
 */
struct rb_entry *f2fs_lookup_rb_tree_ret(struct rb_root_cached *root,
				struct rb_entry *cached_re,
				unsigned int ofs,
				struct rb_entry **prev_entry,
				struct rb_entry **next_entry,
				struct rb_node ***insert_p,
				struct rb_node **insert_parent,
				bool force, bool *leftmost)
{
	struct rb_node **pnode = &root->rb_root.rb_node;
	struct rb_node *parent = NULL, *tmp_node;
	struct rb_entry *re = cached_re;

	*insert_p = NULL;
	*insert_parent = NULL;
	*prev_entry = NULL;
	*next_entry = NULL;

	if (RB_EMPTY_ROOT(&root->rb_root))
		return NULL;

	if (re) {
		if (re->ofs <= ofs && re->ofs + re->len > ofs)
			goto lookup_neighbors;
	}

	if (leftmost)
		*leftmost = true;

	while (*pnode) {
		parent = *pnode;
		re = rb_entry(*pnode, struct rb_entry, rb_node);

		if (ofs < re->ofs) {
			pnode = &(*pnode)->rb_left;
		} else if (ofs >= re->ofs + re->len) {
			pnode = &(*pnode)->rb_right;
			if (leftmost)
				*leftmost = false;
		} else {
			goto lookup_neighbors;
		}
	}

	*insert_p = pnode;
	*insert_parent = parent;

	re = rb_entry(parent, struct rb_entry, rb_node);
	tmp_node = parent;
	if (parent && ofs > re->ofs)
		tmp_node = rb_next(parent);
	*next_entry = rb_entry_safe(tmp_node, struct rb_entry, rb_node);

	tmp_node = parent;
	if (parent && ofs < re->ofs)
		tmp_node = rb_prev(parent);
	*prev_entry = rb_entry_safe(tmp_node, struct rb_entry, rb_node);
	return NULL;

lookup_neighbors:
	if (ofs == re->ofs || force) {
		/* lookup prev node for merging backward later */
		tmp_node = rb_prev(&re->rb_node);
		*prev_entry = rb_entry_safe(tmp_node, struct rb_entry, rb_node);
	}
	if (ofs == re->ofs + re->len - 1 || force) {
		/* lookup next node for merging frontward later */
		tmp_node = rb_next(&re->rb_node);
		*next_entry = rb_entry_safe(tmp_node, struct rb_entry, rb_node);
	}
	return re;
}

bool f2fs_check_rb_tree_consistence(struct f2fs_sb_info *sbi,
				struct rb_root_cached *root, bool check_key)
{
#ifdef CONFIG_F2FS_CHECK_FS
	struct rb_node *cur = rb_first_cached(root), *next;
	struct rb_entry *cur_re, *next_re;

	if (!cur)
		return true;

	while (cur) {
		next = rb_next(cur);
		if (!next)
			return true;

		cur_re = rb_entry(cur, struct rb_entry, rb_node);
		next_re = rb_entry(next, struct rb_entry, rb_node);

		if (check_key) {
			if (cur_re->key > next_re->key) {
				f2fs_info(sbi, "inconsistent rbtree, "
					"cur(%llu) next(%llu)",
					cur_re->key, next_re->key);
				return false;
			}
			goto next;
		}

		if (cur_re->ofs + cur_re->len > next_re->ofs) {
			f2fs_info(sbi, "inconsistent rbtree, cur(%u, %u) next(%u, %u)",
				  cur_re->ofs, cur_re->len,
				  next_re->ofs, next_re->len);
			return false;
		}
next:
		cur = next;
	}
#endif
	return true;
}

static struct kmem_cache *extent_tree_slab;
static struct kmem_cache *extent_node_slab;

static struct extent_node *__attach_extent_node(struct f2fs_sb_info *sbi,
				struct extent_tree *et, struct extent_info *ei,
				struct rb_node *parent, struct rb_node **p,
				bool leftmost)
{
	struct extent_tree_info *eti = &sbi->extent_tree[et->type];
	struct extent_node *en;

	en = f2fs_kmem_cache_alloc(extent_node_slab, GFP_ATOMIC, false, sbi);
	if (!en)
		return NULL;

	en->ei = *ei;
	INIT_LIST_HEAD(&en->list);
	en->et = et;

	rb_link_node(&en->rb_node, parent, p);
	rb_insert_color_cached(&en->rb_node, &et->root, leftmost);
	atomic_inc(&et->node_cnt);
	atomic_inc(&eti->total_ext_node);
	return en;
}

static void __detach_extent_node(struct f2fs_sb_info *sbi,
				struct extent_tree *et, struct extent_node *en)
{
	struct extent_tree_info *eti = &sbi->extent_tree[et->type];

	rb_erase_cached(&en->rb_node, &et->root);
	atomic_dec(&et->node_cnt);
	atomic_dec(&eti->total_ext_node);

	if (et->cached_en == en)
		et->cached_en = NULL;
	kmem_cache_free(extent_node_slab, en);
}

/*
 * Flow to release an extent_node:
 * 1. list_del_init
 * 2. __detach_extent_node
 * 3. kmem_cache_free.
 */
static void __release_extent_node(struct f2fs_sb_info *sbi,
			struct extent_tree *et, struct extent_node *en)
{
	struct extent_tree_info *eti = &sbi->extent_tree[et->type];

	spin_lock(&eti->extent_lock);
	f2fs_bug_on(sbi, list_empty(&en->list));
	list_del_init(&en->list);
	spin_unlock(&eti->extent_lock);

	__detach_extent_node(sbi, et, en);
}

static struct extent_tree *__grab_extent_tree(struct inode *inode,
						enum extent_type type)
{
	struct f2fs_sb_info *sbi = F2FS_I_SB(inode);
	struct extent_tree_info *eti = &sbi->extent_tree[type];
	struct extent_tree *et;
	nid_t ino = inode->i_ino;

	mutex_lock(&eti->extent_tree_lock);
	et = radix_tree_lookup(&eti->extent_tree_root, ino);
	if (!et) {
		et = f2fs_kmem_cache_alloc(extent_tree_slab,
					GFP_NOFS, true, NULL);
		f2fs_radix_tree_insert(&eti->extent_tree_root, ino, et);
		memset(et, 0, sizeof(struct extent_tree));
		et->ino = ino;
		et->type = type;
		et->root = RB_ROOT_CACHED;
		et->cached_en = NULL;
		rwlock_init(&et->lock);
		INIT_LIST_HEAD(&et->list);
		atomic_set(&et->node_cnt, 0);
		atomic_inc(&eti->total_ext_tree);
	} else {
		atomic_dec(&eti->total_zombie_tree);
		list_del_init(&et->list);
	}
	mutex_unlock(&eti->extent_tree_lock);

	/* never died until evict_inode */
	F2FS_I(inode)->extent_tree[type] = et;

	return et;
}

static unsigned int __free_extent_tree(struct f2fs_sb_info *sbi,
					struct extent_tree *et)
{
	struct rb_node *node, *next;
	struct extent_node *en;
	unsigned int count = atomic_read(&et->node_cnt);

	node = rb_first_cached(&et->root);
	while (node) {
		next = rb_next(node);
		en = rb_entry(node, struct extent_node, rb_node);
		__release_extent_node(sbi, et, en);
		node = next;
	}

	return count - atomic_read(&et->node_cnt);
}

static void __drop_largest_extent(struct extent_tree *et,
					pgoff_t fofs, unsigned int len)
{
	if (fofs < et->largest.fofs + et->largest.len &&
			fofs + len > et->largest.fofs) {
		et->largest.len = 0;
		et->largest_updated = true;
	}
}

void f2fs_init_read_extent_tree(struct inode *inode, struct page *ipage)
{
	struct f2fs_sb_info *sbi = F2FS_I_SB(inode);
	struct extent_tree_info *eti = &sbi->extent_tree[EX_READ];
	struct f2fs_extent *i_ext = &F2FS_INODE(ipage)->i_ext;
	struct extent_tree *et;
	struct extent_node *en;
	struct extent_info ei;

	if (!__may_extent_tree(inode, EX_READ)) {
		/* drop largest read extent */
		if (i_ext && i_ext->len) {
			f2fs_wait_on_page_writeback(ipage, NODE, true, true);
			i_ext->len = 0;
			set_page_dirty(ipage);
		}
		goto out;
	}

	et = __grab_extent_tree(inode, EX_READ);

	if (!i_ext || !i_ext->len)
		goto out;

	get_read_extent_info(&ei, i_ext);

	write_lock(&et->lock);
	if (atomic_read(&et->node_cnt))
		goto unlock_out;

	en = __attach_extent_node(sbi, et, &ei, NULL,
				&et->root.rb_root.rb_node, true);
	if (en) {
		et->largest = en->ei;
		et->cached_en = en;

		spin_lock(&eti->extent_lock);
		list_add_tail(&en->list, &eti->extent_list);
		spin_unlock(&eti->extent_lock);
	}
unlock_out:
	write_unlock(&et->lock);
out:
	if (!F2FS_I(inode)->extent_tree[EX_READ])
		set_inode_flag(inode, FI_NO_EXTENT);
}

void f2fs_init_age_extent_tree(struct inode *inode)
{
	if (!__init_may_extent_tree(inode, EX_BLOCK_AGE))
		return;
	__grab_extent_tree(inode, EX_BLOCK_AGE);
}

void f2fs_init_extent_tree(struct inode *inode)
{
	/* initialize read cache */
	if (__init_may_extent_tree(inode, EX_READ))
		__grab_extent_tree(inode, EX_READ);

	/* initialize block age cache */
	if (__init_may_extent_tree(inode, EX_BLOCK_AGE))
		__grab_extent_tree(inode, EX_BLOCK_AGE);
}

static bool __lookup_extent_tree(struct inode *inode, pgoff_t pgofs,
			struct extent_info *ei, enum extent_type type)
{
	struct f2fs_sb_info *sbi = F2FS_I_SB(inode);
	struct extent_tree_info *eti = &sbi->extent_tree[type];
	struct extent_tree *et = F2FS_I(inode)->extent_tree[type];
	struct extent_node *en;
	bool ret = false;

	if (!et)
		return false;

	trace_f2fs_lookup_extent_tree_start(inode, pgofs, type);

	read_lock(&et->lock);

	if (type == EX_READ &&
			et->largest.fofs <= pgofs &&
			et->largest.fofs + et->largest.len > pgofs) {
		*ei = et->largest;
		ret = true;
		stat_inc_largest_node_hit(sbi);
		goto out;
	}

	en = (struct extent_node *)f2fs_lookup_rb_tree(&et->root,
				(struct rb_entry *)et->cached_en, pgofs);
	if (!en)
		goto out;

	if (en == et->cached_en)
		stat_inc_cached_node_hit(sbi, type);
	else
		stat_inc_rbtree_node_hit(sbi, type);

	*ei = en->ei;
	spin_lock(&eti->extent_lock);
	if (!list_empty(&en->list)) {
		list_move_tail(&en->list, &eti->extent_list);
		et->cached_en = en;
	}
	spin_unlock(&eti->extent_lock);
	ret = true;
out:
	stat_inc_total_hit(sbi, type);
	read_unlock(&et->lock);

	if (type == EX_READ)
		trace_f2fs_lookup_read_extent_tree_end(inode, pgofs, ei);
	else if (type == EX_BLOCK_AGE)
		trace_f2fs_lookup_age_extent_tree_end(inode, pgofs, ei);
	return ret;
}

static struct extent_node *__try_merge_extent_node(struct f2fs_sb_info *sbi,
				struct extent_tree *et, struct extent_info *ei,
				struct extent_node *prev_ex,
				struct extent_node *next_ex)
{
	struct extent_tree_info *eti = &sbi->extent_tree[et->type];
	struct extent_node *en = NULL;

	if (prev_ex && __is_back_mergeable(ei, &prev_ex->ei, et->type)) {
		prev_ex->ei.len += ei->len;
		ei = &prev_ex->ei;
		en = prev_ex;
	}

	if (next_ex && __is_front_mergeable(ei, &next_ex->ei, et->type)) {
		next_ex->ei.fofs = ei->fofs;
		next_ex->ei.len += ei->len;
		if (et->type == EX_READ)
			next_ex->ei.blk = ei->blk;
		if (en)
			__release_extent_node(sbi, et, prev_ex);

		en = next_ex;
	}

	if (!en)
		return NULL;

	__try_update_largest_extent(et, en);

	spin_lock(&eti->extent_lock);
	if (!list_empty(&en->list)) {
		list_move_tail(&en->list, &eti->extent_list);
		et->cached_en = en;
	}
	spin_unlock(&eti->extent_lock);
	return en;
}

static struct extent_node *__insert_extent_tree(struct f2fs_sb_info *sbi,
				struct extent_tree *et, struct extent_info *ei,
				struct rb_node **insert_p,
				struct rb_node *insert_parent,
				bool leftmost)
{
	struct extent_tree_info *eti = &sbi->extent_tree[et->type];
	struct rb_node **p;
	struct rb_node *parent = NULL;
	struct extent_node *en = NULL;

	if (insert_p && insert_parent) {
		parent = insert_parent;
		p = insert_p;
		goto do_insert;
	}

	leftmost = true;

	p = f2fs_lookup_rb_tree_for_insert(sbi, &et->root, &parent,
						ei->fofs, &leftmost);
do_insert:
	en = __attach_extent_node(sbi, et, ei, parent, p, leftmost);
	if (!en)
		return NULL;

	__try_update_largest_extent(et, en);

	/* update in global extent list */
	spin_lock(&eti->extent_lock);
	list_add_tail(&en->list, &eti->extent_list);
	et->cached_en = en;
	spin_unlock(&eti->extent_lock);
	return en;
}

static void __update_extent_tree_range(struct inode *inode,
			struct extent_info *tei, enum extent_type type)
{
	struct f2fs_sb_info *sbi = F2FS_I_SB(inode);
	struct extent_tree *et = F2FS_I(inode)->extent_tree[type];
	struct extent_node *en = NULL, *en1 = NULL;
	struct extent_node *prev_en = NULL, *next_en = NULL;
	struct extent_info ei, dei, prev;
	struct rb_node **insert_p = NULL, *insert_parent = NULL;
	unsigned int fofs = tei->fofs, len = tei->len;
	unsigned int end = fofs + len;
	bool updated = false;
	bool leftmost = false;

	if (!et)
		return;

	if (type == EX_READ)
		trace_f2fs_update_read_extent_tree_range(inode, fofs, len,
						tei->blk, 0);
	else if (type == EX_BLOCK_AGE)
		trace_f2fs_update_age_extent_tree_range(inode, fofs, len,
						tei->age, tei->last_blocks);

	write_lock(&et->lock);

	if (type == EX_READ) {
		if (is_inode_flag_set(inode, FI_NO_EXTENT)) {
			write_unlock(&et->lock);
			return;
		}

		prev = et->largest;
		dei.len = 0;

		/*
		 * drop largest extent before lookup, in case it's already
		 * been shrunk from extent tree
		 */
		__drop_largest_extent(et, fofs, len);
	}

	/* 1. lookup first extent node in range [fofs, fofs + len - 1] */
	en = (struct extent_node *)f2fs_lookup_rb_tree_ret(&et->root,
					(struct rb_entry *)et->cached_en, fofs,
					(struct rb_entry **)&prev_en,
					(struct rb_entry **)&next_en,
					&insert_p, &insert_parent, false,
					&leftmost);
	if (!en)
		en = next_en;

	/* 2. invalidate all extent nodes in range [fofs, fofs + len - 1] */
	while (en && en->ei.fofs < end) {
		unsigned int org_end;
		int parts = 0;	/* # of parts current extent split into */

		next_en = en1 = NULL;

		dei = en->ei;
		org_end = dei.fofs + dei.len;
		f2fs_bug_on(sbi, fofs >= org_end);

		if (fofs > dei.fofs && (type != EX_READ ||
				fofs - dei.fofs >= F2FS_MIN_EXTENT_LEN)) {
			en->ei.len = fofs - en->ei.fofs;
			prev_en = en;
			parts = 1;
		}

		if (end < org_end && (type != EX_READ ||
				org_end - end >= F2FS_MIN_EXTENT_LEN)) {
			if (parts) {
				__set_extent_info(&ei,
					end, org_end - end,
					end - dei.fofs + dei.blk, false,
					dei.age, dei.last_blocks,
					type);
				en1 = __insert_extent_tree(sbi, et, &ei,
							NULL, NULL, true);
				next_en = en1;
			} else {
				__set_extent_info(&en->ei,
					end, en->ei.len - (end - dei.fofs),
					en->ei.blk + (end - dei.fofs), true,
					dei.age, dei.last_blocks,
					type);
				next_en = en;
			}
			parts++;
		}

		if (!next_en) {
			struct rb_node *node = rb_next(&en->rb_node);

			next_en = rb_entry_safe(node, struct extent_node,
						rb_node);
		}

		if (parts)
			__try_update_largest_extent(et, en);
		else
			__release_extent_node(sbi, et, en);

		/*
		 * if original extent is split into zero or two parts, extent
		 * tree has been altered by deletion or insertion, therefore
		 * invalidate pointers regard to tree.
		 */
		if (parts != 1) {
			insert_p = NULL;
			insert_parent = NULL;
		}
		en = next_en;
	}

	if (type == EX_BLOCK_AGE)
		goto update_age_extent_cache;

	/* 3. update extent in read extent cache */
	BUG_ON(type != EX_READ);

	if (tei->blk) {
		__set_extent_info(&ei, fofs, len, tei->blk, false,
				  0, 0, EX_READ);
		if (!__try_merge_extent_node(sbi, et, &ei, prev_en, next_en))
			__insert_extent_tree(sbi, et, &ei,
					insert_p, insert_parent, leftmost);

		/* give up extent_cache, if split and small updates happen */
		if (dei.len >= 1 &&
				prev.len < F2FS_MIN_EXTENT_LEN &&
				et->largest.len < F2FS_MIN_EXTENT_LEN) {
			et->largest.len = 0;
			et->largest_updated = true;
			set_inode_flag(inode, FI_NO_EXTENT);
		}
	}

	if (is_inode_flag_set(inode, FI_NO_EXTENT))
		__free_extent_tree(sbi, et);

	if (et->largest_updated) {
		et->largest_updated = false;
		updated = true;
	}
	goto out_read_extent_cache;
update_age_extent_cache:
	if (!tei->last_blocks)
		goto out_read_extent_cache;

	__set_extent_info(&ei, fofs, len, 0, false,
			tei->age, tei->last_blocks, EX_BLOCK_AGE);
	if (!__try_merge_extent_node(sbi, et, &ei, prev_en, next_en))
		__insert_extent_tree(sbi, et, &ei,
					insert_p, insert_parent, leftmost);
out_read_extent_cache:
	write_unlock(&et->lock);

	if (updated)
		f2fs_mark_inode_dirty_sync(inode, true);
}

#ifdef CONFIG_F2FS_FS_COMPRESSION
void f2fs_update_read_extent_tree_range_compressed(struct inode *inode,
				pgoff_t fofs, block_t blkaddr, unsigned int llen,
				unsigned int c_len)
{
	struct f2fs_sb_info *sbi = F2FS_I_SB(inode);
	struct extent_tree *et = F2FS_I(inode)->extent_tree[EX_READ];
	struct extent_node *en = NULL;
	struct extent_node *prev_en = NULL, *next_en = NULL;
	struct extent_info ei;
	struct rb_node **insert_p = NULL, *insert_parent = NULL;
	bool leftmost = false;

	trace_f2fs_update_read_extent_tree_range(inode, fofs, llen,
						blkaddr, c_len);

	/* it is safe here to check FI_NO_EXTENT w/o et->lock in ro image */
	if (is_inode_flag_set(inode, FI_NO_EXTENT))
		return;

	write_lock(&et->lock);

	en = (struct extent_node *)f2fs_lookup_rb_tree_ret(&et->root,
				(struct rb_entry *)et->cached_en, fofs,
				(struct rb_entry **)&prev_en,
				(struct rb_entry **)&next_en,
				&insert_p, &insert_parent, false,
				&leftmost);
	if (en)
		goto unlock_out;

	__set_extent_info(&ei, fofs, llen, blkaddr, true, 0, 0, EX_READ);
	ei.c_len = c_len;

	if (!__try_merge_extent_node(sbi, et, &ei, prev_en, next_en))
		__insert_extent_tree(sbi, et, &ei,
				insert_p, insert_parent, leftmost);
unlock_out:
	write_unlock(&et->lock);
}
#endif

static unsigned long long __calculate_block_age(struct f2fs_sb_info *sbi,
						unsigned long long new,
						unsigned long long old)
{
	unsigned int rem_old, rem_new;
	unsigned long long res;
	unsigned int weight = sbi->last_age_weight;

	res = div_u64_rem(new, 100, &rem_new) * (100 - weight)
		+ div_u64_rem(old, 100, &rem_old) * weight;

	if (rem_new)
		res += rem_new * (100 - weight) / 100;
	if (rem_old)
		res += rem_old * weight / 100;

	return res;
}

/* This returns a new age and allocated blocks in ei */
static int __get_new_block_age(struct inode *inode, struct extent_info *ei,
						block_t blkaddr)
{
	struct f2fs_sb_info *sbi = F2FS_I_SB(inode);
	loff_t f_size = i_size_read(inode);
	unsigned long long cur_blocks =
				atomic64_read(&sbi->allocated_data_blocks);
	struct extent_info tei = *ei;	/* only fofs and len are valid */

	/*
	 * When I/O is not aligned to a PAGE_SIZE, update will happen to the last
	 * file block even in seq write. So don't record age for newly last file
	 * block here.
	 */
	if ((f_size >> PAGE_SHIFT) == ei->fofs && f_size & (PAGE_SIZE - 1) &&
			blkaddr == NEW_ADDR)
		return -EINVAL;

	if (__lookup_extent_tree(inode, ei->fofs, &tei, EX_BLOCK_AGE)) {
		unsigned long long cur_age;

		if (cur_blocks >= tei.last_blocks)
			cur_age = cur_blocks - tei.last_blocks;
		else
			/* allocated_data_blocks overflow */
			cur_age = ULLONG_MAX - tei.last_blocks + cur_blocks;

		if (tei.age)
<<<<<<< HEAD
			ei->age = __calculate_block_age(cur_age, tei.age);
=======
			ei->age = __calculate_block_age(sbi, cur_age, tei.age);
>>>>>>> 282db109
		else
			ei->age = cur_age;
		ei->last_blocks = cur_blocks;
		WARN_ON(ei->age > cur_blocks);
		return 0;
	}

	f2fs_bug_on(sbi, blkaddr == NULL_ADDR);

	/* the data block was allocated for the first time */
	if (blkaddr == NEW_ADDR)
		goto out;

	if (__is_valid_data_blkaddr(blkaddr) &&
	    !f2fs_is_valid_blkaddr(sbi, blkaddr, DATA_GENERIC_ENHANCE)) {
		f2fs_bug_on(sbi, 1);
		return -EINVAL;
	}
out:
	/*
	 * init block age with zero, this can happen when the block age extent
	 * was reclaimed due to memory constraint or system reboot
	 */
	ei->age = 0;
	ei->last_blocks = cur_blocks;
	return 0;
}

static void __update_extent_cache(struct dnode_of_data *dn, enum extent_type type)
{
	struct extent_info ei = {};

	if (!__may_extent_tree(dn->inode, type))
		return;

	ei.fofs = f2fs_start_bidx_of_node(ofs_of_node(dn->node_page), dn->inode) +
								dn->ofs_in_node;
	ei.len = 1;

	if (type == EX_READ) {
		if (dn->data_blkaddr == NEW_ADDR)
			ei.blk = NULL_ADDR;
		else
			ei.blk = dn->data_blkaddr;
	} else if (type == EX_BLOCK_AGE) {
		if (__get_new_block_age(dn->inode, &ei, dn->data_blkaddr))
			return;
	}
	__update_extent_tree_range(dn->inode, &ei, type);
}

static unsigned int __shrink_extent_tree(struct f2fs_sb_info *sbi, int nr_shrink,
					enum extent_type type)
{
	struct extent_tree_info *eti = &sbi->extent_tree[type];
	struct extent_tree *et, *next;
	struct extent_node *en;
	unsigned int node_cnt = 0, tree_cnt = 0;
	int remained;

	if (!atomic_read(&eti->total_zombie_tree))
		goto free_node;

	if (!mutex_trylock(&eti->extent_tree_lock))
		goto out;

	/* 1. remove unreferenced extent tree */
	list_for_each_entry_safe(et, next, &eti->zombie_list, list) {
		if (atomic_read(&et->node_cnt)) {
			write_lock(&et->lock);
			node_cnt += __free_extent_tree(sbi, et);
			write_unlock(&et->lock);
		}
		f2fs_bug_on(sbi, atomic_read(&et->node_cnt));
		list_del_init(&et->list);
		radix_tree_delete(&eti->extent_tree_root, et->ino);
		kmem_cache_free(extent_tree_slab, et);
		atomic_dec(&eti->total_ext_tree);
		atomic_dec(&eti->total_zombie_tree);
		tree_cnt++;

		if (node_cnt + tree_cnt >= nr_shrink)
			goto unlock_out;
		cond_resched();
	}
	mutex_unlock(&eti->extent_tree_lock);

free_node:
	/* 2. remove LRU extent entries */
	if (!mutex_trylock(&eti->extent_tree_lock))
		goto out;

	remained = nr_shrink - (node_cnt + tree_cnt);

	spin_lock(&eti->extent_lock);
	for (; remained > 0; remained--) {
		if (list_empty(&eti->extent_list))
			break;
		en = list_first_entry(&eti->extent_list,
					struct extent_node, list);
		et = en->et;
		if (!write_trylock(&et->lock)) {
			/* refresh this extent node's position in extent list */
			list_move_tail(&en->list, &eti->extent_list);
			continue;
		}

		list_del_init(&en->list);
		spin_unlock(&eti->extent_lock);

		__detach_extent_node(sbi, et, en);

		write_unlock(&et->lock);
		node_cnt++;
		spin_lock(&eti->extent_lock);
	}
	spin_unlock(&eti->extent_lock);

unlock_out:
	mutex_unlock(&eti->extent_tree_lock);
out:
	trace_f2fs_shrink_extent_tree(sbi, node_cnt, tree_cnt, type);

	return node_cnt + tree_cnt;
}

/* read extent cache operations */
bool f2fs_lookup_read_extent_cache(struct inode *inode, pgoff_t pgofs,
				struct extent_info *ei)
{
	if (!__may_extent_tree(inode, EX_READ))
		return false;

	return __lookup_extent_tree(inode, pgofs, ei, EX_READ);
}

bool f2fs_lookup_read_extent_cache_block(struct inode *inode, pgoff_t index,
				block_t *blkaddr)
{
	struct extent_info ei = {};

	if (!f2fs_lookup_read_extent_cache(inode, index, &ei))
		return false;
	*blkaddr = ei.blk + index - ei.fofs;
	return true;
}

void f2fs_update_read_extent_cache(struct dnode_of_data *dn)
{
	return __update_extent_cache(dn, EX_READ);
}

void f2fs_update_read_extent_cache_range(struct dnode_of_data *dn,
				pgoff_t fofs, block_t blkaddr, unsigned int len)
{
	struct extent_info ei = {
		.fofs = fofs,
		.len = len,
		.blk = blkaddr,
	};

	if (!__may_extent_tree(dn->inode, EX_READ))
		return;

	__update_extent_tree_range(dn->inode, &ei, EX_READ);
}

unsigned int f2fs_shrink_read_extent_tree(struct f2fs_sb_info *sbi, int nr_shrink)
{
	if (!test_opt(sbi, READ_EXTENT_CACHE))
		return 0;

	return __shrink_extent_tree(sbi, nr_shrink, EX_READ);
}

/* block age extent cache operations */
bool f2fs_lookup_age_extent_cache(struct inode *inode, pgoff_t pgofs,
				struct extent_info *ei)
{
	if (!__may_extent_tree(inode, EX_BLOCK_AGE))
		return false;

	return __lookup_extent_tree(inode, pgofs, ei, EX_BLOCK_AGE);
}

void f2fs_update_age_extent_cache(struct dnode_of_data *dn)
{
	return __update_extent_cache(dn, EX_BLOCK_AGE);
}

void f2fs_update_age_extent_cache_range(struct dnode_of_data *dn,
				pgoff_t fofs, unsigned int len)
{
	struct extent_info ei = {
		.fofs = fofs,
		.len = len,
	};

	if (!__may_extent_tree(dn->inode, EX_BLOCK_AGE))
		return;

	__update_extent_tree_range(dn->inode, &ei, EX_BLOCK_AGE);
}

unsigned int f2fs_shrink_age_extent_tree(struct f2fs_sb_info *sbi, int nr_shrink)
{
	if (!test_opt(sbi, AGE_EXTENT_CACHE))
		return 0;

	return __shrink_extent_tree(sbi, nr_shrink, EX_BLOCK_AGE);
}

static unsigned int __destroy_extent_node(struct inode *inode,
					enum extent_type type)
{
	struct f2fs_sb_info *sbi = F2FS_I_SB(inode);
	struct extent_tree *et = F2FS_I(inode)->extent_tree[type];
	unsigned int node_cnt = 0;

	if (!et || !atomic_read(&et->node_cnt))
		return 0;

	write_lock(&et->lock);
	node_cnt = __free_extent_tree(sbi, et);
	write_unlock(&et->lock);

	return node_cnt;
}

void f2fs_destroy_extent_node(struct inode *inode)
{
	__destroy_extent_node(inode, EX_READ);
	__destroy_extent_node(inode, EX_BLOCK_AGE);
}

static void __drop_extent_tree(struct inode *inode, enum extent_type type)
{
	struct f2fs_sb_info *sbi = F2FS_I_SB(inode);
	struct extent_tree *et = F2FS_I(inode)->extent_tree[type];
	bool updated = false;

	if (!__may_extent_tree(inode, type))
		return;

	write_lock(&et->lock);
	__free_extent_tree(sbi, et);
	if (type == EX_READ) {
		set_inode_flag(inode, FI_NO_EXTENT);
		if (et->largest.len) {
			et->largest.len = 0;
			updated = true;
		}
	}
	write_unlock(&et->lock);
	if (updated)
		f2fs_mark_inode_dirty_sync(inode, true);
}

void f2fs_drop_extent_tree(struct inode *inode)
{
	__drop_extent_tree(inode, EX_READ);
	__drop_extent_tree(inode, EX_BLOCK_AGE);
}

static void __destroy_extent_tree(struct inode *inode, enum extent_type type)
{
	struct f2fs_sb_info *sbi = F2FS_I_SB(inode);
	struct extent_tree_info *eti = &sbi->extent_tree[type];
	struct extent_tree *et = F2FS_I(inode)->extent_tree[type];
	unsigned int node_cnt = 0;

	if (!et)
		return;

	if (inode->i_nlink && !is_bad_inode(inode) &&
					atomic_read(&et->node_cnt)) {
		mutex_lock(&eti->extent_tree_lock);
		list_add_tail(&et->list, &eti->zombie_list);
		atomic_inc(&eti->total_zombie_tree);
		mutex_unlock(&eti->extent_tree_lock);
		return;
	}

	/* free all extent info belong to this extent tree */
	node_cnt = __destroy_extent_node(inode, type);

	/* delete extent tree entry in radix tree */
	mutex_lock(&eti->extent_tree_lock);
	f2fs_bug_on(sbi, atomic_read(&et->node_cnt));
	radix_tree_delete(&eti->extent_tree_root, inode->i_ino);
	kmem_cache_free(extent_tree_slab, et);
	atomic_dec(&eti->total_ext_tree);
	mutex_unlock(&eti->extent_tree_lock);

	F2FS_I(inode)->extent_tree[type] = NULL;

	trace_f2fs_destroy_extent_tree(inode, node_cnt, type);
}

void f2fs_destroy_extent_tree(struct inode *inode)
{
	__destroy_extent_tree(inode, EX_READ);
	__destroy_extent_tree(inode, EX_BLOCK_AGE);
}

static void __init_extent_tree_info(struct extent_tree_info *eti)
{
	INIT_RADIX_TREE(&eti->extent_tree_root, GFP_NOIO);
	mutex_init(&eti->extent_tree_lock);
	INIT_LIST_HEAD(&eti->extent_list);
	spin_lock_init(&eti->extent_lock);
	atomic_set(&eti->total_ext_tree, 0);
	INIT_LIST_HEAD(&eti->zombie_list);
	atomic_set(&eti->total_zombie_tree, 0);
	atomic_set(&eti->total_ext_node, 0);
}

void f2fs_init_extent_cache_info(struct f2fs_sb_info *sbi)
{
	__init_extent_tree_info(&sbi->extent_tree[EX_READ]);
	__init_extent_tree_info(&sbi->extent_tree[EX_BLOCK_AGE]);

	/* initialize for block age extents */
	atomic64_set(&sbi->allocated_data_blocks, 0);
	sbi->hot_data_age_threshold = DEF_HOT_DATA_AGE_THRESHOLD;
	sbi->warm_data_age_threshold = DEF_WARM_DATA_AGE_THRESHOLD;
	sbi->last_age_weight = LAST_AGE_WEIGHT;
}

int __init f2fs_create_extent_cache(void)
{
	extent_tree_slab = f2fs_kmem_cache_create("f2fs_extent_tree",
			sizeof(struct extent_tree));
	if (!extent_tree_slab)
		return -ENOMEM;
	extent_node_slab = f2fs_kmem_cache_create("f2fs_extent_node",
			sizeof(struct extent_node));
	if (!extent_node_slab) {
		kmem_cache_destroy(extent_tree_slab);
		return -ENOMEM;
	}
	return 0;
}

void f2fs_destroy_extent_cache(void)
{
	kmem_cache_destroy(extent_node_slab);
	kmem_cache_destroy(extent_tree_slab);
}<|MERGE_RESOLUTION|>--- conflicted
+++ resolved
@@ -944,11 +944,7 @@
 			cur_age = ULLONG_MAX - tei.last_blocks + cur_blocks;
 
 		if (tei.age)
-<<<<<<< HEAD
-			ei->age = __calculate_block_age(cur_age, tei.age);
-=======
 			ei->age = __calculate_block_age(sbi, cur_age, tei.age);
->>>>>>> 282db109
 		else
 			ei->age = cur_age;
 		ei->last_blocks = cur_blocks;
