// SPDX-License-Identifier: GPL-2.0
/*
 * Shared application/kernel submission and completion ring pairs, for
 * supporting fast/efficient IO.
 *
 * A note on the read/write ordering memory barriers that are matched between
 * the application and kernel side.
 *
 * After the application reads the CQ ring tail, it must use an
 * appropriate smp_rmb() to pair with the smp_wmb() the kernel uses
 * before writing the tail (using smp_load_acquire to read the tail will
 * do). It also needs a smp_mb() before updating CQ head (ordering the
 * entry load(s) with the head store), pairing with an implicit barrier
 * through a control-dependency in io_get_cqring (smp_store_release to
 * store head will do). Failure to do so could lead to reading invalid
 * CQ entries.
 *
 * Likewise, the application must use an appropriate smp_wmb() before
 * writing the SQ tail (ordering SQ entry stores with the tail store),
 * which pairs with smp_load_acquire in io_get_sqring (smp_store_release
 * to store the tail will do). And it needs a barrier ordering the SQ
 * head load before writing new SQ entries (smp_load_acquire to read
 * head will do).
 *
 * When using the SQ poll thread (IORING_SETUP_SQPOLL), the application
 * needs to check the SQ flags for IORING_SQ_NEED_WAKEUP *after*
 * updating the SQ tail; a full memory barrier smp_mb() is needed
 * between.
 *
 * Also see the examples in the liburing library:
 *
 *	git://git.kernel.dk/liburing
 *
 * io_uring also uses READ/WRITE_ONCE() for _any_ store or load that happens
 * from data shared between the kernel and application. This is done both
 * for ordering purposes, but also to ensure that once a value is loaded from
 * data that the application could potentially modify, it remains stable.
 *
 * Copyright (C) 2018-2019 Jens Axboe
 * Copyright (c) 2018-2019 Christoph Hellwig
 */
#include <linux/kernel.h>
#include <linux/init.h>
#include <linux/errno.h>
#include <linux/syscalls.h>
#include <linux/compat.h>
#include <net/compat.h>
#include <linux/refcount.h>
#include <linux/uio.h>
#include <linux/bits.h>

#include <linux/sched/signal.h>
#include <linux/fs.h>
#include <linux/file.h>
#include <linux/fdtable.h>
#include <linux/mm.h>
#include <linux/mman.h>
#include <linux/percpu.h>
#include <linux/slab.h>
#include <linux/kthread.h>
#include <linux/blkdev.h>
#include <linux/bvec.h>
#include <linux/net.h>
#include <net/sock.h>
#include <net/af_unix.h>
#include <net/scm.h>
#include <linux/anon_inodes.h>
#include <linux/sched/mm.h>
#include <linux/uaccess.h>
#include <linux/nospec.h>
#include <linux/sizes.h>
#include <linux/hugetlb.h>
#include <linux/highmem.h>
#include <linux/namei.h>
#include <linux/fsnotify.h>
#include <linux/fadvise.h>
#include <linux/eventpoll.h>
#include <linux/fs_struct.h>
#include <linux/splice.h>
#include <linux/task_work.h>
#include <linux/pagemap.h>
#include <linux/io_uring.h>
#include <linux/blk-cgroup.h>
#include <linux/audit.h>

#define CREATE_TRACE_POINTS
#include <trace/events/io_uring.h>

#include <uapi/linux/io_uring.h>

#include "internal.h"
#include "io-wq.h"

#define IORING_MAX_ENTRIES	32768
#define IORING_MAX_CQ_ENTRIES	(2 * IORING_MAX_ENTRIES)

/*
 * Shift of 9 is 512 entries, or exactly one page on 64-bit archs
 */
#define IORING_FILE_TABLE_SHIFT	9
#define IORING_MAX_FILES_TABLE	(1U << IORING_FILE_TABLE_SHIFT)
#define IORING_FILE_TABLE_MASK	(IORING_MAX_FILES_TABLE - 1)
#define IORING_MAX_FIXED_FILES	(64 * IORING_MAX_FILES_TABLE)
#define IORING_MAX_RESTRICTIONS	(IORING_RESTRICTION_LAST + \
				 IORING_REGISTER_LAST + IORING_OP_LAST)

struct io_uring {
	u32 head ____cacheline_aligned_in_smp;
	u32 tail ____cacheline_aligned_in_smp;
};

/*
 * This data is shared with the application through the mmap at offsets
 * IORING_OFF_SQ_RING and IORING_OFF_CQ_RING.
 *
 * The offsets to the member fields are published through struct
 * io_sqring_offsets when calling io_uring_setup.
 */
struct io_rings {
	/*
	 * Head and tail offsets into the ring; the offsets need to be
	 * masked to get valid indices.
	 *
	 * The kernel controls head of the sq ring and the tail of the cq ring,
	 * and the application controls tail of the sq ring and the head of the
	 * cq ring.
	 */
	struct io_uring		sq, cq;
	/*
	 * Bitmasks to apply to head and tail offsets (constant, equals
	 * ring_entries - 1)
	 */
	u32			sq_ring_mask, cq_ring_mask;
	/* Ring sizes (constant, power of 2) */
	u32			sq_ring_entries, cq_ring_entries;
	/*
	 * Number of invalid entries dropped by the kernel due to
	 * invalid index stored in array
	 *
	 * Written by the kernel, shouldn't be modified by the
	 * application (i.e. get number of "new events" by comparing to
	 * cached value).
	 *
	 * After a new SQ head value was read by the application this
	 * counter includes all submissions that were dropped reaching
	 * the new SQ head (and possibly more).
	 */
	u32			sq_dropped;
	/*
	 * Runtime SQ flags
	 *
	 * Written by the kernel, shouldn't be modified by the
	 * application.
	 *
	 * The application needs a full memory barrier before checking
	 * for IORING_SQ_NEED_WAKEUP after updating the sq tail.
	 */
	u32			sq_flags;
	/*
	 * Runtime CQ flags
	 *
	 * Written by the application, shouldn't be modified by the
	 * kernel.
	 */
	u32                     cq_flags;
	/*
	 * Number of completion events lost because the queue was full;
	 * this should be avoided by the application by making sure
	 * there are not more requests pending than there is space in
	 * the completion queue.
	 *
	 * Written by the kernel, shouldn't be modified by the
	 * application (i.e. get number of "new events" by comparing to
	 * cached value).
	 *
	 * As completion events come in out of order this counter is not
	 * ordered with any other data.
	 */
	u32			cq_overflow;
	/*
	 * Ring buffer of completion events.
	 *
	 * The kernel writes completion events fresh every time they are
	 * produced, so the application is allowed to modify pending
	 * entries.
	 */
	struct io_uring_cqe	cqes[] ____cacheline_aligned_in_smp;
};

struct io_mapped_ubuf {
	u64		ubuf;
	size_t		len;
	struct		bio_vec *bvec;
	unsigned int	nr_bvecs;
	unsigned long	acct_pages;
};

struct fixed_file_table {
	struct file		**files;
};

struct fixed_file_ref_node {
	struct percpu_ref		refs;
	struct list_head		node;
	struct list_head		file_list;
	struct fixed_file_data		*file_data;
	struct llist_node		llist;
};

struct fixed_file_data {
	struct fixed_file_table		*table;
	struct io_ring_ctx		*ctx;

	struct fixed_file_ref_node	*node;
	struct percpu_ref		refs;
	struct completion		done;
	struct list_head		ref_list;
	spinlock_t			lock;
};

struct io_buffer {
	struct list_head list;
	__u64 addr;
	__s32 len;
	__u16 bid;
};

struct io_restriction {
	DECLARE_BITMAP(register_op, IORING_REGISTER_LAST);
	DECLARE_BITMAP(sqe_op, IORING_OP_LAST);
	u8 sqe_flags_allowed;
	u8 sqe_flags_required;
	bool registered;
};

struct io_sq_data {
	refcount_t		refs;
	struct mutex		lock;

	/* ctx's that are using this sqd */
	struct list_head	ctx_list;
	struct list_head	ctx_new_list;
	struct mutex		ctx_lock;

	struct task_struct	*thread;
	struct wait_queue_head	wait;
};

struct io_ring_ctx {
	struct {
		struct percpu_ref	refs;
	} ____cacheline_aligned_in_smp;

	struct {
		unsigned int		flags;
		unsigned int		compat: 1;
		unsigned int		limit_mem: 1;
		unsigned int		cq_overflow_flushed: 1;
		unsigned int		drain_next: 1;
		unsigned int		eventfd_async: 1;
		unsigned int		restricted: 1;

		/*
		 * Ring buffer of indices into array of io_uring_sqe, which is
		 * mmapped by the application using the IORING_OFF_SQES offset.
		 *
		 * This indirection could e.g. be used to assign fixed
		 * io_uring_sqe entries to operations and only submit them to
		 * the queue when needed.
		 *
		 * The kernel modifies neither the indices array nor the entries
		 * array.
		 */
		u32			*sq_array;
		unsigned		cached_sq_head;
		unsigned		sq_entries;
		unsigned		sq_mask;
		unsigned		sq_thread_idle;
		unsigned		cached_sq_dropped;
		unsigned		cached_cq_overflow;
		unsigned long		sq_check_overflow;

		struct list_head	defer_list;
		struct list_head	timeout_list;
		struct list_head	cq_overflow_list;

		wait_queue_head_t	inflight_wait;
		struct io_uring_sqe	*sq_sqes;
	} ____cacheline_aligned_in_smp;

	struct io_rings	*rings;

	/* IO offload */
	struct io_wq		*io_wq;

	/*
	 * For SQPOLL usage - we hold a reference to the parent task, so we
	 * have access to the ->files
	 */
	struct task_struct	*sqo_task;

	/* Only used for accounting purposes */
	struct mm_struct	*mm_account;

#ifdef CONFIG_BLK_CGROUP
	struct cgroup_subsys_state	*sqo_blkcg_css;
#endif

	struct io_sq_data	*sq_data;	/* if using sq thread polling */

	struct wait_queue_head	sqo_sq_wait;
	struct wait_queue_entry	sqo_wait_entry;
	struct list_head	sqd_list;

	/*
	 * If used, fixed file set. Writers must ensure that ->refs is dead,
	 * readers must ensure that ->refs is alive as long as the file* is
	 * used. Only updated through io_uring_register(2).
	 */
	struct fixed_file_data	*file_data;
	unsigned		nr_user_files;

	/* if used, fixed mapped user buffers */
	unsigned		nr_user_bufs;
	struct io_mapped_ubuf	*user_bufs;

	struct user_struct	*user;

	const struct cred	*creds;

#ifdef CONFIG_AUDIT
	kuid_t			loginuid;
	unsigned int		sessionid;
#endif

	struct completion	ref_comp;
	struct completion	sq_thread_comp;

	/* if all else fails... */
	struct io_kiocb		*fallback_req;

#if defined(CONFIG_UNIX)
	struct socket		*ring_sock;
#endif

	struct idr		io_buffer_idr;

	struct idr		personality_idr;

	struct {
		unsigned		cached_cq_tail;
		unsigned		cq_entries;
		unsigned		cq_mask;
		atomic_t		cq_timeouts;
		unsigned long		cq_check_overflow;
		struct wait_queue_head	cq_wait;
		struct fasync_struct	*cq_fasync;
		struct eventfd_ctx	*cq_ev_fd;
	} ____cacheline_aligned_in_smp;

	struct {
		struct mutex		uring_lock;
		wait_queue_head_t	wait;
	} ____cacheline_aligned_in_smp;

	struct {
		spinlock_t		completion_lock;

		/*
		 * ->iopoll_list is protected by the ctx->uring_lock for
		 * io_uring instances that don't use IORING_SETUP_SQPOLL.
		 * For SQPOLL, only the single threaded io_sq_thread() will
		 * manipulate the list, hence no extra locking is needed there.
		 */
		struct list_head	iopoll_list;
		struct hlist_head	*cancel_hash;
		unsigned		cancel_hash_bits;
		bool			poll_multi_file;

		spinlock_t		inflight_lock;
		struct list_head	inflight_list;
	} ____cacheline_aligned_in_smp;

	struct delayed_work		file_put_work;
	struct llist_head		file_put_llist;

	struct work_struct		exit_work;
	struct io_restriction		restrictions;
};

/*
 * First field must be the file pointer in all the
 * iocb unions! See also 'struct kiocb' in <linux/fs.h>
 */
struct io_poll_iocb {
	struct file			*file;
	union {
		struct wait_queue_head	*head;
		u64			addr;
	};
	__poll_t			events;
	bool				done;
	bool				canceled;
	struct wait_queue_entry		wait;
};

struct io_close {
	struct file			*file;
	struct file			*put_file;
	int				fd;
};

struct io_timeout_data {
	struct io_kiocb			*req;
	struct hrtimer			timer;
	struct timespec64		ts;
	enum hrtimer_mode		mode;
};

struct io_accept {
	struct file			*file;
	struct sockaddr __user		*addr;
	int __user			*addr_len;
	int				flags;
	unsigned long			nofile;
};

struct io_sync {
	struct file			*file;
	loff_t				len;
	loff_t				off;
	int				flags;
	int				mode;
};

struct io_cancel {
	struct file			*file;
	u64				addr;
};

struct io_timeout {
	struct file			*file;
	u32				off;
	u32				target_seq;
	struct list_head		list;
};

struct io_timeout_rem {
	struct file			*file;
	u64				addr;
};

struct io_rw {
	/* NOTE: kiocb has the file as the first member, so don't do it here */
	struct kiocb			kiocb;
	u64				addr;
	u64				len;
};

struct io_connect {
	struct file			*file;
	struct sockaddr __user		*addr;
	int				addr_len;
};

struct io_sr_msg {
	struct file			*file;
	union {
		struct user_msghdr __user *umsg;
		void __user		*buf;
	};
	int				msg_flags;
	int				bgid;
	size_t				len;
	struct io_buffer		*kbuf;
};

struct io_open {
	struct file			*file;
	int				dfd;
	struct filename			*filename;
	struct open_how			how;
	unsigned long			nofile;
};

struct io_files_update {
	struct file			*file;
	u64				arg;
	u32				nr_args;
	u32				offset;
};

struct io_fadvise {
	struct file			*file;
	u64				offset;
	u32				len;
	u32				advice;
};

struct io_madvise {
	struct file			*file;
	u64				addr;
	u32				len;
	u32				advice;
};

struct io_epoll {
	struct file			*file;
	int				epfd;
	int				op;
	int				fd;
	struct epoll_event		event;
};

struct io_splice {
	struct file			*file_out;
	struct file			*file_in;
	loff_t				off_out;
	loff_t				off_in;
	u64				len;
	unsigned int			flags;
};

struct io_provide_buf {
	struct file			*file;
	__u64				addr;
	__s32				len;
	__u32				bgid;
	__u16				nbufs;
	__u16				bid;
};

struct io_statx {
	struct file			*file;
	int				dfd;
	unsigned int			mask;
	unsigned int			flags;
	const char __user		*filename;
	struct statx __user		*buffer;
};

struct io_completion {
	struct file			*file;
	struct list_head		list;
	int				cflags;
};

struct io_async_connect {
	struct sockaddr_storage		address;
};

struct io_async_msghdr {
	struct iovec			fast_iov[UIO_FASTIOV];
	struct iovec			*iov;
	struct sockaddr __user		*uaddr;
	struct msghdr			msg;
	struct sockaddr_storage		addr;
};

struct io_async_rw {
	struct iovec			fast_iov[UIO_FASTIOV];
	const struct iovec		*free_iovec;
	struct iov_iter			iter;
	size_t				bytes_done;
	struct wait_page_queue		wpq;
};

enum {
	REQ_F_FIXED_FILE_BIT	= IOSQE_FIXED_FILE_BIT,
	REQ_F_IO_DRAIN_BIT	= IOSQE_IO_DRAIN_BIT,
	REQ_F_LINK_BIT		= IOSQE_IO_LINK_BIT,
	REQ_F_HARDLINK_BIT	= IOSQE_IO_HARDLINK_BIT,
	REQ_F_FORCE_ASYNC_BIT	= IOSQE_ASYNC_BIT,
	REQ_F_BUFFER_SELECT_BIT	= IOSQE_BUFFER_SELECT_BIT,

	REQ_F_LINK_HEAD_BIT,
	REQ_F_FAIL_LINK_BIT,
	REQ_F_INFLIGHT_BIT,
	REQ_F_CUR_POS_BIT,
	REQ_F_NOWAIT_BIT,
	REQ_F_LINK_TIMEOUT_BIT,
	REQ_F_ISREG_BIT,
	REQ_F_NEED_CLEANUP_BIT,
	REQ_F_POLLED_BIT,
	REQ_F_BUFFER_SELECTED_BIT,
	REQ_F_NO_FILE_TABLE_BIT,
	REQ_F_WORK_INITIALIZED_BIT,
	REQ_F_LTIMEOUT_ACTIVE_BIT,

	/* not a real bit, just to check we're not overflowing the space */
	__REQ_F_LAST_BIT,
};

enum {
	/* ctx owns file */
	REQ_F_FIXED_FILE	= BIT(REQ_F_FIXED_FILE_BIT),
	/* drain existing IO first */
	REQ_F_IO_DRAIN		= BIT(REQ_F_IO_DRAIN_BIT),
	/* linked sqes */
	REQ_F_LINK		= BIT(REQ_F_LINK_BIT),
	/* doesn't sever on completion < 0 */
	REQ_F_HARDLINK		= BIT(REQ_F_HARDLINK_BIT),
	/* IOSQE_ASYNC */
	REQ_F_FORCE_ASYNC	= BIT(REQ_F_FORCE_ASYNC_BIT),
	/* IOSQE_BUFFER_SELECT */
	REQ_F_BUFFER_SELECT	= BIT(REQ_F_BUFFER_SELECT_BIT),

	/* head of a link */
	REQ_F_LINK_HEAD		= BIT(REQ_F_LINK_HEAD_BIT),
	/* fail rest of links */
	REQ_F_FAIL_LINK		= BIT(REQ_F_FAIL_LINK_BIT),
	/* on inflight list */
	REQ_F_INFLIGHT		= BIT(REQ_F_INFLIGHT_BIT),
	/* read/write uses file position */
	REQ_F_CUR_POS		= BIT(REQ_F_CUR_POS_BIT),
	/* must not punt to workers */
	REQ_F_NOWAIT		= BIT(REQ_F_NOWAIT_BIT),
	/* has or had linked timeout */
	REQ_F_LINK_TIMEOUT	= BIT(REQ_F_LINK_TIMEOUT_BIT),
	/* regular file */
	REQ_F_ISREG		= BIT(REQ_F_ISREG_BIT),
	/* needs cleanup */
	REQ_F_NEED_CLEANUP	= BIT(REQ_F_NEED_CLEANUP_BIT),
	/* already went through poll handler */
	REQ_F_POLLED		= BIT(REQ_F_POLLED_BIT),
	/* buffer already selected */
	REQ_F_BUFFER_SELECTED	= BIT(REQ_F_BUFFER_SELECTED_BIT),
	/* doesn't need file table for this request */
	REQ_F_NO_FILE_TABLE	= BIT(REQ_F_NO_FILE_TABLE_BIT),
	/* io_wq_work is initialized */
	REQ_F_WORK_INITIALIZED	= BIT(REQ_F_WORK_INITIALIZED_BIT),
	/* linked timeout is active, i.e. prepared by link's head */
	REQ_F_LTIMEOUT_ACTIVE	= BIT(REQ_F_LTIMEOUT_ACTIVE_BIT),
};

struct async_poll {
	struct io_poll_iocb	poll;
	struct io_poll_iocb	*double_poll;
};

/*
 * NOTE! Each of the iocb union members has the file pointer
 * as the first entry in their struct definition. So you can
 * access the file pointer through any of the sub-structs,
 * or directly as just 'ki_filp' in this struct.
 */
struct io_kiocb {
	union {
		struct file		*file;
		struct io_rw		rw;
		struct io_poll_iocb	poll;
		struct io_accept	accept;
		struct io_sync		sync;
		struct io_cancel	cancel;
		struct io_timeout	timeout;
		struct io_timeout_rem	timeout_rem;
		struct io_connect	connect;
		struct io_sr_msg	sr_msg;
		struct io_open		open;
		struct io_close		close;
		struct io_files_update	files_update;
		struct io_fadvise	fadvise;
		struct io_madvise	madvise;
		struct io_epoll		epoll;
		struct io_splice	splice;
		struct io_provide_buf	pbuf;
		struct io_statx		statx;
		/* use only after cleaning per-op data, see io_clean_op() */
		struct io_completion	compl;
	};

	/* opcode allocated if it needs to store data for async defer */
	void				*async_data;
	u8				opcode;
	/* polled IO has completed */
	u8				iopoll_completed;

	u16				buf_index;
	u32				result;

	struct io_ring_ctx		*ctx;
	unsigned int			flags;
	refcount_t			refs;
	struct task_struct		*task;
	u64				user_data;

	struct list_head		link_list;

	/*
	 * 1. used with ctx->iopoll_list with reads/writes
	 * 2. to track reqs with ->files (see io_op_def::file_table)
	 */
	struct list_head		inflight_entry;

	struct percpu_ref		*fixed_file_refs;
	struct callback_head		task_work;
	/* for polled requests, i.e. IORING_OP_POLL_ADD and async armed poll */
	struct hlist_node		hash_node;
	struct async_poll		*apoll;
	struct io_wq_work		work;
};

struct io_defer_entry {
	struct list_head	list;
	struct io_kiocb		*req;
	u32			seq;
};

#define IO_IOPOLL_BATCH			8

struct io_comp_state {
	unsigned int		nr;
	struct list_head	list;
	struct io_ring_ctx	*ctx;
};

struct io_submit_state {
	struct blk_plug		plug;

	/*
	 * io_kiocb alloc cache
	 */
	void			*reqs[IO_IOPOLL_BATCH];
	unsigned int		free_reqs;

	/*
	 * Batch completion logic
	 */
	struct io_comp_state	comp;

	/*
	 * File reference cache
	 */
	struct file		*file;
	unsigned int		fd;
	unsigned int		has_refs;
	unsigned int		ios_left;
};

struct io_op_def {
	/* needs req->file assigned */
	unsigned		needs_file : 1;
	/* don't fail if file grab fails */
	unsigned		needs_file_no_error : 1;
	/* hash wq insertion if file is a regular file */
	unsigned		hash_reg_file : 1;
	/* unbound wq insertion if file is a non-regular file */
	unsigned		unbound_nonreg_file : 1;
	/* opcode is not supported by this kernel */
	unsigned		not_supported : 1;
	/* set if opcode supports polled "wait" */
	unsigned		pollin : 1;
	unsigned		pollout : 1;
	/* op supports buffer selection */
	unsigned		buffer_select : 1;
	/* must always have async data allocated */
	unsigned		needs_async_data : 1;
	/* size of async data needed, if any */
	unsigned short		async_size;
	unsigned		work_flags;
};

static const struct io_op_def io_op_defs[] = {
	[IORING_OP_NOP] = {},
	[IORING_OP_READV] = {
		.needs_file		= 1,
		.unbound_nonreg_file	= 1,
		.pollin			= 1,
		.buffer_select		= 1,
		.needs_async_data	= 1,
		.async_size		= sizeof(struct io_async_rw),
		.work_flags		= IO_WQ_WORK_MM | IO_WQ_WORK_BLKCG,
	},
	[IORING_OP_WRITEV] = {
		.needs_file		= 1,
		.hash_reg_file		= 1,
		.unbound_nonreg_file	= 1,
		.pollout		= 1,
		.needs_async_data	= 1,
		.async_size		= sizeof(struct io_async_rw),
		.work_flags		= IO_WQ_WORK_MM | IO_WQ_WORK_BLKCG |
						IO_WQ_WORK_FSIZE,
	},
	[IORING_OP_FSYNC] = {
		.needs_file		= 1,
		.work_flags		= IO_WQ_WORK_BLKCG,
	},
	[IORING_OP_READ_FIXED] = {
		.needs_file		= 1,
		.unbound_nonreg_file	= 1,
		.pollin			= 1,
		.async_size		= sizeof(struct io_async_rw),
		.work_flags		= IO_WQ_WORK_BLKCG | IO_WQ_WORK_MM,
	},
	[IORING_OP_WRITE_FIXED] = {
		.needs_file		= 1,
		.hash_reg_file		= 1,
		.unbound_nonreg_file	= 1,
		.pollout		= 1,
		.async_size		= sizeof(struct io_async_rw),
		.work_flags		= IO_WQ_WORK_BLKCG | IO_WQ_WORK_FSIZE |
						IO_WQ_WORK_MM,
	},
	[IORING_OP_POLL_ADD] = {
		.needs_file		= 1,
		.unbound_nonreg_file	= 1,
	},
	[IORING_OP_POLL_REMOVE] = {},
	[IORING_OP_SYNC_FILE_RANGE] = {
		.needs_file		= 1,
		.work_flags		= IO_WQ_WORK_BLKCG,
	},
	[IORING_OP_SENDMSG] = {
		.needs_file		= 1,
		.unbound_nonreg_file	= 1,
		.pollout		= 1,
		.needs_async_data	= 1,
		.async_size		= sizeof(struct io_async_msghdr),
		.work_flags		= IO_WQ_WORK_MM | IO_WQ_WORK_BLKCG |
						IO_WQ_WORK_FS,
	},
	[IORING_OP_RECVMSG] = {
		.needs_file		= 1,
		.unbound_nonreg_file	= 1,
		.pollin			= 1,
		.buffer_select		= 1,
		.needs_async_data	= 1,
		.async_size		= sizeof(struct io_async_msghdr),
		.work_flags		= IO_WQ_WORK_MM | IO_WQ_WORK_BLKCG |
						IO_WQ_WORK_FS,
	},
	[IORING_OP_TIMEOUT] = {
		.needs_async_data	= 1,
		.async_size		= sizeof(struct io_timeout_data),
		.work_flags		= IO_WQ_WORK_MM,
	},
	[IORING_OP_TIMEOUT_REMOVE] = {},
	[IORING_OP_ACCEPT] = {
		.needs_file		= 1,
		.unbound_nonreg_file	= 1,
		.pollin			= 1,
		.work_flags		= IO_WQ_WORK_MM | IO_WQ_WORK_FILES,
	},
	[IORING_OP_ASYNC_CANCEL] = {},
	[IORING_OP_LINK_TIMEOUT] = {
		.needs_async_data	= 1,
		.async_size		= sizeof(struct io_timeout_data),
		.work_flags		= IO_WQ_WORK_MM,
	},
	[IORING_OP_CONNECT] = {
		.needs_file		= 1,
		.unbound_nonreg_file	= 1,
		.pollout		= 1,
		.needs_async_data	= 1,
		.async_size		= sizeof(struct io_async_connect),
		.work_flags		= IO_WQ_WORK_MM,
	},
	[IORING_OP_FALLOCATE] = {
		.needs_file		= 1,
		.work_flags		= IO_WQ_WORK_BLKCG | IO_WQ_WORK_FSIZE,
	},
	[IORING_OP_OPENAT] = {
		.work_flags		= IO_WQ_WORK_FILES | IO_WQ_WORK_BLKCG |
						IO_WQ_WORK_FS,
	},
	[IORING_OP_CLOSE] = {
		.needs_file		= 1,
		.needs_file_no_error	= 1,
		.work_flags		= IO_WQ_WORK_FILES | IO_WQ_WORK_BLKCG,
	},
	[IORING_OP_FILES_UPDATE] = {
		.work_flags		= IO_WQ_WORK_FILES | IO_WQ_WORK_MM,
	},
	[IORING_OP_STATX] = {
		.work_flags		= IO_WQ_WORK_FILES | IO_WQ_WORK_MM |
						IO_WQ_WORK_FS | IO_WQ_WORK_BLKCG,
	},
	[IORING_OP_READ] = {
		.needs_file		= 1,
		.unbound_nonreg_file	= 1,
		.pollin			= 1,
		.buffer_select		= 1,
		.async_size		= sizeof(struct io_async_rw),
		.work_flags		= IO_WQ_WORK_MM | IO_WQ_WORK_BLKCG,
	},
	[IORING_OP_WRITE] = {
		.needs_file		= 1,
		.unbound_nonreg_file	= 1,
		.pollout		= 1,
		.async_size		= sizeof(struct io_async_rw),
		.work_flags		= IO_WQ_WORK_MM | IO_WQ_WORK_BLKCG |
						IO_WQ_WORK_FSIZE,
	},
	[IORING_OP_FADVISE] = {
		.needs_file		= 1,
		.work_flags		= IO_WQ_WORK_BLKCG,
	},
	[IORING_OP_MADVISE] = {
		.work_flags		= IO_WQ_WORK_MM | IO_WQ_WORK_BLKCG,
	},
	[IORING_OP_SEND] = {
		.needs_file		= 1,
		.unbound_nonreg_file	= 1,
		.pollout		= 1,
		.work_flags		= IO_WQ_WORK_MM | IO_WQ_WORK_BLKCG,
	},
	[IORING_OP_RECV] = {
		.needs_file		= 1,
		.unbound_nonreg_file	= 1,
		.pollin			= 1,
		.buffer_select		= 1,
		.work_flags		= IO_WQ_WORK_MM | IO_WQ_WORK_BLKCG,
	},
	[IORING_OP_OPENAT2] = {
		.work_flags		= IO_WQ_WORK_FILES | IO_WQ_WORK_FS |
						IO_WQ_WORK_BLKCG,
	},
	[IORING_OP_EPOLL_CTL] = {
		.unbound_nonreg_file	= 1,
		.work_flags		= IO_WQ_WORK_FILES,
	},
	[IORING_OP_SPLICE] = {
		.needs_file		= 1,
		.hash_reg_file		= 1,
		.unbound_nonreg_file	= 1,
		.work_flags		= IO_WQ_WORK_BLKCG,
	},
	[IORING_OP_PROVIDE_BUFFERS] = {},
	[IORING_OP_REMOVE_BUFFERS] = {},
	[IORING_OP_TEE] = {
		.needs_file		= 1,
		.hash_reg_file		= 1,
		.unbound_nonreg_file	= 1,
	},
};

enum io_mem_account {
	ACCT_LOCKED,
	ACCT_PINNED,
};

static void __io_complete_rw(struct io_kiocb *req, long res, long res2,
			     struct io_comp_state *cs);
static void io_cqring_fill_event(struct io_kiocb *req, long res);
static void io_put_req(struct io_kiocb *req);
static void io_put_req_deferred(struct io_kiocb *req, int nr);
static void io_double_put_req(struct io_kiocb *req);
static struct io_kiocb *io_prep_linked_timeout(struct io_kiocb *req);
static void __io_queue_linked_timeout(struct io_kiocb *req);
static void io_queue_linked_timeout(struct io_kiocb *req);
static int __io_sqe_files_update(struct io_ring_ctx *ctx,
				 struct io_uring_files_update *ip,
				 unsigned nr_args);
static void __io_clean_op(struct io_kiocb *req);
static struct file *io_file_get(struct io_submit_state *state,
				struct io_kiocb *req, int fd, bool fixed);
static void __io_queue_sqe(struct io_kiocb *req, struct io_comp_state *cs);
static void io_file_put_work(struct work_struct *work);

static ssize_t io_import_iovec(int rw, struct io_kiocb *req,
			       struct iovec **iovec, struct iov_iter *iter,
			       bool needs_lock);
static int io_setup_async_rw(struct io_kiocb *req, const struct iovec *iovec,
			     const struct iovec *fast_iov,
			     struct iov_iter *iter, bool force);

static struct kmem_cache *req_cachep;

static const struct file_operations io_uring_fops;

struct sock *io_uring_get_socket(struct file *file)
{
#if defined(CONFIG_UNIX)
	if (file->f_op == &io_uring_fops) {
		struct io_ring_ctx *ctx = file->private_data;

		return ctx->ring_sock->sk;
	}
#endif
	return NULL;
}
EXPORT_SYMBOL(io_uring_get_socket);

static inline void io_clean_op(struct io_kiocb *req)
{
	if (req->flags & (REQ_F_NEED_CLEANUP | REQ_F_BUFFER_SELECTED |
			  REQ_F_INFLIGHT))
		__io_clean_op(req);
}

static void io_sq_thread_drop_mm(void)
{
	struct mm_struct *mm = current->mm;

	if (mm) {
		kthread_unuse_mm(mm);
		mmput(mm);
	}
}

static int __io_sq_thread_acquire_mm(struct io_ring_ctx *ctx)
{
	if (!current->mm) {
		if (unlikely(!(ctx->flags & IORING_SETUP_SQPOLL) ||
			     !ctx->sqo_task->mm ||
			     !mmget_not_zero(ctx->sqo_task->mm)))
			return -EFAULT;
		kthread_use_mm(ctx->sqo_task->mm);
	}

	return 0;
}

static int io_sq_thread_acquire_mm(struct io_ring_ctx *ctx,
				   struct io_kiocb *req)
{
	if (!(io_op_defs[req->opcode].work_flags & IO_WQ_WORK_MM))
		return 0;
	return __io_sq_thread_acquire_mm(ctx);
}

static void io_sq_thread_associate_blkcg(struct io_ring_ctx *ctx,
					 struct cgroup_subsys_state **cur_css)

{
#ifdef CONFIG_BLK_CGROUP
	/* puts the old one when swapping */
	if (*cur_css != ctx->sqo_blkcg_css) {
		kthread_associate_blkcg(ctx->sqo_blkcg_css);
		*cur_css = ctx->sqo_blkcg_css;
	}
#endif
}

static void io_sq_thread_unassociate_blkcg(void)
{
#ifdef CONFIG_BLK_CGROUP
	kthread_associate_blkcg(NULL);
#endif
}

static inline void req_set_fail_links(struct io_kiocb *req)
{
	if ((req->flags & (REQ_F_LINK | REQ_F_HARDLINK)) == REQ_F_LINK)
		req->flags |= REQ_F_FAIL_LINK;
}

/*
 * None of these are dereferenced, they are simply used to check if any of
 * them have changed. If we're under current and check they are still the
 * same, we're fine to grab references to them for actual out-of-line use.
 */
static void io_init_identity(struct io_identity *id)
{
	id->files = current->files;
	id->mm = current->mm;
#ifdef CONFIG_BLK_CGROUP
	rcu_read_lock();
	id->blkcg_css = blkcg_css();
	rcu_read_unlock();
#endif
	id->creds = current_cred();
	id->nsproxy = current->nsproxy;
	id->fs = current->fs;
	id->fsize = rlimit(RLIMIT_FSIZE);
#ifdef CONFIG_AUDIT
	id->loginuid = current->loginuid;
	id->sessionid = current->sessionid;
#endif
	refcount_set(&id->count, 1);
}

static inline void __io_req_init_async(struct io_kiocb *req)
{
	memset(&req->work, 0, sizeof(req->work));
	req->flags |= REQ_F_WORK_INITIALIZED;
}

/*
 * Note: must call io_req_init_async() for the first time you
 * touch any members of io_wq_work.
 */
static inline void io_req_init_async(struct io_kiocb *req)
{
	struct io_uring_task *tctx = current->io_uring;

	if (req->flags & REQ_F_WORK_INITIALIZED)
		return;

	__io_req_init_async(req);

	/* Grab a ref if this isn't our static identity */
	req->work.identity = tctx->identity;
	if (tctx->identity != &tctx->__identity)
		refcount_inc(&req->work.identity->count);
}

static inline bool io_async_submit(struct io_ring_ctx *ctx)
{
	return ctx->flags & IORING_SETUP_SQPOLL;
}

static void io_ring_ctx_ref_free(struct percpu_ref *ref)
{
	struct io_ring_ctx *ctx = container_of(ref, struct io_ring_ctx, refs);

	complete(&ctx->ref_comp);
}

static inline bool io_is_timeout_noseq(struct io_kiocb *req)
{
	return !req->timeout.off;
}

static struct io_ring_ctx *io_ring_ctx_alloc(struct io_uring_params *p)
{
	struct io_ring_ctx *ctx;
	int hash_bits;

	ctx = kzalloc(sizeof(*ctx), GFP_KERNEL);
	if (!ctx)
		return NULL;

	ctx->fallback_req = kmem_cache_alloc(req_cachep, GFP_KERNEL);
	if (!ctx->fallback_req)
		goto err;

	/*
	 * Use 5 bits less than the max cq entries, that should give us around
	 * 32 entries per hash list if totally full and uniformly spread.
	 */
	hash_bits = ilog2(p->cq_entries);
	hash_bits -= 5;
	if (hash_bits <= 0)
		hash_bits = 1;
	ctx->cancel_hash_bits = hash_bits;
	ctx->cancel_hash = kmalloc((1U << hash_bits) * sizeof(struct hlist_head),
					GFP_KERNEL);
	if (!ctx->cancel_hash)
		goto err;
	__hash_init(ctx->cancel_hash, 1U << hash_bits);

	if (percpu_ref_init(&ctx->refs, io_ring_ctx_ref_free,
			    PERCPU_REF_ALLOW_REINIT, GFP_KERNEL))
		goto err;

	ctx->flags = p->flags;
	init_waitqueue_head(&ctx->sqo_sq_wait);
	INIT_LIST_HEAD(&ctx->sqd_list);
	init_waitqueue_head(&ctx->cq_wait);
	INIT_LIST_HEAD(&ctx->cq_overflow_list);
	init_completion(&ctx->ref_comp);
	init_completion(&ctx->sq_thread_comp);
	idr_init(&ctx->io_buffer_idr);
	idr_init(&ctx->personality_idr);
	mutex_init(&ctx->uring_lock);
	init_waitqueue_head(&ctx->wait);
	spin_lock_init(&ctx->completion_lock);
	INIT_LIST_HEAD(&ctx->iopoll_list);
	INIT_LIST_HEAD(&ctx->defer_list);
	INIT_LIST_HEAD(&ctx->timeout_list);
	init_waitqueue_head(&ctx->inflight_wait);
	spin_lock_init(&ctx->inflight_lock);
	INIT_LIST_HEAD(&ctx->inflight_list);
	INIT_DELAYED_WORK(&ctx->file_put_work, io_file_put_work);
	init_llist_head(&ctx->file_put_llist);
	return ctx;
err:
	if (ctx->fallback_req)
		kmem_cache_free(req_cachep, ctx->fallback_req);
	kfree(ctx->cancel_hash);
	kfree(ctx);
	return NULL;
}

static bool req_need_defer(struct io_kiocb *req, u32 seq)
{
	if (unlikely(req->flags & REQ_F_IO_DRAIN)) {
		struct io_ring_ctx *ctx = req->ctx;

		return seq != ctx->cached_cq_tail
				+ READ_ONCE(ctx->cached_cq_overflow);
	}

	return false;
}

static void __io_commit_cqring(struct io_ring_ctx *ctx)
{
	struct io_rings *rings = ctx->rings;

	/* order cqe stores with ring update */
	smp_store_release(&rings->cq.tail, ctx->cached_cq_tail);

	if (wq_has_sleeper(&ctx->cq_wait)) {
		wake_up_interruptible(&ctx->cq_wait);
		kill_fasync(&ctx->cq_fasync, SIGIO, POLL_IN);
	}
}

static void io_put_identity(struct io_uring_task *tctx, struct io_kiocb *req)
{
	if (req->work.identity == &tctx->__identity)
		return;
	if (refcount_dec_and_test(&req->work.identity->count))
		kfree(req->work.identity);
}

static void io_req_clean_work(struct io_kiocb *req)
{
	if (!(req->flags & REQ_F_WORK_INITIALIZED))
		return;

	req->flags &= ~REQ_F_WORK_INITIALIZED;

	if (req->work.flags & IO_WQ_WORK_MM) {
		mmdrop(req->work.identity->mm);
		req->work.flags &= ~IO_WQ_WORK_MM;
	}
#ifdef CONFIG_BLK_CGROUP
	if (req->work.flags & IO_WQ_WORK_BLKCG) {
		css_put(req->work.identity->blkcg_css);
		req->work.flags &= ~IO_WQ_WORK_BLKCG;
	}
#endif
	if (req->work.flags & IO_WQ_WORK_CREDS) {
		put_cred(req->work.identity->creds);
		req->work.flags &= ~IO_WQ_WORK_CREDS;
	}
	if (req->work.flags & IO_WQ_WORK_FS) {
		struct fs_struct *fs = req->work.identity->fs;

		spin_lock(&req->work.identity->fs->lock);
		if (--fs->users)
			fs = NULL;
		spin_unlock(&req->work.identity->fs->lock);
		if (fs)
			free_fs_struct(fs);
		req->work.flags &= ~IO_WQ_WORK_FS;
	}

	io_put_identity(req->task->io_uring, req);
}

/*
 * Create a private copy of io_identity, since some fields don't match
 * the current context.
 */
static bool io_identity_cow(struct io_kiocb *req)
{
	struct io_uring_task *tctx = current->io_uring;
	const struct cred *creds = NULL;
	struct io_identity *id;

	if (req->work.flags & IO_WQ_WORK_CREDS)
		creds = req->work.identity->creds;

	id = kmemdup(req->work.identity, sizeof(*id), GFP_KERNEL);
	if (unlikely(!id)) {
		req->work.flags |= IO_WQ_WORK_CANCEL;
		return false;
	}

	/*
	 * We can safely just re-init the creds we copied  Either the field
	 * matches the current one, or we haven't grabbed it yet. The only
	 * exception is ->creds, through registered personalities, so handle
	 * that one separately.
	 */
	io_init_identity(id);
	if (creds)
		req->work.identity->creds = creds;

	/* add one for this request */
	refcount_inc(&id->count);

	/* drop old identity, assign new one. one ref for req, one for tctx */
	if (req->work.identity != tctx->identity &&
	    refcount_sub_and_test(2, &req->work.identity->count))
		kfree(req->work.identity);

	req->work.identity = id;
	tctx->identity = id;
	return true;
}

static bool io_grab_identity(struct io_kiocb *req)
{
	const struct io_op_def *def = &io_op_defs[req->opcode];
	struct io_identity *id = req->work.identity;
	struct io_ring_ctx *ctx = req->ctx;

	if (def->work_flags & IO_WQ_WORK_FSIZE) {
		if (id->fsize != rlimit(RLIMIT_FSIZE))
			return false;
		req->work.flags |= IO_WQ_WORK_FSIZE;
	}

	if (!(req->work.flags & IO_WQ_WORK_FILES) &&
	    (def->work_flags & IO_WQ_WORK_FILES) &&
	    !(req->flags & REQ_F_NO_FILE_TABLE)) {
		if (id->files != current->files ||
		    id->nsproxy != current->nsproxy)
			return false;
		atomic_inc(&id->files->count);
		get_nsproxy(id->nsproxy);
		req->flags |= REQ_F_INFLIGHT;

		spin_lock_irq(&ctx->inflight_lock);
		list_add(&req->inflight_entry, &ctx->inflight_list);
		spin_unlock_irq(&ctx->inflight_lock);
		req->work.flags |= IO_WQ_WORK_FILES;
	}
#ifdef CONFIG_BLK_CGROUP
	if (!(req->work.flags & IO_WQ_WORK_BLKCG) &&
	    (def->work_flags & IO_WQ_WORK_BLKCG)) {
		rcu_read_lock();
		if (id->blkcg_css != blkcg_css()) {
			rcu_read_unlock();
			return false;
		}
		/*
		 * This should be rare, either the cgroup is dying or the task
		 * is moving cgroups. Just punt to root for the handful of ios.
		 */
		if (css_tryget_online(id->blkcg_css))
			req->work.flags |= IO_WQ_WORK_BLKCG;
		rcu_read_unlock();
	}
#endif
	if (!(req->work.flags & IO_WQ_WORK_CREDS)) {
		if (id->creds != current_cred())
			return false;
		get_cred(id->creds);
		req->work.flags |= IO_WQ_WORK_CREDS;
	}
#ifdef CONFIG_AUDIT
	if (!uid_eq(current->loginuid, id->loginuid) ||
	    current->sessionid != id->sessionid)
		return false;
#endif
	if (!(req->work.flags & IO_WQ_WORK_FS) &&
	    (def->work_flags & IO_WQ_WORK_FS)) {
		if (current->fs != id->fs)
			return false;
		spin_lock(&id->fs->lock);
		if (!id->fs->in_exec) {
			id->fs->users++;
			req->work.flags |= IO_WQ_WORK_FS;
		} else {
			req->work.flags |= IO_WQ_WORK_CANCEL;
		}
		spin_unlock(&current->fs->lock);
	}

	return true;
}

static void io_prep_async_work(struct io_kiocb *req)
{
	const struct io_op_def *def = &io_op_defs[req->opcode];
	struct io_ring_ctx *ctx = req->ctx;
	struct io_identity *id;

	io_req_init_async(req);
	id = req->work.identity;

	if (req->flags & REQ_F_ISREG) {
<<<<<<< HEAD
		if (def->hash_reg_file || (req->ctx->flags & IORING_SETUP_IOPOLL))
=======
		if (def->hash_reg_file || (ctx->flags & IORING_SETUP_IOPOLL))
>>>>>>> 11811d61
			io_wq_hash_work(&req->work, file_inode(req->file));
	} else {
		if (def->unbound_nonreg_file)
			req->work.flags |= IO_WQ_WORK_UNBOUND;
	}

	/* ->mm can never change on us */
	if (!(req->work.flags & IO_WQ_WORK_MM) &&
	    (def->work_flags & IO_WQ_WORK_MM)) {
		mmgrab(id->mm);
		req->work.flags |= IO_WQ_WORK_MM;
	}

	/* if we fail grabbing identity, we must COW, regrab, and retry */
	if (io_grab_identity(req))
		return;

	if (!io_identity_cow(req))
		return;

	/* can't fail at this point */
	if (!io_grab_identity(req))
		WARN_ON(1);
}

static void io_prep_async_link(struct io_kiocb *req)
{
	struct io_kiocb *cur;

	io_prep_async_work(req);
	if (req->flags & REQ_F_LINK_HEAD)
		list_for_each_entry(cur, &req->link_list, link_list)
			io_prep_async_work(cur);
}

static struct io_kiocb *__io_queue_async_work(struct io_kiocb *req)
{
	struct io_ring_ctx *ctx = req->ctx;
	struct io_kiocb *link = io_prep_linked_timeout(req);

	trace_io_uring_queue_async_work(ctx, io_wq_is_hashed(&req->work), req,
					&req->work, req->flags);
	io_wq_enqueue(ctx->io_wq, &req->work);
	return link;
}

static void io_queue_async_work(struct io_kiocb *req)
{
	struct io_kiocb *link;

	/* init ->work of the whole link before punting */
	io_prep_async_link(req);
	link = __io_queue_async_work(req);

	if (link)
		io_queue_linked_timeout(link);
}

static void io_kill_timeout(struct io_kiocb *req)
{
	struct io_timeout_data *io = req->async_data;
	int ret;

	ret = hrtimer_try_to_cancel(&io->timer);
	if (ret != -1) {
		atomic_set(&req->ctx->cq_timeouts,
			atomic_read(&req->ctx->cq_timeouts) + 1);
		list_del_init(&req->timeout.list);
		io_cqring_fill_event(req, 0);
		io_put_req_deferred(req, 1);
	}
}

static bool io_task_match(struct io_kiocb *req, struct task_struct *tsk)
{
	struct io_ring_ctx *ctx = req->ctx;

	if (!tsk || req->task == tsk)
		return true;
	if (ctx->flags & IORING_SETUP_SQPOLL) {
		if (ctx->sq_data && req->task == ctx->sq_data->thread)
			return true;
	}
	return false;
}

/*
 * Returns true if we found and killed one or more timeouts
 */
static bool io_kill_timeouts(struct io_ring_ctx *ctx, struct task_struct *tsk)
{
	struct io_kiocb *req, *tmp;
	int canceled = 0;

	spin_lock_irq(&ctx->completion_lock);
	list_for_each_entry_safe(req, tmp, &ctx->timeout_list, timeout.list) {
		if (io_task_match(req, tsk)) {
			io_kill_timeout(req);
			canceled++;
		}
	}
	spin_unlock_irq(&ctx->completion_lock);
	return canceled != 0;
}

static void __io_queue_deferred(struct io_ring_ctx *ctx)
{
	do {
		struct io_defer_entry *de = list_first_entry(&ctx->defer_list,
						struct io_defer_entry, list);
		struct io_kiocb *link;

		if (req_need_defer(de->req, de->seq))
			break;
		list_del_init(&de->list);
		/* punt-init is done before queueing for defer */
		link = __io_queue_async_work(de->req);
		if (link) {
			__io_queue_linked_timeout(link);
			/* drop submission reference */
			io_put_req_deferred(link, 1);
		}
		kfree(de);
	} while (!list_empty(&ctx->defer_list));
}

static void io_flush_timeouts(struct io_ring_ctx *ctx)
{
	while (!list_empty(&ctx->timeout_list)) {
		struct io_kiocb *req = list_first_entry(&ctx->timeout_list,
						struct io_kiocb, timeout.list);

		if (io_is_timeout_noseq(req))
			break;
		if (req->timeout.target_seq != ctx->cached_cq_tail
					- atomic_read(&ctx->cq_timeouts))
			break;

		list_del_init(&req->timeout.list);
		io_kill_timeout(req);
	}
}

static void io_commit_cqring(struct io_ring_ctx *ctx)
{
	io_flush_timeouts(ctx);
	__io_commit_cqring(ctx);

	if (unlikely(!list_empty(&ctx->defer_list)))
		__io_queue_deferred(ctx);
}

static inline bool io_sqring_full(struct io_ring_ctx *ctx)
{
	struct io_rings *r = ctx->rings;

	return READ_ONCE(r->sq.tail) - ctx->cached_sq_head == r->sq_ring_entries;
}

static struct io_uring_cqe *io_get_cqring(struct io_ring_ctx *ctx)
{
	struct io_rings *rings = ctx->rings;
	unsigned tail;

	tail = ctx->cached_cq_tail;
	/*
	 * writes to the cq entry need to come after reading head; the
	 * control dependency is enough as we're using WRITE_ONCE to
	 * fill the cq entry
	 */
	if (tail - READ_ONCE(rings->cq.head) == rings->cq_ring_entries)
		return NULL;

	ctx->cached_cq_tail++;
	return &rings->cqes[tail & ctx->cq_mask];
}

static inline bool io_should_trigger_evfd(struct io_ring_ctx *ctx)
{
	if (!ctx->cq_ev_fd)
		return false;
	if (READ_ONCE(ctx->rings->cq_flags) & IORING_CQ_EVENTFD_DISABLED)
		return false;
	if (!ctx->eventfd_async)
		return true;
	return io_wq_current_is_worker();
}

static void io_cqring_ev_posted(struct io_ring_ctx *ctx)
{
	if (waitqueue_active(&ctx->wait))
		wake_up(&ctx->wait);
	if (ctx->sq_data && waitqueue_active(&ctx->sq_data->wait))
		wake_up(&ctx->sq_data->wait);
	if (io_should_trigger_evfd(ctx))
		eventfd_signal(ctx->cq_ev_fd, 1);
}

static void io_cqring_mark_overflow(struct io_ring_ctx *ctx)
{
	if (list_empty(&ctx->cq_overflow_list)) {
		clear_bit(0, &ctx->sq_check_overflow);
		clear_bit(0, &ctx->cq_check_overflow);
		ctx->rings->sq_flags &= ~IORING_SQ_CQ_OVERFLOW;
	}
}

static inline bool io_match_files(struct io_kiocb *req,
				       struct files_struct *files)
{
	if (!files)
		return true;
	if ((req->flags & REQ_F_WORK_INITIALIZED) &&
	    (req->work.flags & IO_WQ_WORK_FILES))
		return req->work.identity->files == files;
	return false;
}

/* Returns true if there are no backlogged entries after the flush */
static bool io_cqring_overflow_flush(struct io_ring_ctx *ctx, bool force,
				     struct task_struct *tsk,
				     struct files_struct *files)
{
	struct io_rings *rings = ctx->rings;
	struct io_kiocb *req, *tmp;
	struct io_uring_cqe *cqe;
	unsigned long flags;
	LIST_HEAD(list);

	if (!force) {
		if (list_empty_careful(&ctx->cq_overflow_list))
			return true;
		if ((ctx->cached_cq_tail - READ_ONCE(rings->cq.head) ==
		    rings->cq_ring_entries))
			return false;
	}

	spin_lock_irqsave(&ctx->completion_lock, flags);

	/* if force is set, the ring is going away. always drop after that */
	if (force)
		ctx->cq_overflow_flushed = 1;

	cqe = NULL;
	list_for_each_entry_safe(req, tmp, &ctx->cq_overflow_list, compl.list) {
		if (tsk && req->task != tsk)
			continue;
		if (!io_match_files(req, files))
			continue;

		cqe = io_get_cqring(ctx);
		if (!cqe && !force)
			break;

		list_move(&req->compl.list, &list);
		if (cqe) {
			WRITE_ONCE(cqe->user_data, req->user_data);
			WRITE_ONCE(cqe->res, req->result);
			WRITE_ONCE(cqe->flags, req->compl.cflags);
		} else {
			ctx->cached_cq_overflow++;
			WRITE_ONCE(ctx->rings->cq_overflow,
				   ctx->cached_cq_overflow);
		}
	}

	io_commit_cqring(ctx);
	io_cqring_mark_overflow(ctx);

	spin_unlock_irqrestore(&ctx->completion_lock, flags);
	io_cqring_ev_posted(ctx);

	while (!list_empty(&list)) {
		req = list_first_entry(&list, struct io_kiocb, compl.list);
		list_del(&req->compl.list);
		io_put_req(req);
	}

	return cqe != NULL;
}

static void __io_cqring_fill_event(struct io_kiocb *req, long res, long cflags)
{
	struct io_ring_ctx *ctx = req->ctx;
	struct io_uring_cqe *cqe;

	trace_io_uring_complete(ctx, req->user_data, res);

	/*
	 * If we can't get a cq entry, userspace overflowed the
	 * submission (by quite a lot). Increment the overflow count in
	 * the ring.
	 */
	cqe = io_get_cqring(ctx);
	if (likely(cqe)) {
		WRITE_ONCE(cqe->user_data, req->user_data);
		WRITE_ONCE(cqe->res, res);
		WRITE_ONCE(cqe->flags, cflags);
	} else if (ctx->cq_overflow_flushed || req->task->io_uring->in_idle) {
		/*
		 * If we're in ring overflow flush mode, or in task cancel mode,
		 * then we cannot store the request for later flushing, we need
		 * to drop it on the floor.
		 */
		ctx->cached_cq_overflow++;
		WRITE_ONCE(ctx->rings->cq_overflow, ctx->cached_cq_overflow);
	} else {
		if (list_empty(&ctx->cq_overflow_list)) {
			set_bit(0, &ctx->sq_check_overflow);
			set_bit(0, &ctx->cq_check_overflow);
			ctx->rings->sq_flags |= IORING_SQ_CQ_OVERFLOW;
		}
		io_clean_op(req);
		req->result = res;
		req->compl.cflags = cflags;
		refcount_inc(&req->refs);
		list_add_tail(&req->compl.list, &ctx->cq_overflow_list);
	}
}

static void io_cqring_fill_event(struct io_kiocb *req, long res)
{
	__io_cqring_fill_event(req, res, 0);
}

static void io_cqring_add_event(struct io_kiocb *req, long res, long cflags)
{
	struct io_ring_ctx *ctx = req->ctx;
	unsigned long flags;

	spin_lock_irqsave(&ctx->completion_lock, flags);
	__io_cqring_fill_event(req, res, cflags);
	io_commit_cqring(ctx);
	spin_unlock_irqrestore(&ctx->completion_lock, flags);

	io_cqring_ev_posted(ctx);
}

static void io_submit_flush_completions(struct io_comp_state *cs)
{
	struct io_ring_ctx *ctx = cs->ctx;

	spin_lock_irq(&ctx->completion_lock);
	while (!list_empty(&cs->list)) {
		struct io_kiocb *req;

		req = list_first_entry(&cs->list, struct io_kiocb, compl.list);
		list_del(&req->compl.list);
		__io_cqring_fill_event(req, req->result, req->compl.cflags);

		/*
		 * io_free_req() doesn't care about completion_lock unless one
		 * of these flags is set. REQ_F_WORK_INITIALIZED is in the list
		 * because of a potential deadlock with req->work.fs->lock
		 */
		if (req->flags & (REQ_F_FAIL_LINK|REQ_F_LINK_TIMEOUT
				 |REQ_F_WORK_INITIALIZED)) {
			spin_unlock_irq(&ctx->completion_lock);
			io_put_req(req);
			spin_lock_irq(&ctx->completion_lock);
		} else {
			io_put_req(req);
		}
	}
	io_commit_cqring(ctx);
	spin_unlock_irq(&ctx->completion_lock);

	io_cqring_ev_posted(ctx);
	cs->nr = 0;
}

static void __io_req_complete(struct io_kiocb *req, long res, unsigned cflags,
			      struct io_comp_state *cs)
{
	if (!cs) {
		io_cqring_add_event(req, res, cflags);
		io_put_req(req);
	} else {
		io_clean_op(req);
		req->result = res;
		req->compl.cflags = cflags;
		list_add_tail(&req->compl.list, &cs->list);
		if (++cs->nr >= 32)
			io_submit_flush_completions(cs);
	}
}

static void io_req_complete(struct io_kiocb *req, long res)
{
	__io_req_complete(req, res, 0, NULL);
}

static inline bool io_is_fallback_req(struct io_kiocb *req)
{
	return req == (struct io_kiocb *)
			((unsigned long) req->ctx->fallback_req & ~1UL);
}

static struct io_kiocb *io_get_fallback_req(struct io_ring_ctx *ctx)
{
	struct io_kiocb *req;

	req = ctx->fallback_req;
	if (!test_and_set_bit_lock(0, (unsigned long *) &ctx->fallback_req))
		return req;

	return NULL;
}

static struct io_kiocb *io_alloc_req(struct io_ring_ctx *ctx,
				     struct io_submit_state *state)
{
	if (!state->free_reqs) {
		gfp_t gfp = GFP_KERNEL | __GFP_NOWARN;
		size_t sz;
		int ret;

		sz = min_t(size_t, state->ios_left, ARRAY_SIZE(state->reqs));
		ret = kmem_cache_alloc_bulk(req_cachep, gfp, sz, state->reqs);

		/*
		 * Bulk alloc is all-or-nothing. If we fail to get a batch,
		 * retry single alloc to be on the safe side.
		 */
		if (unlikely(ret <= 0)) {
			state->reqs[0] = kmem_cache_alloc(req_cachep, gfp);
			if (!state->reqs[0])
				goto fallback;
			ret = 1;
		}
		state->free_reqs = ret;
	}

	state->free_reqs--;
	return state->reqs[state->free_reqs];
fallback:
	return io_get_fallback_req(ctx);
}

static inline void io_put_file(struct io_kiocb *req, struct file *file,
			  bool fixed)
{
	if (fixed)
		percpu_ref_put(req->fixed_file_refs);
	else
		fput(file);
}

static void io_dismantle_req(struct io_kiocb *req)
{
	io_clean_op(req);

	if (req->async_data)
		kfree(req->async_data);
	if (req->file)
		io_put_file(req, req->file, (req->flags & REQ_F_FIXED_FILE));

	io_req_clean_work(req);
}

static void __io_free_req(struct io_kiocb *req)
{
	struct io_uring_task *tctx = req->task->io_uring;
	struct io_ring_ctx *ctx = req->ctx;

	io_dismantle_req(req);

	percpu_counter_dec(&tctx->inflight);
	if (tctx->in_idle)
		wake_up(&tctx->wait);
	put_task_struct(req->task);

	if (likely(!io_is_fallback_req(req)))
		kmem_cache_free(req_cachep, req);
	else
		clear_bit_unlock(0, (unsigned long *) &ctx->fallback_req);
	percpu_ref_put(&ctx->refs);
}

static bool io_link_cancel_timeout(struct io_kiocb *req)
{
	struct io_timeout_data *io = req->async_data;
	struct io_ring_ctx *ctx = req->ctx;
	int ret;

	ret = hrtimer_try_to_cancel(&io->timer);
	if (ret != -1) {
		io_cqring_fill_event(req, -ECANCELED);
		io_commit_cqring(ctx);
		req->flags &= ~REQ_F_LINK_HEAD;
		io_put_req_deferred(req, 1);
		return true;
	}

	return false;
}

static bool __io_kill_linked_timeout(struct io_kiocb *req)
{
	struct io_kiocb *link;
	bool wake_ev;

	if (list_empty(&req->link_list))
		return false;
	link = list_first_entry(&req->link_list, struct io_kiocb, link_list);
	if (link->opcode != IORING_OP_LINK_TIMEOUT)
		return false;
	/*
	 * Can happen if a linked timeout fired and link had been like
	 * req -> link t-out -> link t-out [-> ...]
	 */
	if (!(link->flags & REQ_F_LTIMEOUT_ACTIVE))
		return false;

	list_del_init(&link->link_list);
	wake_ev = io_link_cancel_timeout(link);
	req->flags &= ~REQ_F_LINK_TIMEOUT;
	return wake_ev;
}

static void io_kill_linked_timeout(struct io_kiocb *req)
{
	struct io_ring_ctx *ctx = req->ctx;
	unsigned long flags;
	bool wake_ev;

	spin_lock_irqsave(&ctx->completion_lock, flags);
	wake_ev = __io_kill_linked_timeout(req);
	spin_unlock_irqrestore(&ctx->completion_lock, flags);

	if (wake_ev)
		io_cqring_ev_posted(ctx);
}

static struct io_kiocb *io_req_link_next(struct io_kiocb *req)
{
	struct io_kiocb *nxt;

	/*
	 * The list should never be empty when we are called here. But could
	 * potentially happen if the chain is messed up, check to be on the
	 * safe side.
	 */
	if (unlikely(list_empty(&req->link_list)))
		return NULL;

	nxt = list_first_entry(&req->link_list, struct io_kiocb, link_list);
	list_del_init(&req->link_list);
	if (!list_empty(&nxt->link_list))
		nxt->flags |= REQ_F_LINK_HEAD;
	return nxt;
}

/*
 * Called if REQ_F_LINK_HEAD is set, and we fail the head request
 */
static void io_fail_links(struct io_kiocb *req)
{
	struct io_ring_ctx *ctx = req->ctx;
	unsigned long flags;

	spin_lock_irqsave(&ctx->completion_lock, flags);
	while (!list_empty(&req->link_list)) {
		struct io_kiocb *link = list_first_entry(&req->link_list,
						struct io_kiocb, link_list);

		list_del_init(&link->link_list);
		trace_io_uring_fail_link(req, link);

		io_cqring_fill_event(link, -ECANCELED);

		/*
		 * It's ok to free under spinlock as they're not linked anymore,
		 * but avoid REQ_F_WORK_INITIALIZED because it may deadlock on
		 * work.fs->lock.
		 */
		if (link->flags & REQ_F_WORK_INITIALIZED)
			io_put_req_deferred(link, 2);
		else
			io_double_put_req(link);
	}

	io_commit_cqring(ctx);
	spin_unlock_irqrestore(&ctx->completion_lock, flags);

	io_cqring_ev_posted(ctx);
}

static struct io_kiocb *__io_req_find_next(struct io_kiocb *req)
{
	req->flags &= ~REQ_F_LINK_HEAD;
	if (req->flags & REQ_F_LINK_TIMEOUT)
		io_kill_linked_timeout(req);

	/*
	 * If LINK is set, we have dependent requests in this chain. If we
	 * didn't fail this request, queue the first one up, moving any other
	 * dependencies to the next request. In case of failure, fail the rest
	 * of the chain.
	 */
	if (likely(!(req->flags & REQ_F_FAIL_LINK)))
		return io_req_link_next(req);
	io_fail_links(req);
	return NULL;
}

static struct io_kiocb *io_req_find_next(struct io_kiocb *req)
{
	if (likely(!(req->flags & REQ_F_LINK_HEAD)))
		return NULL;
	return __io_req_find_next(req);
}

<<<<<<< HEAD
static int io_req_task_work_add(struct io_kiocb *req, struct callback_head *cb,
				bool twa_signal_ok)
=======
static int io_req_task_work_add(struct io_kiocb *req, bool twa_signal_ok)
>>>>>>> 11811d61
{
	struct task_struct *tsk = req->task;
	struct io_ring_ctx *ctx = req->ctx;
	enum task_work_notify_mode notify;
	int ret;

	if (tsk->flags & PF_EXITING)
		return -ESRCH;

	if (tsk->flags & PF_EXITING)
		return -ESRCH;

	/*
	 * SQPOLL kernel thread doesn't need notification, just a wakeup. For
	 * all other cases, use TWA_SIGNAL unconditionally to ensure we're
	 * processing task_work. There's no reliable way to tell if TWA_RESUME
	 * will do the job.
	 */
<<<<<<< HEAD
	notify = 0;
=======
	notify = TWA_NONE;
>>>>>>> 11811d61
	if (!(ctx->flags & IORING_SETUP_SQPOLL) && twa_signal_ok)
		notify = TWA_SIGNAL;

	ret = task_work_add(tsk, &req->task_work, notify);
	if (!ret)
		wake_up_process(tsk);

	return ret;
}

static void __io_req_task_cancel(struct io_kiocb *req, int error)
{
	struct io_ring_ctx *ctx = req->ctx;

	spin_lock_irq(&ctx->completion_lock);
	io_cqring_fill_event(req, error);
	io_commit_cqring(ctx);
	spin_unlock_irq(&ctx->completion_lock);

	io_cqring_ev_posted(ctx);
	req_set_fail_links(req);
	io_double_put_req(req);
}

static void io_req_task_cancel(struct callback_head *cb)
{
	struct io_kiocb *req = container_of(cb, struct io_kiocb, task_work);
	struct io_ring_ctx *ctx = req->ctx;

	__io_req_task_cancel(req, -ECANCELED);
	percpu_ref_put(&ctx->refs);
}

static void __io_req_task_submit(struct io_kiocb *req)
{
	struct io_ring_ctx *ctx = req->ctx;

	if (!__io_sq_thread_acquire_mm(ctx)) {
		mutex_lock(&ctx->uring_lock);
		__io_queue_sqe(req, NULL);
		mutex_unlock(&ctx->uring_lock);
	} else {
		__io_req_task_cancel(req, -EFAULT);
	}
}

static void io_req_task_submit(struct callback_head *cb)
{
	struct io_kiocb *req = container_of(cb, struct io_kiocb, task_work);
	struct io_ring_ctx *ctx = req->ctx;

	__io_req_task_submit(req);
	percpu_ref_put(&ctx->refs);
}

static void io_req_task_queue(struct io_kiocb *req)
{
	int ret;

	init_task_work(&req->task_work, io_req_task_submit);
	percpu_ref_get(&req->ctx->refs);

<<<<<<< HEAD
	ret = io_req_task_work_add(req, &req->task_work, true);
=======
	ret = io_req_task_work_add(req, true);
>>>>>>> 11811d61
	if (unlikely(ret)) {
		struct task_struct *tsk;

		init_task_work(&req->task_work, io_req_task_cancel);
		tsk = io_wq_get_task(req->ctx->io_wq);
		task_work_add(tsk, &req->task_work, TWA_NONE);
		wake_up_process(tsk);
	}
}

static void io_queue_next(struct io_kiocb *req)
{
	struct io_kiocb *nxt = io_req_find_next(req);

	if (nxt)
		io_req_task_queue(nxt);
}

static void io_free_req(struct io_kiocb *req)
{
	io_queue_next(req);
	__io_free_req(req);
}

struct req_batch {
	void *reqs[IO_IOPOLL_BATCH];
	int to_free;

	struct task_struct	*task;
	int			task_refs;
};

static inline void io_init_req_batch(struct req_batch *rb)
{
	rb->to_free = 0;
	rb->task_refs = 0;
	rb->task = NULL;
}

static void __io_req_free_batch_flush(struct io_ring_ctx *ctx,
				      struct req_batch *rb)
{
	kmem_cache_free_bulk(req_cachep, rb->to_free, rb->reqs);
	percpu_ref_put_many(&ctx->refs, rb->to_free);
	rb->to_free = 0;
}

static void io_req_free_batch_finish(struct io_ring_ctx *ctx,
				     struct req_batch *rb)
{
	if (rb->to_free)
		__io_req_free_batch_flush(ctx, rb);
	if (rb->task) {
		struct io_uring_task *tctx = rb->task->io_uring;

		percpu_counter_sub(&tctx->inflight, rb->task_refs);
		put_task_struct_many(rb->task, rb->task_refs);
		rb->task = NULL;
	}
}

static void io_req_free_batch(struct req_batch *rb, struct io_kiocb *req)
{
	if (unlikely(io_is_fallback_req(req))) {
		io_free_req(req);
		return;
	}
	if (req->flags & REQ_F_LINK_HEAD)
		io_queue_next(req);

	if (req->task != rb->task) {
		if (rb->task) {
			struct io_uring_task *tctx = rb->task->io_uring;

			percpu_counter_sub(&tctx->inflight, rb->task_refs);
			put_task_struct_many(rb->task, rb->task_refs);
		}
		rb->task = req->task;
		rb->task_refs = 0;
	}
	rb->task_refs++;

	io_dismantle_req(req);
	rb->reqs[rb->to_free++] = req;
	if (unlikely(rb->to_free == ARRAY_SIZE(rb->reqs)))
		__io_req_free_batch_flush(req->ctx, rb);
}

/*
 * Drop reference to request, return next in chain (if there is one) if this
 * was the last reference to this request.
 */
static struct io_kiocb *io_put_req_find_next(struct io_kiocb *req)
{
	struct io_kiocb *nxt = NULL;

	if (refcount_dec_and_test(&req->refs)) {
		nxt = io_req_find_next(req);
		__io_free_req(req);
	}
	return nxt;
}

static void io_put_req(struct io_kiocb *req)
{
	if (refcount_dec_and_test(&req->refs))
		io_free_req(req);
}

static void io_put_req_deferred_cb(struct callback_head *cb)
{
	struct io_kiocb *req = container_of(cb, struct io_kiocb, task_work);

	io_free_req(req);
}

static void io_free_req_deferred(struct io_kiocb *req)
{
	int ret;

	init_task_work(&req->task_work, io_put_req_deferred_cb);
	ret = io_req_task_work_add(req, true);
	if (unlikely(ret)) {
		struct task_struct *tsk;

		tsk = io_wq_get_task(req->ctx->io_wq);
		task_work_add(tsk, &req->task_work, TWA_NONE);
		wake_up_process(tsk);
	}
}

static inline void io_put_req_deferred(struct io_kiocb *req, int refs)
{
	if (refcount_sub_and_test(refs, &req->refs))
		io_free_req_deferred(req);
}

static struct io_wq_work *io_steal_work(struct io_kiocb *req)
{
	struct io_kiocb *nxt;

	/*
	 * A ref is owned by io-wq in which context we're. So, if that's the
	 * last one, it's safe to steal next work. False negatives are Ok,
	 * it just will be re-punted async in io_put_work()
	 */
	if (refcount_read(&req->refs) != 1)
		return NULL;

	nxt = io_req_find_next(req);
	return nxt ? &nxt->work : NULL;
}

static void io_double_put_req(struct io_kiocb *req)
{
	/* drop both submit and complete references */
	if (refcount_sub_and_test(2, &req->refs))
		io_free_req(req);
}

static unsigned io_cqring_events(struct io_ring_ctx *ctx, bool noflush)
{
	struct io_rings *rings = ctx->rings;

	if (test_bit(0, &ctx->cq_check_overflow)) {
		/*
		 * noflush == true is from the waitqueue handler, just ensure
		 * we wake up the task, and the next invocation will flush the
		 * entries. We cannot safely to it from here.
		 */
		if (noflush && !list_empty(&ctx->cq_overflow_list))
			return -1U;

		io_cqring_overflow_flush(ctx, false, NULL, NULL);
	}

	/* See comment at the top of this file */
	smp_rmb();
	return ctx->cached_cq_tail - READ_ONCE(rings->cq.head);
}

static inline unsigned int io_sqring_entries(struct io_ring_ctx *ctx)
{
	struct io_rings *rings = ctx->rings;

	/* make sure SQ entry isn't read before tail */
	return smp_load_acquire(&rings->sq.tail) - ctx->cached_sq_head;
}

static unsigned int io_put_kbuf(struct io_kiocb *req, struct io_buffer *kbuf)
{
	unsigned int cflags;

	cflags = kbuf->bid << IORING_CQE_BUFFER_SHIFT;
	cflags |= IORING_CQE_F_BUFFER;
	req->flags &= ~REQ_F_BUFFER_SELECTED;
	kfree(kbuf);
	return cflags;
}

static inline unsigned int io_put_rw_kbuf(struct io_kiocb *req)
{
	struct io_buffer *kbuf;

	kbuf = (struct io_buffer *) (unsigned long) req->rw.addr;
	return io_put_kbuf(req, kbuf);
}

static inline bool io_run_task_work(void)
{
	/*
	 * Not safe to run on exiting task, and the task_work handling will
	 * not add work to such a task.
	 */
	if (unlikely(current->flags & PF_EXITING))
		return false;
	if (current->task_works) {
		__set_current_state(TASK_RUNNING);
		task_work_run();
		return true;
	}

	return false;
}

static void io_iopoll_queue(struct list_head *again)
{
	struct io_kiocb *req;

	do {
		req = list_first_entry(again, struct io_kiocb, inflight_entry);
		list_del(&req->inflight_entry);
		__io_complete_rw(req, -EAGAIN, 0, NULL);
	} while (!list_empty(again));
}

/*
 * Find and free completed poll iocbs
 */
static void io_iopoll_complete(struct io_ring_ctx *ctx, unsigned int *nr_events,
			       struct list_head *done)
{
	struct req_batch rb;
	struct io_kiocb *req;
	LIST_HEAD(again);

	/* order with ->result store in io_complete_rw_iopoll() */
	smp_rmb();

	io_init_req_batch(&rb);
	while (!list_empty(done)) {
		int cflags = 0;

		req = list_first_entry(done, struct io_kiocb, inflight_entry);
		if (READ_ONCE(req->result) == -EAGAIN) {
			req->result = 0;
			req->iopoll_completed = 0;
			list_move_tail(&req->inflight_entry, &again);
			continue;
		}
		list_del(&req->inflight_entry);

		if (req->flags & REQ_F_BUFFER_SELECTED)
			cflags = io_put_rw_kbuf(req);

		__io_cqring_fill_event(req, req->result, cflags);
		(*nr_events)++;

		if (refcount_dec_and_test(&req->refs))
			io_req_free_batch(&rb, req);
	}

	io_commit_cqring(ctx);
	if (ctx->flags & IORING_SETUP_SQPOLL)
		io_cqring_ev_posted(ctx);
	io_req_free_batch_finish(ctx, &rb);

	if (!list_empty(&again))
		io_iopoll_queue(&again);
}

static int io_do_iopoll(struct io_ring_ctx *ctx, unsigned int *nr_events,
			long min)
{
	struct io_kiocb *req, *tmp;
	LIST_HEAD(done);
	bool spin;
	int ret;

	/*
	 * Only spin for completions if we don't have multiple devices hanging
	 * off our complete list, and we're under the requested amount.
	 */
	spin = !ctx->poll_multi_file && *nr_events < min;

	ret = 0;
	list_for_each_entry_safe(req, tmp, &ctx->iopoll_list, inflight_entry) {
		struct kiocb *kiocb = &req->rw.kiocb;

		/*
		 * Move completed and retryable entries to our local lists.
		 * If we find a request that requires polling, break out
		 * and complete those lists first, if we have entries there.
		 */
		if (READ_ONCE(req->iopoll_completed)) {
			list_move_tail(&req->inflight_entry, &done);
			continue;
		}
		if (!list_empty(&done))
			break;

		ret = kiocb->ki_filp->f_op->iopoll(kiocb, spin);
		if (ret < 0)
			break;

		/* iopoll may have completed current req */
		if (READ_ONCE(req->iopoll_completed))
			list_move_tail(&req->inflight_entry, &done);

		if (ret && spin)
			spin = false;
		ret = 0;
	}

	if (!list_empty(&done))
		io_iopoll_complete(ctx, nr_events, &done);

	return ret;
}

/*
 * Poll for a minimum of 'min' events. Note that if min == 0 we consider that a
 * non-spinning poll check - we'll still enter the driver poll loop, but only
 * as a non-spinning completion check.
 */
static int io_iopoll_getevents(struct io_ring_ctx *ctx, unsigned int *nr_events,
				long min)
{
	while (!list_empty(&ctx->iopoll_list) && !need_resched()) {
		int ret;

		ret = io_do_iopoll(ctx, nr_events, min);
		if (ret < 0)
			return ret;
		if (*nr_events >= min)
			return 0;
	}

	return 1;
}

/*
 * We can't just wait for polled events to come to us, we have to actively
 * find and complete them.
 */
static void io_iopoll_try_reap_events(struct io_ring_ctx *ctx)
{
	if (!(ctx->flags & IORING_SETUP_IOPOLL))
		return;

	mutex_lock(&ctx->uring_lock);
	while (!list_empty(&ctx->iopoll_list)) {
		unsigned int nr_events = 0;

		io_do_iopoll(ctx, &nr_events, 0);

		/* let it sleep and repeat later if can't complete a request */
		if (nr_events == 0)
			break;
		/*
		 * Ensure we allow local-to-the-cpu processing to take place,
		 * in this case we need to ensure that we reap all events.
		 * Also let task_work, etc. to progress by releasing the mutex
		 */
		if (need_resched()) {
			mutex_unlock(&ctx->uring_lock);
			cond_resched();
			mutex_lock(&ctx->uring_lock);
		}
	}
	mutex_unlock(&ctx->uring_lock);
}

static int io_iopoll_check(struct io_ring_ctx *ctx, long min)
{
	unsigned int nr_events = 0;
	int iters = 0, ret = 0;

	/*
	 * We disallow the app entering submit/complete with polling, but we
	 * still need to lock the ring to prevent racing with polled issue
	 * that got punted to a workqueue.
	 */
	mutex_lock(&ctx->uring_lock);
	do {
		/*
		 * Don't enter poll loop if we already have events pending.
		 * If we do, we can potentially be spinning for commands that
		 * already triggered a CQE (eg in error).
		 */
		if (io_cqring_events(ctx, false))
			break;

		/*
		 * If a submit got punted to a workqueue, we can have the
		 * application entering polling for a command before it gets
		 * issued. That app will hold the uring_lock for the duration
		 * of the poll right here, so we need to take a breather every
		 * now and then to ensure that the issue has a chance to add
		 * the poll to the issued list. Otherwise we can spin here
		 * forever, while the workqueue is stuck trying to acquire the
		 * very same mutex.
		 */
		if (!(++iters & 7)) {
			mutex_unlock(&ctx->uring_lock);
			io_run_task_work();
			mutex_lock(&ctx->uring_lock);
		}

		ret = io_iopoll_getevents(ctx, &nr_events, min);
		if (ret <= 0)
			break;
		ret = 0;
	} while (min && !nr_events && !need_resched());

	mutex_unlock(&ctx->uring_lock);
	return ret;
}

static void kiocb_end_write(struct io_kiocb *req)
{
	/*
	 * Tell lockdep we inherited freeze protection from submission
	 * thread.
	 */
	if (req->flags & REQ_F_ISREG) {
		struct inode *inode = file_inode(req->file);

		__sb_writers_acquired(inode->i_sb, SB_FREEZE_WRITE);
	}
	file_end_write(req->file);
}

static void io_complete_rw_common(struct kiocb *kiocb, long res,
				  struct io_comp_state *cs)
{
	struct io_kiocb *req = container_of(kiocb, struct io_kiocb, rw.kiocb);
	int cflags = 0;

	if (kiocb->ki_flags & IOCB_WRITE)
		kiocb_end_write(req);

	if (res != req->result)
		req_set_fail_links(req);
	if (req->flags & REQ_F_BUFFER_SELECTED)
		cflags = io_put_rw_kbuf(req);
	__io_req_complete(req, res, cflags, cs);
}

#ifdef CONFIG_BLOCK
static bool io_resubmit_prep(struct io_kiocb *req, int error)
{
	struct iovec inline_vecs[UIO_FASTIOV], *iovec = inline_vecs;
	ssize_t ret = -ECANCELED;
	struct iov_iter iter;
	int rw;

	if (error) {
		ret = error;
		goto end_req;
	}

	switch (req->opcode) {
	case IORING_OP_READV:
	case IORING_OP_READ_FIXED:
	case IORING_OP_READ:
		rw = READ;
		break;
	case IORING_OP_WRITEV:
	case IORING_OP_WRITE_FIXED:
	case IORING_OP_WRITE:
		rw = WRITE;
		break;
	default:
		printk_once(KERN_WARNING "io_uring: bad opcode in resubmit %d\n",
				req->opcode);
		goto end_req;
	}

<<<<<<< HEAD
	if (!req->io) {
=======
	if (!req->async_data) {
>>>>>>> 11811d61
		ret = io_import_iovec(rw, req, &iovec, &iter, false);
		if (ret < 0)
			goto end_req;
		ret = io_setup_async_rw(req, iovec, inline_vecs, &iter, false);
		if (!ret)
			return true;
		kfree(iovec);
	} else {
		return true;
	}
end_req:
	req_set_fail_links(req);
	io_req_complete(req, ret);
	return false;
}
#endif

static bool io_rw_reissue(struct io_kiocb *req, long res)
{
#ifdef CONFIG_BLOCK
	umode_t mode = file_inode(req->file)->i_mode;
	int ret;

	if (!S_ISBLK(mode) && !S_ISREG(mode))
		return false;
	if ((res != -EAGAIN && res != -EOPNOTSUPP) || io_wq_current_is_worker())
		return false;

	ret = io_sq_thread_acquire_mm(req->ctx, req);

	if (io_resubmit_prep(req, ret)) {
		refcount_inc(&req->refs);
		io_queue_async_work(req);
		return true;
	}

#endif
	return false;
}

static void __io_complete_rw(struct io_kiocb *req, long res, long res2,
			     struct io_comp_state *cs)
{
	if (!io_rw_reissue(req, res))
		io_complete_rw_common(&req->rw.kiocb, res, cs);
}

static void io_complete_rw(struct kiocb *kiocb, long res, long res2)
{
	struct io_kiocb *req = container_of(kiocb, struct io_kiocb, rw.kiocb);

	__io_complete_rw(req, res, res2, NULL);
}

static void io_complete_rw_iopoll(struct kiocb *kiocb, long res, long res2)
{
	struct io_kiocb *req = container_of(kiocb, struct io_kiocb, rw.kiocb);

	if (kiocb->ki_flags & IOCB_WRITE)
		kiocb_end_write(req);

	if (res != -EAGAIN && res != req->result)
		req_set_fail_links(req);

	WRITE_ONCE(req->result, res);
	/* order with io_poll_complete() checking ->result */
	smp_wmb();
	WRITE_ONCE(req->iopoll_completed, 1);
}

/*
 * After the iocb has been issued, it's safe to be found on the poll list.
 * Adding the kiocb to the list AFTER submission ensures that we don't
 * find it from a io_iopoll_getevents() thread before the issuer is done
 * accessing the kiocb cookie.
 */
static void io_iopoll_req_issued(struct io_kiocb *req)
{
	struct io_ring_ctx *ctx = req->ctx;

	/*
	 * Track whether we have multiple files in our lists. This will impact
	 * how we do polling eventually, not spinning if we're on potentially
	 * different devices.
	 */
	if (list_empty(&ctx->iopoll_list)) {
		ctx->poll_multi_file = false;
	} else if (!ctx->poll_multi_file) {
		struct io_kiocb *list_req;

		list_req = list_first_entry(&ctx->iopoll_list, struct io_kiocb,
						inflight_entry);
		if (list_req->file != req->file)
			ctx->poll_multi_file = true;
	}

	/*
	 * For fast devices, IO may have already completed. If it has, add
	 * it to the front so we find it first.
	 */
	if (READ_ONCE(req->iopoll_completed))
		list_add(&req->inflight_entry, &ctx->iopoll_list);
	else
		list_add_tail(&req->inflight_entry, &ctx->iopoll_list);

	if ((ctx->flags & IORING_SETUP_SQPOLL) &&
	    wq_has_sleeper(&ctx->sq_data->wait))
		wake_up(&ctx->sq_data->wait);
}

static void __io_state_file_put(struct io_submit_state *state)
{
	if (state->has_refs)
		fput_many(state->file, state->has_refs);
	state->file = NULL;
}

static inline void io_state_file_put(struct io_submit_state *state)
{
	if (state->file)
		__io_state_file_put(state);
}

/*
 * Get as many references to a file as we have IOs left in this submission,
 * assuming most submissions are for one file, or at least that each file
 * has more than one submission.
 */
static struct file *__io_file_get(struct io_submit_state *state, int fd)
{
	if (!state)
		return fget(fd);

	if (state->file) {
		if (state->fd == fd) {
			state->has_refs--;
			return state->file;
		}
		__io_state_file_put(state);
	}
	state->file = fget_many(fd, state->ios_left);
	if (!state->file)
		return NULL;

	state->fd = fd;
	state->has_refs = state->ios_left - 1;
	return state->file;
}

static bool io_bdev_nowait(struct block_device *bdev)
{
#ifdef CONFIG_BLOCK
	return !bdev || blk_queue_nowait(bdev_get_queue(bdev));
#else
	return true;
#endif
}

/*
 * If we tracked the file through the SCM inflight mechanism, we could support
 * any file. For now, just ensure that anything potentially problematic is done
 * inline.
 */
static bool io_file_supports_async(struct file *file, int rw)
{
	umode_t mode = file_inode(file)->i_mode;

	if (S_ISBLK(mode)) {
		if (io_bdev_nowait(file->f_inode->i_bdev))
			return true;
		return false;
	}
	if (S_ISCHR(mode) || S_ISSOCK(mode))
		return true;
	if (S_ISREG(mode)) {
		if (io_bdev_nowait(file->f_inode->i_sb->s_bdev) &&
		    file->f_op != &io_uring_fops)
			return true;
		return false;
	}

	/* any ->read/write should understand O_NONBLOCK */
	if (file->f_flags & O_NONBLOCK)
		return true;

	if (!(file->f_mode & FMODE_NOWAIT))
		return false;

	if (rw == READ)
		return file->f_op->read_iter != NULL;

	return file->f_op->write_iter != NULL;
}

static int io_prep_rw(struct io_kiocb *req, const struct io_uring_sqe *sqe)
{
	struct io_ring_ctx *ctx = req->ctx;
	struct kiocb *kiocb = &req->rw.kiocb;
	unsigned ioprio;
	int ret;

	if (S_ISREG(file_inode(req->file)->i_mode))
		req->flags |= REQ_F_ISREG;

	kiocb->ki_pos = READ_ONCE(sqe->off);
	if (kiocb->ki_pos == -1 && !(req->file->f_mode & FMODE_STREAM)) {
		req->flags |= REQ_F_CUR_POS;
		kiocb->ki_pos = req->file->f_pos;
	}
	kiocb->ki_hint = ki_hint_validate(file_write_hint(kiocb->ki_filp));
	kiocb->ki_flags = iocb_flags(kiocb->ki_filp);
	ret = kiocb_set_rw_flags(kiocb, READ_ONCE(sqe->rw_flags));
	if (unlikely(ret))
		return ret;

	ioprio = READ_ONCE(sqe->ioprio);
	if (ioprio) {
		ret = ioprio_check_cap(ioprio);
		if (ret)
			return ret;

		kiocb->ki_ioprio = ioprio;
	} else
		kiocb->ki_ioprio = get_current_ioprio();

	/* don't allow async punt if RWF_NOWAIT was requested */
	if (kiocb->ki_flags & IOCB_NOWAIT)
		req->flags |= REQ_F_NOWAIT;

	if (ctx->flags & IORING_SETUP_IOPOLL) {
		if (!(kiocb->ki_flags & IOCB_DIRECT) ||
		    !kiocb->ki_filp->f_op->iopoll)
			return -EOPNOTSUPP;

		kiocb->ki_flags |= IOCB_HIPRI;
		kiocb->ki_complete = io_complete_rw_iopoll;
		req->iopoll_completed = 0;
	} else {
		if (kiocb->ki_flags & IOCB_HIPRI)
			return -EINVAL;
		kiocb->ki_complete = io_complete_rw;
	}

	req->rw.addr = READ_ONCE(sqe->addr);
	req->rw.len = READ_ONCE(sqe->len);
	req->buf_index = READ_ONCE(sqe->buf_index);
	return 0;
}

static inline void io_rw_done(struct kiocb *kiocb, ssize_t ret)
{
	switch (ret) {
	case -EIOCBQUEUED:
		break;
	case -ERESTARTSYS:
	case -ERESTARTNOINTR:
	case -ERESTARTNOHAND:
	case -ERESTART_RESTARTBLOCK:
		/*
		 * We can't just restart the syscall, since previously
		 * submitted sqes may already be in progress. Just fail this
		 * IO with EINTR.
		 */
		ret = -EINTR;
		fallthrough;
	default:
		kiocb->ki_complete(kiocb, ret, 0);
	}
}

static void kiocb_done(struct kiocb *kiocb, ssize_t ret,
		       struct io_comp_state *cs)
{
	struct io_kiocb *req = container_of(kiocb, struct io_kiocb, rw.kiocb);
	struct io_async_rw *io = req->async_data;

	/* add previously done IO, if any */
	if (io && io->bytes_done > 0) {
		if (ret < 0)
			ret = io->bytes_done;
		else
			ret += io->bytes_done;
	}

	if (req->flags & REQ_F_CUR_POS)
		req->file->f_pos = kiocb->ki_pos;
	if (ret >= 0 && kiocb->ki_complete == io_complete_rw)
		__io_complete_rw(req, ret, 0, cs);
	else
		io_rw_done(kiocb, ret);
}

static ssize_t io_import_fixed(struct io_kiocb *req, int rw,
			       struct iov_iter *iter)
{
	struct io_ring_ctx *ctx = req->ctx;
	size_t len = req->rw.len;
	struct io_mapped_ubuf *imu;
	u16 index, buf_index = req->buf_index;
	size_t offset;
	u64 buf_addr;

	if (unlikely(buf_index >= ctx->nr_user_bufs))
		return -EFAULT;
	index = array_index_nospec(buf_index, ctx->nr_user_bufs);
	imu = &ctx->user_bufs[index];
	buf_addr = req->rw.addr;

	/* overflow */
	if (buf_addr + len < buf_addr)
		return -EFAULT;
	/* not inside the mapped region */
	if (buf_addr < imu->ubuf || buf_addr + len > imu->ubuf + imu->len)
		return -EFAULT;

	/*
	 * May not be a start of buffer, set size appropriately
	 * and advance us to the beginning.
	 */
	offset = buf_addr - imu->ubuf;
	iov_iter_bvec(iter, rw, imu->bvec, imu->nr_bvecs, offset + len);

	if (offset) {
		/*
		 * Don't use iov_iter_advance() here, as it's really slow for
		 * using the latter parts of a big fixed buffer - it iterates
		 * over each segment manually. We can cheat a bit here, because
		 * we know that:
		 *
		 * 1) it's a BVEC iter, we set it up
		 * 2) all bvecs are PAGE_SIZE in size, except potentially the
		 *    first and last bvec
		 *
		 * So just find our index, and adjust the iterator afterwards.
		 * If the offset is within the first bvec (or the whole first
		 * bvec, just use iov_iter_advance(). This makes it easier
		 * since we can just skip the first segment, which may not
		 * be PAGE_SIZE aligned.
		 */
		const struct bio_vec *bvec = imu->bvec;

		if (offset <= bvec->bv_len) {
			iov_iter_advance(iter, offset);
		} else {
			unsigned long seg_skip;

			/* skip first vec */
			offset -= bvec->bv_len;
			seg_skip = 1 + (offset >> PAGE_SHIFT);

			iter->bvec = bvec + seg_skip;
			iter->nr_segs -= seg_skip;
			iter->count -= bvec->bv_len + offset;
			iter->iov_offset = offset & ~PAGE_MASK;
		}
	}

	return len;
}

static void io_ring_submit_unlock(struct io_ring_ctx *ctx, bool needs_lock)
{
	if (needs_lock)
		mutex_unlock(&ctx->uring_lock);
}

static void io_ring_submit_lock(struct io_ring_ctx *ctx, bool needs_lock)
{
	/*
	 * "Normal" inline submissions always hold the uring_lock, since we
	 * grab it from the system call. Same is true for the SQPOLL offload.
	 * The only exception is when we've detached the request and issue it
	 * from an async worker thread, grab the lock for that case.
	 */
	if (needs_lock)
		mutex_lock(&ctx->uring_lock);
}

static struct io_buffer *io_buffer_select(struct io_kiocb *req, size_t *len,
					  int bgid, struct io_buffer *kbuf,
					  bool needs_lock)
{
	struct io_buffer *head;

	if (req->flags & REQ_F_BUFFER_SELECTED)
		return kbuf;

	io_ring_submit_lock(req->ctx, needs_lock);

	lockdep_assert_held(&req->ctx->uring_lock);

	head = idr_find(&req->ctx->io_buffer_idr, bgid);
	if (head) {
		if (!list_empty(&head->list)) {
			kbuf = list_last_entry(&head->list, struct io_buffer,
							list);
			list_del(&kbuf->list);
		} else {
			kbuf = head;
			idr_remove(&req->ctx->io_buffer_idr, bgid);
		}
		if (*len > kbuf->len)
			*len = kbuf->len;
	} else {
		kbuf = ERR_PTR(-ENOBUFS);
	}

	io_ring_submit_unlock(req->ctx, needs_lock);

	return kbuf;
}

static void __user *io_rw_buffer_select(struct io_kiocb *req, size_t *len,
					bool needs_lock)
{
	struct io_buffer *kbuf;
	u16 bgid;

	kbuf = (struct io_buffer *) (unsigned long) req->rw.addr;
	bgid = req->buf_index;
	kbuf = io_buffer_select(req, len, bgid, kbuf, needs_lock);
	if (IS_ERR(kbuf))
		return kbuf;
	req->rw.addr = (u64) (unsigned long) kbuf;
	req->flags |= REQ_F_BUFFER_SELECTED;
	return u64_to_user_ptr(kbuf->addr);
}

#ifdef CONFIG_COMPAT
static ssize_t io_compat_import(struct io_kiocb *req, struct iovec *iov,
				bool needs_lock)
{
	struct compat_iovec __user *uiov;
	compat_ssize_t clen;
	void __user *buf;
	ssize_t len;

	uiov = u64_to_user_ptr(req->rw.addr);
	if (!access_ok(uiov, sizeof(*uiov)))
		return -EFAULT;
	if (__get_user(clen, &uiov->iov_len))
		return -EFAULT;
	if (clen < 0)
		return -EINVAL;

	len = clen;
	buf = io_rw_buffer_select(req, &len, needs_lock);
	if (IS_ERR(buf))
		return PTR_ERR(buf);
	iov[0].iov_base = buf;
	iov[0].iov_len = (compat_size_t) len;
	return 0;
}
#endif

static ssize_t __io_iov_buffer_select(struct io_kiocb *req, struct iovec *iov,
				      bool needs_lock)
{
	struct iovec __user *uiov = u64_to_user_ptr(req->rw.addr);
	void __user *buf;
	ssize_t len;

	if (copy_from_user(iov, uiov, sizeof(*uiov)))
		return -EFAULT;

	len = iov[0].iov_len;
	if (len < 0)
		return -EINVAL;
	buf = io_rw_buffer_select(req, &len, needs_lock);
	if (IS_ERR(buf))
		return PTR_ERR(buf);
	iov[0].iov_base = buf;
	iov[0].iov_len = len;
	return 0;
}

static ssize_t io_iov_buffer_select(struct io_kiocb *req, struct iovec *iov,
				    bool needs_lock)
{
	if (req->flags & REQ_F_BUFFER_SELECTED) {
		struct io_buffer *kbuf;

		kbuf = (struct io_buffer *) (unsigned long) req->rw.addr;
		iov[0].iov_base = u64_to_user_ptr(kbuf->addr);
		iov[0].iov_len = kbuf->len;
		return 0;
	}
	if (!req->rw.len)
		return 0;
	else if (req->rw.len > 1)
		return -EINVAL;

#ifdef CONFIG_COMPAT
	if (req->ctx->compat)
		return io_compat_import(req, iov, needs_lock);
#endif

	return __io_iov_buffer_select(req, iov, needs_lock);
}

static ssize_t __io_import_iovec(int rw, struct io_kiocb *req,
				 struct iovec **iovec, struct iov_iter *iter,
				 bool needs_lock)
{
	void __user *buf = u64_to_user_ptr(req->rw.addr);
	size_t sqe_len = req->rw.len;
	ssize_t ret;
	u8 opcode;

	opcode = req->opcode;
	if (opcode == IORING_OP_READ_FIXED || opcode == IORING_OP_WRITE_FIXED) {
		*iovec = NULL;
		return io_import_fixed(req, rw, iter);
	}

	/* buffer index only valid with fixed read/write, or buffer select  */
	if (req->buf_index && !(req->flags & REQ_F_BUFFER_SELECT))
		return -EINVAL;

	if (opcode == IORING_OP_READ || opcode == IORING_OP_WRITE) {
		if (req->flags & REQ_F_BUFFER_SELECT) {
			buf = io_rw_buffer_select(req, &sqe_len, needs_lock);
			if (IS_ERR(buf))
				return PTR_ERR(buf);
			req->rw.len = sqe_len;
		}

		ret = import_single_range(rw, buf, sqe_len, *iovec, iter);
		*iovec = NULL;
		return ret < 0 ? ret : sqe_len;
	}

	if (req->flags & REQ_F_BUFFER_SELECT) {
		ret = io_iov_buffer_select(req, *iovec, needs_lock);
		if (!ret) {
			ret = (*iovec)->iov_len;
			iov_iter_init(iter, rw, *iovec, 1, ret);
		}
		*iovec = NULL;
		return ret;
	}

	return __import_iovec(rw, buf, sqe_len, UIO_FASTIOV, iovec, iter,
			      req->ctx->compat);
}

static ssize_t io_import_iovec(int rw, struct io_kiocb *req,
			       struct iovec **iovec, struct iov_iter *iter,
			       bool needs_lock)
{
	struct io_async_rw *iorw = req->async_data;

	if (!iorw)
		return __io_import_iovec(rw, req, iovec, iter, needs_lock);
	*iovec = NULL;
	return iov_iter_count(&iorw->iter);
}

static inline loff_t *io_kiocb_ppos(struct kiocb *kiocb)
{
	return (kiocb->ki_filp->f_mode & FMODE_STREAM) ? NULL : &kiocb->ki_pos;
}

static inline loff_t *io_kiocb_ppos(struct kiocb *kiocb)
{
	return kiocb->ki_filp->f_mode & FMODE_STREAM ? NULL : &kiocb->ki_pos;
}

/*
 * For files that don't have ->read_iter() and ->write_iter(), handle them
 * by looping over ->read() or ->write() manually.
 */
static ssize_t loop_rw_iter(int rw, struct io_kiocb *req, struct iov_iter *iter)
{
	struct kiocb *kiocb = &req->rw.kiocb;
	struct file *file = req->file;
	ssize_t ret = 0;

	/*
	 * Don't support polled IO through this interface, and we can't
	 * support non-blocking either. For the latter, this just causes
	 * the kiocb to be handled from an async context.
	 */
	if (kiocb->ki_flags & IOCB_HIPRI)
		return -EOPNOTSUPP;
	if (kiocb->ki_flags & IOCB_NOWAIT)
		return -EAGAIN;

	while (iov_iter_count(iter)) {
		struct iovec iovec;
		ssize_t nr;

		if (!iov_iter_is_bvec(iter)) {
			iovec = iov_iter_iovec(iter);
		} else {
			iovec.iov_base = u64_to_user_ptr(req->rw.addr);
			iovec.iov_len = req->rw.len;
		}

		if (rw == READ) {
			nr = file->f_op->read(file, iovec.iov_base,
					      iovec.iov_len, io_kiocb_ppos(kiocb));
		} else {
			nr = file->f_op->write(file, iovec.iov_base,
					       iovec.iov_len, io_kiocb_ppos(kiocb));
		}

		if (nr < 0) {
			if (!ret)
				ret = nr;
			break;
		}
		ret += nr;
		if (nr != iovec.iov_len)
			break;
		req->rw.len -= nr;
		req->rw.addr += nr;
		iov_iter_advance(iter, nr);
	}

	return ret;
}

static void io_req_map_rw(struct io_kiocb *req, const struct iovec *iovec,
			  const struct iovec *fast_iov, struct iov_iter *iter)
{
	struct io_async_rw *rw = req->async_data;

	memcpy(&rw->iter, iter, sizeof(*iter));
	rw->free_iovec = iovec;
	rw->bytes_done = 0;
	/* can only be fixed buffers, no need to do anything */
	if (iter->type == ITER_BVEC)
		return;
	if (!iovec) {
		unsigned iov_off = 0;

		rw->iter.iov = rw->fast_iov;
		if (iter->iov != fast_iov) {
			iov_off = iter->iov - fast_iov;
			rw->iter.iov += iov_off;
		}
		if (rw->fast_iov != fast_iov)
			memcpy(rw->fast_iov + iov_off, fast_iov + iov_off,
			       sizeof(struct iovec) * iter->nr_segs);
	} else {
		req->flags |= REQ_F_NEED_CLEANUP;
	}
}

static inline int __io_alloc_async_data(struct io_kiocb *req)
{
	WARN_ON_ONCE(!io_op_defs[req->opcode].async_size);
	req->async_data = kmalloc(io_op_defs[req->opcode].async_size, GFP_KERNEL);
	return req->async_data == NULL;
}

static int io_alloc_async_data(struct io_kiocb *req)
{
	if (!io_op_defs[req->opcode].needs_async_data)
		return 0;

	return  __io_alloc_async_data(req);
}

static int io_setup_async_rw(struct io_kiocb *req, const struct iovec *iovec,
			     const struct iovec *fast_iov,
			     struct iov_iter *iter, bool force)
{
	if (!force && !io_op_defs[req->opcode].needs_async_data)
		return 0;
	if (!req->async_data) {
		if (__io_alloc_async_data(req))
			return -ENOMEM;

		io_req_map_rw(req, iovec, fast_iov, iter);
	}
	return 0;
}

static inline int io_rw_prep_async(struct io_kiocb *req, int rw)
{
<<<<<<< HEAD
	struct io_async_rw *iorw = &req->io->rw;
	struct iovec *iov;
	ssize_t ret;

	iorw->iter.iov = iov = iorw->fast_iov;
	ret = __io_import_iovec(rw, req, &iov, &iorw->iter, !force_nonblock);
	if (unlikely(ret < 0))
		return ret;

	iorw->iter.iov = iov;
	io_req_map_rw(req, iorw->iter.iov, iorw->fast_iov, &iorw->iter);
=======
	struct io_async_rw *iorw = req->async_data;
	struct iovec *iov = iorw->fast_iov;
	ssize_t ret;

	ret = __io_import_iovec(rw, req, &iov, &iorw->iter, false);
	if (unlikely(ret < 0))
		return ret;

	iorw->bytes_done = 0;
	iorw->free_iovec = iov;
	if (iov)
		req->flags |= REQ_F_NEED_CLEANUP;
>>>>>>> 11811d61
	return 0;
}

static int io_read_prep(struct io_kiocb *req, const struct io_uring_sqe *sqe)
{
	ssize_t ret;

	ret = io_prep_rw(req, sqe);
	if (ret)
		return ret;

	if (unlikely(!(req->file->f_mode & FMODE_READ)))
		return -EBADF;

	/* either don't need iovec imported or already have it */
	if (!req->async_data)
		return 0;
	return io_rw_prep_async(req, READ);
}

/*
 * This is our waitqueue callback handler, registered through lock_page_async()
 * when we initially tried to do the IO with the iocb armed our waitqueue.
 * This gets called when the page is unlocked, and we generally expect that to
 * happen when the page IO is completed and the page is now uptodate. This will
 * queue a task_work based retry of the operation, attempting to copy the data
 * again. If the latter fails because the page was NOT uptodate, then we will
 * do a thread based blocking retry of the operation. That's the unexpected
 * slow path.
 */
static int io_async_buf_func(struct wait_queue_entry *wait, unsigned mode,
			     int sync, void *arg)
{
	struct wait_page_queue *wpq;
	struct io_kiocb *req = wait->private;
	struct wait_page_key *key = arg;
	int ret;

	wpq = container_of(wait, struct wait_page_queue, wait);

	if (!wake_page_match(wpq, key))
		return 0;

	req->rw.kiocb.ki_flags &= ~IOCB_WAITQ;
	list_del_init(&wait->entry);

	init_task_work(&req->task_work, io_req_task_submit);
	percpu_ref_get(&req->ctx->refs);

	/* submit ref gets dropped, acquire a new one */
	refcount_inc(&req->refs);
<<<<<<< HEAD
	ret = io_req_task_work_add(req, &req->task_work, true);
=======
	ret = io_req_task_work_add(req, true);
>>>>>>> 11811d61
	if (unlikely(ret)) {
		struct task_struct *tsk;

		/* queue just for cancelation */
		init_task_work(&req->task_work, io_req_task_cancel);
		tsk = io_wq_get_task(req->ctx->io_wq);
		task_work_add(tsk, &req->task_work, TWA_NONE);
		wake_up_process(tsk);
	}
	return 1;
}

/*
 * This controls whether a given IO request should be armed for async page
 * based retry. If we return false here, the request is handed to the async
 * worker threads for retry. If we're doing buffered reads on a regular file,
 * we prepare a private wait_page_queue entry and retry the operation. This
 * will either succeed because the page is now uptodate and unlocked, or it
 * will register a callback when the page is unlocked at IO completion. Through
 * that callback, io_uring uses task_work to setup a retry of the operation.
 * That retry will attempt the buffered read again. The retry will generally
 * succeed, or in rare cases where it fails, we then fall back to using the
 * async worker threads for a blocking retry.
 */
static bool io_rw_should_retry(struct io_kiocb *req)
{
	struct io_async_rw *rw = req->async_data;
	struct wait_page_queue *wait = &rw->wpq;
	struct kiocb *kiocb = &req->rw.kiocb;

	/* never retry for NOWAIT, we just complete with -EAGAIN */
	if (req->flags & REQ_F_NOWAIT)
		return false;

	/* Only for buffered IO */
	if (kiocb->ki_flags & (IOCB_DIRECT | IOCB_HIPRI))
		return false;

	/*
	 * just use poll if we can, and don't attempt if the fs doesn't
	 * support callback based unlocks
	 */
	if (file_can_poll(req->file) || !(req->file->f_mode & FMODE_BUF_RASYNC))
		return false;

	wait->wait.func = io_async_buf_func;
	wait->wait.private = req;
	wait->wait.flags = 0;
	INIT_LIST_HEAD(&wait->wait.entry);
	kiocb->ki_flags |= IOCB_WAITQ;
	kiocb->ki_flags &= ~IOCB_NOWAIT;
	kiocb->ki_waitq = wait;
	return true;
}

static int io_iter_do_read(struct io_kiocb *req, struct iov_iter *iter)
{
	if (req->file->f_op->read_iter)
		return call_read_iter(req->file, &req->rw.kiocb, iter);
	else if (req->file->f_op->read)
		return loop_rw_iter(READ, req, iter);
	else
		return -EINVAL;
}

static int io_read(struct io_kiocb *req, bool force_nonblock,
		   struct io_comp_state *cs)
{
	struct iovec inline_vecs[UIO_FASTIOV], *iovec = inline_vecs;
	struct kiocb *kiocb = &req->rw.kiocb;
	struct iov_iter __iter, *iter = &__iter;
	struct io_async_rw *rw = req->async_data;
	ssize_t io_size, ret, ret2;
	size_t iov_count;
	bool no_async;

	if (rw)
		iter = &rw->iter;

	ret = io_import_iovec(READ, req, &iovec, iter, !force_nonblock);
	if (ret < 0)
		return ret;
	iov_count = iov_iter_count(iter);
	io_size = ret;
	req->result = io_size;
	ret = 0;

	/* Ensure we clear previously set non-block flag */
	if (!force_nonblock)
		kiocb->ki_flags &= ~IOCB_NOWAIT;
	else
		kiocb->ki_flags |= IOCB_NOWAIT;


	/* If the file doesn't support async, just async punt */
	no_async = force_nonblock && !io_file_supports_async(req->file, READ);
	if (no_async)
		goto copy_iov;

	ret = rw_verify_area(READ, req->file, io_kiocb_ppos(kiocb), iov_count);
	if (unlikely(ret))
		goto out_free;

	ret = io_iter_do_read(req, iter);

	if (!ret) {
		goto done;
	} else if (ret == -EIOCBQUEUED) {
		ret = 0;
		goto out_free;
	} else if (ret == -EAGAIN) {
		/* IOPOLL retry should happen for io-wq threads */
		if (!force_nonblock && !(req->ctx->flags & IORING_SETUP_IOPOLL))
			goto done;
		/* no retry on NONBLOCK marked file */
		if (req->file->f_flags & O_NONBLOCK)
			goto done;
		/* some cases will consume bytes even on error returns */
		iov_iter_revert(iter, iov_count - iov_iter_count(iter));
		ret = 0;
		goto copy_iov;
	} else if (ret < 0) {
		/* make sure -ERESTARTSYS -> -EINTR is done */
		goto done;
	}

	/* read it all, or we did blocking attempt. no retry. */
	if (!iov_iter_count(iter) || !force_nonblock ||
	    (req->file->f_flags & O_NONBLOCK))
		goto done;

	io_size -= ret;
copy_iov:
	ret2 = io_setup_async_rw(req, iovec, inline_vecs, iter, true);
	if (ret2) {
		ret = ret2;
		goto out_free;
	}
	if (no_async)
		return -EAGAIN;
<<<<<<< HEAD
=======
	rw = req->async_data;
>>>>>>> 11811d61
	/* it's copied and will be cleaned with ->io */
	iovec = NULL;
	/* now use our persistent iterator, if we aren't already */
	iter = &rw->iter;
retry:
	rw->bytes_done += ret;
	/* if we can retry, do so with the callbacks armed */
	if (!io_rw_should_retry(req)) {
		kiocb->ki_flags &= ~IOCB_WAITQ;
		return -EAGAIN;
	}

	/*
	 * Now retry read with the IOCB_WAITQ parts set in the iocb. If we
	 * get -EIOCBQUEUED, then we'll get a notification when the desired
	 * page gets unlocked. We can also get a partial read here, and if we
	 * do, then just retry at the new offset.
	 */
	ret = io_iter_do_read(req, iter);
	if (ret == -EIOCBQUEUED) {
		ret = 0;
		goto out_free;
	} else if (ret > 0 && ret < io_size) {
		/* we got some bytes, but not all. retry. */
		goto retry;
	}
done:
	kiocb_done(kiocb, ret, cs);
	ret = 0;
out_free:
	/* it's reportedly faster than delegating the null check to kfree() */
	if (iovec)
		kfree(iovec);
	return ret;
}

static int io_write_prep(struct io_kiocb *req, const struct io_uring_sqe *sqe)
{
	ssize_t ret;

	ret = io_prep_rw(req, sqe);
	if (ret)
		return ret;

	if (unlikely(!(req->file->f_mode & FMODE_WRITE)))
		return -EBADF;

	/* either don't need iovec imported or already have it */
	if (!req->async_data)
		return 0;
	return io_rw_prep_async(req, WRITE);
}

static int io_write(struct io_kiocb *req, bool force_nonblock,
		    struct io_comp_state *cs)
{
	struct iovec inline_vecs[UIO_FASTIOV], *iovec = inline_vecs;
	struct kiocb *kiocb = &req->rw.kiocb;
	struct iov_iter __iter, *iter = &__iter;
	struct io_async_rw *rw = req->async_data;
	size_t iov_count;
	ssize_t ret, ret2, io_size;

	if (rw)
		iter = &rw->iter;

	ret = io_import_iovec(WRITE, req, &iovec, iter, !force_nonblock);
	if (ret < 0)
		return ret;
	iov_count = iov_iter_count(iter);
	io_size = ret;
	req->result = io_size;

	/* Ensure we clear previously set non-block flag */
	if (!force_nonblock)
		kiocb->ki_flags &= ~IOCB_NOWAIT;
	else
		kiocb->ki_flags |= IOCB_NOWAIT;

	/* If the file doesn't support async, just async punt */
	if (force_nonblock && !io_file_supports_async(req->file, WRITE))
		goto copy_iov;

	/* file path doesn't support NOWAIT for non-direct_IO */
	if (force_nonblock && !(kiocb->ki_flags & IOCB_DIRECT) &&
	    (req->flags & REQ_F_ISREG))
		goto copy_iov;

	ret = rw_verify_area(WRITE, req->file, io_kiocb_ppos(kiocb), iov_count);
	if (unlikely(ret))
		goto out_free;

	/*
	 * Open-code file_start_write here to grab freeze protection,
	 * which will be released by another thread in
	 * io_complete_rw().  Fool lockdep by telling it the lock got
	 * released so that it doesn't complain about the held lock when
	 * we return to userspace.
	 */
	if (req->flags & REQ_F_ISREG) {
		__sb_start_write(file_inode(req->file)->i_sb,
					SB_FREEZE_WRITE, true);
		__sb_writers_release(file_inode(req->file)->i_sb,
					SB_FREEZE_WRITE);
	}
	kiocb->ki_flags |= IOCB_WRITE;

	if (req->file->f_op->write_iter)
		ret2 = call_write_iter(req->file, kiocb, iter);
	else if (req->file->f_op->write)
		ret2 = loop_rw_iter(WRITE, req, iter);
	else
		ret2 = -EINVAL;

	/*
	 * Raw bdev writes will return -EOPNOTSUPP for IOCB_NOWAIT. Just
	 * retry them without IOCB_NOWAIT.
	 */
	if (ret2 == -EOPNOTSUPP && (kiocb->ki_flags & IOCB_NOWAIT))
		ret2 = -EAGAIN;
	/* no retry on NONBLOCK marked file */
	if (ret2 == -EAGAIN && (req->file->f_flags & O_NONBLOCK))
		goto done;
	if (!force_nonblock || ret2 != -EAGAIN) {
		/* IOPOLL retry should happen for io-wq threads */
		if ((req->ctx->flags & IORING_SETUP_IOPOLL) && ret2 == -EAGAIN)
			goto copy_iov;
done:
		kiocb_done(kiocb, ret2, cs);
	} else {
copy_iov:
		/* some cases will consume bytes even on error returns */
		iov_iter_revert(iter, iov_count - iov_iter_count(iter));
		ret = io_setup_async_rw(req, iovec, inline_vecs, iter, false);
		if (!ret)
			return -EAGAIN;
	}
out_free:
	/* it's reportedly faster than delegating the null check to kfree() */
	if (iovec)
		kfree(iovec);
	return ret;
}

static int __io_splice_prep(struct io_kiocb *req,
			    const struct io_uring_sqe *sqe)
{
	struct io_splice* sp = &req->splice;
	unsigned int valid_flags = SPLICE_F_FD_IN_FIXED | SPLICE_F_ALL;

	if (unlikely(req->ctx->flags & IORING_SETUP_IOPOLL))
		return -EINVAL;

	sp->file_in = NULL;
	sp->len = READ_ONCE(sqe->len);
	sp->flags = READ_ONCE(sqe->splice_flags);

	if (unlikely(sp->flags & ~valid_flags))
		return -EINVAL;

	sp->file_in = io_file_get(NULL, req, READ_ONCE(sqe->splice_fd_in),
				  (sp->flags & SPLICE_F_FD_IN_FIXED));
	if (!sp->file_in)
		return -EBADF;
	req->flags |= REQ_F_NEED_CLEANUP;

	if (!S_ISREG(file_inode(sp->file_in)->i_mode)) {
		/*
		 * Splice operation will be punted aync, and here need to
		 * modify io_wq_work.flags, so initialize io_wq_work firstly.
		 */
		io_req_init_async(req);
		req->work.flags |= IO_WQ_WORK_UNBOUND;
	}

	return 0;
}

static int io_tee_prep(struct io_kiocb *req,
		       const struct io_uring_sqe *sqe)
{
	if (READ_ONCE(sqe->splice_off_in) || READ_ONCE(sqe->off))
		return -EINVAL;
	return __io_splice_prep(req, sqe);
}

static int io_tee(struct io_kiocb *req, bool force_nonblock)
{
	struct io_splice *sp = &req->splice;
	struct file *in = sp->file_in;
	struct file *out = sp->file_out;
	unsigned int flags = sp->flags & ~SPLICE_F_FD_IN_FIXED;
	long ret = 0;

	if (force_nonblock)
		return -EAGAIN;
	if (sp->len)
		ret = do_tee(in, out, sp->len, flags);

	io_put_file(req, in, (sp->flags & SPLICE_F_FD_IN_FIXED));
	req->flags &= ~REQ_F_NEED_CLEANUP;

	if (ret != sp->len)
		req_set_fail_links(req);
	io_req_complete(req, ret);
	return 0;
}

static int io_splice_prep(struct io_kiocb *req, const struct io_uring_sqe *sqe)
{
	struct io_splice* sp = &req->splice;

	sp->off_in = READ_ONCE(sqe->splice_off_in);
	sp->off_out = READ_ONCE(sqe->off);
	return __io_splice_prep(req, sqe);
}

static int io_splice(struct io_kiocb *req, bool force_nonblock)
{
	struct io_splice *sp = &req->splice;
	struct file *in = sp->file_in;
	struct file *out = sp->file_out;
	unsigned int flags = sp->flags & ~SPLICE_F_FD_IN_FIXED;
	loff_t *poff_in, *poff_out;
	long ret = 0;

	if (force_nonblock)
		return -EAGAIN;

	poff_in = (sp->off_in == -1) ? NULL : &sp->off_in;
	poff_out = (sp->off_out == -1) ? NULL : &sp->off_out;

	if (sp->len)
		ret = do_splice(in, poff_in, out, poff_out, sp->len, flags);

	io_put_file(req, in, (sp->flags & SPLICE_F_FD_IN_FIXED));
	req->flags &= ~REQ_F_NEED_CLEANUP;

	if (ret != sp->len)
		req_set_fail_links(req);
	io_req_complete(req, ret);
	return 0;
}

/*
 * IORING_OP_NOP just posts a completion event, nothing else.
 */
static int io_nop(struct io_kiocb *req, struct io_comp_state *cs)
{
	struct io_ring_ctx *ctx = req->ctx;

	if (unlikely(ctx->flags & IORING_SETUP_IOPOLL))
		return -EINVAL;

	__io_req_complete(req, 0, 0, cs);
	return 0;
}

static int io_prep_fsync(struct io_kiocb *req, const struct io_uring_sqe *sqe)
{
	struct io_ring_ctx *ctx = req->ctx;

	if (!req->file)
		return -EBADF;

	if (unlikely(ctx->flags & IORING_SETUP_IOPOLL))
		return -EINVAL;
	if (unlikely(sqe->addr || sqe->ioprio || sqe->buf_index))
		return -EINVAL;

	req->sync.flags = READ_ONCE(sqe->fsync_flags);
	if (unlikely(req->sync.flags & ~IORING_FSYNC_DATASYNC))
		return -EINVAL;

	req->sync.off = READ_ONCE(sqe->off);
	req->sync.len = READ_ONCE(sqe->len);
	return 0;
}

static int io_fsync(struct io_kiocb *req, bool force_nonblock)
{
	loff_t end = req->sync.off + req->sync.len;
	int ret;

	/* fsync always requires a blocking context */
	if (force_nonblock)
		return -EAGAIN;

	ret = vfs_fsync_range(req->file, req->sync.off,
				end > 0 ? end : LLONG_MAX,
				req->sync.flags & IORING_FSYNC_DATASYNC);
	if (ret < 0)
		req_set_fail_links(req);
	io_req_complete(req, ret);
	return 0;
}

static int io_fallocate_prep(struct io_kiocb *req,
			     const struct io_uring_sqe *sqe)
{
	if (sqe->ioprio || sqe->buf_index || sqe->rw_flags)
		return -EINVAL;
	if (unlikely(req->ctx->flags & IORING_SETUP_IOPOLL))
		return -EINVAL;

	req->sync.off = READ_ONCE(sqe->off);
	req->sync.len = READ_ONCE(sqe->addr);
	req->sync.mode = READ_ONCE(sqe->len);
	return 0;
}

static int io_fallocate(struct io_kiocb *req, bool force_nonblock)
{
	int ret;

	/* fallocate always requiring blocking context */
	if (force_nonblock)
		return -EAGAIN;
	ret = vfs_fallocate(req->file, req->sync.mode, req->sync.off,
				req->sync.len);
	if (ret < 0)
		req_set_fail_links(req);
	io_req_complete(req, ret);
	return 0;
}

static int __io_openat_prep(struct io_kiocb *req, const struct io_uring_sqe *sqe)
{
	const char __user *fname;
	int ret;

	if (unlikely(sqe->ioprio || sqe->buf_index))
		return -EINVAL;
	if (unlikely(req->flags & REQ_F_FIXED_FILE))
		return -EBADF;

	/* open.how should be already initialised */
	if (!(req->open.how.flags & O_PATH) && force_o_largefile())
		req->open.how.flags |= O_LARGEFILE;

	req->open.dfd = READ_ONCE(sqe->fd);
	fname = u64_to_user_ptr(READ_ONCE(sqe->addr));
	req->open.filename = getname(fname);
	if (IS_ERR(req->open.filename)) {
		ret = PTR_ERR(req->open.filename);
		req->open.filename = NULL;
		return ret;
	}
	req->open.nofile = rlimit(RLIMIT_NOFILE);
	req->flags |= REQ_F_NEED_CLEANUP;
	return 0;
}

static int io_openat_prep(struct io_kiocb *req, const struct io_uring_sqe *sqe)
{
	u64 flags, mode;

	if (unlikely(req->ctx->flags & (IORING_SETUP_IOPOLL|IORING_SETUP_SQPOLL)))
		return -EINVAL;
<<<<<<< HEAD
	if (req->flags & REQ_F_NEED_CLEANUP)
		return 0;
=======
>>>>>>> 11811d61
	mode = READ_ONCE(sqe->len);
	flags = READ_ONCE(sqe->open_flags);
	req->open.how = build_open_how(flags, mode);
	return __io_openat_prep(req, sqe);
}

static int io_openat2_prep(struct io_kiocb *req, const struct io_uring_sqe *sqe)
{
	struct open_how __user *how;
	size_t len;
	int ret;

	if (unlikely(req->ctx->flags & (IORING_SETUP_IOPOLL|IORING_SETUP_SQPOLL)))
		return -EINVAL;
<<<<<<< HEAD
	if (req->flags & REQ_F_NEED_CLEANUP)
		return 0;
=======
>>>>>>> 11811d61
	how = u64_to_user_ptr(READ_ONCE(sqe->addr2));
	len = READ_ONCE(sqe->len);
	if (len < OPEN_HOW_SIZE_VER0)
		return -EINVAL;

	ret = copy_struct_from_user(&req->open.how, sizeof(req->open.how), how,
					len);
	if (ret)
		return ret;

	return __io_openat_prep(req, sqe);
}

static int io_openat2(struct io_kiocb *req, bool force_nonblock)
{
	struct open_flags op;
	struct file *file;
	int ret;

	if (force_nonblock)
		return -EAGAIN;

	ret = build_open_flags(&req->open.how, &op);
	if (ret)
		goto err;

	ret = __get_unused_fd_flags(req->open.how.flags, req->open.nofile);
	if (ret < 0)
		goto err;

	file = do_filp_open(req->open.dfd, req->open.filename, &op);
	if (IS_ERR(file)) {
		put_unused_fd(ret);
		ret = PTR_ERR(file);
	} else {
		fsnotify_open(file);
		fd_install(ret, file);
	}
err:
	putname(req->open.filename);
	req->flags &= ~REQ_F_NEED_CLEANUP;
	if (ret < 0)
		req_set_fail_links(req);
	io_req_complete(req, ret);
	return 0;
}

static int io_openat(struct io_kiocb *req, bool force_nonblock)
{
	return io_openat2(req, force_nonblock);
}

static int io_remove_buffers_prep(struct io_kiocb *req,
				  const struct io_uring_sqe *sqe)
{
	struct io_provide_buf *p = &req->pbuf;
	u64 tmp;

	if (sqe->ioprio || sqe->rw_flags || sqe->addr || sqe->len || sqe->off)
		return -EINVAL;

	tmp = READ_ONCE(sqe->fd);
	if (!tmp || tmp > USHRT_MAX)
		return -EINVAL;

	memset(p, 0, sizeof(*p));
	p->nbufs = tmp;
	p->bgid = READ_ONCE(sqe->buf_group);
	return 0;
}

static int __io_remove_buffers(struct io_ring_ctx *ctx, struct io_buffer *buf,
			       int bgid, unsigned nbufs)
{
	unsigned i = 0;

	/* shouldn't happen */
	if (!nbufs)
		return 0;

	/* the head kbuf is the list itself */
	while (!list_empty(&buf->list)) {
		struct io_buffer *nxt;

		nxt = list_first_entry(&buf->list, struct io_buffer, list);
		list_del(&nxt->list);
		kfree(nxt);
		if (++i == nbufs)
			return i;
	}
	i++;
	kfree(buf);
	idr_remove(&ctx->io_buffer_idr, bgid);

	return i;
}

static int io_remove_buffers(struct io_kiocb *req, bool force_nonblock,
			     struct io_comp_state *cs)
{
	struct io_provide_buf *p = &req->pbuf;
	struct io_ring_ctx *ctx = req->ctx;
	struct io_buffer *head;
	int ret = 0;

	io_ring_submit_lock(ctx, !force_nonblock);

	lockdep_assert_held(&ctx->uring_lock);

	ret = -ENOENT;
	head = idr_find(&ctx->io_buffer_idr, p->bgid);
	if (head)
		ret = __io_remove_buffers(ctx, head, p->bgid, p->nbufs);

	io_ring_submit_lock(ctx, !force_nonblock);
	if (ret < 0)
		req_set_fail_links(req);
	__io_req_complete(req, ret, 0, cs);
	return 0;
}

static int io_provide_buffers_prep(struct io_kiocb *req,
				   const struct io_uring_sqe *sqe)
{
	struct io_provide_buf *p = &req->pbuf;
	u64 tmp;

	if (sqe->ioprio || sqe->rw_flags)
		return -EINVAL;

	tmp = READ_ONCE(sqe->fd);
	if (!tmp || tmp > USHRT_MAX)
		return -E2BIG;
	p->nbufs = tmp;
	p->addr = READ_ONCE(sqe->addr);
	p->len = READ_ONCE(sqe->len);

	if (!access_ok(u64_to_user_ptr(p->addr), (p->len * p->nbufs)))
		return -EFAULT;

	p->bgid = READ_ONCE(sqe->buf_group);
	tmp = READ_ONCE(sqe->off);
	if (tmp > USHRT_MAX)
		return -E2BIG;
	p->bid = tmp;
	return 0;
}

static int io_add_buffers(struct io_provide_buf *pbuf, struct io_buffer **head)
{
	struct io_buffer *buf;
	u64 addr = pbuf->addr;
	int i, bid = pbuf->bid;

	for (i = 0; i < pbuf->nbufs; i++) {
		buf = kmalloc(sizeof(*buf), GFP_KERNEL);
		if (!buf)
			break;

		buf->addr = addr;
		buf->len = pbuf->len;
		buf->bid = bid;
		addr += pbuf->len;
		bid++;
		if (!*head) {
			INIT_LIST_HEAD(&buf->list);
			*head = buf;
		} else {
			list_add_tail(&buf->list, &(*head)->list);
		}
	}

	return i ? i : -ENOMEM;
}

static int io_provide_buffers(struct io_kiocb *req, bool force_nonblock,
			      struct io_comp_state *cs)
{
	struct io_provide_buf *p = &req->pbuf;
	struct io_ring_ctx *ctx = req->ctx;
	struct io_buffer *head, *list;
	int ret = 0;

	io_ring_submit_lock(ctx, !force_nonblock);

	lockdep_assert_held(&ctx->uring_lock);

	list = head = idr_find(&ctx->io_buffer_idr, p->bgid);

	ret = io_add_buffers(p, &head);
	if (ret < 0)
		goto out;

	if (!list) {
		ret = idr_alloc(&ctx->io_buffer_idr, head, p->bgid, p->bgid + 1,
					GFP_KERNEL);
		if (ret < 0) {
			__io_remove_buffers(ctx, head, p->bgid, -1U);
			goto out;
		}
	}
out:
	io_ring_submit_unlock(ctx, !force_nonblock);
	if (ret < 0)
		req_set_fail_links(req);
	__io_req_complete(req, ret, 0, cs);
	return 0;
}

static int io_epoll_ctl_prep(struct io_kiocb *req,
			     const struct io_uring_sqe *sqe)
{
#if defined(CONFIG_EPOLL)
	if (sqe->ioprio || sqe->buf_index)
		return -EINVAL;
	if (unlikely(req->ctx->flags & (IORING_SETUP_IOPOLL | IORING_SETUP_SQPOLL)))
		return -EINVAL;

	req->epoll.epfd = READ_ONCE(sqe->fd);
	req->epoll.op = READ_ONCE(sqe->len);
	req->epoll.fd = READ_ONCE(sqe->off);

	if (ep_op_has_event(req->epoll.op)) {
		struct epoll_event __user *ev;

		ev = u64_to_user_ptr(READ_ONCE(sqe->addr));
		if (copy_from_user(&req->epoll.event, ev, sizeof(*ev)))
			return -EFAULT;
	}

	return 0;
#else
	return -EOPNOTSUPP;
#endif
}

static int io_epoll_ctl(struct io_kiocb *req, bool force_nonblock,
			struct io_comp_state *cs)
{
#if defined(CONFIG_EPOLL)
	struct io_epoll *ie = &req->epoll;
	int ret;

	ret = do_epoll_ctl(ie->epfd, ie->op, ie->fd, &ie->event, force_nonblock);
	if (force_nonblock && ret == -EAGAIN)
		return -EAGAIN;

	if (ret < 0)
		req_set_fail_links(req);
	__io_req_complete(req, ret, 0, cs);
	return 0;
#else
	return -EOPNOTSUPP;
#endif
}

static int io_madvise_prep(struct io_kiocb *req, const struct io_uring_sqe *sqe)
{
#if defined(CONFIG_ADVISE_SYSCALLS) && defined(CONFIG_MMU)
	if (sqe->ioprio || sqe->buf_index || sqe->off)
		return -EINVAL;
	if (unlikely(req->ctx->flags & IORING_SETUP_IOPOLL))
		return -EINVAL;

	req->madvise.addr = READ_ONCE(sqe->addr);
	req->madvise.len = READ_ONCE(sqe->len);
	req->madvise.advice = READ_ONCE(sqe->fadvise_advice);
	return 0;
#else
	return -EOPNOTSUPP;
#endif
}

static int io_madvise(struct io_kiocb *req, bool force_nonblock)
{
#if defined(CONFIG_ADVISE_SYSCALLS) && defined(CONFIG_MMU)
	struct io_madvise *ma = &req->madvise;
	int ret;

	if (force_nonblock)
		return -EAGAIN;

	ret = do_madvise(current->mm, ma->addr, ma->len, ma->advice);
	if (ret < 0)
		req_set_fail_links(req);
	io_req_complete(req, ret);
	return 0;
#else
	return -EOPNOTSUPP;
#endif
}

static int io_fadvise_prep(struct io_kiocb *req, const struct io_uring_sqe *sqe)
{
	if (sqe->ioprio || sqe->buf_index || sqe->addr)
		return -EINVAL;
	if (unlikely(req->ctx->flags & IORING_SETUP_IOPOLL))
		return -EINVAL;

	req->fadvise.offset = READ_ONCE(sqe->off);
	req->fadvise.len = READ_ONCE(sqe->len);
	req->fadvise.advice = READ_ONCE(sqe->fadvise_advice);
	return 0;
}

static int io_fadvise(struct io_kiocb *req, bool force_nonblock)
{
	struct io_fadvise *fa = &req->fadvise;
	int ret;

	if (force_nonblock) {
		switch (fa->advice) {
		case POSIX_FADV_NORMAL:
		case POSIX_FADV_RANDOM:
		case POSIX_FADV_SEQUENTIAL:
			break;
		default:
			return -EAGAIN;
		}
	}

	ret = vfs_fadvise(req->file, fa->offset, fa->len, fa->advice);
	if (ret < 0)
		req_set_fail_links(req);
	io_req_complete(req, ret);
	return 0;
}

static int io_statx_prep(struct io_kiocb *req, const struct io_uring_sqe *sqe)
{
	if (unlikely(req->ctx->flags & (IORING_SETUP_IOPOLL | IORING_SETUP_SQPOLL)))
		return -EINVAL;
	if (sqe->ioprio || sqe->buf_index)
		return -EINVAL;
	if (req->flags & REQ_F_FIXED_FILE)
		return -EBADF;

	req->statx.dfd = READ_ONCE(sqe->fd);
	req->statx.mask = READ_ONCE(sqe->len);
	req->statx.filename = u64_to_user_ptr(READ_ONCE(sqe->addr));
	req->statx.buffer = u64_to_user_ptr(READ_ONCE(sqe->addr2));
	req->statx.flags = READ_ONCE(sqe->statx_flags);

	return 0;
}

static int io_statx(struct io_kiocb *req, bool force_nonblock)
{
	struct io_statx *ctx = &req->statx;
	int ret;

	if (force_nonblock) {
		/* only need file table for an actual valid fd */
		if (ctx->dfd == -1 || ctx->dfd == AT_FDCWD)
			req->flags |= REQ_F_NO_FILE_TABLE;
		return -EAGAIN;
	}

	ret = do_statx(ctx->dfd, ctx->filename, ctx->flags, ctx->mask,
		       ctx->buffer);

	if (ret < 0)
		req_set_fail_links(req);
	io_req_complete(req, ret);
	return 0;
}

static int io_close_prep(struct io_kiocb *req, const struct io_uring_sqe *sqe)
{
	/*
	 * If we queue this for async, it must not be cancellable. That would
	 * leave the 'file' in an undeterminate state, and here need to modify
	 * io_wq_work.flags, so initialize io_wq_work firstly.
	 */
	io_req_init_async(req);
	req->work.flags |= IO_WQ_WORK_NO_CANCEL;

	if (unlikely(req->ctx->flags & (IORING_SETUP_IOPOLL|IORING_SETUP_SQPOLL)))
		return -EINVAL;
	if (sqe->ioprio || sqe->off || sqe->addr || sqe->len ||
	    sqe->rw_flags || sqe->buf_index)
		return -EINVAL;
	if (req->flags & REQ_F_FIXED_FILE)
		return -EBADF;

	req->close.fd = READ_ONCE(sqe->fd);
	if ((req->file && req->file->f_op == &io_uring_fops))
		return -EBADF;

	req->close.put_file = NULL;
	return 0;
}

static int io_close(struct io_kiocb *req, bool force_nonblock,
		    struct io_comp_state *cs)
{
	struct io_close *close = &req->close;
	int ret;

	/* might be already done during nonblock submission */
	if (!close->put_file) {
		ret = __close_fd_get_file(close->fd, &close->put_file);
		if (ret < 0)
			return (ret == -ENOENT) ? -EBADF : ret;
	}

	/* if the file has a flush method, be safe and punt to async */
	if (close->put_file->f_op->flush && force_nonblock) {
		/* was never set, but play safe */
		req->flags &= ~REQ_F_NOWAIT;
		/* avoid grabbing files - we don't need the files */
		req->flags |= REQ_F_NO_FILE_TABLE;
		return -EAGAIN;
	}

	/* No ->flush() or already async, safely close from here */
	ret = filp_close(close->put_file, req->work.identity->files);
	if (ret < 0)
		req_set_fail_links(req);
	fput(close->put_file);
	close->put_file = NULL;
	__io_req_complete(req, ret, 0, cs);
	return 0;
}

static int io_prep_sfr(struct io_kiocb *req, const struct io_uring_sqe *sqe)
{
	struct io_ring_ctx *ctx = req->ctx;

	if (!req->file)
		return -EBADF;

	if (unlikely(ctx->flags & IORING_SETUP_IOPOLL))
		return -EINVAL;
	if (unlikely(sqe->addr || sqe->ioprio || sqe->buf_index))
		return -EINVAL;

	req->sync.off = READ_ONCE(sqe->off);
	req->sync.len = READ_ONCE(sqe->len);
	req->sync.flags = READ_ONCE(sqe->sync_range_flags);
	return 0;
}

static int io_sync_file_range(struct io_kiocb *req, bool force_nonblock)
{
	int ret;

	/* sync_file_range always requires a blocking context */
	if (force_nonblock)
		return -EAGAIN;

	ret = sync_file_range(req->file, req->sync.off, req->sync.len,
				req->sync.flags);
	if (ret < 0)
		req_set_fail_links(req);
	io_req_complete(req, ret);
	return 0;
}

#if defined(CONFIG_NET)
static int io_setup_async_msg(struct io_kiocb *req,
			      struct io_async_msghdr *kmsg)
{
	struct io_async_msghdr *async_msg = req->async_data;

	if (async_msg)
		return -EAGAIN;
	if (io_alloc_async_data(req)) {
		if (kmsg->iov != kmsg->fast_iov)
			kfree(kmsg->iov);
		return -ENOMEM;
	}
	async_msg = req->async_data;
	req->flags |= REQ_F_NEED_CLEANUP;
	memcpy(async_msg, kmsg, sizeof(*kmsg));
	return -EAGAIN;
}

static int io_sendmsg_copy_hdr(struct io_kiocb *req,
			       struct io_async_msghdr *iomsg)
{
	iomsg->iov = iomsg->fast_iov;
	iomsg->msg.msg_name = &iomsg->addr;
	return sendmsg_copy_msghdr(&iomsg->msg, req->sr_msg.umsg,
				   req->sr_msg.msg_flags, &iomsg->iov);
}

static int io_sendmsg_prep(struct io_kiocb *req, const struct io_uring_sqe *sqe)
{
	struct io_async_msghdr *async_msg = req->async_data;
	struct io_sr_msg *sr = &req->sr_msg;
	int ret;

	if (unlikely(req->ctx->flags & IORING_SETUP_IOPOLL))
		return -EINVAL;

	sr->msg_flags = READ_ONCE(sqe->msg_flags);
	sr->umsg = u64_to_user_ptr(READ_ONCE(sqe->addr));
	sr->len = READ_ONCE(sqe->len);

#ifdef CONFIG_COMPAT
	if (req->ctx->compat)
		sr->msg_flags |= MSG_CMSG_COMPAT;
#endif

	if (!async_msg || !io_op_defs[req->opcode].needs_async_data)
		return 0;
	ret = io_sendmsg_copy_hdr(req, async_msg);
	if (!ret)
		req->flags |= REQ_F_NEED_CLEANUP;
	return ret;
}

static int io_sendmsg(struct io_kiocb *req, bool force_nonblock,
		      struct io_comp_state *cs)
{
	struct io_async_msghdr iomsg, *kmsg;
	struct socket *sock;
	unsigned flags;
	int ret;

	sock = sock_from_file(req->file, &ret);
	if (unlikely(!sock))
		return ret;

	if (req->async_data) {
		kmsg = req->async_data;
		kmsg->msg.msg_name = &kmsg->addr;
		/* if iov is set, it's allocated already */
		if (!kmsg->iov)
			kmsg->iov = kmsg->fast_iov;
		kmsg->msg.msg_iter.iov = kmsg->iov;
	} else {
		ret = io_sendmsg_copy_hdr(req, &iomsg);
		if (ret)
			return ret;
		kmsg = &iomsg;
	}

	flags = req->sr_msg.msg_flags;
	if (flags & MSG_DONTWAIT)
		req->flags |= REQ_F_NOWAIT;
	else if (force_nonblock)
		flags |= MSG_DONTWAIT;

	ret = __sys_sendmsg_sock(sock, &kmsg->msg, flags);
	if (force_nonblock && ret == -EAGAIN)
		return io_setup_async_msg(req, kmsg);
	if (ret == -ERESTARTSYS)
		ret = -EINTR;

	if (kmsg->iov != kmsg->fast_iov)
		kfree(kmsg->iov);
	req->flags &= ~REQ_F_NEED_CLEANUP;
	if (ret < 0)
		req_set_fail_links(req);
	__io_req_complete(req, ret, 0, cs);
	return 0;
}

static int io_send(struct io_kiocb *req, bool force_nonblock,
		   struct io_comp_state *cs)
{
	struct io_sr_msg *sr = &req->sr_msg;
	struct msghdr msg;
	struct iovec iov;
	struct socket *sock;
	unsigned flags;
	int ret;

	sock = sock_from_file(req->file, &ret);
	if (unlikely(!sock))
		return ret;

	ret = import_single_range(WRITE, sr->buf, sr->len, &iov, &msg.msg_iter);
	if (unlikely(ret))
		return ret;

	msg.msg_name = NULL;
	msg.msg_control = NULL;
	msg.msg_controllen = 0;
	msg.msg_namelen = 0;

	flags = req->sr_msg.msg_flags;
	if (flags & MSG_DONTWAIT)
		req->flags |= REQ_F_NOWAIT;
	else if (force_nonblock)
		flags |= MSG_DONTWAIT;

	msg.msg_flags = flags;
	ret = sock_sendmsg(sock, &msg);
	if (force_nonblock && ret == -EAGAIN)
		return -EAGAIN;
	if (ret == -ERESTARTSYS)
		ret = -EINTR;

	if (ret < 0)
		req_set_fail_links(req);
	__io_req_complete(req, ret, 0, cs);
	return 0;
}

static int __io_recvmsg_copy_hdr(struct io_kiocb *req,
				 struct io_async_msghdr *iomsg)
{
	struct io_sr_msg *sr = &req->sr_msg;
	struct iovec __user *uiov;
	size_t iov_len;
	int ret;

	ret = __copy_msghdr_from_user(&iomsg->msg, sr->umsg,
					&iomsg->uaddr, &uiov, &iov_len);
	if (ret)
		return ret;

	if (req->flags & REQ_F_BUFFER_SELECT) {
		if (iov_len > 1)
			return -EINVAL;
		if (copy_from_user(iomsg->iov, uiov, sizeof(*uiov)))
			return -EFAULT;
		sr->len = iomsg->iov[0].iov_len;
		iov_iter_init(&iomsg->msg.msg_iter, READ, iomsg->iov, 1,
				sr->len);
		iomsg->iov = NULL;
	} else {
		ret = __import_iovec(READ, uiov, iov_len, UIO_FASTIOV,
				     &iomsg->iov, &iomsg->msg.msg_iter,
				     false);
		if (ret > 0)
			ret = 0;
	}

	return ret;
}

#ifdef CONFIG_COMPAT
static int __io_compat_recvmsg_copy_hdr(struct io_kiocb *req,
					struct io_async_msghdr *iomsg)
{
	struct compat_msghdr __user *msg_compat;
	struct io_sr_msg *sr = &req->sr_msg;
	struct compat_iovec __user *uiov;
	compat_uptr_t ptr;
	compat_size_t len;
	int ret;

	msg_compat = (struct compat_msghdr __user *) sr->umsg;
	ret = __get_compat_msghdr(&iomsg->msg, msg_compat, &iomsg->uaddr,
					&ptr, &len);
	if (ret)
		return ret;

	uiov = compat_ptr(ptr);
	if (req->flags & REQ_F_BUFFER_SELECT) {
		compat_ssize_t clen;

		if (len > 1)
			return -EINVAL;
		if (!access_ok(uiov, sizeof(*uiov)))
			return -EFAULT;
		if (__get_user(clen, &uiov->iov_len))
			return -EFAULT;
		if (clen < 0)
			return -EINVAL;
		sr->len = iomsg->iov[0].iov_len;
		iomsg->iov = NULL;
	} else {
		ret = __import_iovec(READ, (struct iovec __user *)uiov, len,
				   UIO_FASTIOV, &iomsg->iov,
				   &iomsg->msg.msg_iter, true);
		if (ret < 0)
			return ret;
	}

	return 0;
}
#endif

static int io_recvmsg_copy_hdr(struct io_kiocb *req,
			       struct io_async_msghdr *iomsg)
{
	iomsg->msg.msg_name = &iomsg->addr;
	iomsg->iov = iomsg->fast_iov;

#ifdef CONFIG_COMPAT
	if (req->ctx->compat)
		return __io_compat_recvmsg_copy_hdr(req, iomsg);
#endif

	return __io_recvmsg_copy_hdr(req, iomsg);
}

static struct io_buffer *io_recv_buffer_select(struct io_kiocb *req,
					       bool needs_lock)
{
	struct io_sr_msg *sr = &req->sr_msg;
	struct io_buffer *kbuf;

	kbuf = io_buffer_select(req, &sr->len, sr->bgid, sr->kbuf, needs_lock);
	if (IS_ERR(kbuf))
		return kbuf;

	sr->kbuf = kbuf;
	req->flags |= REQ_F_BUFFER_SELECTED;
	return kbuf;
}

static inline unsigned int io_put_recv_kbuf(struct io_kiocb *req)
{
	return io_put_kbuf(req, req->sr_msg.kbuf);
}

static int io_recvmsg_prep(struct io_kiocb *req,
			   const struct io_uring_sqe *sqe)
{
	struct io_async_msghdr *async_msg = req->async_data;
	struct io_sr_msg *sr = &req->sr_msg;
	int ret;

	if (unlikely(req->ctx->flags & IORING_SETUP_IOPOLL))
		return -EINVAL;

	sr->msg_flags = READ_ONCE(sqe->msg_flags);
	sr->umsg = u64_to_user_ptr(READ_ONCE(sqe->addr));
	sr->len = READ_ONCE(sqe->len);
	sr->bgid = READ_ONCE(sqe->buf_group);

#ifdef CONFIG_COMPAT
	if (req->ctx->compat)
		sr->msg_flags |= MSG_CMSG_COMPAT;
#endif

	if (!async_msg || !io_op_defs[req->opcode].needs_async_data)
		return 0;
	ret = io_recvmsg_copy_hdr(req, async_msg);
	if (!ret)
		req->flags |= REQ_F_NEED_CLEANUP;
	return ret;
}

static int io_recvmsg(struct io_kiocb *req, bool force_nonblock,
		      struct io_comp_state *cs)
{
	struct io_async_msghdr iomsg, *kmsg;
	struct socket *sock;
	struct io_buffer *kbuf;
	unsigned flags;
	int ret, cflags = 0;

	sock = sock_from_file(req->file, &ret);
	if (unlikely(!sock))
		return ret;

	if (req->async_data) {
		kmsg = req->async_data;
		kmsg->msg.msg_name = &kmsg->addr;
		/* if iov is set, it's allocated already */
		if (!kmsg->iov)
			kmsg->iov = kmsg->fast_iov;
		kmsg->msg.msg_iter.iov = kmsg->iov;
	} else {
		ret = io_recvmsg_copy_hdr(req, &iomsg);
		if (ret)
			return ret;
		kmsg = &iomsg;
	}

	if (req->flags & REQ_F_BUFFER_SELECT) {
		kbuf = io_recv_buffer_select(req, !force_nonblock);
		if (IS_ERR(kbuf))
			return PTR_ERR(kbuf);
		kmsg->fast_iov[0].iov_base = u64_to_user_ptr(kbuf->addr);
		iov_iter_init(&kmsg->msg.msg_iter, READ, kmsg->iov,
				1, req->sr_msg.len);
	}

	flags = req->sr_msg.msg_flags;
	if (flags & MSG_DONTWAIT)
		req->flags |= REQ_F_NOWAIT;
	else if (force_nonblock)
		flags |= MSG_DONTWAIT;

	ret = __sys_recvmsg_sock(sock, &kmsg->msg, req->sr_msg.umsg,
					kmsg->uaddr, flags);
	if (force_nonblock && ret == -EAGAIN)
		return io_setup_async_msg(req, kmsg);
	if (ret == -ERESTARTSYS)
		ret = -EINTR;

	if (req->flags & REQ_F_BUFFER_SELECTED)
		cflags = io_put_recv_kbuf(req);
	if (kmsg->iov != kmsg->fast_iov)
		kfree(kmsg->iov);
	req->flags &= ~REQ_F_NEED_CLEANUP;
	if (ret < 0)
		req_set_fail_links(req);
	__io_req_complete(req, ret, cflags, cs);
	return 0;
}

static int io_recv(struct io_kiocb *req, bool force_nonblock,
		   struct io_comp_state *cs)
{
	struct io_buffer *kbuf;
	struct io_sr_msg *sr = &req->sr_msg;
	struct msghdr msg;
	void __user *buf = sr->buf;
	struct socket *sock;
	struct iovec iov;
	unsigned flags;
	int ret, cflags = 0;

	sock = sock_from_file(req->file, &ret);
	if (unlikely(!sock))
		return ret;

	if (req->flags & REQ_F_BUFFER_SELECT) {
		kbuf = io_recv_buffer_select(req, !force_nonblock);
		if (IS_ERR(kbuf))
			return PTR_ERR(kbuf);
		buf = u64_to_user_ptr(kbuf->addr);
	}

	ret = import_single_range(READ, buf, sr->len, &iov, &msg.msg_iter);
	if (unlikely(ret))
		goto out_free;

	msg.msg_name = NULL;
	msg.msg_control = NULL;
	msg.msg_controllen = 0;
	msg.msg_namelen = 0;
	msg.msg_iocb = NULL;
	msg.msg_flags = 0;

	flags = req->sr_msg.msg_flags;
	if (flags & MSG_DONTWAIT)
		req->flags |= REQ_F_NOWAIT;
	else if (force_nonblock)
		flags |= MSG_DONTWAIT;

	ret = sock_recvmsg(sock, &msg, flags);
	if (force_nonblock && ret == -EAGAIN)
		return -EAGAIN;
	if (ret == -ERESTARTSYS)
		ret = -EINTR;
out_free:
	if (req->flags & REQ_F_BUFFER_SELECTED)
		cflags = io_put_recv_kbuf(req);
	if (ret < 0)
		req_set_fail_links(req);
	__io_req_complete(req, ret, cflags, cs);
	return 0;
}

static int io_accept_prep(struct io_kiocb *req, const struct io_uring_sqe *sqe)
{
	struct io_accept *accept = &req->accept;

	if (unlikely(req->ctx->flags & (IORING_SETUP_IOPOLL|IORING_SETUP_SQPOLL)))
		return -EINVAL;
	if (sqe->ioprio || sqe->len || sqe->buf_index)
		return -EINVAL;

	accept->addr = u64_to_user_ptr(READ_ONCE(sqe->addr));
	accept->addr_len = u64_to_user_ptr(READ_ONCE(sqe->addr2));
	accept->flags = READ_ONCE(sqe->accept_flags);
	accept->nofile = rlimit(RLIMIT_NOFILE);
	return 0;
}

static int io_accept(struct io_kiocb *req, bool force_nonblock,
		     struct io_comp_state *cs)
{
	struct io_accept *accept = &req->accept;
	unsigned int file_flags = force_nonblock ? O_NONBLOCK : 0;
	int ret;

	if (req->file->f_flags & O_NONBLOCK)
		req->flags |= REQ_F_NOWAIT;

	ret = __sys_accept4_file(req->file, file_flags, accept->addr,
					accept->addr_len, accept->flags,
					accept->nofile);
	if (ret == -EAGAIN && force_nonblock)
		return -EAGAIN;
	if (ret < 0) {
		if (ret == -ERESTARTSYS)
			ret = -EINTR;
		req_set_fail_links(req);
	}
	__io_req_complete(req, ret, 0, cs);
	return 0;
}

static int io_connect_prep(struct io_kiocb *req, const struct io_uring_sqe *sqe)
{
	struct io_connect *conn = &req->connect;
	struct io_async_connect *io = req->async_data;

	if (unlikely(req->ctx->flags & (IORING_SETUP_IOPOLL|IORING_SETUP_SQPOLL)))
		return -EINVAL;
	if (sqe->ioprio || sqe->len || sqe->buf_index || sqe->rw_flags)
		return -EINVAL;

	conn->addr = u64_to_user_ptr(READ_ONCE(sqe->addr));
	conn->addr_len =  READ_ONCE(sqe->addr2);

	if (!io)
		return 0;

	return move_addr_to_kernel(conn->addr, conn->addr_len,
					&io->address);
}

static int io_connect(struct io_kiocb *req, bool force_nonblock,
		      struct io_comp_state *cs)
{
	struct io_async_connect __io, *io;
	unsigned file_flags;
	int ret;

	if (req->async_data) {
		io = req->async_data;
	} else {
		ret = move_addr_to_kernel(req->connect.addr,
						req->connect.addr_len,
						&__io.address);
		if (ret)
			goto out;
		io = &__io;
	}

	file_flags = force_nonblock ? O_NONBLOCK : 0;

	ret = __sys_connect_file(req->file, &io->address,
					req->connect.addr_len, file_flags);
	if ((ret == -EAGAIN || ret == -EINPROGRESS) && force_nonblock) {
		if (req->async_data)
			return -EAGAIN;
		if (io_alloc_async_data(req)) {
			ret = -ENOMEM;
			goto out;
		}
		io = req->async_data;
		memcpy(req->async_data, &__io, sizeof(__io));
		return -EAGAIN;
	}
	if (ret == -ERESTARTSYS)
		ret = -EINTR;
out:
	if (ret < 0)
		req_set_fail_links(req);
	__io_req_complete(req, ret, 0, cs);
	return 0;
}
#else /* !CONFIG_NET */
static int io_sendmsg_prep(struct io_kiocb *req, const struct io_uring_sqe *sqe)
{
	return -EOPNOTSUPP;
}

static int io_sendmsg(struct io_kiocb *req, bool force_nonblock,
		      struct io_comp_state *cs)
{
	return -EOPNOTSUPP;
}

static int io_send(struct io_kiocb *req, bool force_nonblock,
		   struct io_comp_state *cs)
{
	return -EOPNOTSUPP;
}

static int io_recvmsg_prep(struct io_kiocb *req,
			   const struct io_uring_sqe *sqe)
{
	return -EOPNOTSUPP;
}

static int io_recvmsg(struct io_kiocb *req, bool force_nonblock,
		      struct io_comp_state *cs)
{
	return -EOPNOTSUPP;
}

static int io_recv(struct io_kiocb *req, bool force_nonblock,
		   struct io_comp_state *cs)
{
	return -EOPNOTSUPP;
}

static int io_accept_prep(struct io_kiocb *req, const struct io_uring_sqe *sqe)
{
	return -EOPNOTSUPP;
}

static int io_accept(struct io_kiocb *req, bool force_nonblock,
		     struct io_comp_state *cs)
{
	return -EOPNOTSUPP;
}

static int io_connect_prep(struct io_kiocb *req, const struct io_uring_sqe *sqe)
{
	return -EOPNOTSUPP;
}

static int io_connect(struct io_kiocb *req, bool force_nonblock,
		      struct io_comp_state *cs)
{
	return -EOPNOTSUPP;
}
#endif /* CONFIG_NET */

struct io_poll_table {
	struct poll_table_struct pt;
	struct io_kiocb *req;
	int error;
};

static int __io_async_wake(struct io_kiocb *req, struct io_poll_iocb *poll,
			   __poll_t mask, task_work_func_t func)
{
	bool twa_signal_ok;
	int ret;

	/* for instances that support it check for an event match first: */
	if (mask && !(mask & poll->events))
		return 0;

	trace_io_uring_task_add(req->ctx, req->opcode, req->user_data, mask);

	list_del_init(&poll->wait.entry);

	req->result = mask;
	init_task_work(&req->task_work, func);
	percpu_ref_get(&req->ctx->refs);

	/*
	 * If we using the signalfd wait_queue_head for this wakeup, then
	 * it's not safe to use TWA_SIGNAL as we could be recursing on the
	 * tsk->sighand->siglock on doing the wakeup. Should not be needed
	 * either, as the normal wakeup will suffice.
	 */
	twa_signal_ok = (poll->head != &req->task->sighand->signalfd_wqh);

	/*
	 * If this fails, then the task is exiting. When a task exits, the
	 * work gets canceled, so just cancel this request as well instead
	 * of executing it. We can't safely execute it anyway, as we may not
	 * have the needed state needed for it anyway.
	 */
<<<<<<< HEAD
	ret = io_req_task_work_add(req, &req->task_work, twa_signal_ok);
=======
	ret = io_req_task_work_add(req, twa_signal_ok);
>>>>>>> 11811d61
	if (unlikely(ret)) {
		struct task_struct *tsk;

		WRITE_ONCE(poll->canceled, true);
		tsk = io_wq_get_task(req->ctx->io_wq);
		task_work_add(tsk, &req->task_work, TWA_NONE);
		wake_up_process(tsk);
	}
	return 1;
}

static bool io_poll_rewait(struct io_kiocb *req, struct io_poll_iocb *poll)
	__acquires(&req->ctx->completion_lock)
{
	struct io_ring_ctx *ctx = req->ctx;

	if (!req->result && !READ_ONCE(poll->canceled)) {
		struct poll_table_struct pt = { ._key = poll->events };

		req->result = vfs_poll(req->file, &pt) & poll->events;
	}

	spin_lock_irq(&ctx->completion_lock);
	if (!req->result && !READ_ONCE(poll->canceled)) {
		add_wait_queue(poll->head, &poll->wait);
		return true;
	}

	return false;
}

static struct io_poll_iocb *io_poll_get_double(struct io_kiocb *req)
{
	/* pure poll stashes this in ->async_data, poll driven retry elsewhere */
	if (req->opcode == IORING_OP_POLL_ADD)
		return req->async_data;
	return req->apoll->double_poll;
}

static struct io_poll_iocb *io_poll_get_single(struct io_kiocb *req)
{
	if (req->opcode == IORING_OP_POLL_ADD)
		return &req->poll;
	return &req->apoll->poll;
}

static void io_poll_remove_double(struct io_kiocb *req)
{
	struct io_poll_iocb *poll = io_poll_get_double(req);

	lockdep_assert_held(&req->ctx->completion_lock);

	if (poll && poll->head) {
		struct wait_queue_head *head = poll->head;

		spin_lock(&head->lock);
		list_del_init(&poll->wait.entry);
		if (poll->wait.private)
			refcount_dec(&req->refs);
		poll->head = NULL;
		spin_unlock(&head->lock);
	}
}

static void io_poll_complete(struct io_kiocb *req, __poll_t mask, int error)
{
	struct io_ring_ctx *ctx = req->ctx;

	io_poll_remove_double(req);
	req->poll.done = true;
	io_cqring_fill_event(req, error ? error : mangle_poll(mask));
	io_commit_cqring(ctx);
}

static void io_poll_task_func(struct callback_head *cb)
{
	struct io_kiocb *req = container_of(cb, struct io_kiocb, task_work);
	struct io_ring_ctx *ctx = req->ctx;
	struct io_kiocb *nxt;

	if (io_poll_rewait(req, &req->poll)) {
		spin_unlock_irq(&ctx->completion_lock);
	} else {
		hash_del(&req->hash_node);
		io_poll_complete(req, req->result, 0);
		spin_unlock_irq(&ctx->completion_lock);

		nxt = io_put_req_find_next(req);
		io_cqring_ev_posted(ctx);
		if (nxt)
			__io_req_task_submit(nxt);
	}

	percpu_ref_put(&ctx->refs);
}

static int io_poll_double_wake(struct wait_queue_entry *wait, unsigned mode,
			       int sync, void *key)
{
	struct io_kiocb *req = wait->private;
	struct io_poll_iocb *poll = io_poll_get_single(req);
	__poll_t mask = key_to_poll(key);

	/* for instances that support it check for an event match first: */
	if (mask && !(mask & poll->events))
		return 0;

	list_del_init(&wait->entry);

	if (poll && poll->head) {
		bool done;

		spin_lock(&poll->head->lock);
		done = list_empty(&poll->wait.entry);
		if (!done)
			list_del_init(&poll->wait.entry);
		/* make sure double remove sees this as being gone */
		wait->private = NULL;
		spin_unlock(&poll->head->lock);
		if (!done)
			__io_async_wake(req, poll, mask, io_poll_task_func);
	}
	refcount_dec(&req->refs);
	return 1;
}

static void io_init_poll_iocb(struct io_poll_iocb *poll, __poll_t events,
			      wait_queue_func_t wake_func)
{
	poll->head = NULL;
	poll->done = false;
	poll->canceled = false;
	poll->events = events;
	INIT_LIST_HEAD(&poll->wait.entry);
	init_waitqueue_func_entry(&poll->wait, wake_func);
}

static void __io_queue_proc(struct io_poll_iocb *poll, struct io_poll_table *pt,
			    struct wait_queue_head *head,
			    struct io_poll_iocb **poll_ptr)
{
	struct io_kiocb *req = pt->req;

	/*
	 * If poll->head is already set, it's because the file being polled
	 * uses multiple waitqueues for poll handling (eg one for read, one
	 * for write). Setup a separate io_poll_iocb if this happens.
	 */
	if (unlikely(poll->head)) {
		struct io_poll_iocb *poll_one = poll;

		/* already have a 2nd entry, fail a third attempt */
		if (*poll_ptr) {
			pt->error = -EINVAL;
			return;
		}
		poll = kmalloc(sizeof(*poll), GFP_ATOMIC);
		if (!poll) {
			pt->error = -ENOMEM;
			return;
		}
		io_init_poll_iocb(poll, poll_one->events, io_poll_double_wake);
		refcount_inc(&req->refs);
		poll->wait.private = req;
		*poll_ptr = poll;
	}

	pt->error = 0;
	poll->head = head;

	if (poll->events & EPOLLEXCLUSIVE)
		add_wait_queue_exclusive(head, &poll->wait);
	else
		add_wait_queue(head, &poll->wait);
}

static void io_async_queue_proc(struct file *file, struct wait_queue_head *head,
			       struct poll_table_struct *p)
{
	struct io_poll_table *pt = container_of(p, struct io_poll_table, pt);
	struct async_poll *apoll = pt->req->apoll;

	__io_queue_proc(&apoll->poll, pt, head, &apoll->double_poll);
}

static void io_async_task_func(struct callback_head *cb)
{
	struct io_kiocb *req = container_of(cb, struct io_kiocb, task_work);
	struct async_poll *apoll = req->apoll;
	struct io_ring_ctx *ctx = req->ctx;

	trace_io_uring_task_run(req->ctx, req->opcode, req->user_data);

	if (io_poll_rewait(req, &apoll->poll)) {
		spin_unlock_irq(&ctx->completion_lock);
		percpu_ref_put(&ctx->refs);
		return;
	}

	/* If req is still hashed, it cannot have been canceled. Don't check. */
	if (hash_hashed(&req->hash_node))
		hash_del(&req->hash_node);

	io_poll_remove_double(req);
	spin_unlock_irq(&ctx->completion_lock);

	if (!READ_ONCE(apoll->poll.canceled))
		__io_req_task_submit(req);
	else
		__io_req_task_cancel(req, -ECANCELED);

	percpu_ref_put(&ctx->refs);
	kfree(apoll->double_poll);
	kfree(apoll);
}

static int io_async_wake(struct wait_queue_entry *wait, unsigned mode, int sync,
			void *key)
{
	struct io_kiocb *req = wait->private;
	struct io_poll_iocb *poll = &req->apoll->poll;

	trace_io_uring_poll_wake(req->ctx, req->opcode, req->user_data,
					key_to_poll(key));

	return __io_async_wake(req, poll, key_to_poll(key), io_async_task_func);
}

static void io_poll_req_insert(struct io_kiocb *req)
{
	struct io_ring_ctx *ctx = req->ctx;
	struct hlist_head *list;

	list = &ctx->cancel_hash[hash_long(req->user_data, ctx->cancel_hash_bits)];
	hlist_add_head(&req->hash_node, list);
}

static __poll_t __io_arm_poll_handler(struct io_kiocb *req,
				      struct io_poll_iocb *poll,
				      struct io_poll_table *ipt, __poll_t mask,
				      wait_queue_func_t wake_func)
	__acquires(&ctx->completion_lock)
{
	struct io_ring_ctx *ctx = req->ctx;
	bool cancel = false;

	INIT_HLIST_NODE(&req->hash_node);
	io_init_poll_iocb(poll, mask, wake_func);
	poll->file = req->file;
	poll->wait.private = req;

	ipt->pt._key = mask;
	ipt->req = req;
	ipt->error = -EINVAL;

	mask = vfs_poll(req->file, &ipt->pt) & poll->events;

	spin_lock_irq(&ctx->completion_lock);
	if (likely(poll->head)) {
		spin_lock(&poll->head->lock);
		if (unlikely(list_empty(&poll->wait.entry))) {
			if (ipt->error)
				cancel = true;
			ipt->error = 0;
			mask = 0;
		}
		if (mask || ipt->error)
			list_del_init(&poll->wait.entry);
		else if (cancel)
			WRITE_ONCE(poll->canceled, true);
		else if (!poll->done) /* actually waiting for an event */
			io_poll_req_insert(req);
		spin_unlock(&poll->head->lock);
	}

	return mask;
}

static bool io_arm_poll_handler(struct io_kiocb *req)
{
	const struct io_op_def *def = &io_op_defs[req->opcode];
	struct io_ring_ctx *ctx = req->ctx;
	struct async_poll *apoll;
	struct io_poll_table ipt;
	__poll_t mask, ret;
	int rw;

	if (!req->file || !file_can_poll(req->file))
		return false;
	if (req->flags & REQ_F_POLLED)
		return false;
	if (def->pollin)
		rw = READ;
	else if (def->pollout)
		rw = WRITE;
	else
		return false;
	/* if we can't nonblock try, then no point in arming a poll handler */
	if (!io_file_supports_async(req->file, rw))
		return false;

	apoll = kmalloc(sizeof(*apoll), GFP_ATOMIC);
	if (unlikely(!apoll))
		return false;
	apoll->double_poll = NULL;

	req->flags |= REQ_F_POLLED;
	req->apoll = apoll;

	mask = 0;
	if (def->pollin)
		mask |= POLLIN | POLLRDNORM;
	if (def->pollout)
		mask |= POLLOUT | POLLWRNORM;

	/* If reading from MSG_ERRQUEUE using recvmsg, ignore POLLIN */
	if ((req->opcode == IORING_OP_RECVMSG) &&
	    (req->sr_msg.msg_flags & MSG_ERRQUEUE))
		mask &= ~POLLIN;

	mask |= POLLERR | POLLPRI;

	ipt.pt._qproc = io_async_queue_proc;

	ret = __io_arm_poll_handler(req, &apoll->poll, &ipt, mask,
					io_async_wake);
	if (ret || ipt.error) {
		io_poll_remove_double(req);
		spin_unlock_irq(&ctx->completion_lock);
		kfree(apoll->double_poll);
		kfree(apoll);
		return false;
	}
	spin_unlock_irq(&ctx->completion_lock);
	trace_io_uring_poll_arm(ctx, req->opcode, req->user_data, mask,
					apoll->poll.events);
	return true;
}

static bool __io_poll_remove_one(struct io_kiocb *req,
				 struct io_poll_iocb *poll)
{
	bool do_complete = false;

	spin_lock(&poll->head->lock);
	WRITE_ONCE(poll->canceled, true);
	if (!list_empty(&poll->wait.entry)) {
		list_del_init(&poll->wait.entry);
		do_complete = true;
	}
	spin_unlock(&poll->head->lock);
	hash_del(&req->hash_node);
	return do_complete;
}

static bool io_poll_remove_one(struct io_kiocb *req)
{
	bool do_complete;

	io_poll_remove_double(req);

	if (req->opcode == IORING_OP_POLL_ADD) {
		do_complete = __io_poll_remove_one(req, &req->poll);
	} else {
		struct async_poll *apoll = req->apoll;

		/* non-poll requests have submit ref still */
		do_complete = __io_poll_remove_one(req, &apoll->poll);
		if (do_complete) {
			io_put_req(req);
			kfree(apoll->double_poll);
			kfree(apoll);
		}
	}

	if (do_complete) {
		io_cqring_fill_event(req, -ECANCELED);
		io_commit_cqring(req->ctx);
		req_set_fail_links(req);
		io_put_req_deferred(req, 1);
	}

	return do_complete;
}

/*
 * Returns true if we found and killed one or more poll requests
 */
static bool io_poll_remove_all(struct io_ring_ctx *ctx, struct task_struct *tsk)
{
	struct hlist_node *tmp;
	struct io_kiocb *req;
	int posted = 0, i;

	spin_lock_irq(&ctx->completion_lock);
	for (i = 0; i < (1U << ctx->cancel_hash_bits); i++) {
		struct hlist_head *list;

		list = &ctx->cancel_hash[i];
		hlist_for_each_entry_safe(req, tmp, list, hash_node) {
			if (io_task_match(req, tsk))
				posted += io_poll_remove_one(req);
		}
	}
	spin_unlock_irq(&ctx->completion_lock);

	if (posted)
		io_cqring_ev_posted(ctx);

	return posted != 0;
}

static int io_poll_cancel(struct io_ring_ctx *ctx, __u64 sqe_addr)
{
	struct hlist_head *list;
	struct io_kiocb *req;

	list = &ctx->cancel_hash[hash_long(sqe_addr, ctx->cancel_hash_bits)];
	hlist_for_each_entry(req, list, hash_node) {
		if (sqe_addr != req->user_data)
			continue;
		if (io_poll_remove_one(req))
			return 0;
		return -EALREADY;
	}

	return -ENOENT;
}

static int io_poll_remove_prep(struct io_kiocb *req,
			       const struct io_uring_sqe *sqe)
{
	if (unlikely(req->ctx->flags & IORING_SETUP_IOPOLL))
		return -EINVAL;
	if (sqe->ioprio || sqe->off || sqe->len || sqe->buf_index ||
	    sqe->poll_events)
		return -EINVAL;

	req->poll.addr = READ_ONCE(sqe->addr);
	return 0;
}

/*
 * Find a running poll command that matches one specified in sqe->addr,
 * and remove it if found.
 */
static int io_poll_remove(struct io_kiocb *req)
{
	struct io_ring_ctx *ctx = req->ctx;
	u64 addr;
	int ret;

	addr = req->poll.addr;
	spin_lock_irq(&ctx->completion_lock);
	ret = io_poll_cancel(ctx, addr);
	spin_unlock_irq(&ctx->completion_lock);

	if (ret < 0)
		req_set_fail_links(req);
	io_req_complete(req, ret);
	return 0;
}

static int io_poll_wake(struct wait_queue_entry *wait, unsigned mode, int sync,
			void *key)
{
	struct io_kiocb *req = wait->private;
	struct io_poll_iocb *poll = &req->poll;

	return __io_async_wake(req, poll, key_to_poll(key), io_poll_task_func);
}

static void io_poll_queue_proc(struct file *file, struct wait_queue_head *head,
			       struct poll_table_struct *p)
{
	struct io_poll_table *pt = container_of(p, struct io_poll_table, pt);

	__io_queue_proc(&pt->req->poll, pt, head, (struct io_poll_iocb **) &pt->req->async_data);
}

static int io_poll_add_prep(struct io_kiocb *req, const struct io_uring_sqe *sqe)
{
	struct io_poll_iocb *poll = &req->poll;
	u32 events;

	if (unlikely(req->ctx->flags & IORING_SETUP_IOPOLL))
		return -EINVAL;
	if (sqe->addr || sqe->ioprio || sqe->off || sqe->len || sqe->buf_index)
		return -EINVAL;

	events = READ_ONCE(sqe->poll32_events);
#ifdef __BIG_ENDIAN
	events = swahw32(events);
#endif
	poll->events = demangle_poll(events) | EPOLLERR | EPOLLHUP |
		       (events & EPOLLEXCLUSIVE);
	return 0;
}

static int io_poll_add(struct io_kiocb *req)
{
	struct io_poll_iocb *poll = &req->poll;
	struct io_ring_ctx *ctx = req->ctx;
	struct io_poll_table ipt;
	__poll_t mask;

	ipt.pt._qproc = io_poll_queue_proc;

	mask = __io_arm_poll_handler(req, &req->poll, &ipt, poll->events,
					io_poll_wake);

	if (mask) { /* no async, we'd stolen it */
		ipt.error = 0;
		io_poll_complete(req, mask, 0);
	}
	spin_unlock_irq(&ctx->completion_lock);

	if (mask) {
		io_cqring_ev_posted(ctx);
		io_put_req(req);
	}
	return ipt.error;
}

static enum hrtimer_restart io_timeout_fn(struct hrtimer *timer)
{
	struct io_timeout_data *data = container_of(timer,
						struct io_timeout_data, timer);
	struct io_kiocb *req = data->req;
	struct io_ring_ctx *ctx = req->ctx;
	unsigned long flags;

	spin_lock_irqsave(&ctx->completion_lock, flags);
	list_del_init(&req->timeout.list);
	atomic_set(&req->ctx->cq_timeouts,
		atomic_read(&req->ctx->cq_timeouts) + 1);

	io_cqring_fill_event(req, -ETIME);
	io_commit_cqring(ctx);
	spin_unlock_irqrestore(&ctx->completion_lock, flags);

	io_cqring_ev_posted(ctx);
	req_set_fail_links(req);
	io_put_req(req);
	return HRTIMER_NORESTART;
}

static int __io_timeout_cancel(struct io_kiocb *req)
{
	struct io_timeout_data *io = req->async_data;
	int ret;

	ret = hrtimer_try_to_cancel(&io->timer);
	if (ret == -1)
		return -EALREADY;
	list_del_init(&req->timeout.list);

	req_set_fail_links(req);
	io_cqring_fill_event(req, -ECANCELED);
	io_put_req_deferred(req, 1);
	return 0;
}

static int io_timeout_cancel(struct io_ring_ctx *ctx, __u64 user_data)
{
	struct io_kiocb *req;
	int ret = -ENOENT;

	list_for_each_entry(req, &ctx->timeout_list, timeout.list) {
		if (user_data == req->user_data) {
			ret = 0;
			break;
		}
	}

	if (ret == -ENOENT)
		return ret;

	return __io_timeout_cancel(req);
}

static int io_timeout_remove_prep(struct io_kiocb *req,
				  const struct io_uring_sqe *sqe)
{
	if (unlikely(req->ctx->flags & IORING_SETUP_IOPOLL))
		return -EINVAL;
	if (unlikely(req->flags & (REQ_F_FIXED_FILE | REQ_F_BUFFER_SELECT)))
		return -EINVAL;
	if (sqe->ioprio || sqe->buf_index || sqe->len || sqe->timeout_flags)
		return -EINVAL;

	req->timeout_rem.addr = READ_ONCE(sqe->addr);
	return 0;
}

/*
 * Remove or update an existing timeout command
 */
static int io_timeout_remove(struct io_kiocb *req)
{
	struct io_ring_ctx *ctx = req->ctx;
	int ret;

	spin_lock_irq(&ctx->completion_lock);
	ret = io_timeout_cancel(ctx, req->timeout_rem.addr);

	io_cqring_fill_event(req, ret);
	io_commit_cqring(ctx);
	spin_unlock_irq(&ctx->completion_lock);
	io_cqring_ev_posted(ctx);
	if (ret < 0)
		req_set_fail_links(req);
	io_put_req(req);
	return 0;
}

static int io_timeout_prep(struct io_kiocb *req, const struct io_uring_sqe *sqe,
			   bool is_timeout_link)
{
	struct io_timeout_data *data;
	unsigned flags;
	u32 off = READ_ONCE(sqe->off);

	if (unlikely(req->ctx->flags & IORING_SETUP_IOPOLL))
		return -EINVAL;
	if (sqe->ioprio || sqe->buf_index || sqe->len != 1)
		return -EINVAL;
	if (off && is_timeout_link)
		return -EINVAL;
	flags = READ_ONCE(sqe->timeout_flags);
	if (flags & ~IORING_TIMEOUT_ABS)
		return -EINVAL;

	req->timeout.off = off;

	if (!req->async_data && io_alloc_async_data(req))
		return -ENOMEM;

	data = req->async_data;
	data->req = req;

	if (get_timespec64(&data->ts, u64_to_user_ptr(sqe->addr)))
		return -EFAULT;

	if (flags & IORING_TIMEOUT_ABS)
		data->mode = HRTIMER_MODE_ABS;
	else
		data->mode = HRTIMER_MODE_REL;

	hrtimer_init(&data->timer, CLOCK_MONOTONIC, data->mode);
	return 0;
}

static int io_timeout(struct io_kiocb *req)
{
	struct io_ring_ctx *ctx = req->ctx;
	struct io_timeout_data *data = req->async_data;
	struct list_head *entry;
	u32 tail, off = req->timeout.off;

	spin_lock_irq(&ctx->completion_lock);

	/*
	 * sqe->off holds how many events that need to occur for this
	 * timeout event to be satisfied. If it isn't set, then this is
	 * a pure timeout request, sequence isn't used.
	 */
	if (io_is_timeout_noseq(req)) {
		entry = ctx->timeout_list.prev;
		goto add;
	}

	tail = ctx->cached_cq_tail - atomic_read(&ctx->cq_timeouts);
	req->timeout.target_seq = tail + off;

	/*
	 * Insertion sort, ensuring the first entry in the list is always
	 * the one we need first.
	 */
	list_for_each_prev(entry, &ctx->timeout_list) {
		struct io_kiocb *nxt = list_entry(entry, struct io_kiocb,
						  timeout.list);

		if (io_is_timeout_noseq(nxt))
			continue;
		/* nxt.seq is behind @tail, otherwise would've been completed */
		if (off >= nxt->timeout.target_seq - tail)
			break;
	}
add:
	list_add(&req->timeout.list, entry);
	data->timer.function = io_timeout_fn;
	hrtimer_start(&data->timer, timespec64_to_ktime(data->ts), data->mode);
	spin_unlock_irq(&ctx->completion_lock);
	return 0;
}

static bool io_cancel_cb(struct io_wq_work *work, void *data)
{
	struct io_kiocb *req = container_of(work, struct io_kiocb, work);

	return req->user_data == (unsigned long) data;
}

static int io_async_cancel_one(struct io_ring_ctx *ctx, void *sqe_addr)
{
	enum io_wq_cancel cancel_ret;
	int ret = 0;

	cancel_ret = io_wq_cancel_cb(ctx->io_wq, io_cancel_cb, sqe_addr, false);
	switch (cancel_ret) {
	case IO_WQ_CANCEL_OK:
		ret = 0;
		break;
	case IO_WQ_CANCEL_RUNNING:
		ret = -EALREADY;
		break;
	case IO_WQ_CANCEL_NOTFOUND:
		ret = -ENOENT;
		break;
	}

	return ret;
}

static void io_async_find_and_cancel(struct io_ring_ctx *ctx,
				     struct io_kiocb *req, __u64 sqe_addr,
				     int success_ret)
{
	unsigned long flags;
	int ret;

	ret = io_async_cancel_one(ctx, (void *) (unsigned long) sqe_addr);
	if (ret != -ENOENT) {
		spin_lock_irqsave(&ctx->completion_lock, flags);
		goto done;
	}

	spin_lock_irqsave(&ctx->completion_lock, flags);
	ret = io_timeout_cancel(ctx, sqe_addr);
	if (ret != -ENOENT)
		goto done;
	ret = io_poll_cancel(ctx, sqe_addr);
done:
	if (!ret)
		ret = success_ret;
	io_cqring_fill_event(req, ret);
	io_commit_cqring(ctx);
	spin_unlock_irqrestore(&ctx->completion_lock, flags);
	io_cqring_ev_posted(ctx);

	if (ret < 0)
		req_set_fail_links(req);
	io_put_req(req);
}

static int io_async_cancel_prep(struct io_kiocb *req,
				const struct io_uring_sqe *sqe)
{
	if (unlikely(req->ctx->flags & IORING_SETUP_IOPOLL))
		return -EINVAL;
	if (unlikely(req->flags & (REQ_F_FIXED_FILE | REQ_F_BUFFER_SELECT)))
		return -EINVAL;
	if (sqe->ioprio || sqe->off || sqe->len || sqe->cancel_flags)
		return -EINVAL;

	req->cancel.addr = READ_ONCE(sqe->addr);
	return 0;
}

static int io_async_cancel(struct io_kiocb *req)
{
	struct io_ring_ctx *ctx = req->ctx;

	io_async_find_and_cancel(ctx, req, req->cancel.addr, 0);
	return 0;
}

static int io_files_update_prep(struct io_kiocb *req,
				const struct io_uring_sqe *sqe)
{
	if (unlikely(req->ctx->flags & IORING_SETUP_SQPOLL))
		return -EINVAL;
	if (unlikely(req->flags & (REQ_F_FIXED_FILE | REQ_F_BUFFER_SELECT)))
		return -EINVAL;
	if (sqe->ioprio || sqe->rw_flags)
		return -EINVAL;

	req->files_update.offset = READ_ONCE(sqe->off);
	req->files_update.nr_args = READ_ONCE(sqe->len);
	if (!req->files_update.nr_args)
		return -EINVAL;
	req->files_update.arg = READ_ONCE(sqe->addr);
	return 0;
}

static int io_files_update(struct io_kiocb *req, bool force_nonblock,
			   struct io_comp_state *cs)
{
	struct io_ring_ctx *ctx = req->ctx;
	struct io_uring_files_update up;
	int ret;

	if (force_nonblock)
		return -EAGAIN;

	up.offset = req->files_update.offset;
	up.fds = req->files_update.arg;

	mutex_lock(&ctx->uring_lock);
	ret = __io_sqe_files_update(ctx, &up, req->files_update.nr_args);
	mutex_unlock(&ctx->uring_lock);

	if (ret < 0)
		req_set_fail_links(req);
	__io_req_complete(req, ret, 0, cs);
	return 0;
}

static int io_req_prep(struct io_kiocb *req, const struct io_uring_sqe *sqe)
{
<<<<<<< HEAD
	ssize_t ret = 0;

	if (!sqe)
		return 0;

	if (io_alloc_async_ctx(req))
		return -EAGAIN;
	ret = io_prep_work_files(req);
	if (unlikely(ret))
		return ret;

	io_prep_async_work(req);

=======
>>>>>>> 11811d61
	switch (req->opcode) {
	case IORING_OP_NOP:
		return 0;
	case IORING_OP_READV:
	case IORING_OP_READ_FIXED:
	case IORING_OP_READ:
		return io_read_prep(req, sqe);
	case IORING_OP_WRITEV:
	case IORING_OP_WRITE_FIXED:
	case IORING_OP_WRITE:
		return io_write_prep(req, sqe);
	case IORING_OP_POLL_ADD:
		return io_poll_add_prep(req, sqe);
	case IORING_OP_POLL_REMOVE:
		return io_poll_remove_prep(req, sqe);
	case IORING_OP_FSYNC:
		return io_prep_fsync(req, sqe);
	case IORING_OP_SYNC_FILE_RANGE:
		return io_prep_sfr(req, sqe);
	case IORING_OP_SENDMSG:
	case IORING_OP_SEND:
		return io_sendmsg_prep(req, sqe);
	case IORING_OP_RECVMSG:
	case IORING_OP_RECV:
		return io_recvmsg_prep(req, sqe);
	case IORING_OP_CONNECT:
		return io_connect_prep(req, sqe);
	case IORING_OP_TIMEOUT:
		return io_timeout_prep(req, sqe, false);
	case IORING_OP_TIMEOUT_REMOVE:
		return io_timeout_remove_prep(req, sqe);
	case IORING_OP_ASYNC_CANCEL:
		return io_async_cancel_prep(req, sqe);
	case IORING_OP_LINK_TIMEOUT:
		return io_timeout_prep(req, sqe, true);
	case IORING_OP_ACCEPT:
		return io_accept_prep(req, sqe);
	case IORING_OP_FALLOCATE:
		return io_fallocate_prep(req, sqe);
	case IORING_OP_OPENAT:
		return io_openat_prep(req, sqe);
	case IORING_OP_CLOSE:
		return io_close_prep(req, sqe);
	case IORING_OP_FILES_UPDATE:
		return io_files_update_prep(req, sqe);
	case IORING_OP_STATX:
		return io_statx_prep(req, sqe);
	case IORING_OP_FADVISE:
		return io_fadvise_prep(req, sqe);
	case IORING_OP_MADVISE:
		return io_madvise_prep(req, sqe);
	case IORING_OP_OPENAT2:
		return io_openat2_prep(req, sqe);
	case IORING_OP_EPOLL_CTL:
		return io_epoll_ctl_prep(req, sqe);
	case IORING_OP_SPLICE:
		return io_splice_prep(req, sqe);
	case IORING_OP_PROVIDE_BUFFERS:
		return io_provide_buffers_prep(req, sqe);
	case IORING_OP_REMOVE_BUFFERS:
		return io_remove_buffers_prep(req, sqe);
	case IORING_OP_TEE:
		return io_tee_prep(req, sqe);
	}

	printk_once(KERN_WARNING "io_uring: unhandled opcode %d\n",
			req->opcode);
	return-EINVAL;
}

static int io_req_defer_prep(struct io_kiocb *req,
			     const struct io_uring_sqe *sqe)
{
	if (!sqe)
		return 0;
	if (io_alloc_async_data(req))
		return -EAGAIN;
	return io_req_prep(req, sqe);
}

static u32 io_get_sequence(struct io_kiocb *req)
{
	struct io_kiocb *pos;
	struct io_ring_ctx *ctx = req->ctx;
	u32 total_submitted, nr_reqs = 1;

	if (req->flags & REQ_F_LINK_HEAD)
		list_for_each_entry(pos, &req->link_list, link_list)
			nr_reqs++;

	total_submitted = ctx->cached_sq_head - ctx->cached_sq_dropped;
	return total_submitted - nr_reqs;
}

static int io_req_defer(struct io_kiocb *req, const struct io_uring_sqe *sqe)
{
	struct io_ring_ctx *ctx = req->ctx;
	struct io_defer_entry *de;
	int ret;
	u32 seq;

	/* Still need defer if there is pending req in defer list. */
	if (likely(list_empty_careful(&ctx->defer_list) &&
		!(req->flags & REQ_F_IO_DRAIN)))
		return 0;

	seq = io_get_sequence(req);
	/* Still a chance to pass the sequence check */
	if (!req_need_defer(req, seq) && list_empty_careful(&ctx->defer_list))
		return 0;

	if (!req->async_data) {
		ret = io_req_defer_prep(req, sqe);
		if (ret)
			return ret;
	}
	io_prep_async_link(req);
	de = kmalloc(sizeof(*de), GFP_KERNEL);
	if (!de)
		return -ENOMEM;

	spin_lock_irq(&ctx->completion_lock);
	if (!req_need_defer(req, seq) && list_empty(&ctx->defer_list)) {
		spin_unlock_irq(&ctx->completion_lock);
		kfree(de);
		io_queue_async_work(req);
		return -EIOCBQUEUED;
	}

	trace_io_uring_defer(ctx, req, req->user_data);
	de->req = req;
	de->seq = seq;
	list_add_tail(&de->list, &ctx->defer_list);
	spin_unlock_irq(&ctx->completion_lock);
	return -EIOCBQUEUED;
}

static void io_req_drop_files(struct io_kiocb *req)
{
	struct io_ring_ctx *ctx = req->ctx;
	unsigned long flags;

	spin_lock_irqsave(&ctx->inflight_lock, flags);
	list_del(&req->inflight_entry);
	if (waitqueue_active(&ctx->inflight_wait))
		wake_up(&ctx->inflight_wait);
	spin_unlock_irqrestore(&ctx->inflight_lock, flags);
	req->flags &= ~REQ_F_INFLIGHT;
	put_files_struct(req->work.identity->files);
	put_nsproxy(req->work.identity->nsproxy);
	req->work.flags &= ~IO_WQ_WORK_FILES;
}

static void __io_clean_op(struct io_kiocb *req)
{
	if (req->flags & REQ_F_BUFFER_SELECTED) {
		switch (req->opcode) {
		case IORING_OP_READV:
		case IORING_OP_READ_FIXED:
		case IORING_OP_READ:
			kfree((void *)(unsigned long)req->rw.addr);
			break;
		case IORING_OP_RECVMSG:
		case IORING_OP_RECV:
			kfree(req->sr_msg.kbuf);
			break;
		}
		req->flags &= ~REQ_F_BUFFER_SELECTED;
	}

	if (req->flags & REQ_F_NEED_CLEANUP) {
		switch (req->opcode) {
		case IORING_OP_READV:
		case IORING_OP_READ_FIXED:
		case IORING_OP_READ:
		case IORING_OP_WRITEV:
		case IORING_OP_WRITE_FIXED:
		case IORING_OP_WRITE: {
			struct io_async_rw *io = req->async_data;
			if (io->free_iovec)
				kfree(io->free_iovec);
			break;
			}
		case IORING_OP_RECVMSG:
		case IORING_OP_SENDMSG: {
			struct io_async_msghdr *io = req->async_data;
			if (io->iov != io->fast_iov)
				kfree(io->iov);
			break;
			}
		case IORING_OP_SPLICE:
		case IORING_OP_TEE:
			io_put_file(req, req->splice.file_in,
				    (req->splice.flags & SPLICE_F_FD_IN_FIXED));
			break;
		case IORING_OP_OPENAT:
		case IORING_OP_OPENAT2:
			if (req->open.filename)
				putname(req->open.filename);
			break;
		}
		req->flags &= ~REQ_F_NEED_CLEANUP;
	}

	if (req->flags & REQ_F_INFLIGHT)
		io_req_drop_files(req);
}

static int io_issue_sqe(struct io_kiocb *req, bool force_nonblock,
			struct io_comp_state *cs)
{
	struct io_ring_ctx *ctx = req->ctx;
	int ret;

	switch (req->opcode) {
	case IORING_OP_NOP:
		ret = io_nop(req, cs);
		break;
	case IORING_OP_READV:
	case IORING_OP_READ_FIXED:
	case IORING_OP_READ:
		ret = io_read(req, force_nonblock, cs);
		break;
	case IORING_OP_WRITEV:
	case IORING_OP_WRITE_FIXED:
	case IORING_OP_WRITE:
		ret = io_write(req, force_nonblock, cs);
		break;
	case IORING_OP_FSYNC:
		ret = io_fsync(req, force_nonblock);
		break;
	case IORING_OP_POLL_ADD:
		ret = io_poll_add(req);
		break;
	case IORING_OP_POLL_REMOVE:
		ret = io_poll_remove(req);
		break;
	case IORING_OP_SYNC_FILE_RANGE:
		ret = io_sync_file_range(req, force_nonblock);
		break;
	case IORING_OP_SENDMSG:
		ret = io_sendmsg(req, force_nonblock, cs);
		break;
	case IORING_OP_SEND:
		ret = io_send(req, force_nonblock, cs);
		break;
	case IORING_OP_RECVMSG:
		ret = io_recvmsg(req, force_nonblock, cs);
		break;
	case IORING_OP_RECV:
		ret = io_recv(req, force_nonblock, cs);
		break;
	case IORING_OP_TIMEOUT:
		ret = io_timeout(req);
		break;
	case IORING_OP_TIMEOUT_REMOVE:
		ret = io_timeout_remove(req);
		break;
	case IORING_OP_ACCEPT:
		ret = io_accept(req, force_nonblock, cs);
		break;
	case IORING_OP_CONNECT:
		ret = io_connect(req, force_nonblock, cs);
		break;
	case IORING_OP_ASYNC_CANCEL:
		ret = io_async_cancel(req);
		break;
	case IORING_OP_FALLOCATE:
		ret = io_fallocate(req, force_nonblock);
		break;
	case IORING_OP_OPENAT:
		ret = io_openat(req, force_nonblock);
		break;
	case IORING_OP_CLOSE:
		ret = io_close(req, force_nonblock, cs);
		break;
	case IORING_OP_FILES_UPDATE:
		ret = io_files_update(req, force_nonblock, cs);
		break;
	case IORING_OP_STATX:
		ret = io_statx(req, force_nonblock);
		break;
	case IORING_OP_FADVISE:
		ret = io_fadvise(req, force_nonblock);
		break;
	case IORING_OP_MADVISE:
		ret = io_madvise(req, force_nonblock);
		break;
	case IORING_OP_OPENAT2:
		ret = io_openat2(req, force_nonblock);
		break;
	case IORING_OP_EPOLL_CTL:
		ret = io_epoll_ctl(req, force_nonblock, cs);
		break;
	case IORING_OP_SPLICE:
		ret = io_splice(req, force_nonblock);
		break;
	case IORING_OP_PROVIDE_BUFFERS:
		ret = io_provide_buffers(req, force_nonblock, cs);
		break;
	case IORING_OP_REMOVE_BUFFERS:
		ret = io_remove_buffers(req, force_nonblock, cs);
		break;
	case IORING_OP_TEE:
		ret = io_tee(req, force_nonblock);
		break;
	default:
		ret = -EINVAL;
		break;
	}

	if (ret)
		return ret;

	/* If the op doesn't have a file, we're not polling for it */
	if ((ctx->flags & IORING_SETUP_IOPOLL) && req->file) {
		const bool in_async = io_wq_current_is_worker();

		/* workqueue context doesn't hold uring_lock, grab it now */
		if (in_async)
			mutex_lock(&ctx->uring_lock);

		io_iopoll_req_issued(req);

		if (in_async)
			mutex_unlock(&ctx->uring_lock);
	}

	return 0;
}

static struct io_wq_work *io_wq_submit_work(struct io_wq_work *work)
{
	struct io_kiocb *req = container_of(work, struct io_kiocb, work);
	struct io_kiocb *timeout;
	int ret = 0;

	timeout = io_prep_linked_timeout(req);
	if (timeout)
		io_queue_linked_timeout(timeout);

	/* if NO_CANCEL is set, we must still run the work */
	if ((work->flags & (IO_WQ_WORK_CANCEL|IO_WQ_WORK_NO_CANCEL)) ==
				IO_WQ_WORK_CANCEL) {
		ret = -ECANCELED;
	}

	if (!ret) {
		do {
			ret = io_issue_sqe(req, false, NULL);
			/*
			 * We can get EAGAIN for polled IO even though we're
			 * forcing a sync submission from here, since we can't
			 * wait for request slots on the block side.
			 */
			if (ret != -EAGAIN)
				break;
			cond_resched();
		} while (1);
	}

	if (ret) {
		req_set_fail_links(req);
		io_req_complete(req, ret);
	}

	return io_steal_work(req);
}

static inline struct file *io_file_from_index(struct io_ring_ctx *ctx,
					      int index)
{
	struct fixed_file_table *table;

	table = &ctx->file_data->table[index >> IORING_FILE_TABLE_SHIFT];
	return table->files[index & IORING_FILE_TABLE_MASK];
}

static struct file *io_file_get(struct io_submit_state *state,
				struct io_kiocb *req, int fd, bool fixed)
{
	struct io_ring_ctx *ctx = req->ctx;
	struct file *file;

	if (fixed) {
		if (unlikely((unsigned int)fd >= ctx->nr_user_files))
			return NULL;
		fd = array_index_nospec(fd, ctx->nr_user_files);
		file = io_file_from_index(ctx, fd);
		if (file) {
			req->fixed_file_refs = &ctx->file_data->node->refs;
			percpu_ref_get(req->fixed_file_refs);
		}
	} else {
		trace_io_uring_file_get(ctx, fd);
		file = __io_file_get(state, fd);
	}

	return file;
}

static int io_req_set_file(struct io_submit_state *state, struct io_kiocb *req,
			   int fd)
{
	bool fixed;

	fixed = (req->flags & REQ_F_FIXED_FILE) != 0;
	if (unlikely(!fixed && io_async_submit(req->ctx)))
		return -EBADF;

	req->file = io_file_get(state, req, fd, fixed);
	if (req->file || io_op_defs[req->opcode].needs_file_no_error)
		return 0;
	return -EBADF;
}

static enum hrtimer_restart io_link_timeout_fn(struct hrtimer *timer)
{
	struct io_timeout_data *data = container_of(timer,
						struct io_timeout_data, timer);
	struct io_kiocb *req = data->req;
	struct io_ring_ctx *ctx = req->ctx;
	struct io_kiocb *prev = NULL;
	unsigned long flags;

	spin_lock_irqsave(&ctx->completion_lock, flags);

	/*
	 * We don't expect the list to be empty, that will only happen if we
	 * race with the completion of the linked work.
	 */
	if (!list_empty(&req->link_list)) {
		prev = list_entry(req->link_list.prev, struct io_kiocb,
				  link_list);
		if (refcount_inc_not_zero(&prev->refs))
			list_del_init(&req->link_list);
		else
			prev = NULL;
	}

	spin_unlock_irqrestore(&ctx->completion_lock, flags);

	if (prev) {
		req_set_fail_links(prev);
		io_async_find_and_cancel(ctx, req, prev->user_data, -ETIME);
		io_put_req(prev);
	} else {
		io_req_complete(req, -ETIME);
	}
	return HRTIMER_NORESTART;
}

static void __io_queue_linked_timeout(struct io_kiocb *req)
{
	/*
	 * If the list is now empty, then our linked request finished before
	 * we got a chance to setup the timer
	 */
	if (!list_empty(&req->link_list)) {
		struct io_timeout_data *data = req->async_data;

		data->timer.function = io_link_timeout_fn;
		hrtimer_start(&data->timer, timespec64_to_ktime(data->ts),
				data->mode);
	}
}

static void io_queue_linked_timeout(struct io_kiocb *req)
{
	struct io_ring_ctx *ctx = req->ctx;

	spin_lock_irq(&ctx->completion_lock);
	__io_queue_linked_timeout(req);
	spin_unlock_irq(&ctx->completion_lock);

	/* drop submission reference */
	io_put_req(req);
}

static struct io_kiocb *io_prep_linked_timeout(struct io_kiocb *req)
{
	struct io_kiocb *nxt;

	if (!(req->flags & REQ_F_LINK_HEAD))
		return NULL;
	if (req->flags & REQ_F_LINK_TIMEOUT)
		return NULL;

	nxt = list_first_entry_or_null(&req->link_list, struct io_kiocb,
					link_list);
	if (!nxt || nxt->opcode != IORING_OP_LINK_TIMEOUT)
		return NULL;

	nxt->flags |= REQ_F_LTIMEOUT_ACTIVE;
	req->flags |= REQ_F_LINK_TIMEOUT;
	return nxt;
}

static void __io_queue_sqe(struct io_kiocb *req, struct io_comp_state *cs)
{
	struct io_kiocb *linked_timeout;
	struct io_kiocb *nxt;
	const struct cred *old_creds = NULL;
	int ret;

again:
	linked_timeout = io_prep_linked_timeout(req);

	if ((req->flags & REQ_F_WORK_INITIALIZED) &&
	    (req->work.flags & IO_WQ_WORK_CREDS) &&
	    req->work.identity->creds != current_cred()) {
		if (old_creds)
			revert_creds(old_creds);
		if (old_creds == req->work.identity->creds)
			old_creds = NULL; /* restored original creds */
		else
			old_creds = override_creds(req->work.identity->creds);
	}

	ret = io_issue_sqe(req, true, cs);

	/*
	 * We async punt it if the file wasn't marked NOWAIT, or if the file
	 * doesn't support non-blocking read/write attempts
	 */
	if (ret == -EAGAIN && !(req->flags & REQ_F_NOWAIT)) {
		if (!io_arm_poll_handler(req)) {
punt:
			/*
			 * Queued up for async execution, worker will release
			 * submit reference when the iocb is actually submitted.
			 */
			io_queue_async_work(req);
		}

		if (linked_timeout)
			io_queue_linked_timeout(linked_timeout);
		goto exit;
	}

	if (unlikely(ret)) {
		/* un-prep timeout, so it'll be killed as any other linked */
		req->flags &= ~REQ_F_LINK_TIMEOUT;
		req_set_fail_links(req);
		io_put_req(req);
		io_req_complete(req, ret);
		goto exit;
	}

	/* drop submission reference */
	nxt = io_put_req_find_next(req);
	if (linked_timeout)
		io_queue_linked_timeout(linked_timeout);

	if (nxt) {
		req = nxt;

		if (req->flags & REQ_F_FORCE_ASYNC) {
			linked_timeout = NULL;
			goto punt;
		}
		goto again;
	}
exit:
	if (old_creds)
		revert_creds(old_creds);
}

static void io_queue_sqe(struct io_kiocb *req, const struct io_uring_sqe *sqe,
			 struct io_comp_state *cs)
{
	int ret;

	ret = io_req_defer(req, sqe);
	if (ret) {
		if (ret != -EIOCBQUEUED) {
fail_req:
			req_set_fail_links(req);
			io_put_req(req);
			io_req_complete(req, ret);
		}
	} else if (req->flags & REQ_F_FORCE_ASYNC) {
		if (!req->async_data) {
			ret = io_req_defer_prep(req, sqe);
			if (unlikely(ret))
				goto fail_req;
		}

		/*
		 * Never try inline submit of IOSQE_ASYNC is set, go straight
		 * to async execution.
		 */
		io_req_init_async(req);
		req->work.flags |= IO_WQ_WORK_CONCURRENT;
		io_queue_async_work(req);
	} else {
		if (sqe) {
			ret = io_req_prep(req, sqe);
			if (unlikely(ret))
				goto fail_req;
		}
		__io_queue_sqe(req, cs);
	}
}

static inline void io_queue_link_head(struct io_kiocb *req,
				      struct io_comp_state *cs)
{
	if (unlikely(req->flags & REQ_F_FAIL_LINK)) {
		io_put_req(req);
		io_req_complete(req, -ECANCELED);
	} else
		io_queue_sqe(req, NULL, cs);
}

static int io_submit_sqe(struct io_kiocb *req, const struct io_uring_sqe *sqe,
			 struct io_kiocb **link, struct io_comp_state *cs)
{
	struct io_ring_ctx *ctx = req->ctx;
	int ret;

	/*
	 * If we already have a head request, queue this one for async
	 * submittal once the head completes. If we don't have a head but
	 * IOSQE_IO_LINK is set in the sqe, start a new head. This one will be
	 * submitted sync once the chain is complete. If none of those
	 * conditions are true (normal request), then just queue it.
	 */
	if (*link) {
		struct io_kiocb *head = *link;

		/*
		 * Taking sequential execution of a link, draining both sides
		 * of the link also fullfils IOSQE_IO_DRAIN semantics for all
		 * requests in the link. So, it drains the head and the
		 * next after the link request. The last one is done via
		 * drain_next flag to persist the effect across calls.
		 */
		if (req->flags & REQ_F_IO_DRAIN) {
			head->flags |= REQ_F_IO_DRAIN;
			ctx->drain_next = 1;
		}
		ret = io_req_defer_prep(req, sqe);
		if (unlikely(ret)) {
			/* fail even hard links since we don't submit */
			head->flags |= REQ_F_FAIL_LINK;
			return ret;
		}
		trace_io_uring_link(ctx, req, head);
		list_add_tail(&req->link_list, &head->link_list);

		/* last request of a link, enqueue the link */
		if (!(req->flags & (REQ_F_LINK | REQ_F_HARDLINK))) {
			io_queue_link_head(head, cs);
			*link = NULL;
		}
	} else {
		if (unlikely(ctx->drain_next)) {
			req->flags |= REQ_F_IO_DRAIN;
			ctx->drain_next = 0;
		}
		if (req->flags & (REQ_F_LINK | REQ_F_HARDLINK)) {
			req->flags |= REQ_F_LINK_HEAD;
			INIT_LIST_HEAD(&req->link_list);

			ret = io_req_defer_prep(req, sqe);
			if (unlikely(ret))
				req->flags |= REQ_F_FAIL_LINK;
			*link = req;
		} else {
			io_queue_sqe(req, sqe, cs);
		}
	}

	return 0;
}

/*
 * Batched submission is done, ensure local IO is flushed out.
 */
static void io_submit_state_end(struct io_submit_state *state)
{
	if (!list_empty(&state->comp.list))
		io_submit_flush_completions(&state->comp);
	blk_finish_plug(&state->plug);
	io_state_file_put(state);
	if (state->free_reqs)
		kmem_cache_free_bulk(req_cachep, state->free_reqs, state->reqs);
}

/*
 * Start submission side cache.
 */
static void io_submit_state_start(struct io_submit_state *state,
				  struct io_ring_ctx *ctx, unsigned int max_ios)
{
	blk_start_plug(&state->plug);
	state->comp.nr = 0;
	INIT_LIST_HEAD(&state->comp.list);
	state->comp.ctx = ctx;
	state->free_reqs = 0;
	state->file = NULL;
	state->ios_left = max_ios;
}

static void io_commit_sqring(struct io_ring_ctx *ctx)
{
	struct io_rings *rings = ctx->rings;

	/*
	 * Ensure any loads from the SQEs are done at this point,
	 * since once we write the new head, the application could
	 * write new data to them.
	 */
	smp_store_release(&rings->sq.head, ctx->cached_sq_head);
}

/*
 * Fetch an sqe, if one is available. Note that sqe_ptr will point to memory
 * that is mapped by userspace. This means that care needs to be taken to
 * ensure that reads are stable, as we cannot rely on userspace always
 * being a good citizen. If members of the sqe are validated and then later
 * used, it's important that those reads are done through READ_ONCE() to
 * prevent a re-load down the line.
 */
static const struct io_uring_sqe *io_get_sqe(struct io_ring_ctx *ctx)
{
	u32 *sq_array = ctx->sq_array;
	unsigned head;

	/*
	 * The cached sq head (or cq tail) serves two purposes:
	 *
	 * 1) allows us to batch the cost of updating the user visible
	 *    head updates.
	 * 2) allows the kernel side to track the head on its own, even
	 *    though the application is the one updating it.
	 */
	head = READ_ONCE(sq_array[ctx->cached_sq_head & ctx->sq_mask]);
	if (likely(head < ctx->sq_entries))
		return &ctx->sq_sqes[head];

	/* drop invalid entries */
	ctx->cached_sq_dropped++;
	WRITE_ONCE(ctx->rings->sq_dropped, ctx->cached_sq_dropped);
	return NULL;
}

static inline void io_consume_sqe(struct io_ring_ctx *ctx)
{
	ctx->cached_sq_head++;
}

/*
 * Check SQE restrictions (opcode and flags).
 *
 * Returns 'true' if SQE is allowed, 'false' otherwise.
 */
static inline bool io_check_restriction(struct io_ring_ctx *ctx,
					struct io_kiocb *req,
					unsigned int sqe_flags)
{
	if (!ctx->restricted)
		return true;

	if (!test_bit(req->opcode, ctx->restrictions.sqe_op))
		return false;

	if ((sqe_flags & ctx->restrictions.sqe_flags_required) !=
	    ctx->restrictions.sqe_flags_required)
		return false;

	if (sqe_flags & ~(ctx->restrictions.sqe_flags_allowed |
			  ctx->restrictions.sqe_flags_required))
		return false;

	return true;
}

#define SQE_VALID_FLAGS	(IOSQE_FIXED_FILE|IOSQE_IO_DRAIN|IOSQE_IO_LINK|	\
				IOSQE_IO_HARDLINK | IOSQE_ASYNC | \
				IOSQE_BUFFER_SELECT)

static int io_init_req(struct io_ring_ctx *ctx, struct io_kiocb *req,
		       const struct io_uring_sqe *sqe,
		       struct io_submit_state *state)
{
	unsigned int sqe_flags;
	int id, ret;

	req->opcode = READ_ONCE(sqe->opcode);
	req->user_data = READ_ONCE(sqe->user_data);
	req->async_data = NULL;
	req->file = NULL;
	req->ctx = ctx;
	req->flags = 0;
	/* one is dropped after submission, the other at completion */
	refcount_set(&req->refs, 2);
	req->task = current;
	req->result = 0;

	if (unlikely(req->opcode >= IORING_OP_LAST))
		return -EINVAL;

	if (unlikely(io_sq_thread_acquire_mm(ctx, req)))
		return -EFAULT;

	sqe_flags = READ_ONCE(sqe->flags);
	/* enforce forwards compatibility on users */
	if (unlikely(sqe_flags & ~SQE_VALID_FLAGS))
		return -EINVAL;

	if (unlikely(!io_check_restriction(ctx, req, sqe_flags)))
		return -EACCES;

	if ((sqe_flags & IOSQE_BUFFER_SELECT) &&
	    !io_op_defs[req->opcode].buffer_select)
		return -EOPNOTSUPP;

	id = READ_ONCE(sqe->personality);
	if (id) {
		struct io_identity *iod;

		iod = idr_find(&ctx->personality_idr, id);
		if (unlikely(!iod))
			return -EINVAL;
		refcount_inc(&iod->count);

		__io_req_init_async(req);
		get_cred(iod->creds);
		req->work.identity = iod;
		req->work.flags |= IO_WQ_WORK_CREDS;
	}

	/* same numerical values with corresponding REQ_F_*, safe to copy */
	req->flags |= sqe_flags;

	if (!io_op_defs[req->opcode].needs_file)
		return 0;

	ret = io_req_set_file(state, req, READ_ONCE(sqe->fd));
	state->ios_left--;
	return ret;
}

static int io_submit_sqes(struct io_ring_ctx *ctx, unsigned int nr)
{
	struct io_submit_state state;
	struct io_kiocb *link = NULL;
	int i, submitted = 0;

	/* if we have a backlog and couldn't flush it all, return BUSY */
	if (test_bit(0, &ctx->sq_check_overflow)) {
		if (!list_empty(&ctx->cq_overflow_list) &&
		    !io_cqring_overflow_flush(ctx, false, NULL, NULL))
			return -EBUSY;
	}

	/* make sure SQ entry isn't read before tail */
	nr = min3(nr, ctx->sq_entries, io_sqring_entries(ctx));

	if (!percpu_ref_tryget_many(&ctx->refs, nr))
		return -EAGAIN;

	percpu_counter_add(&current->io_uring->inflight, nr);
	refcount_add(nr, &current->usage);

	io_submit_state_start(&state, ctx, nr);

	for (i = 0; i < nr; i++) {
		const struct io_uring_sqe *sqe;
		struct io_kiocb *req;
		int err;

		sqe = io_get_sqe(ctx);
		if (unlikely(!sqe)) {
			io_consume_sqe(ctx);
			break;
		}
		req = io_alloc_req(ctx, &state);
		if (unlikely(!req)) {
			if (!submitted)
				submitted = -EAGAIN;
			break;
		}
		io_consume_sqe(ctx);
		/* will complete beyond this point, count as submitted */
		submitted++;

		err = io_init_req(ctx, req, sqe, &state);
		if (unlikely(err)) {
fail_req:
			io_put_req(req);
			io_req_complete(req, err);
			break;
		}

		trace_io_uring_submit_sqe(ctx, req->opcode, req->user_data,
						true, io_async_submit(ctx));
		err = io_submit_sqe(req, sqe, &link, &state.comp);
		if (err)
			goto fail_req;
	}

	if (unlikely(submitted != nr)) {
		int ref_used = (submitted == -EAGAIN) ? 0 : submitted;
		struct io_uring_task *tctx = current->io_uring;
		int unused = nr - ref_used;

		percpu_ref_put_many(&ctx->refs, unused);
		percpu_counter_sub(&tctx->inflight, unused);
		put_task_struct_many(current, unused);
	}
	if (link)
		io_queue_link_head(link, &state.comp);
	io_submit_state_end(&state);

	 /* Commit SQ ring head once we've consumed and submitted all SQEs */
	io_commit_sqring(ctx);

	return submitted;
}

static inline void io_ring_set_wakeup_flag(struct io_ring_ctx *ctx)
{
	/* Tell userspace we may need a wakeup call */
	spin_lock_irq(&ctx->completion_lock);
	ctx->rings->sq_flags |= IORING_SQ_NEED_WAKEUP;
	spin_unlock_irq(&ctx->completion_lock);
}

static inline void io_ring_clear_wakeup_flag(struct io_ring_ctx *ctx)
{
	spin_lock_irq(&ctx->completion_lock);
	ctx->rings->sq_flags &= ~IORING_SQ_NEED_WAKEUP;
	spin_unlock_irq(&ctx->completion_lock);
}

static int io_sq_wake_function(struct wait_queue_entry *wqe, unsigned mode,
			       int sync, void *key)
{
	struct io_ring_ctx *ctx = container_of(wqe, struct io_ring_ctx, sqo_wait_entry);
	int ret;

	ret = autoremove_wake_function(wqe, mode, sync, key);
	if (ret) {
		unsigned long flags;

		spin_lock_irqsave(&ctx->completion_lock, flags);
		ctx->rings->sq_flags &= ~IORING_SQ_NEED_WAKEUP;
		spin_unlock_irqrestore(&ctx->completion_lock, flags);
	}
	return ret;
}

enum sq_ret {
	SQT_IDLE	= 1,
	SQT_SPIN	= 2,
	SQT_DID_WORK	= 4,
};

static enum sq_ret __io_sq_thread(struct io_ring_ctx *ctx,
				  unsigned long start_jiffies, bool cap_entries)
{
	unsigned long timeout = start_jiffies + ctx->sq_thread_idle;
	struct io_sq_data *sqd = ctx->sq_data;
	unsigned int to_submit;
	int ret = 0;

again:
	if (!list_empty(&ctx->iopoll_list)) {
		unsigned nr_events = 0;

		mutex_lock(&ctx->uring_lock);
		if (!list_empty(&ctx->iopoll_list) && !need_resched())
			io_do_iopoll(ctx, &nr_events, 0);
		mutex_unlock(&ctx->uring_lock);
	}

	to_submit = io_sqring_entries(ctx);

	/*
	 * If submit got -EBUSY, flag us as needing the application
	 * to enter the kernel to reap and flush events.
	 */
	if (!to_submit || ret == -EBUSY || need_resched()) {
		/*
		 * Drop cur_mm before scheduling, we can't hold it for
		 * long periods (or over schedule()). Do this before
		 * adding ourselves to the waitqueue, as the unuse/drop
		 * may sleep.
		 */
		io_sq_thread_drop_mm();

		/*
		 * We're polling. If we're within the defined idle
		 * period, then let us spin without work before going
		 * to sleep. The exception is if we got EBUSY doing
		 * more IO, we should wait for the application to
		 * reap events and wake us up.
		 */
		if (!list_empty(&ctx->iopoll_list) || need_resched() ||
		    (!time_after(jiffies, timeout) && ret != -EBUSY &&
		    !percpu_ref_is_dying(&ctx->refs)))
			return SQT_SPIN;

		prepare_to_wait(&sqd->wait, &ctx->sqo_wait_entry,
					TASK_INTERRUPTIBLE);

		/*
		 * While doing polled IO, before going to sleep, we need
		 * to check if there are new reqs added to iopoll_list,
		 * it is because reqs may have been punted to io worker
		 * and will be added to iopoll_list later, hence check
		 * the iopoll_list again.
		 */
		if ((ctx->flags & IORING_SETUP_IOPOLL) &&
		    !list_empty_careful(&ctx->iopoll_list)) {
			finish_wait(&sqd->wait, &ctx->sqo_wait_entry);
			goto again;
		}

		to_submit = io_sqring_entries(ctx);
		if (!to_submit || ret == -EBUSY)
			return SQT_IDLE;
	}

	finish_wait(&sqd->wait, &ctx->sqo_wait_entry);
	io_ring_clear_wakeup_flag(ctx);

	/* if we're handling multiple rings, cap submit size for fairness */
	if (cap_entries && to_submit > 8)
		to_submit = 8;

	mutex_lock(&ctx->uring_lock);
	if (likely(!percpu_ref_is_dying(&ctx->refs)))
		ret = io_submit_sqes(ctx, to_submit);
	mutex_unlock(&ctx->uring_lock);

	if (!io_sqring_full(ctx) && wq_has_sleeper(&ctx->sqo_sq_wait))
		wake_up(&ctx->sqo_sq_wait);

	return SQT_DID_WORK;
}

static void io_sqd_init_new(struct io_sq_data *sqd)
{
	struct io_ring_ctx *ctx;

	while (!list_empty(&sqd->ctx_new_list)) {
		ctx = list_first_entry(&sqd->ctx_new_list, struct io_ring_ctx, sqd_list);
		init_wait(&ctx->sqo_wait_entry);
		ctx->sqo_wait_entry.func = io_sq_wake_function;
		list_move_tail(&ctx->sqd_list, &sqd->ctx_list);
		complete(&ctx->sq_thread_comp);
	}
}

static int io_sq_thread(void *data)
{
	struct cgroup_subsys_state *cur_css = NULL;
	const struct cred *old_cred = NULL;
	struct io_sq_data *sqd = data;
	struct io_ring_ctx *ctx;
	unsigned long start_jiffies;

	start_jiffies = jiffies;
	while (!kthread_should_stop()) {
		enum sq_ret ret = 0;
		bool cap_entries;

		/*
		 * Any changes to the sqd lists are synchronized through the
		 * kthread parking. This synchronizes the thread vs users,
		 * the users are synchronized on the sqd->ctx_lock.
		 */
		if (kthread_should_park())
			kthread_parkme();

		if (unlikely(!list_empty(&sqd->ctx_new_list)))
			io_sqd_init_new(sqd);

		cap_entries = !list_is_singular(&sqd->ctx_list);

		list_for_each_entry(ctx, &sqd->ctx_list, sqd_list) {
			if (current->cred != ctx->creds) {
				if (old_cred)
					revert_creds(old_cred);
				old_cred = override_creds(ctx->creds);
			}
			io_sq_thread_associate_blkcg(ctx, &cur_css);
#ifdef CONFIG_AUDIT
			current->loginuid = ctx->loginuid;
			current->sessionid = ctx->sessionid;
#endif

			ret |= __io_sq_thread(ctx, start_jiffies, cap_entries);

			io_sq_thread_drop_mm();
		}

		if (ret & SQT_SPIN) {
			io_run_task_work();
			cond_resched();
		} else if (ret == SQT_IDLE) {
			if (kthread_should_park())
				continue;
			list_for_each_entry(ctx, &sqd->ctx_list, sqd_list)
				io_ring_set_wakeup_flag(ctx);
			schedule();
			start_jiffies = jiffies;
			list_for_each_entry(ctx, &sqd->ctx_list, sqd_list)
				io_ring_clear_wakeup_flag(ctx);
		}
	}

	io_run_task_work();

	if (cur_css)
		io_sq_thread_unassociate_blkcg();
	if (old_cred)
		revert_creds(old_cred);

	kthread_parkme();

	return 0;
}

struct io_wait_queue {
	struct wait_queue_entry wq;
	struct io_ring_ctx *ctx;
	unsigned to_wait;
	unsigned nr_timeouts;
};

static inline bool io_should_wake(struct io_wait_queue *iowq, bool noflush)
{
	struct io_ring_ctx *ctx = iowq->ctx;

	/*
	 * Wake up if we have enough events, or if a timeout occurred since we
	 * started waiting. For timeouts, we always want to return to userspace,
	 * regardless of event count.
	 */
	return io_cqring_events(ctx, noflush) >= iowq->to_wait ||
			atomic_read(&ctx->cq_timeouts) != iowq->nr_timeouts;
}

static int io_wake_function(struct wait_queue_entry *curr, unsigned int mode,
			    int wake_flags, void *key)
{
	struct io_wait_queue *iowq = container_of(curr, struct io_wait_queue,
							wq);

	/* use noflush == true, as we can't safely rely on locking context */
	if (!io_should_wake(iowq, true))
		return -1;

	return autoremove_wake_function(curr, mode, wake_flags, key);
}

static int io_run_task_work_sig(void)
{
	if (io_run_task_work())
		return 1;
	if (!signal_pending(current))
		return 0;
	if (current->jobctl & JOBCTL_TASK_WORK) {
		spin_lock_irq(&current->sighand->siglock);
		current->jobctl &= ~JOBCTL_TASK_WORK;
		recalc_sigpending();
		spin_unlock_irq(&current->sighand->siglock);
		return 1;
	}
	return -EINTR;
}

/*
 * Wait until events become available, if we don't already have some. The
 * application must reap them itself, as they reside on the shared cq ring.
 */
static int io_cqring_wait(struct io_ring_ctx *ctx, int min_events,
			  const sigset_t __user *sig, size_t sigsz)
{
	struct io_wait_queue iowq = {
		.wq = {
			.private	= current,
			.func		= io_wake_function,
			.entry		= LIST_HEAD_INIT(iowq.wq.entry),
		},
		.ctx		= ctx,
		.to_wait	= min_events,
	};
	struct io_rings *rings = ctx->rings;
	int ret = 0;

	do {
		if (io_cqring_events(ctx, false) >= min_events)
			return 0;
		if (!io_run_task_work())
			break;
	} while (1);

	if (sig) {
#ifdef CONFIG_COMPAT
		if (in_compat_syscall())
			ret = set_compat_user_sigmask((const compat_sigset_t __user *)sig,
						      sigsz);
		else
#endif
			ret = set_user_sigmask(sig, sigsz);

		if (ret)
			return ret;
	}

	iowq.nr_timeouts = atomic_read(&ctx->cq_timeouts);
	trace_io_uring_cqring_wait(ctx, min_events);
	do {
		prepare_to_wait_exclusive(&ctx->wait, &iowq.wq,
						TASK_INTERRUPTIBLE);
		/* make sure we run task_work before checking for signals */
		ret = io_run_task_work_sig();
		if (ret > 0)
			continue;
		else if (ret < 0)
			break;
		if (io_should_wake(&iowq, false))
			break;
		schedule();
	} while (1);
	finish_wait(&ctx->wait, &iowq.wq);

	restore_saved_sigmask_unless(ret == -EINTR);

	return READ_ONCE(rings->cq.head) == READ_ONCE(rings->cq.tail) ? ret : 0;
}

static void __io_sqe_files_unregister(struct io_ring_ctx *ctx)
{
#if defined(CONFIG_UNIX)
	if (ctx->ring_sock) {
		struct sock *sock = ctx->ring_sock->sk;
		struct sk_buff *skb;

		while ((skb = skb_dequeue(&sock->sk_receive_queue)) != NULL)
			kfree_skb(skb);
	}
#else
	int i;

	for (i = 0; i < ctx->nr_user_files; i++) {
		struct file *file;

		file = io_file_from_index(ctx, i);
		if (file)
			fput(file);
	}
#endif
}

static void io_file_ref_kill(struct percpu_ref *ref)
{
	struct fixed_file_data *data;

	data = container_of(ref, struct fixed_file_data, refs);
	complete(&data->done);
}

static int io_sqe_files_unregister(struct io_ring_ctx *ctx)
{
	struct fixed_file_data *data = ctx->file_data;
	struct fixed_file_ref_node *ref_node = NULL;
	unsigned nr_tables, i;

	if (!data)
		return -ENXIO;

	spin_lock(&data->lock);
	if (!list_empty(&data->ref_list))
		ref_node = list_first_entry(&data->ref_list,
				struct fixed_file_ref_node, node);
	spin_unlock(&data->lock);
	if (ref_node)
		percpu_ref_kill(&ref_node->refs);

	percpu_ref_kill(&data->refs);

	/* wait for all refs nodes to complete */
	flush_delayed_work(&ctx->file_put_work);
	wait_for_completion(&data->done);

	__io_sqe_files_unregister(ctx);
	nr_tables = DIV_ROUND_UP(ctx->nr_user_files, IORING_MAX_FILES_TABLE);
	for (i = 0; i < nr_tables; i++)
		kfree(data->table[i].files);
	kfree(data->table);
	percpu_ref_exit(&data->refs);
	kfree(data);
	ctx->file_data = NULL;
	ctx->nr_user_files = 0;
	return 0;
}

static void io_put_sq_data(struct io_sq_data *sqd)
{
	if (refcount_dec_and_test(&sqd->refs)) {
		/*
		 * The park is a bit of a work-around, without it we get
		 * warning spews on shutdown with SQPOLL set and affinity
		 * set to a single CPU.
		 */
		if (sqd->thread) {
			kthread_park(sqd->thread);
			kthread_stop(sqd->thread);
		}

		kfree(sqd);
	}
}

static struct io_sq_data *io_attach_sq_data(struct io_uring_params *p)
{
	struct io_ring_ctx *ctx_attach;
	struct io_sq_data *sqd;
	struct fd f;

	f = fdget(p->wq_fd);
	if (!f.file)
		return ERR_PTR(-ENXIO);
	if (f.file->f_op != &io_uring_fops) {
		fdput(f);
		return ERR_PTR(-EINVAL);
	}

	ctx_attach = f.file->private_data;
	sqd = ctx_attach->sq_data;
	if (!sqd) {
		fdput(f);
		return ERR_PTR(-EINVAL);
	}

	refcount_inc(&sqd->refs);
	fdput(f);
	return sqd;
}

static struct io_sq_data *io_get_sq_data(struct io_uring_params *p)
{
	struct io_sq_data *sqd;

	if (p->flags & IORING_SETUP_ATTACH_WQ)
		return io_attach_sq_data(p);

	sqd = kzalloc(sizeof(*sqd), GFP_KERNEL);
	if (!sqd)
		return ERR_PTR(-ENOMEM);

	refcount_set(&sqd->refs, 1);
	INIT_LIST_HEAD(&sqd->ctx_list);
	INIT_LIST_HEAD(&sqd->ctx_new_list);
	mutex_init(&sqd->ctx_lock);
	mutex_init(&sqd->lock);
	init_waitqueue_head(&sqd->wait);
	return sqd;
}

static void io_sq_thread_unpark(struct io_sq_data *sqd)
	__releases(&sqd->lock)
{
	if (!sqd->thread)
		return;
	kthread_unpark(sqd->thread);
	mutex_unlock(&sqd->lock);
}

static void io_sq_thread_park(struct io_sq_data *sqd)
	__acquires(&sqd->lock)
{
	if (!sqd->thread)
		return;
	mutex_lock(&sqd->lock);
	kthread_park(sqd->thread);
}

static void io_sq_thread_stop(struct io_ring_ctx *ctx)
{
	struct io_sq_data *sqd = ctx->sq_data;

	if (sqd) {
		if (sqd->thread) {
			/*
			 * We may arrive here from the error branch in
			 * io_sq_offload_create() where the kthread is created
			 * without being waked up, thus wake it up now to make
			 * sure the wait will complete.
			 */
			wake_up_process(sqd->thread);
			wait_for_completion(&ctx->sq_thread_comp);

			io_sq_thread_park(sqd);
		}

		mutex_lock(&sqd->ctx_lock);
		list_del(&ctx->sqd_list);
		mutex_unlock(&sqd->ctx_lock);

		if (sqd->thread) {
			finish_wait(&sqd->wait, &ctx->sqo_wait_entry);
			io_sq_thread_unpark(sqd);
		}

		io_put_sq_data(sqd);
		ctx->sq_data = NULL;
	}
}

static void io_finish_async(struct io_ring_ctx *ctx)
{
	io_sq_thread_stop(ctx);

	if (ctx->io_wq) {
		io_wq_destroy(ctx->io_wq);
		ctx->io_wq = NULL;
	}
}

#if defined(CONFIG_UNIX)
/*
 * Ensure the UNIX gc is aware of our file set, so we are certain that
 * the io_uring can be safely unregistered on process exit, even if we have
 * loops in the file referencing.
 */
static int __io_sqe_files_scm(struct io_ring_ctx *ctx, int nr, int offset)
{
	struct sock *sk = ctx->ring_sock->sk;
	struct scm_fp_list *fpl;
	struct sk_buff *skb;
	int i, nr_files;

	fpl = kzalloc(sizeof(*fpl), GFP_KERNEL);
	if (!fpl)
		return -ENOMEM;

	skb = alloc_skb(0, GFP_KERNEL);
	if (!skb) {
		kfree(fpl);
		return -ENOMEM;
	}

	skb->sk = sk;

	nr_files = 0;
	fpl->user = get_uid(ctx->user);
	for (i = 0; i < nr; i++) {
		struct file *file = io_file_from_index(ctx, i + offset);

		if (!file)
			continue;
		fpl->fp[nr_files] = get_file(file);
		unix_inflight(fpl->user, fpl->fp[nr_files]);
		nr_files++;
	}

	if (nr_files) {
		fpl->max = SCM_MAX_FD;
		fpl->count = nr_files;
		UNIXCB(skb).fp = fpl;
		skb->destructor = unix_destruct_scm;
		refcount_add(skb->truesize, &sk->sk_wmem_alloc);
		skb_queue_head(&sk->sk_receive_queue, skb);

		for (i = 0; i < nr_files; i++)
			fput(fpl->fp[i]);
	} else {
		kfree_skb(skb);
		kfree(fpl);
	}

	return 0;
}

/*
 * If UNIX sockets are enabled, fd passing can cause a reference cycle which
 * causes regular reference counting to break down. We rely on the UNIX
 * garbage collection to take care of this problem for us.
 */
static int io_sqe_files_scm(struct io_ring_ctx *ctx)
{
	unsigned left, total;
	int ret = 0;

	total = 0;
	left = ctx->nr_user_files;
	while (left) {
		unsigned this_files = min_t(unsigned, left, SCM_MAX_FD);

		ret = __io_sqe_files_scm(ctx, this_files, total);
		if (ret)
			break;
		left -= this_files;
		total += this_files;
	}

	if (!ret)
		return 0;

	while (total < ctx->nr_user_files) {
		struct file *file = io_file_from_index(ctx, total);

		if (file)
			fput(file);
		total++;
	}

	return ret;
}
#else
static int io_sqe_files_scm(struct io_ring_ctx *ctx)
{
	return 0;
}
#endif

static int io_sqe_alloc_file_tables(struct fixed_file_data *file_data,
				    unsigned nr_tables, unsigned nr_files)
{
	int i;

	for (i = 0; i < nr_tables; i++) {
		struct fixed_file_table *table = &file_data->table[i];
		unsigned this_files;

		this_files = min(nr_files, IORING_MAX_FILES_TABLE);
		table->files = kcalloc(this_files, sizeof(struct file *),
					GFP_KERNEL);
		if (!table->files)
			break;
		nr_files -= this_files;
	}

	if (i == nr_tables)
		return 0;

	for (i = 0; i < nr_tables; i++) {
		struct fixed_file_table *table = &file_data->table[i];
		kfree(table->files);
	}
	return 1;
}

static void io_ring_file_put(struct io_ring_ctx *ctx, struct file *file)
{
#if defined(CONFIG_UNIX)
	struct sock *sock = ctx->ring_sock->sk;
	struct sk_buff_head list, *head = &sock->sk_receive_queue;
	struct sk_buff *skb;
	int i;

	__skb_queue_head_init(&list);

	/*
	 * Find the skb that holds this file in its SCM_RIGHTS. When found,
	 * remove this entry and rearrange the file array.
	 */
	skb = skb_dequeue(head);
	while (skb) {
		struct scm_fp_list *fp;

		fp = UNIXCB(skb).fp;
		for (i = 0; i < fp->count; i++) {
			int left;

			if (fp->fp[i] != file)
				continue;

			unix_notinflight(fp->user, fp->fp[i]);
			left = fp->count - 1 - i;
			if (left) {
				memmove(&fp->fp[i], &fp->fp[i + 1],
						left * sizeof(struct file *));
			}
			fp->count--;
			if (!fp->count) {
				kfree_skb(skb);
				skb = NULL;
			} else {
				__skb_queue_tail(&list, skb);
			}
			fput(file);
			file = NULL;
			break;
		}

		if (!file)
			break;

		__skb_queue_tail(&list, skb);

		skb = skb_dequeue(head);
	}

	if (skb_peek(&list)) {
		spin_lock_irq(&head->lock);
		while ((skb = __skb_dequeue(&list)) != NULL)
			__skb_queue_tail(head, skb);
		spin_unlock_irq(&head->lock);
	}
#else
	fput(file);
#endif
}

struct io_file_put {
	struct list_head list;
	struct file *file;
};

static void __io_file_put_work(struct fixed_file_ref_node *ref_node)
{
	struct fixed_file_data *file_data = ref_node->file_data;
	struct io_ring_ctx *ctx = file_data->ctx;
	struct io_file_put *pfile, *tmp;

	list_for_each_entry_safe(pfile, tmp, &ref_node->file_list, list) {
		list_del(&pfile->list);
		io_ring_file_put(ctx, pfile->file);
		kfree(pfile);
	}

	spin_lock(&file_data->lock);
	list_del(&ref_node->node);
	spin_unlock(&file_data->lock);

	percpu_ref_exit(&ref_node->refs);
	kfree(ref_node);
	percpu_ref_put(&file_data->refs);
}

static void io_file_put_work(struct work_struct *work)
{
	struct io_ring_ctx *ctx;
	struct llist_node *node;

	ctx = container_of(work, struct io_ring_ctx, file_put_work.work);
	node = llist_del_all(&ctx->file_put_llist);

	while (node) {
		struct fixed_file_ref_node *ref_node;
		struct llist_node *next = node->next;

		ref_node = llist_entry(node, struct fixed_file_ref_node, llist);
		__io_file_put_work(ref_node);
		node = next;
	}
}

static void io_file_data_ref_zero(struct percpu_ref *ref)
{
	struct fixed_file_ref_node *ref_node;
	struct io_ring_ctx *ctx;
	bool first_add;
	int delay = HZ;

	ref_node = container_of(ref, struct fixed_file_ref_node, refs);
	ctx = ref_node->file_data->ctx;

	if (percpu_ref_is_dying(&ctx->file_data->refs))
		delay = 0;

	first_add = llist_add(&ref_node->llist, &ctx->file_put_llist);
	if (!delay)
		mod_delayed_work(system_wq, &ctx->file_put_work, 0);
	else if (first_add)
		queue_delayed_work(system_wq, &ctx->file_put_work, delay);
}

static struct fixed_file_ref_node *alloc_fixed_file_ref_node(
			struct io_ring_ctx *ctx)
{
	struct fixed_file_ref_node *ref_node;

	ref_node = kzalloc(sizeof(*ref_node), GFP_KERNEL);
	if (!ref_node)
		return ERR_PTR(-ENOMEM);

	if (percpu_ref_init(&ref_node->refs, io_file_data_ref_zero,
			    0, GFP_KERNEL)) {
		kfree(ref_node);
		return ERR_PTR(-ENOMEM);
	}
	INIT_LIST_HEAD(&ref_node->node);
	INIT_LIST_HEAD(&ref_node->file_list);
	ref_node->file_data = ctx->file_data;
	return ref_node;
}

static void destroy_fixed_file_ref_node(struct fixed_file_ref_node *ref_node)
{
	percpu_ref_exit(&ref_node->refs);
	kfree(ref_node);
}

static int io_sqe_files_register(struct io_ring_ctx *ctx, void __user *arg,
				 unsigned nr_args)
{
	__s32 __user *fds = (__s32 __user *) arg;
	unsigned nr_tables, i;
	struct file *file;
	int fd, ret = -ENOMEM;
	struct fixed_file_ref_node *ref_node;
	struct fixed_file_data *file_data;

	if (ctx->file_data)
		return -EBUSY;
	if (!nr_args)
		return -EINVAL;
	if (nr_args > IORING_MAX_FIXED_FILES)
		return -EMFILE;

	file_data = kzalloc(sizeof(*ctx->file_data), GFP_KERNEL);
	if (!file_data)
		return -ENOMEM;
	file_data->ctx = ctx;
	init_completion(&file_data->done);
	INIT_LIST_HEAD(&file_data->ref_list);
	spin_lock_init(&file_data->lock);

	nr_tables = DIV_ROUND_UP(nr_args, IORING_MAX_FILES_TABLE);
	file_data->table = kcalloc(nr_tables, sizeof(*file_data->table),
				   GFP_KERNEL);
	if (!file_data->table)
		goto out_free;

	if (percpu_ref_init(&file_data->refs, io_file_ref_kill,
				PERCPU_REF_ALLOW_REINIT, GFP_KERNEL))
		goto out_free;

	if (io_sqe_alloc_file_tables(file_data, nr_tables, nr_args))
		goto out_ref;
	ctx->file_data = file_data;

	for (i = 0; i < nr_args; i++, ctx->nr_user_files++) {
		struct fixed_file_table *table;
		unsigned index;

		if (copy_from_user(&fd, &fds[i], sizeof(fd))) {
			ret = -EFAULT;
			goto out_fput;
		}
		/* allow sparse sets */
		if (fd == -1)
			continue;

		file = fget(fd);
		ret = -EBADF;
		if (!file)
			goto out_fput;

		/*
		 * Don't allow io_uring instances to be registered. If UNIX
		 * isn't enabled, then this causes a reference cycle and this
		 * instance can never get freed. If UNIX is enabled we'll
		 * handle it just fine, but there's still no point in allowing
		 * a ring fd as it doesn't support regular read/write anyway.
		 */
		if (file->f_op == &io_uring_fops) {
			fput(file);
			goto out_fput;
		}
		table = &file_data->table[i >> IORING_FILE_TABLE_SHIFT];
		index = i & IORING_FILE_TABLE_MASK;
		table->files[index] = file;
	}

	ret = io_sqe_files_scm(ctx);
	if (ret) {
		io_sqe_files_unregister(ctx);
		return ret;
	}

	ref_node = alloc_fixed_file_ref_node(ctx);
	if (IS_ERR(ref_node)) {
		io_sqe_files_unregister(ctx);
		return PTR_ERR(ref_node);
	}

	file_data->node = ref_node;
	spin_lock(&file_data->lock);
	list_add(&ref_node->node, &file_data->ref_list);
	spin_unlock(&file_data->lock);
	percpu_ref_get(&file_data->refs);
	return ret;
out_fput:
	for (i = 0; i < ctx->nr_user_files; i++) {
		file = io_file_from_index(ctx, i);
		if (file)
			fput(file);
	}
	for (i = 0; i < nr_tables; i++)
		kfree(file_data->table[i].files);
	ctx->nr_user_files = 0;
out_ref:
	percpu_ref_exit(&file_data->refs);
out_free:
	kfree(file_data->table);
	kfree(file_data);
	ctx->file_data = NULL;
	return ret;
}

static int io_sqe_file_register(struct io_ring_ctx *ctx, struct file *file,
				int index)
{
#if defined(CONFIG_UNIX)
	struct sock *sock = ctx->ring_sock->sk;
	struct sk_buff_head *head = &sock->sk_receive_queue;
	struct sk_buff *skb;

	/*
	 * See if we can merge this file into an existing skb SCM_RIGHTS
	 * file set. If there's no room, fall back to allocating a new skb
	 * and filling it in.
	 */
	spin_lock_irq(&head->lock);
	skb = skb_peek(head);
	if (skb) {
		struct scm_fp_list *fpl = UNIXCB(skb).fp;

		if (fpl->count < SCM_MAX_FD) {
			__skb_unlink(skb, head);
			spin_unlock_irq(&head->lock);
			fpl->fp[fpl->count] = get_file(file);
			unix_inflight(fpl->user, fpl->fp[fpl->count]);
			fpl->count++;
			spin_lock_irq(&head->lock);
			__skb_queue_head(head, skb);
		} else {
			skb = NULL;
		}
	}
	spin_unlock_irq(&head->lock);

	if (skb) {
		fput(file);
		return 0;
	}

	return __io_sqe_files_scm(ctx, 1, index);
#else
	return 0;
#endif
}

static int io_queue_file_removal(struct fixed_file_data *data,
				 struct file *file)
{
	struct io_file_put *pfile;
	struct fixed_file_ref_node *ref_node = data->node;

	pfile = kzalloc(sizeof(*pfile), GFP_KERNEL);
	if (!pfile)
		return -ENOMEM;

	pfile->file = file;
	list_add(&pfile->list, &ref_node->file_list);

	return 0;
}

static int __io_sqe_files_update(struct io_ring_ctx *ctx,
				 struct io_uring_files_update *up,
				 unsigned nr_args)
{
	struct fixed_file_data *data = ctx->file_data;
	struct fixed_file_ref_node *ref_node;
	struct file *file;
	__s32 __user *fds;
	int fd, i, err;
	__u32 done;
	bool needs_switch = false;

	if (check_add_overflow(up->offset, nr_args, &done))
		return -EOVERFLOW;
	if (done > ctx->nr_user_files)
		return -EINVAL;

	ref_node = alloc_fixed_file_ref_node(ctx);
	if (IS_ERR(ref_node))
		return PTR_ERR(ref_node);

	done = 0;
	fds = u64_to_user_ptr(up->fds);
	while (nr_args) {
		struct fixed_file_table *table;
		unsigned index;

		err = 0;
		if (copy_from_user(&fd, &fds[done], sizeof(fd))) {
			err = -EFAULT;
			break;
		}
		i = array_index_nospec(up->offset, ctx->nr_user_files);
		table = &ctx->file_data->table[i >> IORING_FILE_TABLE_SHIFT];
		index = i & IORING_FILE_TABLE_MASK;
		if (table->files[index]) {
			file = table->files[index];
			err = io_queue_file_removal(data, file);
			if (err)
				break;
			table->files[index] = NULL;
			needs_switch = true;
		}
		if (fd != -1) {
			file = fget(fd);
			if (!file) {
				err = -EBADF;
				break;
			}
			/*
			 * Don't allow io_uring instances to be registered. If
			 * UNIX isn't enabled, then this causes a reference
			 * cycle and this instance can never get freed. If UNIX
			 * is enabled we'll handle it just fine, but there's
			 * still no point in allowing a ring fd as it doesn't
			 * support regular read/write anyway.
			 */
			if (file->f_op == &io_uring_fops) {
				fput(file);
				err = -EBADF;
				break;
			}
			table->files[index] = file;
			err = io_sqe_file_register(ctx, file, i);
			if (err) {
				table->files[index] = NULL;
				fput(file);
				break;
			}
		}
		nr_args--;
		done++;
		up->offset++;
	}

	if (needs_switch) {
		percpu_ref_kill(&data->node->refs);
		spin_lock(&data->lock);
		list_add(&ref_node->node, &data->ref_list);
		data->node = ref_node;
		spin_unlock(&data->lock);
		percpu_ref_get(&ctx->file_data->refs);
	} else
		destroy_fixed_file_ref_node(ref_node);

	return done ? done : err;
}

static int io_sqe_files_update(struct io_ring_ctx *ctx, void __user *arg,
			       unsigned nr_args)
{
	struct io_uring_files_update up;

	if (!ctx->file_data)
		return -ENXIO;
	if (!nr_args)
		return -EINVAL;
	if (copy_from_user(&up, arg, sizeof(up)))
		return -EFAULT;
	if (up.resv)
		return -EINVAL;

	return __io_sqe_files_update(ctx, &up, nr_args);
}

static void io_free_work(struct io_wq_work *work)
{
	struct io_kiocb *req = container_of(work, struct io_kiocb, work);

	/* Consider that io_steal_work() relies on this ref */
	io_put_req(req);
}

static int io_init_wq_offload(struct io_ring_ctx *ctx,
			      struct io_uring_params *p)
{
	struct io_wq_data data;
	struct fd f;
	struct io_ring_ctx *ctx_attach;
	unsigned int concurrency;
	int ret = 0;

	data.user = ctx->user;
	data.free_work = io_free_work;
	data.do_work = io_wq_submit_work;

	if (!(p->flags & IORING_SETUP_ATTACH_WQ)) {
		/* Do QD, or 4 * CPUS, whatever is smallest */
		concurrency = min(ctx->sq_entries, 4 * num_online_cpus());

		ctx->io_wq = io_wq_create(concurrency, &data);
		if (IS_ERR(ctx->io_wq)) {
			ret = PTR_ERR(ctx->io_wq);
			ctx->io_wq = NULL;
		}
		return ret;
	}

	f = fdget(p->wq_fd);
	if (!f.file)
		return -EBADF;

	if (f.file->f_op != &io_uring_fops) {
		ret = -EINVAL;
		goto out_fput;
	}

	ctx_attach = f.file->private_data;
	/* @io_wq is protected by holding the fd */
	if (!io_wq_get(ctx_attach->io_wq, &data)) {
		ret = -EINVAL;
		goto out_fput;
	}

	ctx->io_wq = ctx_attach->io_wq;
out_fput:
	fdput(f);
	return ret;
}

static int io_uring_alloc_task_context(struct task_struct *task)
{
	struct io_uring_task *tctx;
	int ret;

<<<<<<< HEAD
=======
	tctx = kmalloc(sizeof(*tctx), GFP_KERNEL);
	if (unlikely(!tctx))
		return -ENOMEM;

	ret = percpu_counter_init(&tctx->inflight, 0, GFP_KERNEL);
	if (unlikely(ret)) {
		kfree(tctx);
		return ret;
	}

	xa_init(&tctx->xa);
	init_waitqueue_head(&tctx->wait);
	tctx->last = NULL;
	tctx->in_idle = 0;
	io_init_identity(&tctx->__identity);
	tctx->identity = &tctx->__identity;
	task->io_uring = tctx;
	return 0;
}

void __io_uring_free(struct task_struct *tsk)
{
	struct io_uring_task *tctx = tsk->io_uring;

	WARN_ON_ONCE(!xa_empty(&tctx->xa));
	WARN_ON_ONCE(refcount_read(&tctx->identity->count) != 1);
	if (tctx->identity != &tctx->__identity)
		kfree(tctx->identity);
	percpu_counter_destroy(&tctx->inflight);
	kfree(tctx);
	tsk->io_uring = NULL;
}

static int io_sq_offload_create(struct io_ring_ctx *ctx,
				struct io_uring_params *p)
{
	int ret;

>>>>>>> 11811d61
	if (ctx->flags & IORING_SETUP_SQPOLL) {
		struct io_sq_data *sqd;

		ret = -EPERM;
		if (!capable(CAP_SYS_ADMIN))
			goto err;

		sqd = io_get_sq_data(p);
		if (IS_ERR(sqd)) {
			ret = PTR_ERR(sqd);
			goto err;
		}

		ctx->sq_data = sqd;
		io_sq_thread_park(sqd);
		mutex_lock(&sqd->ctx_lock);
		list_add(&ctx->sqd_list, &sqd->ctx_new_list);
		mutex_unlock(&sqd->ctx_lock);
		io_sq_thread_unpark(sqd);

		ctx->sq_thread_idle = msecs_to_jiffies(p->sq_thread_idle);
		if (!ctx->sq_thread_idle)
			ctx->sq_thread_idle = HZ;

		if (sqd->thread)
			goto done;

		if (p->flags & IORING_SETUP_SQ_AFF) {
			int cpu = p->sq_thread_cpu;

			ret = -EINVAL;
			if (cpu >= nr_cpu_ids)
				goto err;
			if (!cpu_online(cpu))
				goto err;

			sqd->thread = kthread_create_on_cpu(io_sq_thread, sqd,
							cpu, "io_uring-sq");
		} else {
			sqd->thread = kthread_create(io_sq_thread, sqd,
							"io_uring-sq");
		}
		if (IS_ERR(sqd->thread)) {
			ret = PTR_ERR(sqd->thread);
			sqd->thread = NULL;
			goto err;
		}
		ret = io_uring_alloc_task_context(sqd->thread);
		if (ret)
			goto err;
	} else if (p->flags & IORING_SETUP_SQ_AFF) {
		/* Can't have SQ_AFF without SQPOLL */
		ret = -EINVAL;
		goto err;
	}

done:
	ret = io_init_wq_offload(ctx, p);
	if (ret)
		goto err;

	return 0;
err:
	io_finish_async(ctx);
	return ret;
}

static void io_sq_offload_start(struct io_ring_ctx *ctx)
{
	struct io_sq_data *sqd = ctx->sq_data;

	if ((ctx->flags & IORING_SETUP_SQPOLL) && sqd->thread)
		wake_up_process(sqd->thread);
}

static inline void __io_unaccount_mem(struct user_struct *user,
				      unsigned long nr_pages)
{
	atomic_long_sub(nr_pages, &user->locked_vm);
}

static inline int __io_account_mem(struct user_struct *user,
				   unsigned long nr_pages)
{
	unsigned long page_limit, cur_pages, new_pages;

	/* Don't allow more pages than we can safely lock */
	page_limit = rlimit(RLIMIT_MEMLOCK) >> PAGE_SHIFT;

	do {
		cur_pages = atomic_long_read(&user->locked_vm);
		new_pages = cur_pages + nr_pages;
		if (new_pages > page_limit)
			return -ENOMEM;
	} while (atomic_long_cmpxchg(&user->locked_vm, cur_pages,
					new_pages) != cur_pages);

	return 0;
}

static void io_unaccount_mem(struct io_ring_ctx *ctx, unsigned long nr_pages,
			     enum io_mem_account acct)
{
	if (ctx->limit_mem)
		__io_unaccount_mem(ctx->user, nr_pages);

	if (ctx->mm_account) {
		if (acct == ACCT_LOCKED)
			ctx->mm_account->locked_vm -= nr_pages;
		else if (acct == ACCT_PINNED)
			atomic64_sub(nr_pages, &ctx->mm_account->pinned_vm);
	}
}

static int io_account_mem(struct io_ring_ctx *ctx, unsigned long nr_pages,
			  enum io_mem_account acct)
{
	int ret;

	if (ctx->limit_mem) {
		ret = __io_account_mem(ctx->user, nr_pages);
		if (ret)
			return ret;
	}

	if (ctx->mm_account) {
		if (acct == ACCT_LOCKED)
			ctx->mm_account->locked_vm += nr_pages;
		else if (acct == ACCT_PINNED)
			atomic64_add(nr_pages, &ctx->mm_account->pinned_vm);
	}

	return 0;
}

static void io_mem_free(void *ptr)
{
	struct page *page;

	if (!ptr)
		return;

	page = virt_to_head_page(ptr);
	if (put_page_testzero(page))
		free_compound_page(page);
}

static void *io_mem_alloc(size_t size)
{
	gfp_t gfp_flags = GFP_KERNEL | __GFP_ZERO | __GFP_NOWARN | __GFP_COMP |
				__GFP_NORETRY;

	return (void *) __get_free_pages(gfp_flags, get_order(size));
}

static unsigned long rings_size(unsigned sq_entries, unsigned cq_entries,
				size_t *sq_offset)
{
	struct io_rings *rings;
	size_t off, sq_array_size;

	off = struct_size(rings, cqes, cq_entries);
	if (off == SIZE_MAX)
		return SIZE_MAX;

#ifdef CONFIG_SMP
	off = ALIGN(off, SMP_CACHE_BYTES);
	if (off == 0)
		return SIZE_MAX;
#endif

	if (sq_offset)
		*sq_offset = off;

	sq_array_size = array_size(sizeof(u32), sq_entries);
	if (sq_array_size == SIZE_MAX)
		return SIZE_MAX;

	if (check_add_overflow(off, sq_array_size, &off))
		return SIZE_MAX;

	return off;
}

static unsigned long ring_pages(unsigned sq_entries, unsigned cq_entries)
{
	size_t pages;

	pages = (size_t)1 << get_order(
		rings_size(sq_entries, cq_entries, NULL));
	pages += (size_t)1 << get_order(
		array_size(sizeof(struct io_uring_sqe), sq_entries));

	return pages;
}

static int io_sqe_buffer_unregister(struct io_ring_ctx *ctx)
{
	int i, j;

	if (!ctx->user_bufs)
		return -ENXIO;

	for (i = 0; i < ctx->nr_user_bufs; i++) {
		struct io_mapped_ubuf *imu = &ctx->user_bufs[i];

		for (j = 0; j < imu->nr_bvecs; j++)
			unpin_user_page(imu->bvec[j].bv_page);

		if (imu->acct_pages)
			io_unaccount_mem(ctx, imu->acct_pages, ACCT_PINNED);
		kvfree(imu->bvec);
		imu->nr_bvecs = 0;
	}

	kfree(ctx->user_bufs);
	ctx->user_bufs = NULL;
	ctx->nr_user_bufs = 0;
	return 0;
}

static int io_copy_iov(struct io_ring_ctx *ctx, struct iovec *dst,
		       void __user *arg, unsigned index)
{
	struct iovec __user *src;

#ifdef CONFIG_COMPAT
	if (ctx->compat) {
		struct compat_iovec __user *ciovs;
		struct compat_iovec ciov;

		ciovs = (struct compat_iovec __user *) arg;
		if (copy_from_user(&ciov, &ciovs[index], sizeof(ciov)))
			return -EFAULT;

		dst->iov_base = u64_to_user_ptr((u64)ciov.iov_base);
		dst->iov_len = ciov.iov_len;
		return 0;
	}
#endif
	src = (struct iovec __user *) arg;
	if (copy_from_user(dst, &src[index], sizeof(*dst)))
		return -EFAULT;
	return 0;
}

/*
 * Not super efficient, but this is just a registration time. And we do cache
 * the last compound head, so generally we'll only do a full search if we don't
 * match that one.
 *
 * We check if the given compound head page has already been accounted, to
 * avoid double accounting it. This allows us to account the full size of the
 * page, not just the constituent pages of a huge page.
 */
static bool headpage_already_acct(struct io_ring_ctx *ctx, struct page **pages,
				  int nr_pages, struct page *hpage)
{
	int i, j;

	/* check current page array */
	for (i = 0; i < nr_pages; i++) {
		if (!PageCompound(pages[i]))
			continue;
		if (compound_head(pages[i]) == hpage)
			return true;
	}

	/* check previously registered pages */
	for (i = 0; i < ctx->nr_user_bufs; i++) {
		struct io_mapped_ubuf *imu = &ctx->user_bufs[i];

		for (j = 0; j < imu->nr_bvecs; j++) {
			if (!PageCompound(imu->bvec[j].bv_page))
				continue;
			if (compound_head(imu->bvec[j].bv_page) == hpage)
				return true;
		}
	}

	return false;
}

static int io_buffer_account_pin(struct io_ring_ctx *ctx, struct page **pages,
				 int nr_pages, struct io_mapped_ubuf *imu,
				 struct page **last_hpage)
{
	int i, ret;

	for (i = 0; i < nr_pages; i++) {
		if (!PageCompound(pages[i])) {
			imu->acct_pages++;
		} else {
			struct page *hpage;

			hpage = compound_head(pages[i]);
			if (hpage == *last_hpage)
				continue;
			*last_hpage = hpage;
			if (headpage_already_acct(ctx, pages, i, hpage))
				continue;
			imu->acct_pages += page_size(hpage) >> PAGE_SHIFT;
		}
	}

	if (!imu->acct_pages)
		return 0;

	ret = io_account_mem(ctx, imu->acct_pages, ACCT_PINNED);
	if (ret)
		imu->acct_pages = 0;
	return ret;
}

static int io_sqe_buffer_register(struct io_ring_ctx *ctx, void __user *arg,
				  unsigned nr_args)
{
	struct vm_area_struct **vmas = NULL;
	struct page **pages = NULL;
	struct page *last_hpage = NULL;
	int i, j, got_pages = 0;
	int ret = -EINVAL;

	if (ctx->user_bufs)
		return -EBUSY;
	if (!nr_args || nr_args > UIO_MAXIOV)
		return -EINVAL;

	ctx->user_bufs = kcalloc(nr_args, sizeof(struct io_mapped_ubuf),
					GFP_KERNEL);
	if (!ctx->user_bufs)
		return -ENOMEM;

	for (i = 0; i < nr_args; i++) {
		struct io_mapped_ubuf *imu = &ctx->user_bufs[i];
		unsigned long off, start, end, ubuf;
		int pret, nr_pages;
		struct iovec iov;
		size_t size;

		ret = io_copy_iov(ctx, &iov, arg, i);
		if (ret)
			goto err;

		/*
		 * Don't impose further limits on the size and buffer
		 * constraints here, we'll -EINVAL later when IO is
		 * submitted if they are wrong.
		 */
		ret = -EFAULT;
		if (!iov.iov_base || !iov.iov_len)
			goto err;

		/* arbitrary limit, but we need something */
		if (iov.iov_len > SZ_1G)
			goto err;

		ubuf = (unsigned long) iov.iov_base;
		end = (ubuf + iov.iov_len + PAGE_SIZE - 1) >> PAGE_SHIFT;
		start = ubuf >> PAGE_SHIFT;
		nr_pages = end - start;

		ret = 0;
		if (!pages || nr_pages > got_pages) {
			kvfree(vmas);
			kvfree(pages);
			pages = kvmalloc_array(nr_pages, sizeof(struct page *),
						GFP_KERNEL);
			vmas = kvmalloc_array(nr_pages,
					sizeof(struct vm_area_struct *),
					GFP_KERNEL);
			if (!pages || !vmas) {
				ret = -ENOMEM;
				goto err;
			}
			got_pages = nr_pages;
		}

		imu->bvec = kvmalloc_array(nr_pages, sizeof(struct bio_vec),
						GFP_KERNEL);
		ret = -ENOMEM;
		if (!imu->bvec)
			goto err;

		ret = 0;
		mmap_read_lock(current->mm);
		pret = pin_user_pages(ubuf, nr_pages,
				      FOLL_WRITE | FOLL_LONGTERM,
				      pages, vmas);
		if (pret == nr_pages) {
			/* don't support file backed memory */
			for (j = 0; j < nr_pages; j++) {
				struct vm_area_struct *vma = vmas[j];

				if (vma->vm_file &&
				    !is_file_hugepages(vma->vm_file)) {
					ret = -EOPNOTSUPP;
					break;
				}
			}
		} else {
			ret = pret < 0 ? pret : -EFAULT;
		}
		mmap_read_unlock(current->mm);
		if (ret) {
			/*
			 * if we did partial map, or found file backed vmas,
			 * release any pages we did get
			 */
			if (pret > 0)
				unpin_user_pages(pages, pret);
			kvfree(imu->bvec);
			goto err;
		}

		ret = io_buffer_account_pin(ctx, pages, pret, imu, &last_hpage);
		if (ret) {
			unpin_user_pages(pages, pret);
			kvfree(imu->bvec);
			goto err;
		}

		off = ubuf & ~PAGE_MASK;
		size = iov.iov_len;
		for (j = 0; j < nr_pages; j++) {
			size_t vec_len;

			vec_len = min_t(size_t, size, PAGE_SIZE - off);
			imu->bvec[j].bv_page = pages[j];
			imu->bvec[j].bv_len = vec_len;
			imu->bvec[j].bv_offset = off;
			off = 0;
			size -= vec_len;
		}
		/* store original address for later verification */
		imu->ubuf = ubuf;
		imu->len = iov.iov_len;
		imu->nr_bvecs = nr_pages;

		ctx->nr_user_bufs++;
	}
	kvfree(pages);
	kvfree(vmas);
	return 0;
err:
	kvfree(pages);
	kvfree(vmas);
	io_sqe_buffer_unregister(ctx);
	return ret;
}

static int io_eventfd_register(struct io_ring_ctx *ctx, void __user *arg)
{
	__s32 __user *fds = arg;
	int fd;

	if (ctx->cq_ev_fd)
		return -EBUSY;

	if (copy_from_user(&fd, fds, sizeof(*fds)))
		return -EFAULT;

	ctx->cq_ev_fd = eventfd_ctx_fdget(fd);
	if (IS_ERR(ctx->cq_ev_fd)) {
		int ret = PTR_ERR(ctx->cq_ev_fd);
		ctx->cq_ev_fd = NULL;
		return ret;
	}

	return 0;
}

static int io_eventfd_unregister(struct io_ring_ctx *ctx)
{
	if (ctx->cq_ev_fd) {
		eventfd_ctx_put(ctx->cq_ev_fd);
		ctx->cq_ev_fd = NULL;
		return 0;
	}

	return -ENXIO;
}

static int __io_destroy_buffers(int id, void *p, void *data)
{
	struct io_ring_ctx *ctx = data;
	struct io_buffer *buf = p;

	__io_remove_buffers(ctx, buf, id, -1U);
	return 0;
}

static void io_destroy_buffers(struct io_ring_ctx *ctx)
{
	idr_for_each(&ctx->io_buffer_idr, __io_destroy_buffers, ctx);
	idr_destroy(&ctx->io_buffer_idr);
}

static void io_ring_ctx_free(struct io_ring_ctx *ctx)
{
	io_finish_async(ctx);
	io_sqe_buffer_unregister(ctx);

	if (ctx->sqo_task) {
		put_task_struct(ctx->sqo_task);
		ctx->sqo_task = NULL;
		mmdrop(ctx->mm_account);
		ctx->mm_account = NULL;
	}

#ifdef CONFIG_BLK_CGROUP
	if (ctx->sqo_blkcg_css)
		css_put(ctx->sqo_blkcg_css);
#endif

	io_sqe_files_unregister(ctx);
	io_eventfd_unregister(ctx);
	io_destroy_buffers(ctx);
	idr_destroy(&ctx->personality_idr);

#if defined(CONFIG_UNIX)
	if (ctx->ring_sock) {
		ctx->ring_sock->file = NULL; /* so that iput() is called */
		sock_release(ctx->ring_sock);
	}
#endif

	io_mem_free(ctx->rings);
	io_mem_free(ctx->sq_sqes);

	percpu_ref_exit(&ctx->refs);
	free_uid(ctx->user);
	put_cred(ctx->creds);
	kfree(ctx->cancel_hash);
	kmem_cache_free(req_cachep, ctx->fallback_req);
	kfree(ctx);
}

static __poll_t io_uring_poll(struct file *file, poll_table *wait)
{
	struct io_ring_ctx *ctx = file->private_data;
	__poll_t mask = 0;

	poll_wait(file, &ctx->cq_wait, wait);
	/*
	 * synchronizes with barrier from wq_has_sleeper call in
	 * io_commit_cqring
	 */
	smp_rmb();
	if (!io_sqring_full(ctx))
		mask |= EPOLLOUT | EPOLLWRNORM;
	if (io_cqring_events(ctx, false))
		mask |= EPOLLIN | EPOLLRDNORM;

	return mask;
}

static int io_uring_fasync(int fd, struct file *file, int on)
{
	struct io_ring_ctx *ctx = file->private_data;

	return fasync_helper(fd, file, on, &ctx->cq_fasync);
}

static int io_remove_personalities(int id, void *p, void *data)
{
	struct io_ring_ctx *ctx = data;
	struct io_identity *iod;

	iod = idr_remove(&ctx->personality_idr, id);
	if (iod) {
		put_cred(iod->creds);
		if (refcount_dec_and_test(&iod->count))
			kfree(iod);
	}
	return 0;
}

static void io_ring_exit_work(struct work_struct *work)
{
	struct io_ring_ctx *ctx = container_of(work, struct io_ring_ctx,
					       exit_work);

	/*
	 * If we're doing polled IO and end up having requests being
	 * submitted async (out-of-line), then completions can come in while
	 * we're waiting for refs to drop. We need to reap these manually,
	 * as nobody else will be looking for them.
	 */
	do {
		if (ctx->rings)
			io_cqring_overflow_flush(ctx, true, NULL, NULL);
		io_iopoll_try_reap_events(ctx);
	} while (!wait_for_completion_timeout(&ctx->ref_comp, HZ/20));
	io_ring_ctx_free(ctx);
}

static void io_ring_ctx_wait_and_kill(struct io_ring_ctx *ctx)
{
	mutex_lock(&ctx->uring_lock);
	percpu_ref_kill(&ctx->refs);
	mutex_unlock(&ctx->uring_lock);

	io_kill_timeouts(ctx, NULL);
	io_poll_remove_all(ctx, NULL);

	if (ctx->io_wq)
		io_wq_cancel_all(ctx->io_wq);

	/* if we failed setting up the ctx, we might not have any rings */
	if (ctx->rings)
		io_cqring_overflow_flush(ctx, true, NULL, NULL);
	io_iopoll_try_reap_events(ctx);
	idr_for_each(&ctx->personality_idr, io_remove_personalities, ctx);

	/*
	 * Do this upfront, so we won't have a grace period where the ring
	 * is closed but resources aren't reaped yet. This can cause
	 * spurious failure in setting up a new ring.
	 */
	io_unaccount_mem(ctx, ring_pages(ctx->sq_entries, ctx->cq_entries),
			 ACCT_LOCKED);

	INIT_WORK(&ctx->exit_work, io_ring_exit_work);
	/*
	 * Use system_unbound_wq to avoid spawning tons of event kworkers
	 * if we're exiting a ton of rings at the same time. It just adds
	 * noise and overhead, there's no discernable change in runtime
	 * over using system_wq.
	 */
	queue_work(system_unbound_wq, &ctx->exit_work);
}

static int io_uring_release(struct inode *inode, struct file *file)
{
	struct io_ring_ctx *ctx = file->private_data;

	file->private_data = NULL;
	io_ring_ctx_wait_and_kill(ctx);
	return 0;
}

static bool io_wq_files_match(struct io_wq_work *work, void *data)
{
	struct files_struct *files = data;

	return !files || ((work->flags & IO_WQ_WORK_FILES) &&
				work->identity->files == files);
}

/*
 * Returns true if 'preq' is the link parent of 'req'
 */
static bool io_match_link(struct io_kiocb *preq, struct io_kiocb *req)
{
	struct io_kiocb *link;

	if (!(preq->flags & REQ_F_LINK_HEAD))
		return false;

	list_for_each_entry(link, &preq->link_list, link_list) {
		if (link == req)
			return true;
	}

	return false;
}

<<<<<<< HEAD
static inline bool io_match_files(struct io_kiocb *req,
				       struct files_struct *files)
{
	return (req->flags & REQ_F_WORK_INITIALIZED) && req->work.files == files;
}

=======
>>>>>>> 11811d61
static bool io_match_link_files(struct io_kiocb *req,
				struct files_struct *files)
{
	struct io_kiocb *link;

	if (io_match_files(req, files))
		return true;
	if (req->flags & REQ_F_LINK_HEAD) {
		list_for_each_entry(link, &req->link_list, link_list) {
			if (io_match_files(link, files))
				return true;
		}
	}
	return false;
}

/*
 * We're looking to cancel 'req' because it's holding on to our files, but
 * 'req' could be a link to another request. See if it is, and cancel that
 * parent request if so.
 */
static bool io_poll_remove_link(struct io_ring_ctx *ctx, struct io_kiocb *req)
{
	struct hlist_node *tmp;
	struct io_kiocb *preq;
	bool found = false;
	int i;

	spin_lock_irq(&ctx->completion_lock);
	for (i = 0; i < (1U << ctx->cancel_hash_bits); i++) {
		struct hlist_head *list;

		list = &ctx->cancel_hash[i];
		hlist_for_each_entry_safe(preq, tmp, list, hash_node) {
			found = io_match_link(preq, req);
			if (found) {
				io_poll_remove_one(preq);
				break;
			}
		}
	}
	spin_unlock_irq(&ctx->completion_lock);
	return found;
}

static bool io_timeout_remove_link(struct io_ring_ctx *ctx,
				   struct io_kiocb *req)
{
	struct io_kiocb *preq;
	bool found = false;

	spin_lock_irq(&ctx->completion_lock);
	list_for_each_entry(preq, &ctx->timeout_list, timeout.list) {
		found = io_match_link(preq, req);
		if (found) {
			__io_timeout_cancel(preq);
			break;
		}
	}
	spin_unlock_irq(&ctx->completion_lock);
	return found;
}

static bool io_cancel_link_cb(struct io_wq_work *work, void *data)
{
	return io_match_link(container_of(work, struct io_kiocb, work), data);
}

static void io_attempt_cancel(struct io_ring_ctx *ctx, struct io_kiocb *req)
{
	enum io_wq_cancel cret;

	/* cancel this particular work, if it's running */
	cret = io_wq_cancel_work(ctx->io_wq, &req->work);
	if (cret != IO_WQ_CANCEL_NOTFOUND)
		return;

	/* find links that hold this pending, cancel those */
	cret = io_wq_cancel_cb(ctx->io_wq, io_cancel_link_cb, req, true);
	if (cret != IO_WQ_CANCEL_NOTFOUND)
		return;

	/* if we have a poll link holding this pending, cancel that */
	if (io_poll_remove_link(ctx, req))
		return;

	/* final option, timeout link is holding this req pending */
	io_timeout_remove_link(ctx, req);
}

static void io_cancel_defer_files(struct io_ring_ctx *ctx,
				  struct files_struct *files)
{
	struct io_defer_entry *de = NULL;
	LIST_HEAD(list);

	spin_lock_irq(&ctx->completion_lock);
	list_for_each_entry_reverse(de, &ctx->defer_list, list) {
		if (io_match_link_files(de->req, files)) {
			list_cut_position(&list, &ctx->defer_list, &de->list);
			break;
		}
	}
	spin_unlock_irq(&ctx->completion_lock);

	while (!list_empty(&list)) {
		de = list_first_entry(&list, struct io_defer_entry, list);
		list_del_init(&de->list);
		req_set_fail_links(de->req);
		io_put_req(de->req);
		io_req_complete(de->req, -ECANCELED);
		kfree(de);
	}
}

<<<<<<< HEAD
static void io_uring_cancel_files(struct io_ring_ctx *ctx,
=======
/*
 * Returns true if we found and killed one or more files pinning requests
 */
static bool io_uring_cancel_files(struct io_ring_ctx *ctx,
>>>>>>> 11811d61
				  struct files_struct *files)
{
	if (list_empty_careful(&ctx->inflight_list))
		return false;

	io_cancel_defer_files(ctx, files);
	/* cancel all at once, should be faster than doing it one by one*/
	io_wq_cancel_cb(ctx->io_wq, io_wq_files_match, files, true);

	while (!list_empty_careful(&ctx->inflight_list)) {
		struct io_kiocb *cancel_req = NULL, *req;
		DEFINE_WAIT(wait);

		spin_lock_irq(&ctx->inflight_lock);
		list_for_each_entry(req, &ctx->inflight_list, inflight_entry) {
			if (files && (req->work.flags & IO_WQ_WORK_FILES) &&
			    req->work.identity->files != files)
				continue;
			/* req is being completed, ignore */
			if (!refcount_inc_not_zero(&req->refs))
				continue;
			cancel_req = req;
			break;
		}
		if (cancel_req)
			prepare_to_wait(&ctx->inflight_wait, &wait,
						TASK_UNINTERRUPTIBLE);
		spin_unlock_irq(&ctx->inflight_lock);

		/* We need to keep going until we don't find a matching req */
		if (!cancel_req)
			break;
		/* cancel this request, or head link requests */
		io_attempt_cancel(ctx, cancel_req);
		io_put_req(cancel_req);
		/* cancellations _may_ trigger task work */
		io_run_task_work();
		schedule();
		finish_wait(&ctx->inflight_wait, &wait);
	}

	return true;
}

static bool io_cancel_task_cb(struct io_wq_work *work, void *data)
{
	struct io_kiocb *req = container_of(work, struct io_kiocb, work);
	struct task_struct *task = data;

	return io_task_match(req, task);
}

static bool __io_uring_cancel_task_requests(struct io_ring_ctx *ctx,
					    struct task_struct *task,
					    struct files_struct *files)
{
	bool ret;

	ret = io_uring_cancel_files(ctx, files);
	if (!files) {
		enum io_wq_cancel cret;

		cret = io_wq_cancel_cb(ctx->io_wq, io_cancel_task_cb, task, true);
		if (cret != IO_WQ_CANCEL_NOTFOUND)
			ret = true;

		/* SQPOLL thread does its own polling */
		if (!(ctx->flags & IORING_SETUP_SQPOLL)) {
			while (!list_empty_careful(&ctx->iopoll_list)) {
				io_iopoll_try_reap_events(ctx);
				ret = true;
			}
		}

		ret |= io_poll_remove_all(ctx, task);
		ret |= io_kill_timeouts(ctx, task);
	}

	return ret;
}

/*
 * We need to iteratively cancel requests, in case a request has dependent
 * hard links. These persist even for failure of cancelations, hence keep
 * looping until none are found.
 */
static void io_uring_cancel_task_requests(struct io_ring_ctx *ctx,
					  struct files_struct *files)
{
	struct task_struct *task = current;

	if ((ctx->flags & IORING_SETUP_SQPOLL) && ctx->sq_data)
		task = ctx->sq_data->thread;

	io_cqring_overflow_flush(ctx, true, task, files);

	while (__io_uring_cancel_task_requests(ctx, task, files)) {
		io_run_task_work();
		cond_resched();
	}
}

/*
 * Note that this task has used io_uring. We use it for cancelation purposes.
 */
static int io_uring_add_task_file(struct file *file)
{
	struct io_uring_task *tctx = current->io_uring;

	if (unlikely(!tctx)) {
		int ret;

		ret = io_uring_alloc_task_context(current);
		if (unlikely(ret))
			return ret;
		tctx = current->io_uring;
	}
	if (tctx->last != file) {
		void *old = xa_load(&tctx->xa, (unsigned long)file);

		if (!old) {
			get_file(file);
			xa_store(&tctx->xa, (unsigned long)file, file, GFP_KERNEL);
		}
		tctx->last = file;
	}

	return 0;
}

/*
 * Remove this io_uring_file -> task mapping.
 */
static void io_uring_del_task_file(struct file *file)
{
	struct io_uring_task *tctx = current->io_uring;

	if (tctx->last == file)
		tctx->last = NULL;
	file = xa_erase(&tctx->xa, (unsigned long)file);
	if (file)
		fput(file);
}

/*
 * Drop task note for this file if we're the only ones that hold it after
 * pending fput()
 */
static void io_uring_attempt_task_drop(struct file *file)
{
	if (!current->io_uring)
		return;
	/*
	 * fput() is pending, will be 2 if the only other ref is our potential
	 * task file note. If the task is exiting, drop regardless of count.
	 */
	if (fatal_signal_pending(current) || (current->flags & PF_EXITING) ||
	    atomic_long_read(&file->f_count) == 2)
		io_uring_del_task_file(file);
}

void __io_uring_files_cancel(struct files_struct *files)
{
	struct io_uring_task *tctx = current->io_uring;
	struct file *file;
	unsigned long index;

	/* make sure overflow events are dropped */
	tctx->in_idle = true;

	xa_for_each(&tctx->xa, index, file) {
		struct io_ring_ctx *ctx = file->private_data;

		io_uring_cancel_task_requests(ctx, files);
		if (files)
			io_uring_del_task_file(file);
	}
}

/*
 * Find any io_uring fd that this task has registered or done IO on, and cancel
 * requests.
 */
void __io_uring_task_cancel(void)
{
	struct io_uring_task *tctx = current->io_uring;
	DEFINE_WAIT(wait);
	s64 inflight;

	/* make sure overflow events are dropped */
	tctx->in_idle = true;

	do {
		/* read completions before cancelations */
		inflight = percpu_counter_sum(&tctx->inflight);
		if (!inflight)
			break;
		__io_uring_files_cancel(NULL);

		prepare_to_wait(&tctx->wait, &wait, TASK_UNINTERRUPTIBLE);

		/*
		 * If we've seen completions, retry. This avoids a race where
		 * a completion comes in before we did prepare_to_wait().
		 */
		if (inflight != percpu_counter_sum(&tctx->inflight))
			continue;
		schedule();
	} while (1);

	finish_wait(&tctx->wait, &wait);
	tctx->in_idle = false;
}

static int io_uring_flush(struct file *file, void *data)
{
	io_uring_attempt_task_drop(file);
	return 0;
}

static void *io_uring_validate_mmap_request(struct file *file,
					    loff_t pgoff, size_t sz)
{
	struct io_ring_ctx *ctx = file->private_data;
	loff_t offset = pgoff << PAGE_SHIFT;
	struct page *page;
	void *ptr;

	switch (offset) {
	case IORING_OFF_SQ_RING:
	case IORING_OFF_CQ_RING:
		ptr = ctx->rings;
		break;
	case IORING_OFF_SQES:
		ptr = ctx->sq_sqes;
		break;
	default:
		return ERR_PTR(-EINVAL);
	}

	page = virt_to_head_page(ptr);
	if (sz > page_size(page))
		return ERR_PTR(-EINVAL);

	return ptr;
}

#ifdef CONFIG_MMU

static int io_uring_mmap(struct file *file, struct vm_area_struct *vma)
{
	size_t sz = vma->vm_end - vma->vm_start;
	unsigned long pfn;
	void *ptr;

	ptr = io_uring_validate_mmap_request(file, vma->vm_pgoff, sz);
	if (IS_ERR(ptr))
		return PTR_ERR(ptr);

	pfn = virt_to_phys(ptr) >> PAGE_SHIFT;
	return remap_pfn_range(vma, vma->vm_start, pfn, sz, vma->vm_page_prot);
}

#else /* !CONFIG_MMU */

static int io_uring_mmap(struct file *file, struct vm_area_struct *vma)
{
	return vma->vm_flags & (VM_SHARED | VM_MAYSHARE) ? 0 : -EINVAL;
}

static unsigned int io_uring_nommu_mmap_capabilities(struct file *file)
{
	return NOMMU_MAP_DIRECT | NOMMU_MAP_READ | NOMMU_MAP_WRITE;
}

static unsigned long io_uring_nommu_get_unmapped_area(struct file *file,
	unsigned long addr, unsigned long len,
	unsigned long pgoff, unsigned long flags)
{
	void *ptr;

	ptr = io_uring_validate_mmap_request(file, pgoff, len);
	if (IS_ERR(ptr))
		return PTR_ERR(ptr);

	return (unsigned long) ptr;
}

#endif /* !CONFIG_MMU */

static void io_sqpoll_wait_sq(struct io_ring_ctx *ctx)
{
	DEFINE_WAIT(wait);

	do {
		if (!io_sqring_full(ctx))
			break;

		prepare_to_wait(&ctx->sqo_sq_wait, &wait, TASK_INTERRUPTIBLE);

		if (!io_sqring_full(ctx))
			break;

		schedule();
	} while (!signal_pending(current));

	finish_wait(&ctx->sqo_sq_wait, &wait);
}

SYSCALL_DEFINE6(io_uring_enter, unsigned int, fd, u32, to_submit,
		u32, min_complete, u32, flags, const sigset_t __user *, sig,
		size_t, sigsz)
{
	struct io_ring_ctx *ctx;
	long ret = -EBADF;
	int submitted = 0;
	struct fd f;

	io_run_task_work();

	if (flags & ~(IORING_ENTER_GETEVENTS | IORING_ENTER_SQ_WAKEUP |
			IORING_ENTER_SQ_WAIT))
		return -EINVAL;

	f = fdget(fd);
	if (!f.file)
		return -EBADF;

	ret = -EOPNOTSUPP;
	if (f.file->f_op != &io_uring_fops)
		goto out_fput;

	ret = -ENXIO;
	ctx = f.file->private_data;
	if (!percpu_ref_tryget(&ctx->refs))
		goto out_fput;

	ret = -EBADFD;
	if (ctx->flags & IORING_SETUP_R_DISABLED)
		goto out;

	/*
	 * For SQ polling, the thread will do all submissions and completions.
	 * Just return the requested submit count, and wake the thread if
	 * we were asked to.
	 */
	ret = 0;
	if (ctx->flags & IORING_SETUP_SQPOLL) {
		if (!list_empty_careful(&ctx->cq_overflow_list))
			io_cqring_overflow_flush(ctx, false, NULL, NULL);
		if (flags & IORING_ENTER_SQ_WAKEUP)
			wake_up(&ctx->sq_data->wait);
		if (flags & IORING_ENTER_SQ_WAIT)
			io_sqpoll_wait_sq(ctx);
		submitted = to_submit;
	} else if (to_submit) {
		ret = io_uring_add_task_file(f.file);
		if (unlikely(ret))
			goto out;
		mutex_lock(&ctx->uring_lock);
		submitted = io_submit_sqes(ctx, to_submit);
		mutex_unlock(&ctx->uring_lock);

		if (submitted != to_submit)
			goto out;
	}
	if (flags & IORING_ENTER_GETEVENTS) {
		min_complete = min(min_complete, ctx->cq_entries);

		/*
		 * When SETUP_IOPOLL and SETUP_SQPOLL are both enabled, user
		 * space applications don't need to do io completion events
		 * polling again, they can rely on io_sq_thread to do polling
		 * work, which can reduce cpu usage and uring_lock contention.
		 */
		if (ctx->flags & IORING_SETUP_IOPOLL &&
		    !(ctx->flags & IORING_SETUP_SQPOLL)) {
			ret = io_iopoll_check(ctx, min_complete);
		} else {
			ret = io_cqring_wait(ctx, min_complete, sig, sigsz);
		}
	}

out:
	percpu_ref_put(&ctx->refs);
out_fput:
	fdput(f);
	return submitted ? submitted : ret;
}

#ifdef CONFIG_PROC_FS
static int io_uring_show_cred(int id, void *p, void *data)
{
	const struct cred *cred = p;
	struct seq_file *m = data;
	struct user_namespace *uns = seq_user_ns(m);
	struct group_info *gi;
	kernel_cap_t cap;
	unsigned __capi;
	int g;

	seq_printf(m, "%5d\n", id);
	seq_put_decimal_ull(m, "\tUid:\t", from_kuid_munged(uns, cred->uid));
	seq_put_decimal_ull(m, "\t\t", from_kuid_munged(uns, cred->euid));
	seq_put_decimal_ull(m, "\t\t", from_kuid_munged(uns, cred->suid));
	seq_put_decimal_ull(m, "\t\t", from_kuid_munged(uns, cred->fsuid));
	seq_put_decimal_ull(m, "\n\tGid:\t", from_kgid_munged(uns, cred->gid));
	seq_put_decimal_ull(m, "\t\t", from_kgid_munged(uns, cred->egid));
	seq_put_decimal_ull(m, "\t\t", from_kgid_munged(uns, cred->sgid));
	seq_put_decimal_ull(m, "\t\t", from_kgid_munged(uns, cred->fsgid));
	seq_puts(m, "\n\tGroups:\t");
	gi = cred->group_info;
	for (g = 0; g < gi->ngroups; g++) {
		seq_put_decimal_ull(m, g ? " " : "",
					from_kgid_munged(uns, gi->gid[g]));
	}
	seq_puts(m, "\n\tCapEff:\t");
	cap = cred->cap_effective;
	CAP_FOR_EACH_U32(__capi)
		seq_put_hex_ll(m, NULL, cap.cap[CAP_LAST_U32 - __capi], 8);
	seq_putc(m, '\n');
	return 0;
}

static void __io_uring_show_fdinfo(struct io_ring_ctx *ctx, struct seq_file *m)
{
<<<<<<< HEAD
=======
	struct io_sq_data *sq = NULL;
>>>>>>> 11811d61
	bool has_lock;
	int i;

	/*
	 * Avoid ABBA deadlock between the seq lock and the io_uring mutex,
	 * since fdinfo case grabs it in the opposite direction of normal use
	 * cases. If we fail to get the lock, we just don't iterate any
	 * structures that could be going away outside the io_uring mutex.
	 */
	has_lock = mutex_trylock(&ctx->uring_lock);

<<<<<<< HEAD
=======
	if (has_lock && (ctx->flags & IORING_SETUP_SQPOLL))
		sq = ctx->sq_data;

	seq_printf(m, "SqThread:\t%d\n", sq ? task_pid_nr(sq->thread) : -1);
	seq_printf(m, "SqThreadCpu:\t%d\n", sq ? task_cpu(sq->thread) : -1);
>>>>>>> 11811d61
	seq_printf(m, "UserFiles:\t%u\n", ctx->nr_user_files);
	for (i = 0; has_lock && i < ctx->nr_user_files; i++) {
		struct fixed_file_table *table;
		struct file *f;

		table = &ctx->file_data->table[i >> IORING_FILE_TABLE_SHIFT];
		f = table->files[i & IORING_FILE_TABLE_MASK];
		if (f)
			seq_printf(m, "%5u: %s\n", i, file_dentry(f)->d_iname);
		else
			seq_printf(m, "%5u: <none>\n", i);
	}
	seq_printf(m, "UserBufs:\t%u\n", ctx->nr_user_bufs);
	for (i = 0; has_lock && i < ctx->nr_user_bufs; i++) {
		struct io_mapped_ubuf *buf = &ctx->user_bufs[i];

		seq_printf(m, "%5u: 0x%llx/%u\n", i, buf->ubuf,
						(unsigned int) buf->len);
	}
	if (has_lock && !idr_is_empty(&ctx->personality_idr)) {
		seq_printf(m, "Personalities:\n");
		idr_for_each(&ctx->personality_idr, io_uring_show_cred, m);
	}
	seq_printf(m, "PollList:\n");
	spin_lock_irq(&ctx->completion_lock);
	for (i = 0; i < (1U << ctx->cancel_hash_bits); i++) {
		struct hlist_head *list = &ctx->cancel_hash[i];
		struct io_kiocb *req;

		hlist_for_each_entry(req, list, hash_node)
			seq_printf(m, "  op=%d, task_works=%d\n", req->opcode,
					req->task->task_works != NULL);
	}
	spin_unlock_irq(&ctx->completion_lock);
	if (has_lock)
		mutex_unlock(&ctx->uring_lock);
}

static void io_uring_show_fdinfo(struct seq_file *m, struct file *f)
{
	struct io_ring_ctx *ctx = f->private_data;

	if (percpu_ref_tryget(&ctx->refs)) {
		__io_uring_show_fdinfo(ctx, m);
		percpu_ref_put(&ctx->refs);
	}
}
#endif

static const struct file_operations io_uring_fops = {
	.release	= io_uring_release,
	.flush		= io_uring_flush,
	.mmap		= io_uring_mmap,
#ifndef CONFIG_MMU
	.get_unmapped_area = io_uring_nommu_get_unmapped_area,
	.mmap_capabilities = io_uring_nommu_mmap_capabilities,
#endif
	.poll		= io_uring_poll,
	.fasync		= io_uring_fasync,
#ifdef CONFIG_PROC_FS
	.show_fdinfo	= io_uring_show_fdinfo,
#endif
};

static int io_allocate_scq_urings(struct io_ring_ctx *ctx,
				  struct io_uring_params *p)
{
	struct io_rings *rings;
	size_t size, sq_array_offset;

	/* make sure these are sane, as we already accounted them */
	ctx->sq_entries = p->sq_entries;
	ctx->cq_entries = p->cq_entries;

	size = rings_size(p->sq_entries, p->cq_entries, &sq_array_offset);
	if (size == SIZE_MAX)
		return -EOVERFLOW;

	rings = io_mem_alloc(size);
	if (!rings)
		return -ENOMEM;

	ctx->rings = rings;
	ctx->sq_array = (u32 *)((char *)rings + sq_array_offset);
	rings->sq_ring_mask = p->sq_entries - 1;
	rings->cq_ring_mask = p->cq_entries - 1;
	rings->sq_ring_entries = p->sq_entries;
	rings->cq_ring_entries = p->cq_entries;
	ctx->sq_mask = rings->sq_ring_mask;
	ctx->cq_mask = rings->cq_ring_mask;

	size = array_size(sizeof(struct io_uring_sqe), p->sq_entries);
	if (size == SIZE_MAX) {
		io_mem_free(ctx->rings);
		ctx->rings = NULL;
		return -EOVERFLOW;
	}

	ctx->sq_sqes = io_mem_alloc(size);
	if (!ctx->sq_sqes) {
		io_mem_free(ctx->rings);
		ctx->rings = NULL;
		return -ENOMEM;
	}

	return 0;
}

/*
 * Allocate an anonymous fd, this is what constitutes the application
 * visible backing of an io_uring instance. The application mmaps this
 * fd to gain access to the SQ/CQ ring details. If UNIX sockets are enabled,
 * we have to tie this fd to a socket for file garbage collection purposes.
 */
static int io_uring_get_fd(struct io_ring_ctx *ctx)
{
	struct file *file;
	int ret;

#if defined(CONFIG_UNIX)
	ret = sock_create_kern(&init_net, PF_UNIX, SOCK_RAW, IPPROTO_IP,
				&ctx->ring_sock);
	if (ret)
		return ret;
#endif

	ret = get_unused_fd_flags(O_RDWR | O_CLOEXEC);
	if (ret < 0)
		goto err;

	file = anon_inode_getfile("[io_uring]", &io_uring_fops, ctx,
					O_RDWR | O_CLOEXEC);
	if (IS_ERR(file)) {
err_fd:
		put_unused_fd(ret);
		ret = PTR_ERR(file);
		goto err;
	}

#if defined(CONFIG_UNIX)
	ctx->ring_sock->file = file;
#endif
	if (unlikely(io_uring_add_task_file(file))) {
		file = ERR_PTR(-ENOMEM);
		goto err_fd;
	}
	fd_install(ret, file);
	return ret;
err:
#if defined(CONFIG_UNIX)
	sock_release(ctx->ring_sock);
	ctx->ring_sock = NULL;
#endif
	return ret;
}

static int io_uring_create(unsigned entries, struct io_uring_params *p,
			   struct io_uring_params __user *params)
{
	struct user_struct *user = NULL;
	struct io_ring_ctx *ctx;
	bool limit_mem;
	int ret;

	if (!entries)
		return -EINVAL;
	if (entries > IORING_MAX_ENTRIES) {
		if (!(p->flags & IORING_SETUP_CLAMP))
			return -EINVAL;
		entries = IORING_MAX_ENTRIES;
	}

	/*
	 * Use twice as many entries for the CQ ring. It's possible for the
	 * application to drive a higher depth than the size of the SQ ring,
	 * since the sqes are only used at submission time. This allows for
	 * some flexibility in overcommitting a bit. If the application has
	 * set IORING_SETUP_CQSIZE, it will have passed in the desired number
	 * of CQ ring entries manually.
	 */
	p->sq_entries = roundup_pow_of_two(entries);
	if (p->flags & IORING_SETUP_CQSIZE) {
		/*
		 * If IORING_SETUP_CQSIZE is set, we do the same roundup
		 * to a power-of-two, if it isn't already. We do NOT impose
		 * any cq vs sq ring sizing.
		 */
		if (p->cq_entries < p->sq_entries)
			return -EINVAL;
		if (p->cq_entries > IORING_MAX_CQ_ENTRIES) {
			if (!(p->flags & IORING_SETUP_CLAMP))
				return -EINVAL;
			p->cq_entries = IORING_MAX_CQ_ENTRIES;
		}
		p->cq_entries = roundup_pow_of_two(p->cq_entries);
	} else {
		p->cq_entries = 2 * p->sq_entries;
	}

	user = get_uid(current_user());
	limit_mem = !capable(CAP_IPC_LOCK);

	if (limit_mem) {
		ret = __io_account_mem(user,
				ring_pages(p->sq_entries, p->cq_entries));
		if (ret) {
			free_uid(user);
			return ret;
		}
	}

	ctx = io_ring_ctx_alloc(p);
	if (!ctx) {
		if (limit_mem)
			__io_unaccount_mem(user, ring_pages(p->sq_entries,
								p->cq_entries));
		free_uid(user);
		return -ENOMEM;
	}
	ctx->compat = in_compat_syscall();
	ctx->user = user;
	ctx->creds = get_current_cred();
#ifdef CONFIG_AUDIT
	ctx->loginuid = current->loginuid;
	ctx->sessionid = current->sessionid;
#endif
	ctx->sqo_task = get_task_struct(current);

	/*
	 * This is just grabbed for accounting purposes. When a process exits,
	 * the mm is exited and dropped before the files, hence we need to hang
	 * on to this mm purely for the purposes of being able to unaccount
	 * memory (locked/pinned vm). It's not used for anything else.
	 */
	mmgrab(current->mm);
	ctx->mm_account = current->mm;

#ifdef CONFIG_BLK_CGROUP
	/*
	 * The sq thread will belong to the original cgroup it was inited in.
	 * If the cgroup goes offline (e.g. disabling the io controller), then
	 * issued bios will be associated with the closest cgroup later in the
	 * block layer.
	 */
	rcu_read_lock();
	ctx->sqo_blkcg_css = blkcg_css();
	ret = css_tryget_online(ctx->sqo_blkcg_css);
	rcu_read_unlock();
	if (!ret) {
		/* don't init against a dying cgroup, have the user try again */
		ctx->sqo_blkcg_css = NULL;
		ret = -ENODEV;
		goto err;
	}
#endif

	mmgrab(current->mm);
	ctx->sqo_mm = current->mm;

	/*
	 * Account memory _before_ installing the file descriptor. Once
	 * the descriptor is installed, it can get closed at any time. Also
	 * do this before hitting the general error path, as ring freeing
	 * will un-account as well.
	 */
	io_account_mem(ctx, ring_pages(p->sq_entries, p->cq_entries),
		       ACCT_LOCKED);
	ctx->limit_mem = limit_mem;

	ret = io_allocate_scq_urings(ctx, p);
	if (ret)
		goto err;

	ret = io_sq_offload_create(ctx, p);
	if (ret)
		goto err;

	if (!(p->flags & IORING_SETUP_R_DISABLED))
		io_sq_offload_start(ctx);

	memset(&p->sq_off, 0, sizeof(p->sq_off));
	p->sq_off.head = offsetof(struct io_rings, sq.head);
	p->sq_off.tail = offsetof(struct io_rings, sq.tail);
	p->sq_off.ring_mask = offsetof(struct io_rings, sq_ring_mask);
	p->sq_off.ring_entries = offsetof(struct io_rings, sq_ring_entries);
	p->sq_off.flags = offsetof(struct io_rings, sq_flags);
	p->sq_off.dropped = offsetof(struct io_rings, sq_dropped);
	p->sq_off.array = (char *)ctx->sq_array - (char *)ctx->rings;

	memset(&p->cq_off, 0, sizeof(p->cq_off));
	p->cq_off.head = offsetof(struct io_rings, cq.head);
	p->cq_off.tail = offsetof(struct io_rings, cq.tail);
	p->cq_off.ring_mask = offsetof(struct io_rings, cq_ring_mask);
	p->cq_off.ring_entries = offsetof(struct io_rings, cq_ring_entries);
	p->cq_off.overflow = offsetof(struct io_rings, cq_overflow);
	p->cq_off.cqes = offsetof(struct io_rings, cqes);
	p->cq_off.flags = offsetof(struct io_rings, cq_flags);

	p->features = IORING_FEAT_SINGLE_MMAP | IORING_FEAT_NODROP |
			IORING_FEAT_SUBMIT_STABLE | IORING_FEAT_RW_CUR_POS |
			IORING_FEAT_CUR_PERSONALITY | IORING_FEAT_FAST_POLL |
			IORING_FEAT_POLL_32BITS;

	if (copy_to_user(params, p, sizeof(*p))) {
		ret = -EFAULT;
		goto err;
	}

	/*
	 * Install ring fd as the very last thing, so we don't risk someone
	 * having closed it before we finish setup
	 */
	ret = io_uring_get_fd(ctx);
	if (ret < 0)
		goto err;

	trace_io_uring_create(ret, ctx, p->sq_entries, p->cq_entries, p->flags);
	return ret;
err:
	io_ring_ctx_wait_and_kill(ctx);
	return ret;
}

/*
 * Sets up an aio uring context, and returns the fd. Applications asks for a
 * ring size, we return the actual sq/cq ring sizes (among other things) in the
 * params structure passed in.
 */
static long io_uring_setup(u32 entries, struct io_uring_params __user *params)
{
	struct io_uring_params p;
	int i;

	if (copy_from_user(&p, params, sizeof(p)))
		return -EFAULT;
	for (i = 0; i < ARRAY_SIZE(p.resv); i++) {
		if (p.resv[i])
			return -EINVAL;
	}

	if (p.flags & ~(IORING_SETUP_IOPOLL | IORING_SETUP_SQPOLL |
			IORING_SETUP_SQ_AFF | IORING_SETUP_CQSIZE |
			IORING_SETUP_CLAMP | IORING_SETUP_ATTACH_WQ |
			IORING_SETUP_R_DISABLED))
		return -EINVAL;

	return  io_uring_create(entries, &p, params);
}

SYSCALL_DEFINE2(io_uring_setup, u32, entries,
		struct io_uring_params __user *, params)
{
	return io_uring_setup(entries, params);
}

static int io_probe(struct io_ring_ctx *ctx, void __user *arg, unsigned nr_args)
{
	struct io_uring_probe *p;
	size_t size;
	int i, ret;

	size = struct_size(p, ops, nr_args);
	if (size == SIZE_MAX)
		return -EOVERFLOW;
	p = kzalloc(size, GFP_KERNEL);
	if (!p)
		return -ENOMEM;

	ret = -EFAULT;
	if (copy_from_user(p, arg, size))
		goto out;
	ret = -EINVAL;
	if (memchr_inv(p, 0, size))
		goto out;

	p->last_op = IORING_OP_LAST - 1;
	if (nr_args > IORING_OP_LAST)
		nr_args = IORING_OP_LAST;

	for (i = 0; i < nr_args; i++) {
		p->ops[i].op = i;
		if (!io_op_defs[i].not_supported)
			p->ops[i].flags = IO_URING_OP_SUPPORTED;
	}
	p->ops_len = i;

	ret = 0;
	if (copy_to_user(arg, p, size))
		ret = -EFAULT;
out:
	kfree(p);
	return ret;
}

static int io_register_personality(struct io_ring_ctx *ctx)
{
	struct io_identity *id;
	int ret;

	id = kmalloc(sizeof(*id), GFP_KERNEL);
	if (unlikely(!id))
		return -ENOMEM;

	io_init_identity(id);
	id->creds = get_current_cred();

	ret = idr_alloc_cyclic(&ctx->personality_idr, id, 1, USHRT_MAX, GFP_KERNEL);
	if (ret < 0) {
		put_cred(id->creds);
		kfree(id);
	}
	return ret;
}

static int io_unregister_personality(struct io_ring_ctx *ctx, unsigned id)
{
	struct io_identity *iod;

	iod = idr_remove(&ctx->personality_idr, id);
	if (iod) {
		put_cred(iod->creds);
		if (refcount_dec_and_test(&iod->count))
			kfree(iod);
		return 0;
	}

	return -EINVAL;
}

static int io_register_restrictions(struct io_ring_ctx *ctx, void __user *arg,
				    unsigned int nr_args)
{
	struct io_uring_restriction *res;
	size_t size;
	int i, ret;

	/* Restrictions allowed only if rings started disabled */
	if (!(ctx->flags & IORING_SETUP_R_DISABLED))
		return -EBADFD;

	/* We allow only a single restrictions registration */
	if (ctx->restrictions.registered)
		return -EBUSY;

	if (!arg || nr_args > IORING_MAX_RESTRICTIONS)
		return -EINVAL;

	size = array_size(nr_args, sizeof(*res));
	if (size == SIZE_MAX)
		return -EOVERFLOW;

	res = memdup_user(arg, size);
	if (IS_ERR(res))
		return PTR_ERR(res);

	ret = 0;

	for (i = 0; i < nr_args; i++) {
		switch (res[i].opcode) {
		case IORING_RESTRICTION_REGISTER_OP:
			if (res[i].register_op >= IORING_REGISTER_LAST) {
				ret = -EINVAL;
				goto out;
			}

			__set_bit(res[i].register_op,
				  ctx->restrictions.register_op);
			break;
		case IORING_RESTRICTION_SQE_OP:
			if (res[i].sqe_op >= IORING_OP_LAST) {
				ret = -EINVAL;
				goto out;
			}

			__set_bit(res[i].sqe_op, ctx->restrictions.sqe_op);
			break;
		case IORING_RESTRICTION_SQE_FLAGS_ALLOWED:
			ctx->restrictions.sqe_flags_allowed = res[i].sqe_flags;
			break;
		case IORING_RESTRICTION_SQE_FLAGS_REQUIRED:
			ctx->restrictions.sqe_flags_required = res[i].sqe_flags;
			break;
		default:
			ret = -EINVAL;
			goto out;
		}
	}

out:
	/* Reset all restrictions if an error happened */
	if (ret != 0)
		memset(&ctx->restrictions, 0, sizeof(ctx->restrictions));
	else
		ctx->restrictions.registered = true;

	kfree(res);
	return ret;
}

static int io_register_enable_rings(struct io_ring_ctx *ctx)
{
	if (!(ctx->flags & IORING_SETUP_R_DISABLED))
		return -EBADFD;

	if (ctx->restrictions.registered)
		ctx->restricted = 1;

	ctx->flags &= ~IORING_SETUP_R_DISABLED;

	io_sq_offload_start(ctx);

	return 0;
}

static bool io_register_op_must_quiesce(int op)
{
	switch (op) {
	case IORING_UNREGISTER_FILES:
	case IORING_REGISTER_FILES_UPDATE:
	case IORING_REGISTER_PROBE:
	case IORING_REGISTER_PERSONALITY:
	case IORING_UNREGISTER_PERSONALITY:
		return false;
	default:
		return true;
	}
}

static int __io_uring_register(struct io_ring_ctx *ctx, unsigned opcode,
			       void __user *arg, unsigned nr_args)
	__releases(ctx->uring_lock)
	__acquires(ctx->uring_lock)
{
	int ret;

	/*
	 * We're inside the ring mutex, if the ref is already dying, then
	 * someone else killed the ctx or is already going through
	 * io_uring_register().
	 */
	if (percpu_ref_is_dying(&ctx->refs))
		return -ENXIO;

	if (io_register_op_must_quiesce(opcode)) {
		percpu_ref_kill(&ctx->refs);

		/*
		 * Drop uring mutex before waiting for references to exit. If
		 * another thread is currently inside io_uring_enter() it might
		 * need to grab the uring_lock to make progress. If we hold it
		 * here across the drain wait, then we can deadlock. It's safe
		 * to drop the mutex here, since no new references will come in
		 * after we've killed the percpu ref.
		 */
		mutex_unlock(&ctx->uring_lock);
		do {
			ret = wait_for_completion_interruptible(&ctx->ref_comp);
			if (!ret)
				break;
			ret = io_run_task_work_sig();
			if (ret < 0)
				break;
		} while (1);

		mutex_lock(&ctx->uring_lock);

		if (ret) {
			percpu_ref_resurrect(&ctx->refs);
			goto out_quiesce;
		}
	}

	if (ctx->restricted) {
		if (opcode >= IORING_REGISTER_LAST) {
			ret = -EINVAL;
			goto out;
		}

		if (!test_bit(opcode, ctx->restrictions.register_op)) {
			ret = -EACCES;
			goto out;
		}
	}

	switch (opcode) {
	case IORING_REGISTER_BUFFERS:
		ret = io_sqe_buffer_register(ctx, arg, nr_args);
		break;
	case IORING_UNREGISTER_BUFFERS:
		ret = -EINVAL;
		if (arg || nr_args)
			break;
		ret = io_sqe_buffer_unregister(ctx);
		break;
	case IORING_REGISTER_FILES:
		ret = io_sqe_files_register(ctx, arg, nr_args);
		break;
	case IORING_UNREGISTER_FILES:
		ret = -EINVAL;
		if (arg || nr_args)
			break;
		ret = io_sqe_files_unregister(ctx);
		break;
	case IORING_REGISTER_FILES_UPDATE:
		ret = io_sqe_files_update(ctx, arg, nr_args);
		break;
	case IORING_REGISTER_EVENTFD:
	case IORING_REGISTER_EVENTFD_ASYNC:
		ret = -EINVAL;
		if (nr_args != 1)
			break;
		ret = io_eventfd_register(ctx, arg);
		if (ret)
			break;
		if (opcode == IORING_REGISTER_EVENTFD_ASYNC)
			ctx->eventfd_async = 1;
		else
			ctx->eventfd_async = 0;
		break;
	case IORING_UNREGISTER_EVENTFD:
		ret = -EINVAL;
		if (arg || nr_args)
			break;
		ret = io_eventfd_unregister(ctx);
		break;
	case IORING_REGISTER_PROBE:
		ret = -EINVAL;
		if (!arg || nr_args > 256)
			break;
		ret = io_probe(ctx, arg, nr_args);
		break;
	case IORING_REGISTER_PERSONALITY:
		ret = -EINVAL;
		if (arg || nr_args)
			break;
		ret = io_register_personality(ctx);
		break;
	case IORING_UNREGISTER_PERSONALITY:
		ret = -EINVAL;
		if (arg)
			break;
		ret = io_unregister_personality(ctx, nr_args);
		break;
	case IORING_REGISTER_ENABLE_RINGS:
		ret = -EINVAL;
		if (arg || nr_args)
			break;
		ret = io_register_enable_rings(ctx);
		break;
	case IORING_REGISTER_RESTRICTIONS:
		ret = io_register_restrictions(ctx, arg, nr_args);
		break;
	default:
		ret = -EINVAL;
		break;
	}

out:
	if (io_register_op_must_quiesce(opcode)) {
		/* bring the ctx back to life */
		percpu_ref_reinit(&ctx->refs);
out_quiesce:
		reinit_completion(&ctx->ref_comp);
	}
	return ret;
}

SYSCALL_DEFINE4(io_uring_register, unsigned int, fd, unsigned int, opcode,
		void __user *, arg, unsigned int, nr_args)
{
	struct io_ring_ctx *ctx;
	long ret = -EBADF;
	struct fd f;

	f = fdget(fd);
	if (!f.file)
		return -EBADF;

	ret = -EOPNOTSUPP;
	if (f.file->f_op != &io_uring_fops)
		goto out_fput;

	ctx = f.file->private_data;

	mutex_lock(&ctx->uring_lock);
	ret = __io_uring_register(ctx, opcode, arg, nr_args);
	mutex_unlock(&ctx->uring_lock);
	trace_io_uring_register(ctx, opcode, ctx->nr_user_files, ctx->nr_user_bufs,
							ctx->cq_ev_fd != NULL, ret);
out_fput:
	fdput(f);
	return ret;
}

static int __init io_uring_init(void)
{
#define __BUILD_BUG_VERIFY_ELEMENT(stype, eoffset, etype, ename) do { \
	BUILD_BUG_ON(offsetof(stype, ename) != eoffset); \
	BUILD_BUG_ON(sizeof(etype) != sizeof_field(stype, ename)); \
} while (0)

#define BUILD_BUG_SQE_ELEM(eoffset, etype, ename) \
	__BUILD_BUG_VERIFY_ELEMENT(struct io_uring_sqe, eoffset, etype, ename)
	BUILD_BUG_ON(sizeof(struct io_uring_sqe) != 64);
	BUILD_BUG_SQE_ELEM(0,  __u8,   opcode);
	BUILD_BUG_SQE_ELEM(1,  __u8,   flags);
	BUILD_BUG_SQE_ELEM(2,  __u16,  ioprio);
	BUILD_BUG_SQE_ELEM(4,  __s32,  fd);
	BUILD_BUG_SQE_ELEM(8,  __u64,  off);
	BUILD_BUG_SQE_ELEM(8,  __u64,  addr2);
	BUILD_BUG_SQE_ELEM(16, __u64,  addr);
	BUILD_BUG_SQE_ELEM(16, __u64,  splice_off_in);
	BUILD_BUG_SQE_ELEM(24, __u32,  len);
	BUILD_BUG_SQE_ELEM(28,     __kernel_rwf_t, rw_flags);
	BUILD_BUG_SQE_ELEM(28, /* compat */   int, rw_flags);
	BUILD_BUG_SQE_ELEM(28, /* compat */ __u32, rw_flags);
	BUILD_BUG_SQE_ELEM(28, __u32,  fsync_flags);
	BUILD_BUG_SQE_ELEM(28, /* compat */ __u16,  poll_events);
	BUILD_BUG_SQE_ELEM(28, __u32,  poll32_events);
	BUILD_BUG_SQE_ELEM(28, __u32,  sync_range_flags);
	BUILD_BUG_SQE_ELEM(28, __u32,  msg_flags);
	BUILD_BUG_SQE_ELEM(28, __u32,  timeout_flags);
	BUILD_BUG_SQE_ELEM(28, __u32,  accept_flags);
	BUILD_BUG_SQE_ELEM(28, __u32,  cancel_flags);
	BUILD_BUG_SQE_ELEM(28, __u32,  open_flags);
	BUILD_BUG_SQE_ELEM(28, __u32,  statx_flags);
	BUILD_BUG_SQE_ELEM(28, __u32,  fadvise_advice);
	BUILD_BUG_SQE_ELEM(28, __u32,  splice_flags);
	BUILD_BUG_SQE_ELEM(32, __u64,  user_data);
	BUILD_BUG_SQE_ELEM(40, __u16,  buf_index);
	BUILD_BUG_SQE_ELEM(42, __u16,  personality);
	BUILD_BUG_SQE_ELEM(44, __s32,  splice_fd_in);

	BUILD_BUG_ON(ARRAY_SIZE(io_op_defs) != IORING_OP_LAST);
	BUILD_BUG_ON(__REQ_F_LAST_BIT >= 8 * sizeof(int));
	req_cachep = KMEM_CACHE(io_kiocb, SLAB_HWCACHE_ALIGN | SLAB_PANIC);
	return 0;
};
__initcall(io_uring_init);<|MERGE_RESOLUTION|>--- conflicted
+++ resolved
@@ -1366,11 +1366,7 @@
 	id = req->work.identity;
 
 	if (req->flags & REQ_F_ISREG) {
-<<<<<<< HEAD
-		if (def->hash_reg_file || (req->ctx->flags & IORING_SETUP_IOPOLL))
-=======
 		if (def->hash_reg_file || (ctx->flags & IORING_SETUP_IOPOLL))
->>>>>>> 11811d61
 			io_wq_hash_work(&req->work, file_inode(req->file));
 	} else {
 		if (def->unbound_nonreg_file)
@@ -1984,20 +1980,12 @@
 	return __io_req_find_next(req);
 }
 
-<<<<<<< HEAD
-static int io_req_task_work_add(struct io_kiocb *req, struct callback_head *cb,
-				bool twa_signal_ok)
-=======
 static int io_req_task_work_add(struct io_kiocb *req, bool twa_signal_ok)
->>>>>>> 11811d61
 {
 	struct task_struct *tsk = req->task;
 	struct io_ring_ctx *ctx = req->ctx;
 	enum task_work_notify_mode notify;
 	int ret;
-
-	if (tsk->flags & PF_EXITING)
-		return -ESRCH;
 
 	if (tsk->flags & PF_EXITING)
 		return -ESRCH;
@@ -2008,11 +1996,7 @@
 	 * processing task_work. There's no reliable way to tell if TWA_RESUME
 	 * will do the job.
 	 */
-<<<<<<< HEAD
-	notify = 0;
-=======
 	notify = TWA_NONE;
->>>>>>> 11811d61
 	if (!(ctx->flags & IORING_SETUP_SQPOLL) && twa_signal_ok)
 		notify = TWA_SIGNAL;
 
@@ -2075,11 +2059,7 @@
 	init_task_work(&req->task_work, io_req_task_submit);
 	percpu_ref_get(&req->ctx->refs);
 
-<<<<<<< HEAD
-	ret = io_req_task_work_add(req, &req->task_work, true);
-=======
 	ret = io_req_task_work_add(req, true);
->>>>>>> 11811d61
 	if (unlikely(ret)) {
 		struct task_struct *tsk;
 
@@ -2569,11 +2549,7 @@
 		goto end_req;
 	}
 
-<<<<<<< HEAD
-	if (!req->io) {
-=======
 	if (!req->async_data) {
->>>>>>> 11811d61
 		ret = io_import_iovec(rw, req, &iovec, &iter, false);
 		if (ret < 0)
 			goto end_req;
@@ -3137,11 +3113,6 @@
 	return (kiocb->ki_filp->f_mode & FMODE_STREAM) ? NULL : &kiocb->ki_pos;
 }
 
-static inline loff_t *io_kiocb_ppos(struct kiocb *kiocb)
-{
-	return kiocb->ki_filp->f_mode & FMODE_STREAM ? NULL : &kiocb->ki_pos;
-}
-
 /*
  * For files that don't have ->read_iter() and ->write_iter(), handle them
  * by looping over ->read() or ->write() manually.
@@ -3256,19 +3227,6 @@
 
 static inline int io_rw_prep_async(struct io_kiocb *req, int rw)
 {
-<<<<<<< HEAD
-	struct io_async_rw *iorw = &req->io->rw;
-	struct iovec *iov;
-	ssize_t ret;
-
-	iorw->iter.iov = iov = iorw->fast_iov;
-	ret = __io_import_iovec(rw, req, &iov, &iorw->iter, !force_nonblock);
-	if (unlikely(ret < 0))
-		return ret;
-
-	iorw->iter.iov = iov;
-	io_req_map_rw(req, iorw->iter.iov, iorw->fast_iov, &iorw->iter);
-=======
 	struct io_async_rw *iorw = req->async_data;
 	struct iovec *iov = iorw->fast_iov;
 	ssize_t ret;
@@ -3281,7 +3239,6 @@
 	iorw->free_iovec = iov;
 	if (iov)
 		req->flags |= REQ_F_NEED_CLEANUP;
->>>>>>> 11811d61
 	return 0;
 }
 
@@ -3333,11 +3290,7 @@
 
 	/* submit ref gets dropped, acquire a new one */
 	refcount_inc(&req->refs);
-<<<<<<< HEAD
-	ret = io_req_task_work_add(req, &req->task_work, true);
-=======
 	ret = io_req_task_work_add(req, true);
->>>>>>> 11811d61
 	if (unlikely(ret)) {
 		struct task_struct *tsk;
 
@@ -3478,10 +3431,7 @@
 	}
 	if (no_async)
 		return -EAGAIN;
-<<<<<<< HEAD
-=======
 	rw = req->async_data;
->>>>>>> 11811d61
 	/* it's copied and will be cleaned with ->io */
 	iovec = NULL;
 	/* now use our persistent iterator, if we aren't already */
@@ -3841,11 +3791,6 @@
 
 	if (unlikely(req->ctx->flags & (IORING_SETUP_IOPOLL|IORING_SETUP_SQPOLL)))
 		return -EINVAL;
-<<<<<<< HEAD
-	if (req->flags & REQ_F_NEED_CLEANUP)
-		return 0;
-=======
->>>>>>> 11811d61
 	mode = READ_ONCE(sqe->len);
 	flags = READ_ONCE(sqe->open_flags);
 	req->open.how = build_open_how(flags, mode);
@@ -3860,11 +3805,6 @@
 
 	if (unlikely(req->ctx->flags & (IORING_SETUP_IOPOLL|IORING_SETUP_SQPOLL)))
 		return -EINVAL;
-<<<<<<< HEAD
-	if (req->flags & REQ_F_NEED_CLEANUP)
-		return 0;
-=======
->>>>>>> 11811d61
 	how = u64_to_user_ptr(READ_ONCE(sqe->addr2));
 	len = READ_ONCE(sqe->len);
 	if (len < OPEN_HOW_SIZE_VER0)
@@ -4917,11 +4857,7 @@
 	 * of executing it. We can't safely execute it anyway, as we may not
 	 * have the needed state needed for it anyway.
 	 */
-<<<<<<< HEAD
-	ret = io_req_task_work_add(req, &req->task_work, twa_signal_ok);
-=======
 	ret = io_req_task_work_add(req, twa_signal_ok);
->>>>>>> 11811d61
 	if (unlikely(ret)) {
 		struct task_struct *tsk;
 
@@ -5743,22 +5679,6 @@
 
 static int io_req_prep(struct io_kiocb *req, const struct io_uring_sqe *sqe)
 {
-<<<<<<< HEAD
-	ssize_t ret = 0;
-
-	if (!sqe)
-		return 0;
-
-	if (io_alloc_async_ctx(req))
-		return -EAGAIN;
-	ret = io_prep_work_files(req);
-	if (unlikely(ret))
-		return ret;
-
-	io_prep_async_work(req);
-
-=======
->>>>>>> 11811d61
 	switch (req->opcode) {
 	case IORING_OP_NOP:
 		return 0;
@@ -7794,8 +7714,6 @@
 	struct io_uring_task *tctx;
 	int ret;
 
-<<<<<<< HEAD
-=======
 	tctx = kmalloc(sizeof(*tctx), GFP_KERNEL);
 	if (unlikely(!tctx))
 		return -ENOMEM;
@@ -7834,7 +7752,6 @@
 {
 	int ret;
 
->>>>>>> 11811d61
 	if (ctx->flags & IORING_SETUP_SQPOLL) {
 		struct io_sq_data *sqd;
 
@@ -8503,15 +8420,6 @@
 	return false;
 }
 
-<<<<<<< HEAD
-static inline bool io_match_files(struct io_kiocb *req,
-				       struct files_struct *files)
-{
-	return (req->flags & REQ_F_WORK_INITIALIZED) && req->work.files == files;
-}
-
-=======
->>>>>>> 11811d61
 static bool io_match_link_files(struct io_kiocb *req,
 				struct files_struct *files)
 {
@@ -8627,14 +8535,10 @@
 	}
 }
 
-<<<<<<< HEAD
-static void io_uring_cancel_files(struct io_ring_ctx *ctx,
-=======
 /*
  * Returns true if we found and killed one or more files pinning requests
  */
 static bool io_uring_cancel_files(struct io_ring_ctx *ctx,
->>>>>>> 11811d61
 				  struct files_struct *files)
 {
 	if (list_empty_careful(&ctx->inflight_list))
@@ -9061,10 +8965,7 @@
 
 static void __io_uring_show_fdinfo(struct io_ring_ctx *ctx, struct seq_file *m)
 {
-<<<<<<< HEAD
-=======
 	struct io_sq_data *sq = NULL;
->>>>>>> 11811d61
 	bool has_lock;
 	int i;
 
@@ -9076,14 +8977,11 @@
 	 */
 	has_lock = mutex_trylock(&ctx->uring_lock);
 
-<<<<<<< HEAD
-=======
 	if (has_lock && (ctx->flags & IORING_SETUP_SQPOLL))
 		sq = ctx->sq_data;
 
 	seq_printf(m, "SqThread:\t%d\n", sq ? task_pid_nr(sq->thread) : -1);
 	seq_printf(m, "SqThreadCpu:\t%d\n", sq ? task_cpu(sq->thread) : -1);
->>>>>>> 11811d61
 	seq_printf(m, "UserFiles:\t%u\n", ctx->nr_user_files);
 	for (i = 0; has_lock && i < ctx->nr_user_files; i++) {
 		struct fixed_file_table *table;
@@ -9339,9 +9237,6 @@
 		goto err;
 	}
 #endif
-
-	mmgrab(current->mm);
-	ctx->sqo_mm = current->mm;
 
 	/*
 	 * Account memory _before_ installing the file descriptor. Once
