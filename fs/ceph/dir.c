--- conflicted
+++ resolved
@@ -1051,13 +1051,8 @@
 
 	/* If op failed, mark everyone involved for errors */
 	if (result) {
-<<<<<<< HEAD
-		int pathlen;
-		u64 base;
-=======
 		int pathlen = 0;
 		u64 base = 0;
->>>>>>> 0595b2d9
 		char *path = ceph_mdsc_build_path(req->r_dentry, &pathlen,
 						  &base, 0);
 
