MT8183 with MT6358, TS3A227 and MAX98357 CODECS

Required properties:
- compatible : "mediatek,mt8183_mt6358_ts3a227_max98357"
- mediatek,platform: the phandle of MT8183 ASoC platform

Optional properties:
- mediatek,headset-codec: the phandles of ts3a227 codecs
<<<<<<< HEAD
=======
- mediatek,ec-codec: the phandle of EC codecs.
                     See google,cros-ec-codec.txt for more details.
>>>>>>> d6f1bd09

Example:

	sound {
		compatible = "mediatek,mt8183_mt6358_ts3a227_max98357";
		mediatek,headset-codec = <&ts3a227>;
		mediatek,ec-codec = <&ec_codec>;
		mediatek,platform = <&afe>;
	};
<|MERGE_RESOLUTION|>--- conflicted
+++ resolved
@@ -6,11 +6,8 @@
 
 Optional properties:
 - mediatek,headset-codec: the phandles of ts3a227 codecs
-<<<<<<< HEAD
-=======
 - mediatek,ec-codec: the phandle of EC codecs.
                      See google,cros-ec-codec.txt for more details.
->>>>>>> d6f1bd09
 
 Example:
 
