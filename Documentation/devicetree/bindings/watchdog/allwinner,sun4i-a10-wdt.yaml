--- conflicted
+++ resolved
@@ -64,10 +64,6 @@
 then:
   properties:
     clocks:
-<<<<<<< HEAD
-      minItems: 2
-=======
->>>>>>> f777316e
       items:
         - description: High-frequency oscillator input, divided internally
         - description: Low-frequency oscillator input
