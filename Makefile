--- conflicted
+++ resolved
@@ -2,13 +2,8 @@
 VERSION = 5
 PATCHLEVEL = 16
 SUBLEVEL = 0
-<<<<<<< HEAD
-EXTRAVERSION = -rc7
-NAME = Opossums on Parade
-=======
 EXTRAVERSION = -rc1
 NAME = Trick or Treat
->>>>>>> b04bc3ed
 
 # *DOCUMENTATION*
 # To see a list of typical targets execute "make help"
