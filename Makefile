--- conflicted
+++ resolved
@@ -2,11 +2,7 @@
 VERSION = 5
 PATCHLEVEL = 10
 SUBLEVEL = 0
-<<<<<<< HEAD
-EXTRAVERSION =
-=======
 EXTRAVERSION = -rc1
->>>>>>> 46bbf461
 NAME = Kleptomaniac Octopus
 
 # *DOCUMENTATION*
