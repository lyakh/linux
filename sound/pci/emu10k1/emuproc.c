--- conflicted
+++ resolved
@@ -170,27 +170,6 @@
 	u32 value2;
 
 	if (emu->card_capabilities->emu_model) {
-<<<<<<< HEAD
-		if (!emu->card_capabilities->no_adat) {
-			snd_emu1010_fpga_read(emu, 0x38, &value);
-			if ((value & 0x1) == 0) {
-				snd_emu1010_fpga_read(emu, 0x2a, &value);
-				snd_emu1010_fpga_read(emu, 0x2b, &value2);
-				rate = 0x1770000 / (((value << 5) | value2)+1);
-				snd_iprintf(buffer, "ADAT Locked : %u\n", rate);
-			} else {
-				snd_iprintf(buffer, "ADAT Unlocked\n");
-			}
-		}
-		snd_emu1010_fpga_read(emu, 0x20, &value);
-		if ((value & 0x4) == 0) {
-			snd_emu1010_fpga_read(emu, 0x28, &value);
-			snd_emu1010_fpga_read(emu, 0x29, &value2);
-			rate = 0x1770000 / (((value << 5) | value2)+1);	
-			snd_iprintf(buffer, "SPDIF Locked : %d\n", rate);
-		} else {
-			snd_iprintf(buffer, "SPDIF Unlocked\n");
-=======
 		// This represents the S/PDIF lock status on 0404b, which is
 		// kinda weird and unhelpful, because monitoring it via IRQ is
 		// impractical (one gets an IRQ flood as long as it is desynced).
@@ -210,7 +189,6 @@
 				    snd_emu1010_get_raw_rate(emu, EMU_HANA_WCLOCK_HANA_ADAT_IN));
 			snd_iprintf(buffer, "Dock rate: %dHz\n",
 				    snd_emu1010_get_raw_rate(emu, EMU_HANA_WCLOCK_2ND_HANA));
->>>>>>> 89f8dc69
 		}
 		if (emu->card_capabilities->emu_model == EMU_MODEL_EMU0404 ||
 		    emu->card_capabilities->emu_model == EMU_MODEL_EMU1010)
