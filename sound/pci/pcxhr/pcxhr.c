--- conflicted
+++ resolved
@@ -1152,15 +1152,9 @@
 	pcm->nonatomic = true;
 	strcpy(pcm->name, name);
 
-<<<<<<< HEAD
-	snd_pcm_lib_preallocate_pages_for_all(pcm, SNDRV_DMA_TYPE_DEV,
-					      &chip->mgr->pci->dev,
-					      32*1024, 32*1024);
-=======
 	snd_pcm_set_managed_buffer_all(pcm, SNDRV_DMA_TYPE_DEV,
 				       &chip->mgr->pci->dev,
 				       32*1024, 32*1024);
->>>>>>> bfea224d
 	chip->pcm = pcm;
 	return 0;
 }
