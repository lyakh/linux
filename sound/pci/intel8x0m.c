// SPDX-License-Identifier: GPL-2.0-or-later
/*
 *   ALSA modem driver for Intel ICH (i8x0) chipsets
 *
 *	Copyright (c) 2000 Jaroslav Kysela <perex@perex.cz>
 *
 *   This is modified (by Sasha Khapyorsky <sashak@alsa-project.org>) version
 *   of ALSA ICH sound driver intel8x0.c .
 */      

#include <linux/io.h>
#include <linux/delay.h>
#include <linux/interrupt.h>
#include <linux/init.h>
#include <linux/pci.h>
#include <linux/slab.h>
#include <linux/module.h>
#include <sound/core.h>
#include <sound/pcm.h>
#include <sound/ac97_codec.h>
#include <sound/info.h>
#include <sound/initval.h>

MODULE_AUTHOR("Jaroslav Kysela <perex@perex.cz>");
MODULE_DESCRIPTION("Intel 82801AA,82901AB,i810,i820,i830,i840,i845,MX440; "
		   "SiS 7013; NVidia MCP/2/2S/3 modems");
MODULE_LICENSE("GPL");
MODULE_SUPPORTED_DEVICE("{{Intel,82801AA-ICH},"
		"{Intel,82901AB-ICH0},"
		"{Intel,82801BA-ICH2},"
		"{Intel,82801CA-ICH3},"
		"{Intel,82801DB-ICH4},"
		"{Intel,ICH5},"
		"{Intel,ICH6},"
		"{Intel,ICH7},"
	        "{Intel,MX440},"
		"{SiS,7013},"
		"{NVidia,NForce Modem},"
		"{NVidia,NForce2 Modem},"
		"{NVidia,NForce2s Modem},"
		"{NVidia,NForce3 Modem},"
		"{AMD,AMD768}}");

static int index = -2; /* Exclude the first card */
static char *id = SNDRV_DEFAULT_STR1;	/* ID for this card */
static int ac97_clock;

module_param(index, int, 0444);
MODULE_PARM_DESC(index, "Index value for Intel i8x0 modemcard.");
module_param(id, charp, 0444);
MODULE_PARM_DESC(id, "ID string for Intel i8x0 modemcard.");
module_param(ac97_clock, int, 0444);
MODULE_PARM_DESC(ac97_clock, "AC'97 codec clock (0 = auto-detect).");

/* just for backward compatibility */
static bool enable;
module_param(enable, bool, 0444);

/*
 *  Direct registers
 */
enum { DEVICE_INTEL, DEVICE_SIS, DEVICE_ALI, DEVICE_NFORCE };

#define ICHREG(x) ICH_REG_##x

#define DEFINE_REGSET(name,base) \
enum { \
	ICH_REG_##name##_BDBAR	= base + 0x0,	/* dword - buffer descriptor list base address */ \
	ICH_REG_##name##_CIV	= base + 0x04,	/* byte - current index value */ \
	ICH_REG_##name##_LVI	= base + 0x05,	/* byte - last valid index */ \
	ICH_REG_##name##_SR	= base + 0x06,	/* byte - status register */ \
	ICH_REG_##name##_PICB	= base + 0x08,	/* word - position in current buffer */ \
	ICH_REG_##name##_PIV	= base + 0x0a,	/* byte - prefetched index value */ \
	ICH_REG_##name##_CR	= base + 0x0b,	/* byte - control register */ \
};

/* busmaster blocks */
DEFINE_REGSET(OFF, 0);		/* offset */

/* values for each busmaster block */

/* LVI */
#define ICH_REG_LVI_MASK		0x1f

/* SR */
#define ICH_FIFOE			0x10	/* FIFO error */
#define ICH_BCIS			0x08	/* buffer completion interrupt status */
#define ICH_LVBCI			0x04	/* last valid buffer completion interrupt */
#define ICH_CELV			0x02	/* current equals last valid */
#define ICH_DCH				0x01	/* DMA controller halted */

/* PIV */
#define ICH_REG_PIV_MASK		0x1f	/* mask */

/* CR */
#define ICH_IOCE			0x10	/* interrupt on completion enable */
#define ICH_FEIE			0x08	/* fifo error interrupt enable */
#define ICH_LVBIE			0x04	/* last valid buffer interrupt enable */
#define ICH_RESETREGS			0x02	/* reset busmaster registers */
#define ICH_STARTBM			0x01	/* start busmaster operation */


/* global block */
#define ICH_REG_GLOB_CNT		0x3c	/* dword - global control */
#define   ICH_TRIE		0x00000040	/* tertiary resume interrupt enable */
#define   ICH_SRIE		0x00000020	/* secondary resume interrupt enable */
#define   ICH_PRIE		0x00000010	/* primary resume interrupt enable */
#define   ICH_ACLINK		0x00000008	/* AClink shut off */
#define   ICH_AC97WARM		0x00000004	/* AC'97 warm reset */
#define   ICH_AC97COLD		0x00000002	/* AC'97 cold reset */
#define   ICH_GIE		0x00000001	/* GPI interrupt enable */
#define ICH_REG_GLOB_STA		0x40	/* dword - global status */
#define   ICH_TRI		0x20000000	/* ICH4: tertiary (AC_SDIN2) resume interrupt */
#define   ICH_TCR		0x10000000	/* ICH4: tertiary (AC_SDIN2) codec ready */
#define   ICH_BCS		0x08000000	/* ICH4: bit clock stopped */
#define   ICH_SPINT		0x04000000	/* ICH4: S/PDIF interrupt */
#define   ICH_P2INT		0x02000000	/* ICH4: PCM2-In interrupt */
#define   ICH_M2INT		0x01000000	/* ICH4: Mic2-In interrupt */
#define   ICH_SAMPLE_CAP	0x00c00000	/* ICH4: sample capability bits (RO) */
#define   ICH_MULTICHAN_CAP	0x00300000	/* ICH4: multi-channel capability bits (RO) */
#define   ICH_MD3		0x00020000	/* modem power down semaphore */
#define   ICH_AD3		0x00010000	/* audio power down semaphore */
#define   ICH_RCS		0x00008000	/* read completion status */
#define   ICH_BIT3		0x00004000	/* bit 3 slot 12 */
#define   ICH_BIT2		0x00002000	/* bit 2 slot 12 */
#define   ICH_BIT1		0x00001000	/* bit 1 slot 12 */
#define   ICH_SRI		0x00000800	/* secondary (AC_SDIN1) resume interrupt */
#define   ICH_PRI		0x00000400	/* primary (AC_SDIN0) resume interrupt */
#define   ICH_SCR		0x00000200	/* secondary (AC_SDIN1) codec ready */
#define   ICH_PCR		0x00000100	/* primary (AC_SDIN0) codec ready */
#define   ICH_MCINT		0x00000080	/* MIC capture interrupt */
#define   ICH_POINT		0x00000040	/* playback interrupt */
#define   ICH_PIINT		0x00000020	/* capture interrupt */
#define   ICH_NVSPINT		0x00000010	/* nforce spdif interrupt */
#define   ICH_MOINT		0x00000004	/* modem playback interrupt */
#define   ICH_MIINT		0x00000002	/* modem capture interrupt */
#define   ICH_GSCI		0x00000001	/* GPI status change interrupt */
#define ICH_REG_ACC_SEMA		0x44	/* byte - codec write semaphore */
#define   ICH_CAS		0x01		/* codec access semaphore */

#define ICH_MAX_FRAGS		32		/* max hw frags */


/*
 *  
 */

enum { ICHD_MDMIN, ICHD_MDMOUT, ICHD_MDMLAST = ICHD_MDMOUT };
enum { ALID_MDMIN, ALID_MDMOUT, ALID_MDMLAST = ALID_MDMOUT };

#define get_ichdev(substream) (substream->runtime->private_data)

struct ichdev {
	unsigned int ichd;			/* ich device number */
	unsigned long reg_offset;		/* offset to bmaddr */
	__le32 *bdbar;				/* CPU address (32bit) */
	unsigned int bdbar_addr;		/* PCI bus address (32bit) */
	struct snd_pcm_substream *substream;
	unsigned int physbuf;			/* physical address (32bit) */
        unsigned int size;
        unsigned int fragsize;
        unsigned int fragsize1;
        unsigned int position;
        int frags;
        int lvi;
        int lvi_frag;
	int civ;
	int ack;
	int ack_reload;
	unsigned int ack_bit;
	unsigned int roff_sr;
	unsigned int roff_picb;
	unsigned int int_sta_mask;		/* interrupt status mask */
	unsigned int ali_slot;			/* ALI DMA slot */
	struct snd_ac97 *ac97;
};

struct intel8x0m {
	unsigned int device_type;

	int irq;

	void __iomem *addr;
	void __iomem *bmaddr;

	struct pci_dev *pci;
	struct snd_card *card;

	int pcm_devs;
	struct snd_pcm *pcm[2];
	struct ichdev ichd[2];

	unsigned int in_ac97_init: 1;

	struct snd_ac97_bus *ac97_bus;
	struct snd_ac97 *ac97;

	spinlock_t reg_lock;
	
	struct snd_dma_buffer bdbars;
	u32 bdbars_count;
	u32 int_sta_reg;		/* interrupt status register */
	u32 int_sta_mask;		/* interrupt status mask */
	unsigned int pcm_pos_shift;
};

static const struct pci_device_id snd_intel8x0m_ids[] = {
	{ PCI_VDEVICE(INTEL, 0x2416), DEVICE_INTEL },	/* 82801AA */
	{ PCI_VDEVICE(INTEL, 0x2426), DEVICE_INTEL },	/* 82901AB */
	{ PCI_VDEVICE(INTEL, 0x2446), DEVICE_INTEL },	/* 82801BA */
	{ PCI_VDEVICE(INTEL, 0x2486), DEVICE_INTEL },	/* ICH3 */
	{ PCI_VDEVICE(INTEL, 0x24c6), DEVICE_INTEL }, /* ICH4 */
	{ PCI_VDEVICE(INTEL, 0x24d6), DEVICE_INTEL }, /* ICH5 */
	{ PCI_VDEVICE(INTEL, 0x266d), DEVICE_INTEL },	/* ICH6 */
	{ PCI_VDEVICE(INTEL, 0x27dd), DEVICE_INTEL },	/* ICH7 */
	{ PCI_VDEVICE(INTEL, 0x7196), DEVICE_INTEL },	/* 440MX */
	{ PCI_VDEVICE(AMD, 0x7446), DEVICE_INTEL },	/* AMD768 */
	{ PCI_VDEVICE(SI, 0x7013), DEVICE_SIS },	/* SI7013 */
	{ PCI_VDEVICE(NVIDIA, 0x01c1), DEVICE_NFORCE }, /* NFORCE */
	{ PCI_VDEVICE(NVIDIA, 0x0069), DEVICE_NFORCE }, /* NFORCE2 */
	{ PCI_VDEVICE(NVIDIA, 0x0089), DEVICE_NFORCE }, /* NFORCE2s */
	{ PCI_VDEVICE(NVIDIA, 0x00d9), DEVICE_NFORCE }, /* NFORCE3 */
	{ PCI_VDEVICE(AMD, 0x746e), DEVICE_INTEL },	/* AMD8111 */
#if 0
	{ PCI_VDEVICE(AL, 0x5455), DEVICE_ALI },   /* Ali5455 */
#endif
	{ 0, }
};

MODULE_DEVICE_TABLE(pci, snd_intel8x0m_ids);

/*
 *  Lowlevel I/O - busmaster
 */

static inline u8 igetbyte(struct intel8x0m *chip, u32 offset)
{
	return ioread8(chip->bmaddr + offset);
}

static inline u16 igetword(struct intel8x0m *chip, u32 offset)
{
	return ioread16(chip->bmaddr + offset);
}

static inline u32 igetdword(struct intel8x0m *chip, u32 offset)
{
	return ioread32(chip->bmaddr + offset);
}

static inline void iputbyte(struct intel8x0m *chip, u32 offset, u8 val)
{
	iowrite8(val, chip->bmaddr + offset);
}

static inline void iputword(struct intel8x0m *chip, u32 offset, u16 val)
{
	iowrite16(val, chip->bmaddr + offset);
}

static inline void iputdword(struct intel8x0m *chip, u32 offset, u32 val)
{
	iowrite32(val, chip->bmaddr + offset);
}

/*
 *  Lowlevel I/O - AC'97 registers
 */

static inline u16 iagetword(struct intel8x0m *chip, u32 offset)
{
	return ioread16(chip->addr + offset);
}

static inline void iaputword(struct intel8x0m *chip, u32 offset, u16 val)
{
	iowrite16(val, chip->addr + offset);
}

/*
 *  Basic I/O
 */

/*
 * access to AC97 codec via normal i/o (for ICH and SIS7013)
 */

/* return the GLOB_STA bit for the corresponding codec */
static unsigned int get_ich_codec_bit(struct intel8x0m *chip, unsigned int codec)
{
	static unsigned int codec_bit[3] = {
		ICH_PCR, ICH_SCR, ICH_TCR
	};
	if (snd_BUG_ON(codec >= 3))
		return ICH_PCR;
	return codec_bit[codec];
}

static int snd_intel8x0m_codec_semaphore(struct intel8x0m *chip, unsigned int codec)
{
	int time;
	
	if (codec > 1)
		return -EIO;
	codec = get_ich_codec_bit(chip, codec);

	/* codec ready ? */
	if ((igetdword(chip, ICHREG(GLOB_STA)) & codec) == 0)
		return -EIO;

	/* Anyone holding a semaphore for 1 msec should be shot... */
	time = 100;
      	do {
      		if (!(igetbyte(chip, ICHREG(ACC_SEMA)) & ICH_CAS))
      			return 0;
		udelay(10);
	} while (time--);

	/* access to some forbidden (non existent) ac97 registers will not
	 * reset the semaphore. So even if you don't get the semaphore, still
	 * continue the access. We don't need the semaphore anyway. */
	dev_err(chip->card->dev,
		"codec_semaphore: semaphore is not ready [0x%x][0x%x]\n",
			igetbyte(chip, ICHREG(ACC_SEMA)), igetdword(chip, ICHREG(GLOB_STA)));
	iagetword(chip, 0);	/* clear semaphore flag */
	/* I don't care about the semaphore */
	return -EBUSY;
}
 
static void snd_intel8x0m_codec_write(struct snd_ac97 *ac97,
				      unsigned short reg,
				      unsigned short val)
{
	struct intel8x0m *chip = ac97->private_data;
	
	if (snd_intel8x0m_codec_semaphore(chip, ac97->num) < 0) {
		if (! chip->in_ac97_init)
			dev_err(chip->card->dev,
				"codec_write %d: semaphore is not ready for register 0x%x\n",
				ac97->num, reg);
	}
	iaputword(chip, reg + ac97->num * 0x80, val);
}

static unsigned short snd_intel8x0m_codec_read(struct snd_ac97 *ac97,
					       unsigned short reg)
{
	struct intel8x0m *chip = ac97->private_data;
	unsigned short res;
	unsigned int tmp;

	if (snd_intel8x0m_codec_semaphore(chip, ac97->num) < 0) {
		if (! chip->in_ac97_init)
			dev_err(chip->card->dev,
				"codec_read %d: semaphore is not ready for register 0x%x\n",
				ac97->num, reg);
		res = 0xffff;
	} else {
		res = iagetword(chip, reg + ac97->num * 0x80);
		if ((tmp = igetdword(chip, ICHREG(GLOB_STA))) & ICH_RCS) {
			/* reset RCS and preserve other R/WC bits */
			iputdword(chip, ICHREG(GLOB_STA),
				  tmp & ~(ICH_SRI|ICH_PRI|ICH_TRI|ICH_GSCI));
			if (! chip->in_ac97_init)
				dev_err(chip->card->dev,
					"codec_read %d: read timeout for register 0x%x\n",
					ac97->num, reg);
			res = 0xffff;
		}
	}
	if (reg == AC97_GPIO_STATUS)
		iagetword(chip, 0); /* clear semaphore */
	return res;
}


/*
 * DMA I/O
 */
static void snd_intel8x0m_setup_periods(struct intel8x0m *chip, struct ichdev *ichdev)
{
	int idx;
	__le32 *bdbar = ichdev->bdbar;
	unsigned long port = ichdev->reg_offset;

	iputdword(chip, port + ICH_REG_OFF_BDBAR, ichdev->bdbar_addr);
	if (ichdev->size == ichdev->fragsize) {
		ichdev->ack_reload = ichdev->ack = 2;
		ichdev->fragsize1 = ichdev->fragsize >> 1;
		for (idx = 0; idx < (ICH_REG_LVI_MASK + 1) * 2; idx += 4) {
			bdbar[idx + 0] = cpu_to_le32(ichdev->physbuf);
			bdbar[idx + 1] = cpu_to_le32(0x80000000 | /* interrupt on completion */
						     ichdev->fragsize1 >> chip->pcm_pos_shift);
			bdbar[idx + 2] = cpu_to_le32(ichdev->physbuf + (ichdev->size >> 1));
			bdbar[idx + 3] = cpu_to_le32(0x80000000 | /* interrupt on completion */
						     ichdev->fragsize1 >> chip->pcm_pos_shift);
		}
		ichdev->frags = 2;
	} else {
		ichdev->ack_reload = ichdev->ack = 1;
		ichdev->fragsize1 = ichdev->fragsize;
		for (idx = 0; idx < (ICH_REG_LVI_MASK + 1) * 2; idx += 2) {
			bdbar[idx + 0] = cpu_to_le32(ichdev->physbuf + (((idx >> 1) * ichdev->fragsize) % ichdev->size));
			bdbar[idx + 1] = cpu_to_le32(0x80000000 | /* interrupt on completion */
						     ichdev->fragsize >> chip->pcm_pos_shift);
			/*
			dev_dbg(chip->card->dev, "bdbar[%i] = 0x%x [0x%x]\n",
			       idx + 0, bdbar[idx + 0], bdbar[idx + 1]);
			*/
		}
		ichdev->frags = ichdev->size / ichdev->fragsize;
	}
	iputbyte(chip, port + ICH_REG_OFF_LVI, ichdev->lvi = ICH_REG_LVI_MASK);
	ichdev->civ = 0;
	iputbyte(chip, port + ICH_REG_OFF_CIV, 0);
	ichdev->lvi_frag = ICH_REG_LVI_MASK % ichdev->frags;
	ichdev->position = 0;
#if 0
	dev_dbg(chip->card->dev,
		"lvi_frag = %i, frags = %i, period_size = 0x%x, period_size1 = 0x%x\n",
	       ichdev->lvi_frag, ichdev->frags, ichdev->fragsize,
	       ichdev->fragsize1);
#endif
	/* clear interrupts */
	iputbyte(chip, port + ichdev->roff_sr, ICH_FIFOE | ICH_BCIS | ICH_LVBCI);
}

/*
 *  Interrupt handler
 */

static inline void snd_intel8x0m_update(struct intel8x0m *chip, struct ichdev *ichdev)
{
	unsigned long port = ichdev->reg_offset;
	int civ, i, step;
	int ack = 0;

	civ = igetbyte(chip, port + ICH_REG_OFF_CIV);
	if (civ == ichdev->civ) {
		// snd_printd("civ same %d\n", civ);
		step = 1;
		ichdev->civ++;
		ichdev->civ &= ICH_REG_LVI_MASK;
	} else {
		step = civ - ichdev->civ;
		if (step < 0)
			step += ICH_REG_LVI_MASK + 1;
		// if (step != 1)
		//	snd_printd("step = %d, %d -> %d\n", step, ichdev->civ, civ);
		ichdev->civ = civ;
	}

	ichdev->position += step * ichdev->fragsize1;
	ichdev->position %= ichdev->size;
	ichdev->lvi += step;
	ichdev->lvi &= ICH_REG_LVI_MASK;
	iputbyte(chip, port + ICH_REG_OFF_LVI, ichdev->lvi);
	for (i = 0; i < step; i++) {
		ichdev->lvi_frag++;
		ichdev->lvi_frag %= ichdev->frags;
		ichdev->bdbar[ichdev->lvi * 2] = cpu_to_le32(ichdev->physbuf +
							     ichdev->lvi_frag *
							     ichdev->fragsize1);
#if 0
		dev_dbg(chip->card->dev,
			"new: bdbar[%i] = 0x%x [0x%x], prefetch = %i, all = 0x%x, 0x%x\n",
		       ichdev->lvi * 2, ichdev->bdbar[ichdev->lvi * 2],
		       ichdev->bdbar[ichdev->lvi * 2 + 1], inb(ICH_REG_OFF_PIV + port),
		       inl(port + 4), inb(port + ICH_REG_OFF_CR));
#endif
		if (--ichdev->ack == 0) {
			ichdev->ack = ichdev->ack_reload;
			ack = 1;
		}
	}
	if (ack && ichdev->substream) {
		spin_unlock(&chip->reg_lock);
		snd_pcm_period_elapsed(ichdev->substream);
		spin_lock(&chip->reg_lock);
	}
	iputbyte(chip, port + ichdev->roff_sr, ICH_FIFOE | ICH_BCIS | ICH_LVBCI);
}

static irqreturn_t snd_intel8x0m_interrupt(int irq, void *dev_id)
{
	struct intel8x0m *chip = dev_id;
	struct ichdev *ichdev;
	unsigned int status;
	unsigned int i;

	spin_lock(&chip->reg_lock);
	status = igetdword(chip, chip->int_sta_reg);
	if (status == 0xffffffff) { /* we are not yet resumed */
		spin_unlock(&chip->reg_lock);
		return IRQ_NONE;
	}
	if ((status & chip->int_sta_mask) == 0) {
		if (status)
			iputdword(chip, chip->int_sta_reg, status);
		spin_unlock(&chip->reg_lock);
		return IRQ_NONE;
	}

	for (i = 0; i < chip->bdbars_count; i++) {
		ichdev = &chip->ichd[i];
		if (status & ichdev->int_sta_mask)
			snd_intel8x0m_update(chip, ichdev);
	}

	/* ack them */
	iputdword(chip, chip->int_sta_reg, status & chip->int_sta_mask);
	spin_unlock(&chip->reg_lock);
	
	return IRQ_HANDLED;
}

/*
 *  PCM part
 */

static int snd_intel8x0m_pcm_trigger(struct snd_pcm_substream *substream, int cmd)
{
	struct intel8x0m *chip = snd_pcm_substream_chip(substream);
	struct ichdev *ichdev = get_ichdev(substream);
	unsigned char val = 0;
	unsigned long port = ichdev->reg_offset;

	switch (cmd) {
	case SNDRV_PCM_TRIGGER_START:
	case SNDRV_PCM_TRIGGER_RESUME:
		val = ICH_IOCE | ICH_STARTBM;
		break;
	case SNDRV_PCM_TRIGGER_STOP:
	case SNDRV_PCM_TRIGGER_SUSPEND:
		val = 0;
		break;
	case SNDRV_PCM_TRIGGER_PAUSE_PUSH:
		val = ICH_IOCE;
		break;
	case SNDRV_PCM_TRIGGER_PAUSE_RELEASE:
		val = ICH_IOCE | ICH_STARTBM;
		break;
	default:
		return -EINVAL;
	}
	iputbyte(chip, port + ICH_REG_OFF_CR, val);
	if (cmd == SNDRV_PCM_TRIGGER_STOP) {
		/* wait until DMA stopped */
		while (!(igetbyte(chip, port + ichdev->roff_sr) & ICH_DCH)) ;
		/* reset whole DMA things */
		iputbyte(chip, port + ICH_REG_OFF_CR, ICH_RESETREGS);
	}
	return 0;
}

static snd_pcm_uframes_t snd_intel8x0m_pcm_pointer(struct snd_pcm_substream *substream)
{
	struct intel8x0m *chip = snd_pcm_substream_chip(substream);
	struct ichdev *ichdev = get_ichdev(substream);
	size_t ptr1, ptr;

	ptr1 = igetword(chip, ichdev->reg_offset + ichdev->roff_picb) << chip->pcm_pos_shift;
	if (ptr1 != 0)
		ptr = ichdev->fragsize1 - ptr1;
	else
		ptr = 0;
	ptr += ichdev->position;
	if (ptr >= ichdev->size)
		return 0;
	return bytes_to_frames(substream->runtime, ptr);
}

static int snd_intel8x0m_pcm_prepare(struct snd_pcm_substream *substream)
{
	struct intel8x0m *chip = snd_pcm_substream_chip(substream);
	struct snd_pcm_runtime *runtime = substream->runtime;
	struct ichdev *ichdev = get_ichdev(substream);

	ichdev->physbuf = runtime->dma_addr;
	ichdev->size = snd_pcm_lib_buffer_bytes(substream);
	ichdev->fragsize = snd_pcm_lib_period_bytes(substream);
	snd_ac97_write(ichdev->ac97, AC97_LINE1_RATE, runtime->rate);
	snd_ac97_write(ichdev->ac97, AC97_LINE1_LEVEL, 0);
	snd_intel8x0m_setup_periods(chip, ichdev);
	return 0;
}

static const struct snd_pcm_hardware snd_intel8x0m_stream =
{
	.info =			(SNDRV_PCM_INFO_MMAP | SNDRV_PCM_INFO_INTERLEAVED |
				 SNDRV_PCM_INFO_BLOCK_TRANSFER |
				 SNDRV_PCM_INFO_MMAP_VALID |
				 SNDRV_PCM_INFO_PAUSE |
				 SNDRV_PCM_INFO_RESUME),
	.formats =		SNDRV_PCM_FMTBIT_S16_LE,
	.rates =		SNDRV_PCM_RATE_8000 | SNDRV_PCM_RATE_16000 | SNDRV_PCM_RATE_KNOT,
	.rate_min =		8000,
	.rate_max =		16000,
	.channels_min =		1,
	.channels_max =		1,
	.buffer_bytes_max =	64 * 1024,
	.period_bytes_min =	32,
	.period_bytes_max =	64 * 1024,
	.periods_min =		1,
	.periods_max =		1024,
	.fifo_size =		0,
};


static int snd_intel8x0m_pcm_open(struct snd_pcm_substream *substream, struct ichdev *ichdev)
{
	static const unsigned int rates[] = { 8000,  9600, 12000, 16000 };
	static const struct snd_pcm_hw_constraint_list hw_constraints_rates = {
		.count = ARRAY_SIZE(rates),
		.list = rates,
		.mask = 0,
	};
	struct snd_pcm_runtime *runtime = substream->runtime;
	int err;

	ichdev->substream = substream;
	runtime->hw = snd_intel8x0m_stream;
	err = snd_pcm_hw_constraint_list(runtime, 0, SNDRV_PCM_HW_PARAM_RATE,
					 &hw_constraints_rates);
	if ( err < 0 )
		return err;
	runtime->private_data = ichdev;
	return 0;
}

static int snd_intel8x0m_playback_open(struct snd_pcm_substream *substream)
{
	struct intel8x0m *chip = snd_pcm_substream_chip(substream);

	return snd_intel8x0m_pcm_open(substream, &chip->ichd[ICHD_MDMOUT]);
}

static int snd_intel8x0m_playback_close(struct snd_pcm_substream *substream)
{
	struct intel8x0m *chip = snd_pcm_substream_chip(substream);

	chip->ichd[ICHD_MDMOUT].substream = NULL;
	return 0;
}

static int snd_intel8x0m_capture_open(struct snd_pcm_substream *substream)
{
	struct intel8x0m *chip = snd_pcm_substream_chip(substream);

	return snd_intel8x0m_pcm_open(substream, &chip->ichd[ICHD_MDMIN]);
}

static int snd_intel8x0m_capture_close(struct snd_pcm_substream *substream)
{
	struct intel8x0m *chip = snd_pcm_substream_chip(substream);

	chip->ichd[ICHD_MDMIN].substream = NULL;
	return 0;
}


static const struct snd_pcm_ops snd_intel8x0m_playback_ops = {
	.open =		snd_intel8x0m_playback_open,
	.close =	snd_intel8x0m_playback_close,
	.prepare =	snd_intel8x0m_pcm_prepare,
	.trigger =	snd_intel8x0m_pcm_trigger,
	.pointer =	snd_intel8x0m_pcm_pointer,
};

static const struct snd_pcm_ops snd_intel8x0m_capture_ops = {
	.open =		snd_intel8x0m_capture_open,
	.close =	snd_intel8x0m_capture_close,
	.prepare =	snd_intel8x0m_pcm_prepare,
	.trigger =	snd_intel8x0m_pcm_trigger,
	.pointer =	snd_intel8x0m_pcm_pointer,
};


struct ich_pcm_table {
	char *suffix;
	const struct snd_pcm_ops *playback_ops;
	const struct snd_pcm_ops *capture_ops;
	size_t prealloc_size;
	size_t prealloc_max_size;
	int ac97_idx;
};

static int snd_intel8x0m_pcm1(struct intel8x0m *chip, int device,
			      struct ich_pcm_table *rec)
{
	struct snd_pcm *pcm;
	int err;
	char name[32];

	if (rec->suffix)
		sprintf(name, "Intel ICH - %s", rec->suffix);
	else
		strcpy(name, "Intel ICH");
	err = snd_pcm_new(chip->card, name, device,
			  rec->playback_ops ? 1 : 0,
			  rec->capture_ops ? 1 : 0, &pcm);
	if (err < 0)
		return err;

	if (rec->playback_ops)
		snd_pcm_set_ops(pcm, SNDRV_PCM_STREAM_PLAYBACK, rec->playback_ops);
	if (rec->capture_ops)
		snd_pcm_set_ops(pcm, SNDRV_PCM_STREAM_CAPTURE, rec->capture_ops);

	pcm->private_data = chip;
	pcm->info_flags = 0;
	pcm->dev_class = SNDRV_PCM_CLASS_MODEM;
	if (rec->suffix)
		sprintf(pcm->name, "%s - %s", chip->card->shortname, rec->suffix);
	else
		strcpy(pcm->name, chip->card->shortname);
	chip->pcm[device] = pcm;

<<<<<<< HEAD
	snd_pcm_lib_preallocate_pages_for_all(pcm, SNDRV_DMA_TYPE_DEV,
					      &chip->pci->dev,
					      rec->prealloc_size,
					      rec->prealloc_max_size);
=======
	snd_pcm_set_managed_buffer_all(pcm, SNDRV_DMA_TYPE_DEV,
				       &chip->pci->dev,
				       rec->prealloc_size,
				       rec->prealloc_max_size);
>>>>>>> bfea224d

	return 0;
}

static struct ich_pcm_table intel_pcms[] = {
	{
		.suffix = "Modem",
		.playback_ops = &snd_intel8x0m_playback_ops,
		.capture_ops = &snd_intel8x0m_capture_ops,
		.prealloc_size = 32 * 1024,
		.prealloc_max_size = 64 * 1024,
	},
};

static int snd_intel8x0m_pcm(struct intel8x0m *chip)
{
	int i, tblsize, device, err;
	struct ich_pcm_table *tbl, *rec;

#if 1
	tbl = intel_pcms;
	tblsize = 1;
#else
	switch (chip->device_type) {
	case DEVICE_NFORCE:
		tbl = nforce_pcms;
		tblsize = ARRAY_SIZE(nforce_pcms);
		break;
	case DEVICE_ALI:
		tbl = ali_pcms;
		tblsize = ARRAY_SIZE(ali_pcms);
		break;
	default:
		tbl = intel_pcms;
		tblsize = 2;
		break;
	}
#endif
	device = 0;
	for (i = 0; i < tblsize; i++) {
		rec = tbl + i;
		if (i > 0 && rec->ac97_idx) {
			/* activate PCM only when associated AC'97 codec */
			if (! chip->ichd[rec->ac97_idx].ac97)
				continue;
		}
		err = snd_intel8x0m_pcm1(chip, device, rec);
		if (err < 0)
			return err;
		device++;
	}

	chip->pcm_devs = device;
	return 0;
}
	

/*
 *  Mixer part
 */

static void snd_intel8x0m_mixer_free_ac97_bus(struct snd_ac97_bus *bus)
{
	struct intel8x0m *chip = bus->private_data;
	chip->ac97_bus = NULL;
}

static void snd_intel8x0m_mixer_free_ac97(struct snd_ac97 *ac97)
{
	struct intel8x0m *chip = ac97->private_data;
	chip->ac97 = NULL;
}


static int snd_intel8x0m_mixer(struct intel8x0m *chip, int ac97_clock)
{
	struct snd_ac97_bus *pbus;
	struct snd_ac97_template ac97;
	struct snd_ac97 *x97;
	int err;
	unsigned int glob_sta = 0;
	static struct snd_ac97_bus_ops ops = {
		.write = snd_intel8x0m_codec_write,
		.read = snd_intel8x0m_codec_read,
	};

	chip->in_ac97_init = 1;
	
	memset(&ac97, 0, sizeof(ac97));
	ac97.private_data = chip;
	ac97.private_free = snd_intel8x0m_mixer_free_ac97;
	ac97.scaps = AC97_SCAP_SKIP_AUDIO | AC97_SCAP_POWER_SAVE;

	glob_sta = igetdword(chip, ICHREG(GLOB_STA));

	if ((err = snd_ac97_bus(chip->card, 0, &ops, chip, &pbus)) < 0)
		goto __err;
	pbus->private_free = snd_intel8x0m_mixer_free_ac97_bus;
	if (ac97_clock >= 8000 && ac97_clock <= 48000)
		pbus->clock = ac97_clock;
	chip->ac97_bus = pbus;

	ac97.pci = chip->pci;
	ac97.num = glob_sta & ICH_SCR ? 1 : 0;
	if ((err = snd_ac97_mixer(pbus, &ac97, &x97)) < 0) {
		dev_err(chip->card->dev,
			"Unable to initialize codec #%d\n", ac97.num);
		if (ac97.num == 0)
			goto __err;
		return err;
	}
	chip->ac97 = x97;
	if(ac97_is_modem(x97) && !chip->ichd[ICHD_MDMIN].ac97) {
		chip->ichd[ICHD_MDMIN].ac97 = x97;
		chip->ichd[ICHD_MDMOUT].ac97 = x97;
	}

	chip->in_ac97_init = 0;
	return 0;

 __err:
	/* clear the cold-reset bit for the next chance */
	if (chip->device_type != DEVICE_ALI)
		iputdword(chip, ICHREG(GLOB_CNT),
			  igetdword(chip, ICHREG(GLOB_CNT)) & ~ICH_AC97COLD);
	return err;
}


/*
 *
 */

static int snd_intel8x0m_ich_chip_init(struct intel8x0m *chip, int probing)
{
	unsigned long end_time;
	unsigned int cnt, status, nstatus;
	
	/* put logic to right state */
	/* first clear status bits */
	status = ICH_RCS | ICH_MIINT | ICH_MOINT;
	cnt = igetdword(chip, ICHREG(GLOB_STA));
	iputdword(chip, ICHREG(GLOB_STA), cnt & status);

	/* ACLink on, 2 channels */
	cnt = igetdword(chip, ICHREG(GLOB_CNT));
	cnt &= ~(ICH_ACLINK);
	/* finish cold or do warm reset */
	cnt |= (cnt & ICH_AC97COLD) == 0 ? ICH_AC97COLD : ICH_AC97WARM;
	iputdword(chip, ICHREG(GLOB_CNT), cnt);
	usleep_range(500, 1000); /* give warm reset some time */
	end_time = jiffies + HZ / 4;
	do {
		if ((igetdword(chip, ICHREG(GLOB_CNT)) & ICH_AC97WARM) == 0)
			goto __ok;
		schedule_timeout_uninterruptible(1);
	} while (time_after_eq(end_time, jiffies));
	dev_err(chip->card->dev, "AC'97 warm reset still in progress? [0x%x]\n",
		   igetdword(chip, ICHREG(GLOB_CNT)));
	return -EIO;

      __ok:
	if (probing) {
		/* wait for any codec ready status.
		 * Once it becomes ready it should remain ready
		 * as long as we do not disable the ac97 link.
		 */
		end_time = jiffies + HZ;
		do {
			status = igetdword(chip, ICHREG(GLOB_STA)) &
				(ICH_PCR | ICH_SCR | ICH_TCR);
			if (status)
				break;
			schedule_timeout_uninterruptible(1);
		} while (time_after_eq(end_time, jiffies));
		if (! status) {
			/* no codec is found */
			dev_err(chip->card->dev,
				"codec_ready: codec is not ready [0x%x]\n",
				   igetdword(chip, ICHREG(GLOB_STA)));
			return -EIO;
		}

		/* up to two codecs (modem cannot be tertiary with ICH4) */
		nstatus = ICH_PCR | ICH_SCR;

		/* wait for other codecs ready status. */
		end_time = jiffies + HZ / 4;
		while (status != nstatus && time_after_eq(end_time, jiffies)) {
			schedule_timeout_uninterruptible(1);
			status |= igetdword(chip, ICHREG(GLOB_STA)) & nstatus;
		}

	} else {
		/* resume phase */
		status = 0;
		if (chip->ac97)
			status |= get_ich_codec_bit(chip, chip->ac97->num);
		/* wait until all the probed codecs are ready */
		end_time = jiffies + HZ;
		do {
			nstatus = igetdword(chip, ICHREG(GLOB_STA)) &
				(ICH_PCR | ICH_SCR | ICH_TCR);
			if (status == nstatus)
				break;
			schedule_timeout_uninterruptible(1);
		} while (time_after_eq(end_time, jiffies));
	}

	if (chip->device_type == DEVICE_SIS) {
		/* unmute the output on SIS7012 */
		iputword(chip, 0x4c, igetword(chip, 0x4c) | 1);
	}

      	return 0;
}

static int snd_intel8x0m_chip_init(struct intel8x0m *chip, int probing)
{
	unsigned int i;
	int err;
	
	if ((err = snd_intel8x0m_ich_chip_init(chip, probing)) < 0)
		return err;
	iagetword(chip, 0);	/* clear semaphore flag */

	/* disable interrupts */
	for (i = 0; i < chip->bdbars_count; i++)
		iputbyte(chip, ICH_REG_OFF_CR + chip->ichd[i].reg_offset, 0x00);
	/* reset channels */
	for (i = 0; i < chip->bdbars_count; i++)
		iputbyte(chip, ICH_REG_OFF_CR + chip->ichd[i].reg_offset, ICH_RESETREGS);
	/* initialize Buffer Descriptor Lists */
	for (i = 0; i < chip->bdbars_count; i++)
		iputdword(chip, ICH_REG_OFF_BDBAR + chip->ichd[i].reg_offset, chip->ichd[i].bdbar_addr);
	return 0;
}

static int snd_intel8x0m_free(struct intel8x0m *chip)
{
	unsigned int i;

	if (chip->irq < 0)
		goto __hw_end;
	/* disable interrupts */
	for (i = 0; i < chip->bdbars_count; i++)
		iputbyte(chip, ICH_REG_OFF_CR + chip->ichd[i].reg_offset, 0x00);
	/* reset channels */
	for (i = 0; i < chip->bdbars_count; i++)
		iputbyte(chip, ICH_REG_OFF_CR + chip->ichd[i].reg_offset, ICH_RESETREGS);
 __hw_end:
	if (chip->irq >= 0)
		free_irq(chip->irq, chip);
	if (chip->bdbars.area)
		snd_dma_free_pages(&chip->bdbars);
	if (chip->addr)
		pci_iounmap(chip->pci, chip->addr);
	if (chip->bmaddr)
		pci_iounmap(chip->pci, chip->bmaddr);
	pci_release_regions(chip->pci);
	pci_disable_device(chip->pci);
	kfree(chip);
	return 0;
}

#ifdef CONFIG_PM_SLEEP
/*
 * power management
 */
static int intel8x0m_suspend(struct device *dev)
{
	struct snd_card *card = dev_get_drvdata(dev);
	struct intel8x0m *chip = card->private_data;

	snd_power_change_state(card, SNDRV_CTL_POWER_D3hot);
	snd_ac97_suspend(chip->ac97);
	if (chip->irq >= 0) {
		free_irq(chip->irq, chip);
		chip->irq = -1;
		card->sync_irq = -1;
	}
	return 0;
}

static int intel8x0m_resume(struct device *dev)
{
	struct pci_dev *pci = to_pci_dev(dev);
	struct snd_card *card = dev_get_drvdata(dev);
	struct intel8x0m *chip = card->private_data;

	if (request_irq(pci->irq, snd_intel8x0m_interrupt,
			IRQF_SHARED, KBUILD_MODNAME, chip)) {
		dev_err(dev, "unable to grab IRQ %d, disabling device\n",
			pci->irq);
		snd_card_disconnect(card);
		return -EIO;
	}
	chip->irq = pci->irq;
	card->sync_irq = chip->irq;
	snd_intel8x0m_chip_init(chip, 0);
	snd_ac97_resume(chip->ac97);

	snd_power_change_state(card, SNDRV_CTL_POWER_D0);
	return 0;
}

static SIMPLE_DEV_PM_OPS(intel8x0m_pm, intel8x0m_suspend, intel8x0m_resume);
#define INTEL8X0M_PM_OPS	&intel8x0m_pm
#else
#define INTEL8X0M_PM_OPS	NULL
#endif /* CONFIG_PM_SLEEP */

static void snd_intel8x0m_proc_read(struct snd_info_entry * entry,
				   struct snd_info_buffer *buffer)
{
	struct intel8x0m *chip = entry->private_data;
	unsigned int tmp;

	snd_iprintf(buffer, "Intel8x0m\n\n");
	if (chip->device_type == DEVICE_ALI)
		return;
	tmp = igetdword(chip, ICHREG(GLOB_STA));
	snd_iprintf(buffer, "Global control        : 0x%08x\n",
		    igetdword(chip, ICHREG(GLOB_CNT)));
	snd_iprintf(buffer, "Global status         : 0x%08x\n", tmp);
	snd_iprintf(buffer, "AC'97 codecs ready    :%s%s%s%s\n",
			tmp & ICH_PCR ? " primary" : "",
			tmp & ICH_SCR ? " secondary" : "",
			tmp & ICH_TCR ? " tertiary" : "",
			(tmp & (ICH_PCR | ICH_SCR | ICH_TCR)) == 0 ? " none" : "");
}

static void snd_intel8x0m_proc_init(struct intel8x0m *chip)
{
	snd_card_ro_proc_new(chip->card, "intel8x0m", chip,
			     snd_intel8x0m_proc_read);
}

static int snd_intel8x0m_dev_free(struct snd_device *device)
{
	struct intel8x0m *chip = device->device_data;
	return snd_intel8x0m_free(chip);
}

struct ich_reg_info {
	unsigned int int_sta_mask;
	unsigned int offset;
};

static int snd_intel8x0m_create(struct snd_card *card,
				struct pci_dev *pci,
				unsigned long device_type,
				struct intel8x0m **r_intel8x0m)
{
	struct intel8x0m *chip;
	int err;
	unsigned int i;
	unsigned int int_sta_masks;
	struct ichdev *ichdev;
	static struct snd_device_ops ops = {
		.dev_free =	snd_intel8x0m_dev_free,
	};
	static struct ich_reg_info intel_regs[2] = {
		{ ICH_MIINT, 0 },
		{ ICH_MOINT, 0x10 },
	};
	struct ich_reg_info *tbl;

	*r_intel8x0m = NULL;

	if ((err = pci_enable_device(pci)) < 0)
		return err;

	chip = kzalloc(sizeof(*chip), GFP_KERNEL);
	if (chip == NULL) {
		pci_disable_device(pci);
		return -ENOMEM;
	}
	spin_lock_init(&chip->reg_lock);
	chip->device_type = device_type;
	chip->card = card;
	chip->pci = pci;
	chip->irq = -1;

	if ((err = pci_request_regions(pci, card->shortname)) < 0) {
		kfree(chip);
		pci_disable_device(pci);
		return err;
	}

	if (device_type == DEVICE_ALI) {
		/* ALI5455 has no ac97 region */
		chip->bmaddr = pci_iomap(pci, 0, 0);
		goto port_inited;
	}

	if (pci_resource_flags(pci, 2) & IORESOURCE_MEM) /* ICH4 and Nforce */
		chip->addr = pci_iomap(pci, 2, 0);
	else
		chip->addr = pci_iomap(pci, 0, 0);
	if (!chip->addr) {
		dev_err(card->dev, "AC'97 space ioremap problem\n");
		snd_intel8x0m_free(chip);
		return -EIO;
	}
	if (pci_resource_flags(pci, 3) & IORESOURCE_MEM) /* ICH4 */
		chip->bmaddr = pci_iomap(pci, 3, 0);
	else
		chip->bmaddr = pci_iomap(pci, 1, 0);
	if (!chip->bmaddr) {
		dev_err(card->dev, "Controller space ioremap problem\n");
		snd_intel8x0m_free(chip);
		return -EIO;
	}

 port_inited:
	/* initialize offsets */
	chip->bdbars_count = 2;
	tbl = intel_regs;

	for (i = 0; i < chip->bdbars_count; i++) {
		ichdev = &chip->ichd[i];
		ichdev->ichd = i;
		ichdev->reg_offset = tbl[i].offset;
		ichdev->int_sta_mask = tbl[i].int_sta_mask;
		if (device_type == DEVICE_SIS) {
			/* SiS 7013 swaps the registers */
			ichdev->roff_sr = ICH_REG_OFF_PICB;
			ichdev->roff_picb = ICH_REG_OFF_SR;
		} else {
			ichdev->roff_sr = ICH_REG_OFF_SR;
			ichdev->roff_picb = ICH_REG_OFF_PICB;
		}
		if (device_type == DEVICE_ALI)
			ichdev->ali_slot = (ichdev->reg_offset - 0x40) / 0x10;
	}
	/* SIS7013 handles the pcm data in bytes, others are in words */
	chip->pcm_pos_shift = (device_type == DEVICE_SIS) ? 0 : 1;

	/* allocate buffer descriptor lists */
	/* the start of each lists must be aligned to 8 bytes */
	if (snd_dma_alloc_pages(SNDRV_DMA_TYPE_DEV, &pci->dev,
				chip->bdbars_count * sizeof(u32) * ICH_MAX_FRAGS * 2,
				&chip->bdbars) < 0) {
		snd_intel8x0m_free(chip);
		return -ENOMEM;
	}
	/* tables must be aligned to 8 bytes here, but the kernel pages
	   are much bigger, so we don't care (on i386) */
	int_sta_masks = 0;
	for (i = 0; i < chip->bdbars_count; i++) {
		ichdev = &chip->ichd[i];
		ichdev->bdbar = ((__le32 *)chip->bdbars.area) + (i * ICH_MAX_FRAGS * 2);
		ichdev->bdbar_addr = chip->bdbars.addr + (i * sizeof(u32) * ICH_MAX_FRAGS * 2);
		int_sta_masks |= ichdev->int_sta_mask;
	}
	chip->int_sta_reg = ICH_REG_GLOB_STA;
	chip->int_sta_mask = int_sta_masks;

	pci_set_master(pci);

	if ((err = snd_intel8x0m_chip_init(chip, 1)) < 0) {
		snd_intel8x0m_free(chip);
		return err;
	}

	if (request_irq(pci->irq, snd_intel8x0m_interrupt, IRQF_SHARED,
			KBUILD_MODNAME, chip)) {
		dev_err(card->dev, "unable to grab IRQ %d\n", pci->irq);
		snd_intel8x0m_free(chip);
		return -EBUSY;
	}
	chip->irq = pci->irq;
	card->sync_irq = chip->irq;

	if ((err = snd_device_new(card, SNDRV_DEV_LOWLEVEL, chip, &ops)) < 0) {
		snd_intel8x0m_free(chip);
		return err;
	}

	*r_intel8x0m = chip;
	return 0;
}

static struct shortname_table {
	unsigned int id;
	const char *s;
} shortnames[] = {
	{ PCI_DEVICE_ID_INTEL_82801AA_6, "Intel 82801AA-ICH" },
	{ PCI_DEVICE_ID_INTEL_82801AB_6, "Intel 82901AB-ICH0" },
	{ PCI_DEVICE_ID_INTEL_82801BA_6, "Intel 82801BA-ICH2" },
	{ PCI_DEVICE_ID_INTEL_440MX_6, "Intel 440MX" },
	{ PCI_DEVICE_ID_INTEL_82801CA_6, "Intel 82801CA-ICH3" },
	{ PCI_DEVICE_ID_INTEL_82801DB_6, "Intel 82801DB-ICH4" },
	{ PCI_DEVICE_ID_INTEL_82801EB_6, "Intel ICH5" },
	{ PCI_DEVICE_ID_INTEL_ICH6_17, "Intel ICH6" },
	{ PCI_DEVICE_ID_INTEL_ICH7_19, "Intel ICH7" },
	{ 0x7446, "AMD AMD768" },
	{ PCI_DEVICE_ID_SI_7013, "SiS SI7013" },
	{ PCI_DEVICE_ID_NVIDIA_MCP1_MODEM, "NVidia nForce" },
	{ PCI_DEVICE_ID_NVIDIA_MCP2_MODEM, "NVidia nForce2" },
	{ PCI_DEVICE_ID_NVIDIA_MCP2S_MODEM, "NVidia nForce2s" },
	{ PCI_DEVICE_ID_NVIDIA_MCP3_MODEM, "NVidia nForce3" },
	{ 0x746e, "AMD AMD8111" },
#if 0
	{ 0x5455, "ALi M5455" },
#endif
	{ 0 },
};

static int snd_intel8x0m_probe(struct pci_dev *pci,
			       const struct pci_device_id *pci_id)
{
	struct snd_card *card;
	struct intel8x0m *chip;
	int err;
	struct shortname_table *name;

	err = snd_card_new(&pci->dev, index, id, THIS_MODULE, 0, &card);
	if (err < 0)
		return err;

	strcpy(card->driver, "ICH-MODEM");
	strcpy(card->shortname, "Intel ICH");
	for (name = shortnames; name->id; name++) {
		if (pci->device == name->id) {
			strcpy(card->shortname, name->s);
			break;
		}
	}
	strcat(card->shortname," Modem");

	if ((err = snd_intel8x0m_create(card, pci, pci_id->driver_data, &chip)) < 0) {
		snd_card_free(card);
		return err;
	}
	card->private_data = chip;

	if ((err = snd_intel8x0m_mixer(chip, ac97_clock)) < 0) {
		snd_card_free(card);
		return err;
	}
	if ((err = snd_intel8x0m_pcm(chip)) < 0) {
		snd_card_free(card);
		return err;
	}
	
	snd_intel8x0m_proc_init(chip);

	sprintf(card->longname, "%s at irq %i",
		card->shortname, chip->irq);

	if ((err = snd_card_register(card)) < 0) {
		snd_card_free(card);
		return err;
	}
	pci_set_drvdata(pci, card);
	return 0;
}

static void snd_intel8x0m_remove(struct pci_dev *pci)
{
	snd_card_free(pci_get_drvdata(pci));
}

static struct pci_driver intel8x0m_driver = {
	.name = KBUILD_MODNAME,
	.id_table = snd_intel8x0m_ids,
	.probe = snd_intel8x0m_probe,
	.remove = snd_intel8x0m_remove,
	.driver = {
		.pm = INTEL8X0M_PM_OPS,
	},
};

module_pci_driver(intel8x0m_driver);<|MERGE_RESOLUTION|>--- conflicted
+++ resolved
@@ -716,17 +716,10 @@
 		strcpy(pcm->name, chip->card->shortname);
 	chip->pcm[device] = pcm;
 
-<<<<<<< HEAD
-	snd_pcm_lib_preallocate_pages_for_all(pcm, SNDRV_DMA_TYPE_DEV,
-					      &chip->pci->dev,
-					      rec->prealloc_size,
-					      rec->prealloc_max_size);
-=======
 	snd_pcm_set_managed_buffer_all(pcm, SNDRV_DMA_TYPE_DEV,
 				       &chip->pci->dev,
 				       rec->prealloc_size,
 				       rec->prealloc_max_size);
->>>>>>> bfea224d
 
 	return 0;
 }
