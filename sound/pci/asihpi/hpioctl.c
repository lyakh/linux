--- conflicted
+++ resolved
@@ -330,19 +330,7 @@
 
 	if (a->interrupt_callback)
 		return IRQ_WAKE_THREAD;
-<<<<<<< HEAD
-=======
-
-	return IRQ_HANDLED;
-}
-
-static irqreturn_t asihpi_isr_thread(int irq, void *dev_id)
-{
-	struct hpi_adapter *a = dev_id;
->>>>>>> a596569c
-
-	if (a->interrupt_callback)
-		a->interrupt_callback(a);
+
 	return IRQ_HANDLED;
 }
 
