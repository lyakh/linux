--- conflicted
+++ resolved
@@ -1292,11 +1292,6 @@
 	CS8409_BULLSEYE,
 	CS8409_WARLOCK,
 	CS8409_CYBORG,
-<<<<<<< HEAD
-	CS8409_VERBS,
-};
-
-=======
 	CS8409_FIXUPS,
 };
 
@@ -1305,7 +1300,6 @@
 static int cs8409_cs42l42_exec_verb(struct hdac_device *dev,
 		unsigned int cmd, unsigned int flags, unsigned int *res);
 
->>>>>>> b58b0eef
 /* Dell Inspiron models with cs8409/cs42l42 */
 static const struct hda_model_fixup cs8409_models[] = {
 	{ .id = CS8409_BULLSEYE, .name = "bullseye" },
@@ -1379,67 +1373,28 @@
 	{} /* terminator */
 };
 
-<<<<<<< HEAD
-static const struct hda_verb cs8409_cs42l42_add_verbs[] = {
-	{ 0x24, 0x71c, 0xF0 }, /* Widget node ASP-1-TX */
-	{ 0x24, 0x71d, 0x20 },
-	{ 0x24, 0x71e, 0x21 },
-	{ 0x24, 0x71f, 0x04 },
-	{ 0x34, 0x71c, 0x50 }, /* Widget node ASP-1-RX0 */
-	{ 0x34, 0x71d, 0x20 },
-	{ 0x34, 0x71e, 0xa1 },
-	{ 0x34, 0x71f, 0x04 },
-	{ 0x2C, 0x71c, 0xF0 }, /* Widget node ASP-2-TX */
-	{ 0x2C, 0x71d, 0x00 },
-	{ 0x2C, 0x71e, 0x10 },
-	{ 0x2C, 0x71f, 0x90 },
-	{ 0x44, 0x71c, 0x90 }, /* Widget node DMIC-1 */
-	{ 0x44, 0x71d, 0x00 },
-	{ 0x44, 0x71e, 0xA0 },
-	{ 0x44, 0x71f, 0x90 },
-	{} /* terminator */
-};
-
-=======
->>>>>>> b58b0eef
 static const struct hda_fixup cs8409_fixups[] = {
 	[CS8409_BULLSEYE] = {
 		.type = HDA_FIXUP_PINS,
 		.v.pins = cs8409_cs42l42_pincfgs,
 		.chained = true,
-<<<<<<< HEAD
-		.chain_id = CS8409_VERBS,
-=======
 		.chain_id = CS8409_FIXUPS,
->>>>>>> b58b0eef
 	},
 	[CS8409_WARLOCK] = {
 		.type = HDA_FIXUP_PINS,
 		.v.pins = cs8409_cs42l42_pincfgs,
 		.chained = true,
-<<<<<<< HEAD
-		.chain_id = CS8409_VERBS,
-=======
 		.chain_id = CS8409_FIXUPS,
->>>>>>> b58b0eef
 	},
 	[CS8409_CYBORG] = {
 		.type = HDA_FIXUP_PINS,
 		.v.pins = cs8409_cs42l42_pincfgs,
 		.chained = true,
-<<<<<<< HEAD
-		.chain_id = CS8409_VERBS,
-	},
-	[CS8409_VERBS] = {
-		.type = HDA_FIXUP_VERBS,
-		.v.verbs = cs8409_cs42l42_add_verbs,
-=======
 		.chain_id = CS8409_FIXUPS,
 	},
 	[CS8409_FIXUPS] = {
 		.type = HDA_FIXUP_FUNC,
 		.v.func = cs8409_cs42l42_fixups,
->>>>>>> b58b0eef
 	},
 };
 
@@ -1526,24 +1481,6 @@
 	{} /* Terminator */
 };
 
-<<<<<<< HEAD
-/* Enable I2C clocks */
-static void cs8409_enable_i2c_clock(struct hda_codec *codec, unsigned int flag)
-{
-	unsigned int retval = 0;
-	unsigned int newval = 0;
-
-	retval = cs_vendor_coef_get(codec, 0x0);
-	newval = (flag) ? (retval | 0x8) : (retval & 0xfffffff7);
-	cs_vendor_coef_set(codec, 0x0, newval);
-}
-
-/* Wait I2C transaction  */
-static int cs8409_i2c_wait_complete(struct hda_codec *codec)
-{
-	int repeat = 5;
-	unsigned int retval = 0;
-=======
 /**
  * cs8409_enable_i2c_clock - Enable I2C clocks
  * @codec: the codec instance
@@ -1572,7 +1509,6 @@
 {
 	int repeat = 5;
 	unsigned int retval;
->>>>>>> b58b0eef
 
 	do {
 		retval = cs_vendor_coef_get(codec, CIR_I2C_STATUS);
@@ -1580,17 +1516,6 @@
 			usleep_range(2000, 4000);
 			--repeat;
 		} else
-<<<<<<< HEAD
-			break;
-
-	} while (repeat);
-
-	return repeat > 0 ? 0 : -1;
-}
-
-/* CS8409 slave i2cRead */
-static unsigned int cs8409_i2c_read(struct hda_codec *codec,
-=======
 			return 0;
 
 	} while (repeat);
@@ -1609,58 +1534,28 @@
  * Returns negative on error, otherwise returns read value in bits 0-7.
  */
 static int cs8409_i2c_read(struct hda_codec *codec,
->>>>>>> b58b0eef
 		unsigned int i2c_address,
 		unsigned int i2c_reg,
 		unsigned int paged)
 {
 	unsigned int i2c_reg_data;
-<<<<<<< HEAD
-	unsigned int retval = 0;
-=======
 	unsigned int read_data;
->>>>>>> b58b0eef
 
 	cs8409_enable_i2c_clock(codec, 1);
 	cs_vendor_coef_set(codec, CIR_I2C_ADDR, i2c_address);
 
 	if (paged) {
 		cs_vendor_coef_set(codec, CIR_I2C_QWRITE, i2c_reg >> 8);
-<<<<<<< HEAD
-		if (cs8409_i2c_wait_complete(codec) == -1) {
-			codec_err(codec,
-				"%s() Paged Transaction Failed 0x%02x : 0x%04x = 0x%02x\n",
-				__func__, i2c_address, i2c_reg, retval);
-=======
 		if (cs8409_i2c_wait_complete(codec) < 0) {
 			codec_err(codec,
 				"%s() Paged Transaction Failed 0x%02x : 0x%04x\n",
 				__func__, i2c_address, i2c_reg);
 			return -EIO;
->>>>>>> b58b0eef
 		}
 	}
 
 	i2c_reg_data = (i2c_reg << 8) & 0x0ffff;
 	cs_vendor_coef_set(codec, CIR_I2C_QREAD, i2c_reg_data);
-<<<<<<< HEAD
-	if (cs8409_i2c_wait_complete(codec) == -1) {
-		codec_err(codec, "%s() Transaction Failed 0x%02x : 0x%04x = 0x%02x\n",
-			__func__, i2c_address, i2c_reg, retval);
-	}
-
-	/* Register in bits 15-8 and the data in 7-0 */
-	retval = cs_vendor_coef_get(codec, CIR_I2C_QREAD);
-	retval &= 0x0ff;
-
-	cs8409_enable_i2c_clock(codec, 0);
-
-	return retval;
-}
-
-/* CS8409 slave i2cWrite */
-static unsigned int cs8409_i2c_write(struct hda_codec *codec,
-=======
 	if (cs8409_i2c_wait_complete(codec) < 0) {
 		codec_err(codec, "%s() Transaction Failed 0x%02x : 0x%04x\n",
 			__func__, i2c_address, i2c_reg);
@@ -1687,60 +1582,37 @@
  * Returns negative on error, otherwise returns 0.
  */
 static int cs8409_i2c_write(struct hda_codec *codec,
->>>>>>> b58b0eef
 		unsigned int i2c_address, unsigned int i2c_reg,
 		unsigned int i2c_data,
 		unsigned int paged)
 {
-<<<<<<< HEAD
-	unsigned int retval = 0;
-	unsigned int i2c_reg_data = 0;
-=======
 	unsigned int i2c_reg_data;
->>>>>>> b58b0eef
 
 	cs8409_enable_i2c_clock(codec, 1);
 	cs_vendor_coef_set(codec, CIR_I2C_ADDR, i2c_address);
 
 	if (paged) {
 		cs_vendor_coef_set(codec, CIR_I2C_QWRITE, i2c_reg >> 8);
-<<<<<<< HEAD
-		if (cs8409_i2c_wait_complete(codec) == -1) {
-			codec_err(codec,
-				"%s() Paged Transaction Failed 0x%02x : 0x%04x = 0x%02x\n",
-				__func__, i2c_address, i2c_reg, retval);
-=======
 		if (cs8409_i2c_wait_complete(codec) < 0) {
 			codec_err(codec,
 				"%s() Paged Transaction Failed 0x%02x : 0x%04x\n",
 				__func__, i2c_address, i2c_reg);
 			return -EIO;
->>>>>>> b58b0eef
 		}
 	}
 
 	i2c_reg_data = ((i2c_reg << 8) & 0x0ff00) | (i2c_data & 0x0ff);
 	cs_vendor_coef_set(codec, CIR_I2C_QWRITE, i2c_reg_data);
 
-<<<<<<< HEAD
-	if (cs8409_i2c_wait_complete(codec) == -1) {
-		codec_err(codec, "%s() Transaction Failed 0x%02x : 0x%04x = 0x%02x\n",
-			__func__, i2c_address, i2c_reg, retval);
-=======
 	if (cs8409_i2c_wait_complete(codec) < 0) {
 		codec_err(codec, "%s() Transaction Failed 0x%02x : 0x%04x\n",
 			__func__, i2c_address, i2c_reg);
 		return -EIO;
->>>>>>> b58b0eef
 	}
 
 	cs8409_enable_i2c_clock(codec, 0);
 
-<<<<<<< HEAD
-	return retval;
-=======
 	return 0;
->>>>>>> b58b0eef
 }
 
 static int cs8409_cs42l42_volume_info(struct snd_kcontrol *kcontrol,
@@ -1773,16 +1645,6 @@
 static void cs8409_cs42l42_update_volume(struct hda_codec *codec)
 {
 	struct cs_spec *spec = codec->spec;
-<<<<<<< HEAD
-
-	mutex_lock(&spec->cs8409_i2c_mux);
-	spec->cs42l42_hp_volume[0] = -(cs8409_i2c_read(codec, CS42L42_I2C_ADDR,
-				CS8409_CS42L42_REG_HS_VOLUME_CHA, 1));
-	spec->cs42l42_hp_volume[1] = -(cs8409_i2c_read(codec, CS42L42_I2C_ADDR,
-				CS8409_CS42L42_REG_HS_VOLUME_CHB, 1));
-	spec->cs42l42_hs_mic_volume[0] = -(cs8409_i2c_read(codec, CS42L42_I2C_ADDR,
-				CS8409_CS42L42_REG_AMIC_VOLUME, 1));
-=======
 	int data;
 
 	mutex_lock(&spec->cs8409_i2c_mux);
@@ -1804,7 +1666,6 @@
 		spec->cs42l42_hs_mic_volume[0] = -data;
 	else
 		spec->cs42l42_hs_mic_volume[0] = CS8409_CS42L42_AMIC_VOL_REAL_MIN;
->>>>>>> b58b0eef
 	mutex_unlock(&spec->cs8409_i2c_mux);
 	spec->cs42l42_volume_init = 1;
 }
@@ -1825,15 +1686,6 @@
 	}
 	switch (nid) {
 	case CS8409_CS42L42_HP_PIN_NID:
-<<<<<<< HEAD
-		if (chs & 1)
-			*valp++ = spec->cs42l42_hp_volume[0];
-		if (chs & 2)
-			*valp++ = spec->cs42l42_hp_volume[1];
-		break;
-	case CS8409_CS42L42_AMIC_PIN_NID:
-		if (chs & 1)
-=======
 		if (chs & BIT(0))
 			*valp++ = spec->cs42l42_hp_volume[0];
 		if (chs & BIT(1))
@@ -1841,7 +1693,6 @@
 		break;
 	case CS8409_CS42L42_AMIC_PIN_NID:
 		if (chs & BIT(0))
->>>>>>> b58b0eef
 			*valp++ = spec->cs42l42_hs_mic_volume[0];
 		break;
 	default:
@@ -1859,31 +1710,19 @@
 	int chs = get_amp_channels(kcontrol);
 	long *valp = ucontrol->value.integer.value;
 	int change = 0;
-<<<<<<< HEAD
-	char vol = 0;
-=======
 	char vol;
->>>>>>> b58b0eef
 
 	snd_hda_power_up(codec);
 	switch (nid) {
 	case CS8409_CS42L42_HP_PIN_NID:
 		mutex_lock(&spec->cs8409_i2c_mux);
-<<<<<<< HEAD
-		if (chs & 1) {
-=======
 		if (chs & BIT(0)) {
->>>>>>> b58b0eef
 			vol = -(*valp);
 			change = cs8409_i2c_write(codec, CS42L42_I2C_ADDR,
 				CS8409_CS42L42_REG_HS_VOLUME_CHA, vol, 1);
 			valp++;
 		}
-<<<<<<< HEAD
-		if (chs & 2) {
-=======
 		if (chs & BIT(1)) {
->>>>>>> b58b0eef
 			vol = -(*valp);
 			change |= cs8409_i2c_write(codec, CS42L42_I2C_ADDR,
 				CS8409_CS42L42_REG_HS_VOLUME_CHB, vol, 1);
@@ -1892,11 +1731,7 @@
 		break;
 	case CS8409_CS42L42_AMIC_PIN_NID:
 		mutex_lock(&spec->cs8409_i2c_mux);
-<<<<<<< HEAD
-		if (chs & 1) {
-=======
 		if (chs & BIT(0)) {
->>>>>>> b58b0eef
 			change = cs8409_i2c_write(
 				codec, CS42L42_I2C_ADDR,
 				CS8409_CS42L42_REG_AMIC_VOLUME, (char)*valp, 1);
@@ -1939,11 +1774,7 @@
 static const struct snd_kcontrol_new cs8409_cs42l42_amic_volume_mixer = {
 	.iface = SNDRV_CTL_ELEM_IFACE_MIXER,
 	.index = 0,
-<<<<<<< HEAD
-	.name = "Headset Mic Capture Volume",
-=======
 	.name = "Mic Capture Volume",
->>>>>>> b58b0eef
 	.subdevice = (HDA_SUBDEV_AMP_FLAG | HDA_SUBDEV_NID_FLAG),
 	.access = (SNDRV_CTL_ELEM_ACCESS_READWRITE
 			 | SNDRV_CTL_ELEM_ACCESS_TLV_READ),
@@ -1985,11 +1816,7 @@
 }
 
 /* Configure CS42L42 slave codec for jack autodetect */
-<<<<<<< HEAD
-static int cs8409_cs42l42_enable_jack_detect(struct hda_codec *codec)
-=======
 static void cs8409_cs42l42_enable_jack_detect(struct hda_codec *codec)
->>>>>>> b58b0eef
 {
 	struct cs_spec *spec = codec->spec;
 
@@ -2011,11 +1838,6 @@
 	cs8409_i2c_write(codec, CS42L42_I2C_ADDR, 0x1b79, 0x00, 1);
 
 	mutex_unlock(&spec->cs8409_i2c_mux);
-<<<<<<< HEAD
-
-	return 0;
-=======
->>>>>>> b58b0eef
 }
 
 /* Enable and run CS42L42 slave codec jack auto detect */
@@ -2070,17 +1892,10 @@
 {
 	struct cs_spec *spec = codec->spec;
 	int status_changed = 0;
-<<<<<<< HEAD
-	unsigned int reg_cdc_status = 0;
-	unsigned int reg_hs_status = 0;
-	unsigned int reg_ts_status = 0;
-	int type = 0;
-=======
 	int reg_cdc_status;
 	int reg_hs_status;
 	int reg_ts_status;
 	int type;
->>>>>>> b58b0eef
 	struct hda_jack_tbl *jk;
 
 	/* jack_unsol_event() will be called every time gpio line changing state.
@@ -2098,15 +1913,6 @@
 	reg_hs_status = cs8409_i2c_read(codec, CS42L42_I2C_ADDR, 0x1124, 1);
 	reg_ts_status = cs8409_i2c_read(codec, CS42L42_I2C_ADDR, 0x130f, 1);
 
-<<<<<<< HEAD
-	/* Clear interrupts */
-	cs8409_i2c_read(codec, CS42L42_I2C_ADDR, 0x1b7b, 1);
-	cs8409_i2c_read(codec, CS42L42_I2C_ADDR, 0x1308, 1);
-	cs8409_i2c_read(codec, CS42L42_I2C_ADDR, 0x130f, 1);
-
-	mutex_unlock(&spec->cs8409_i2c_mux);
-
-=======
 	/* Clear interrupts, by reading interrupt status registers */
 	cs8409_i2c_read(codec, CS42L42_I2C_ADDR, 0x1b7b, 1);
 
@@ -2116,7 +1922,6 @@
 	if (reg_cdc_status < 0 || reg_hs_status < 0 || reg_ts_status < 0)
 		return;
 
->>>>>>> b58b0eef
 	/* HSDET_AUTO_DONE */
 	if (reg_cdc_status & CS42L42_HSDET_AUTO_DONE) {
 
@@ -2167,11 +1972,7 @@
 	if (status_changed) {
 
 		snd_hda_set_pin_ctl(codec, CS8409_CS42L42_SPK_PIN_NID,
-<<<<<<< HEAD
-				(spec->cs42l42_hp_jack_in)?0 : PIN_OUT);
-=======
 				spec->cs42l42_hp_jack_in ? 0 : PIN_OUT);
->>>>>>> b58b0eef
 
 		/* Report jack*/
 		jk = snd_hda_jack_tbl_get_mst(codec, CS8409_CS42L42_HP_PIN_NID, 0);
@@ -2188,29 +1989,6 @@
 	}
 }
 
-<<<<<<< HEAD
-static int cs8409_cs42l42_build_controls(struct hda_codec *codec)
-{
-	int err;
-
-	err = snd_hda_gen_build_controls(codec);
-	if (err < 0)
-		return err;
-
-	snd_hda_apply_fixup(codec, HDA_FIXUP_ACT_BUILD);
-
-	/* Run jack auto detect first time on boot
-	 * after controls have been added, to check if jack has
-	 * been already plugged in
-	 */
-	cs8409_cs42l42_run_jack_detect(codec);
-	usleep_range(100000, 150000);
-
-	return 0;
-}
-
-=======
->>>>>>> b58b0eef
 #ifdef CONFIG_PM
 /* Manage PDREF, when transition to D3hot */
 static int cs8409_suspend(struct hda_codec *codec)
@@ -2231,64 +2009,24 @@
 }
 #endif
 
-<<<<<<< HEAD
-static void cs8409_cs42l42_cap_sync_hook(struct hda_codec *codec,
-					 struct snd_kcontrol *kcontrol,
-					 struct snd_ctl_elem_value *ucontrol)
-{
-	struct cs_spec *spec = codec->spec;
-	unsigned int curval, expval;
-	/* CS8409 DMIC Pin only allows the setting of the Stream Parameters in
-	 * Power State D0. When a headset is unplugged, and the path is switched to
-	 * the DMIC, the Stream is restarted with the new ADC, but this is done in
-	 * Power State D3. Restart the Stream now DMIC is in D0.
-	 */
-	if (spec->gen.cur_adc == CS8409_CS42L42_DMIC_ADC_PIN_NID) {
-		curval = snd_hda_codec_read(codec, spec->gen.cur_adc,
-			0, AC_VERB_GET_CONV, 0);
-		expval = (spec->gen.cur_adc_stream_tag << 4) | 0;
-		if (curval != expval) {
-			codec_dbg(codec, "%s Restarting Stream after DMIC switch\n", __func__);
-			__snd_hda_codec_cleanup_stream(codec, spec->gen.cur_adc, 1);
-			snd_hda_codec_setup_stream(codec, spec->gen.cur_adc,
-					   spec->gen.cur_adc_stream_tag, 0,
-					   spec->gen.cur_adc_format);
-		}
-	}
-}
-
-=======
->>>>>>> b58b0eef
 /* Enable/Disable Unsolicited Response for gpio(s) 3,4 */
 static void cs8409_enable_ur(struct hda_codec *codec, int flag)
 {
 	/* GPIO4 INT# and GPIO3 WAKE# */
 	snd_hda_codec_write(codec, codec->core.afg,
 			0, AC_VERB_SET_GPIO_UNSOLICITED_RSP_MASK,
-<<<<<<< HEAD
-			flag?(GPIO3_INT | GPIO4_INT) : 0);
-
-	snd_hda_codec_write(codec, codec->core.afg,
-			0, AC_VERB_SET_UNSOLICITED_ENABLE,
-			flag?AC_UNSOL_ENABLED : 0);
-=======
 			flag ? (GPIO3_INT | GPIO4_INT) : 0);
 
 	snd_hda_codec_write(codec, codec->core.afg,
 			0, AC_VERB_SET_UNSOLICITED_ENABLE,
 			flag ? AC_UNSOL_ENABLED : 0);
->>>>>>> b58b0eef
 
 }
 
 /* Vendor specific HW configuration
  * PLL, ASP, I2C, SPI, GPIOs, DMIC etc...
  */
-<<<<<<< HEAD
-static int cs8409_cs42l42_hw_init(struct hda_codec *codec)
-=======
 static void cs8409_cs42l42_hw_init(struct hda_codec *codec)
->>>>>>> b58b0eef
 {
 	const struct cs8409_cir_param *seq = cs8409_cs42l42_hw_cfg;
 	struct cs_spec *spec = codec->spec;
@@ -2328,16 +2066,6 @@
 	if (spec->cs42l42_volume_init) {
 		mutex_lock(&spec->cs8409_i2c_mux);
 		cs8409_i2c_write(codec, CS42L42_I2C_ADDR,
-<<<<<<< HEAD
-					CS8409_CS42L42_REG_HS_VOLUME_CHA, -spec->cs42l42_hp_volume[0],
-					1);
-		cs8409_i2c_write(codec, CS42L42_I2C_ADDR,
-					CS8409_CS42L42_REG_HS_VOLUME_CHB, -spec->cs42l42_hp_volume[1],
-					1);
-		cs8409_i2c_write(
-					codec, CS42L42_I2C_ADDR,
-					CS8409_CS42L42_REG_AMIC_VOLUME, spec->cs42l42_hs_mic_volume[0],
-=======
 					CS8409_CS42L42_REG_HS_VOLUME_CHA,
 					-spec->cs42l42_hp_volume[0],
 					1);
@@ -2348,7 +2076,6 @@
 		cs8409_i2c_write(codec, CS42L42_I2C_ADDR,
 					CS8409_CS42L42_REG_AMIC_VOLUME,
 					spec->cs42l42_hs_mic_volume[0],
->>>>>>> b58b0eef
 					1);
 		mutex_unlock(&spec->cs8409_i2c_mux);
 	}
@@ -2359,49 +2086,20 @@
 
 	/* Enable Unsolicited Response */
 	cs8409_enable_ur(codec, 1);
-<<<<<<< HEAD
-
-	return 1;
-=======
->>>>>>> b58b0eef
 }
 
 static int cs8409_cs42l42_init(struct hda_codec *codec)
 {
-<<<<<<< HEAD
-	int ret = 0;
-
-	ret = snd_hda_gen_init(codec);
-
-	if (!ret) {
-		/* On Dell platforms with suspend D3 mode support we
-		 * have to re-initialise cs8409 bridge and companion
-		 * cs42l42 codec
-		 */
-		snd_hda_sequence_write(codec, cs8409_cs42l42_init_verbs);
-		snd_hda_sequence_write(codec, cs8409_cs42l42_add_verbs);
-
-		cs8409_cs42l42_hw_init(codec);
-
-		cs8409_cs42l42_run_jack_detect(codec);
-		usleep_range(100000, 150000);
-	}
-=======
 	int ret = snd_hda_gen_init(codec);
 
 	if (!ret)
 		snd_hda_apply_fixup(codec, HDA_FIXUP_ACT_INIT);
->>>>>>> b58b0eef
 
 	return ret;
 }
 
 static const struct hda_codec_ops cs8409_cs42l42_patch_ops = {
-<<<<<<< HEAD
-	.build_controls = cs8409_cs42l42_build_controls,
-=======
 	.build_controls = cs_build_controls,
->>>>>>> b58b0eef
 	.build_pcms = snd_hda_gen_build_pcms,
 	.init = cs8409_cs42l42_init,
 	.free = cs_free,
@@ -2411,68 +2109,6 @@
 #endif
 };
 
-<<<<<<< HEAD
-static int cs8409_cs42l42_fixup(struct hda_codec *codec)
-{
-	int err = 0;
-	struct cs_spec *spec = codec->spec;
-	unsigned int pincap = 0;
-
-	/* Basic initial sequence for specific hw configuration */
-	snd_hda_sequence_write(codec, cs8409_cs42l42_init_verbs);
-
-	/* CS8409 is simple HDA bridge and intended to be used with a remote
-	 * companion codec. Most of input/output PIN(s) have only basic
-	 * capabilities. NID(s) 0x24 and 0x34 have only OUTC and INC
-	 * capabilities and no presence detect capable (PDC) and call to
-	 * snd_hda_gen_build_controls() will mark them as non detectable
-	 * phantom jacks. However, in this configuration companion codec
-	 * CS42L42 is connected to these pins and it has jack detect
-	 * capabilities. We have to override pin capabilities,
-	 * otherwise they will not be created as input devices.
-	 */
-	_snd_hdac_read_parm(&codec->core,
-			CS8409_CS42L42_HP_PIN_NID, AC_PAR_PIN_CAP, &pincap);
-
-	snd_hdac_override_parm(&codec->core,
-			CS8409_CS42L42_HP_PIN_NID, AC_PAR_PIN_CAP,
-			(pincap | (AC_PINCAP_IMP_SENSE | AC_PINCAP_PRES_DETECT)));
-
-	_snd_hdac_read_parm(&codec->core, CS8409_CS42L42_AMIC_PIN_NID,
-			AC_PAR_PIN_CAP, &pincap);
-
-	snd_hdac_override_parm(&codec->core,
-			CS8409_CS42L42_AMIC_PIN_NID, AC_PAR_PIN_CAP,
-			(pincap | (AC_PINCAP_IMP_SENSE | AC_PINCAP_PRES_DETECT)));
-
-	snd_hda_override_wcaps(codec, CS8409_CS42L42_HP_PIN_NID,
-			(get_wcaps(codec, CS8409_CS42L42_HP_PIN_NID) | AC_WCAP_UNSOL_CAP));
-
-	snd_hda_override_wcaps(codec, CS8409_CS42L42_AMIC_PIN_NID,
-			(get_wcaps(codec, CS8409_CS42L42_AMIC_PIN_NID) | AC_WCAP_UNSOL_CAP));
-
-	snd_hda_apply_fixup(codec, HDA_FIXUP_ACT_PRE_PROBE);
-
-	err = snd_hda_parse_pin_defcfg(codec, &spec->gen.autocfg, 0, 0);
-	if (err < 0)
-		return err;
-
-	err = snd_hda_gen_parse_auto_config(codec, &spec->gen.autocfg);
-	if (err < 0)
-		return err;
-
-	if (!snd_hda_gen_add_kctl(
-			&spec->gen, NULL, &cs8409_cs42l42_hp_volume_mixer))
-		return -1;
-
-	if (!snd_hda_gen_add_kctl(
-			&spec->gen, NULL, &cs8409_cs42l42_amic_volume_mixer))
-		return -1;
-
-	snd_hda_apply_fixup(codec, HDA_FIXUP_ACT_PROBE);
-
-	return err;
-=======
 static void cs8409_cs42l42_fixups(struct hda_codec *codec,
 				    const struct hda_fixup *fix, int action)
 {
@@ -2558,7 +2194,6 @@
 	default:
 		break;
 	}
->>>>>>> b58b0eef
 }
 
 static int cs8409_cs42l42_exec_verb(struct hdac_device *dev,
@@ -2567,16 +2202,8 @@
 	struct hda_codec *codec = container_of(dev, struct hda_codec, core);
 	struct cs_spec *spec = codec->spec;
 
-<<<<<<< HEAD
-	unsigned int nid = 0;
-	unsigned int verb = 0;
-
-	nid = ((cmd >> 20) & 0x07f);
-	verb = ((cmd >> 8) & 0x0fff);
-=======
 	unsigned int nid = ((cmd >> 20) & 0x07f);
 	unsigned int verb = ((cmd >> 8) & 0x0fff);
->>>>>>> b58b0eef
 
 	/* CS8409 pins have no AC_PINSENSE_PRESENCE
 	 * capabilities. We have to intercept 2 calls for pins 0x24 and 0x34
@@ -2607,17 +2234,9 @@
 
 static int patch_cs8409(struct hda_codec *codec)
 {
-<<<<<<< HEAD
-	struct cs_spec *spec;
-	int err = -EINVAL;
-
-	spec = cs_alloc_spec(codec, CS8409_VENDOR_NID);
-	if (!spec)
-=======
 	int err;
 
 	if (!cs_alloc_spec(codec, CS8409_VENDOR_NID))
->>>>>>> b58b0eef
 		return -ENOMEM;
 
 	snd_hda_pick_fixup(codec,
@@ -2628,55 +2247,6 @@
 			codec->bus->pci->subsystem_vendor,
 			codec->bus->pci->subsystem_device);
 
-<<<<<<< HEAD
-	switch (codec->fixup_id) {
-	/* Dell platforms with CS42L42 companion codec */
-	case CS8409_BULLSEYE:
-	case CS8409_WARLOCK:
-	case CS8409_CYBORG:
-
-		snd_hda_add_verbs(codec, cs8409_cs42l42_add_verbs);
-
-		/* verb exec op override */
-		spec->exec_verb = codec->core.exec_verb;
-		codec->core.exec_verb = cs8409_cs42l42_exec_verb;
-
-		mutex_init(&spec->cs8409_i2c_mux);
-
-		codec->patch_ops = cs8409_cs42l42_patch_ops;
-
-		spec->gen.cap_sync_hook = cs8409_cs42l42_cap_sync_hook;
-
-		spec->gen.suppress_auto_mute = 1;
-		spec->gen.no_primary_hp = 1;
-		spec->gen.suppress_vmaster = 1;
-		/* GPIO 5 out, 3,4 in */
-		spec->gpio_dir = GPIO5_INT;
-		spec->gpio_data = 0;
-		spec->gpio_mask = 0x03f;
-
-		spec->cs42l42_hp_jack_in = 0;
-		spec->cs42l42_mic_jack_in = 0;
-
-		err = cs8409_cs42l42_fixup(codec);
-
-		if (err > 0)
-			err = cs8409_cs42l42_hw_init(codec);
-		break;
-
-	default:
-		codec_err(codec, "VID=%08x, DEV=%08x not supported\n",
-				codec->bus->pci->subsystem_vendor,
-				codec->bus->pci->subsystem_device);
-		break;
-	}
-	if (err < 0)
-		cs_free(codec);
-	else
-		snd_hda_codec_set_name(codec, "CS8409/CS42L42");
-
-	return err;
-=======
 	snd_hda_apply_fixup(codec, HDA_FIXUP_ACT_PRE_PROBE);
 
 	err = cs_parse_auto_config(codec);
@@ -2687,7 +2257,6 @@
 
 	snd_hda_apply_fixup(codec, HDA_FIXUP_ACT_PROBE);
 	return 0;
->>>>>>> b58b0eef
 }
 
 /*
