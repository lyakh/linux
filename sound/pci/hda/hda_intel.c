// SPDX-License-Identifier: GPL-2.0-or-later
/*
 *
 *  hda_intel.c - Implementation of primary alsa driver code base
 *                for Intel HD Audio.
 *
 *  Copyright(c) 2004 Intel Corporation. All rights reserved.
 *
 *  Copyright (c) 2004 Takashi Iwai <tiwai@suse.de>
 *                     PeiSen Hou <pshou@realtek.com.tw>
 *
 *  CONTACTS:
 *
 *  Matt Jared		matt.jared@intel.com
 *  Andy Kopp		andy.kopp@intel.com
 *  Dan Kogan		dan.d.kogan@intel.com
 *
 *  CHANGES:
 *
 *  2004.12.01	Major rewrite by tiwai, merged the work of pshou
 */

#include <linux/delay.h>
#include <linux/interrupt.h>
#include <linux/kernel.h>
#include <linux/module.h>
#include <linux/dma-mapping.h>
#include <linux/moduleparam.h>
#include <linux/init.h>
#include <linux/slab.h>
#include <linux/pci.h>
#include <linux/mutex.h>
#include <linux/io.h>
#include <linux/pm_runtime.h>
#include <linux/clocksource.h>
#include <linux/time.h>
#include <linux/completion.h>
#include <linux/acpi.h>
#include <linux/pgtable.h>

#ifdef CONFIG_X86
/* for snoop control */
#include <asm/set_memory.h>
#include <asm/cpufeature.h>
#endif
#include <sound/core.h>
#include <sound/initval.h>
#include <sound/hdaudio.h>
#include <sound/hda_i915.h>
#include <sound/intel-dsp-config.h>
#include <linux/vgaarb.h>
#include <linux/vga_switcheroo.h>
#include <linux/firmware.h>
#include <sound/hda_codec.h>
#include "hda_controller.h"
#include "hda_intel.h"

#define CREATE_TRACE_POINTS
#include "hda_intel_trace.h"

/* position fix mode */
enum {
	POS_FIX_AUTO,
	POS_FIX_LPIB,
	POS_FIX_POSBUF,
	POS_FIX_VIACOMBO,
	POS_FIX_COMBO,
	POS_FIX_SKL,
	POS_FIX_FIFO,
};

/* Defines for ATI HD Audio support in SB450 south bridge */
#define ATI_SB450_HDAUDIO_MISC_CNTR2_ADDR   0x42
#define ATI_SB450_HDAUDIO_ENABLE_SNOOP      0x02

/* Defines for Nvidia HDA support */
#define NVIDIA_HDA_TRANSREG_ADDR      0x4e
#define NVIDIA_HDA_ENABLE_COHBITS     0x0f
#define NVIDIA_HDA_ISTRM_COH          0x4d
#define NVIDIA_HDA_OSTRM_COH          0x4c
#define NVIDIA_HDA_ENABLE_COHBIT      0x01

/* Defines for Intel SCH HDA snoop control */
#define INTEL_HDA_CGCTL	 0x48
#define INTEL_HDA_CGCTL_MISCBDCGE        (0x1 << 6)
#define INTEL_SCH_HDA_DEVC      0x78
#define INTEL_SCH_HDA_DEVC_NOSNOOP       (0x1<<11)

/* Define VIA HD Audio Device ID*/
#define VIA_HDAC_DEVICE_ID		0x3288

/* max number of SDs */
/* ICH, ATI and VIA have 4 playback and 4 capture */
#define ICH6_NUM_CAPTURE	4
#define ICH6_NUM_PLAYBACK	4

/* ULI has 6 playback and 5 capture */
#define ULI_NUM_CAPTURE		5
#define ULI_NUM_PLAYBACK	6

/* ATI HDMI may have up to 8 playbacks and 0 capture */
#define ATIHDMI_NUM_CAPTURE	0
#define ATIHDMI_NUM_PLAYBACK	8

/* TERA has 4 playback and 3 capture */
#define TERA_NUM_CAPTURE	3
#define TERA_NUM_PLAYBACK	4


static int index[SNDRV_CARDS] = SNDRV_DEFAULT_IDX;
static char *id[SNDRV_CARDS] = SNDRV_DEFAULT_STR;
static bool enable[SNDRV_CARDS] = SNDRV_DEFAULT_ENABLE_PNP;
static char *model[SNDRV_CARDS];
static int position_fix[SNDRV_CARDS] = {[0 ... (SNDRV_CARDS-1)] = -1};
static int bdl_pos_adj[SNDRV_CARDS] = {[0 ... (SNDRV_CARDS-1)] = -1};
static int probe_mask[SNDRV_CARDS] = {[0 ... (SNDRV_CARDS-1)] = -1};
static int probe_only[SNDRV_CARDS];
static int jackpoll_ms[SNDRV_CARDS];
static int single_cmd = -1;
static int enable_msi = -1;
#ifdef CONFIG_SND_HDA_PATCH_LOADER
static char *patch[SNDRV_CARDS];
#endif
#ifdef CONFIG_SND_HDA_INPUT_BEEP
static bool beep_mode[SNDRV_CARDS] = {[0 ... (SNDRV_CARDS-1)] =
					CONFIG_SND_HDA_INPUT_BEEP_MODE};
#endif
static bool dmic_detect = 1;

module_param_array(index, int, NULL, 0444);
MODULE_PARM_DESC(index, "Index value for Intel HD audio interface.");
module_param_array(id, charp, NULL, 0444);
MODULE_PARM_DESC(id, "ID string for Intel HD audio interface.");
module_param_array(enable, bool, NULL, 0444);
MODULE_PARM_DESC(enable, "Enable Intel HD audio interface.");
module_param_array(model, charp, NULL, 0444);
MODULE_PARM_DESC(model, "Use the given board model.");
module_param_array(position_fix, int, NULL, 0444);
MODULE_PARM_DESC(position_fix, "DMA pointer read method."
		 "(-1 = system default, 0 = auto, 1 = LPIB, 2 = POSBUF, 3 = VIACOMBO, 4 = COMBO, 5 = SKL+, 6 = FIFO).");
module_param_array(bdl_pos_adj, int, NULL, 0644);
MODULE_PARM_DESC(bdl_pos_adj, "BDL position adjustment offset.");
module_param_array(probe_mask, int, NULL, 0444);
MODULE_PARM_DESC(probe_mask, "Bitmask to probe codecs (default = -1).");
module_param_array(probe_only, int, NULL, 0444);
MODULE_PARM_DESC(probe_only, "Only probing and no codec initialization.");
module_param_array(jackpoll_ms, int, NULL, 0444);
MODULE_PARM_DESC(jackpoll_ms, "Ms between polling for jack events (default = 0, using unsol events only)");
module_param(single_cmd, bint, 0444);
MODULE_PARM_DESC(single_cmd, "Use single command to communicate with codecs "
		 "(for debugging only).");
module_param(enable_msi, bint, 0444);
MODULE_PARM_DESC(enable_msi, "Enable Message Signaled Interrupt (MSI)");
#ifdef CONFIG_SND_HDA_PATCH_LOADER
module_param_array(patch, charp, NULL, 0444);
MODULE_PARM_DESC(patch, "Patch file for Intel HD audio interface.");
#endif
#ifdef CONFIG_SND_HDA_INPUT_BEEP
module_param_array(beep_mode, bool, NULL, 0444);
MODULE_PARM_DESC(beep_mode, "Select HDA Beep registration mode "
			    "(0=off, 1=on) (default=1).");
#endif
module_param(dmic_detect, bool, 0444);
MODULE_PARM_DESC(dmic_detect, "Allow DSP driver selection (bypass this driver) "
			     "(0=off, 1=on) (default=1); "
		 "deprecated, use snd-intel-dspcfg.dsp_driver option instead");

#ifdef CONFIG_PM
static int param_set_xint(const char *val, const struct kernel_param *kp);
static const struct kernel_param_ops param_ops_xint = {
	.set = param_set_xint,
	.get = param_get_int,
};
#define param_check_xint param_check_int

static int power_save = CONFIG_SND_HDA_POWER_SAVE_DEFAULT;
module_param(power_save, xint, 0644);
MODULE_PARM_DESC(power_save, "Automatic power-saving timeout "
		 "(in second, 0 = disable).");

static bool pm_blacklist = true;
module_param(pm_blacklist, bool, 0644);
MODULE_PARM_DESC(pm_blacklist, "Enable power-management denylist");

/* reset the HD-audio controller in power save mode.
 * this may give more power-saving, but will take longer time to
 * wake up.
 */
static bool power_save_controller = 1;
module_param(power_save_controller, bool, 0644);
MODULE_PARM_DESC(power_save_controller, "Reset controller in power save mode.");
#else
#define power_save	0
#endif /* CONFIG_PM */

static int align_buffer_size = -1;
module_param(align_buffer_size, bint, 0644);
MODULE_PARM_DESC(align_buffer_size,
		"Force buffer and period sizes to be multiple of 128 bytes.");

#ifdef CONFIG_X86
static int hda_snoop = -1;
module_param_named(snoop, hda_snoop, bint, 0444);
MODULE_PARM_DESC(snoop, "Enable/disable snooping");
#else
#define hda_snoop		true
#endif


MODULE_LICENSE("GPL");
MODULE_DESCRIPTION("Intel HDA driver");

#if defined(CONFIG_PM) && defined(CONFIG_VGA_SWITCHEROO)
#if IS_ENABLED(CONFIG_SND_HDA_CODEC_HDMI)
#define SUPPORT_VGA_SWITCHEROO
#endif
#endif


/*
 */

/* driver types */
enum {
	AZX_DRIVER_ICH,
	AZX_DRIVER_PCH,
	AZX_DRIVER_SCH,
	AZX_DRIVER_SKL,
	AZX_DRIVER_HDMI,
	AZX_DRIVER_ATI,
	AZX_DRIVER_ATIHDMI,
	AZX_DRIVER_ATIHDMI_NS,
	AZX_DRIVER_VIA,
	AZX_DRIVER_SIS,
	AZX_DRIVER_ULI,
	AZX_DRIVER_NVIDIA,
	AZX_DRIVER_TERA,
	AZX_DRIVER_CTX,
	AZX_DRIVER_CTHDA,
	AZX_DRIVER_CMEDIA,
	AZX_DRIVER_ZHAOXIN,
	AZX_DRIVER_GENERIC,
	AZX_NUM_DRIVERS, /* keep this as last entry */
};

#define azx_get_snoop_type(chip) \
	(((chip)->driver_caps & AZX_DCAPS_SNOOP_MASK) >> 10)
#define AZX_DCAPS_SNOOP_TYPE(type) ((AZX_SNOOP_TYPE_ ## type) << 10)

/* quirks for old Intel chipsets */
#define AZX_DCAPS_INTEL_ICH \
	(AZX_DCAPS_OLD_SSYNC | AZX_DCAPS_NO_ALIGN_BUFSIZE)

/* quirks for Intel PCH */
#define AZX_DCAPS_INTEL_PCH_BASE \
	(AZX_DCAPS_NO_ALIGN_BUFSIZE | AZX_DCAPS_COUNT_LPIB_DELAY |\
	 AZX_DCAPS_SNOOP_TYPE(SCH))

/* PCH up to IVB; no runtime PM; bind with i915 gfx */
#define AZX_DCAPS_INTEL_PCH_NOPM \
	(AZX_DCAPS_INTEL_PCH_BASE | AZX_DCAPS_I915_COMPONENT)

/* PCH for HSW/BDW; with runtime PM */
/* no i915 binding for this as HSW/BDW has another controller for HDMI */
#define AZX_DCAPS_INTEL_PCH \
	(AZX_DCAPS_INTEL_PCH_BASE | AZX_DCAPS_PM_RUNTIME)

/* HSW HDMI */
#define AZX_DCAPS_INTEL_HASWELL \
	(/*AZX_DCAPS_ALIGN_BUFSIZE |*/ AZX_DCAPS_COUNT_LPIB_DELAY |\
	 AZX_DCAPS_PM_RUNTIME | AZX_DCAPS_I915_COMPONENT |\
	 AZX_DCAPS_SNOOP_TYPE(SCH))

/* Broadwell HDMI can't use position buffer reliably, force to use LPIB */
#define AZX_DCAPS_INTEL_BROADWELL \
	(/*AZX_DCAPS_ALIGN_BUFSIZE |*/ AZX_DCAPS_POSFIX_LPIB |\
	 AZX_DCAPS_PM_RUNTIME | AZX_DCAPS_I915_COMPONENT |\
	 AZX_DCAPS_SNOOP_TYPE(SCH))

#define AZX_DCAPS_INTEL_BAYTRAIL \
	(AZX_DCAPS_INTEL_PCH_BASE | AZX_DCAPS_I915_COMPONENT)

#define AZX_DCAPS_INTEL_BRASWELL \
	(AZX_DCAPS_INTEL_PCH_BASE | AZX_DCAPS_PM_RUNTIME |\
	 AZX_DCAPS_I915_COMPONENT)

#define AZX_DCAPS_INTEL_SKYLAKE \
	(AZX_DCAPS_INTEL_PCH_BASE | AZX_DCAPS_PM_RUNTIME |\
	 AZX_DCAPS_SEPARATE_STREAM_TAG | AZX_DCAPS_I915_COMPONENT)

#define AZX_DCAPS_INTEL_BROXTON		AZX_DCAPS_INTEL_SKYLAKE

/* quirks for ATI SB / AMD Hudson */
#define AZX_DCAPS_PRESET_ATI_SB \
	(AZX_DCAPS_NO_TCSEL | AZX_DCAPS_POSFIX_LPIB |\
	 AZX_DCAPS_SNOOP_TYPE(ATI))

/* quirks for ATI/AMD HDMI */
#define AZX_DCAPS_PRESET_ATI_HDMI \
	(AZX_DCAPS_NO_TCSEL | AZX_DCAPS_POSFIX_LPIB|\
	 AZX_DCAPS_NO_MSI64)

/* quirks for ATI HDMI with snoop off */
#define AZX_DCAPS_PRESET_ATI_HDMI_NS \
	(AZX_DCAPS_PRESET_ATI_HDMI | AZX_DCAPS_SNOOP_OFF)

/* quirks for AMD SB */
#define AZX_DCAPS_PRESET_AMD_SB \
	(AZX_DCAPS_NO_TCSEL | AZX_DCAPS_AMD_WORKAROUND |\
	 AZX_DCAPS_SNOOP_TYPE(ATI) | AZX_DCAPS_PM_RUNTIME |\
	 AZX_DCAPS_RETRY_PROBE)

/* quirks for Nvidia */
#define AZX_DCAPS_PRESET_NVIDIA \
	(AZX_DCAPS_NO_MSI | AZX_DCAPS_CORBRP_SELF_CLEAR |\
	 AZX_DCAPS_SNOOP_TYPE(NVIDIA))

#define AZX_DCAPS_PRESET_CTHDA \
	(AZX_DCAPS_NO_MSI | AZX_DCAPS_POSFIX_LPIB |\
	 AZX_DCAPS_NO_64BIT |\
	 AZX_DCAPS_4K_BDLE_BOUNDARY | AZX_DCAPS_SNOOP_OFF)

/*
 * vga_switcheroo support
 */
#ifdef SUPPORT_VGA_SWITCHEROO
#define use_vga_switcheroo(chip)	((chip)->use_vga_switcheroo)
#define needs_eld_notify_link(chip)	((chip)->bus.keep_power)
#else
#define use_vga_switcheroo(chip)	0
#define needs_eld_notify_link(chip)	false
#endif

#define CONTROLLER_IN_GPU(pci) (((pci)->device == 0x0a0c) || \
					((pci)->device == 0x0c0c) || \
					((pci)->device == 0x0d0c) || \
					((pci)->device == 0x160c) || \
					((pci)->device == 0x490d) || \
					((pci)->device == 0x4f90) || \
					((pci)->device == 0x4f91) || \
					((pci)->device == 0x4f92))

#define IS_BXT(pci) ((pci)->vendor == 0x8086 && (pci)->device == 0x5a98)

static const char * const driver_short_names[] = {
	[AZX_DRIVER_ICH] = "HDA Intel",
	[AZX_DRIVER_PCH] = "HDA Intel PCH",
	[AZX_DRIVER_SCH] = "HDA Intel MID",
	[AZX_DRIVER_SKL] = "HDA Intel PCH", /* kept old name for compatibility */
	[AZX_DRIVER_HDMI] = "HDA Intel HDMI",
	[AZX_DRIVER_ATI] = "HDA ATI SB",
	[AZX_DRIVER_ATIHDMI] = "HDA ATI HDMI",
	[AZX_DRIVER_ATIHDMI_NS] = "HDA ATI HDMI",
	[AZX_DRIVER_VIA] = "HDA VIA VT82xx",
	[AZX_DRIVER_SIS] = "HDA SIS966",
	[AZX_DRIVER_ULI] = "HDA ULI M5461",
	[AZX_DRIVER_NVIDIA] = "HDA NVidia",
	[AZX_DRIVER_TERA] = "HDA Teradici", 
	[AZX_DRIVER_CTX] = "HDA Creative", 
	[AZX_DRIVER_CTHDA] = "HDA Creative",
	[AZX_DRIVER_CMEDIA] = "HDA C-Media",
	[AZX_DRIVER_ZHAOXIN] = "HDA Zhaoxin",
	[AZX_DRIVER_GENERIC] = "HD-Audio Generic",
};

static int azx_acquire_irq(struct azx *chip, int do_disconnect);
static void set_default_power_save(struct azx *chip);

/*
 * initialize the PCI registers
 */
/* update bits in a PCI register byte */
static void update_pci_byte(struct pci_dev *pci, unsigned int reg,
			    unsigned char mask, unsigned char val)
{
	unsigned char data;

	pci_read_config_byte(pci, reg, &data);
	data &= ~mask;
	data |= (val & mask);
	pci_write_config_byte(pci, reg, data);
}

static void azx_init_pci(struct azx *chip)
{
	int snoop_type = azx_get_snoop_type(chip);

	/* Clear bits 0-2 of PCI register TCSEL (at offset 0x44)
	 * TCSEL == Traffic Class Select Register, which sets PCI express QOS
	 * Ensuring these bits are 0 clears playback static on some HD Audio
	 * codecs.
	 * The PCI register TCSEL is defined in the Intel manuals.
	 */
	if (!(chip->driver_caps & AZX_DCAPS_NO_TCSEL)) {
		dev_dbg(chip->card->dev, "Clearing TCSEL\n");
		update_pci_byte(chip->pci, AZX_PCIREG_TCSEL, 0x07, 0);
	}

	/* For ATI SB450/600/700/800/900 and AMD Hudson azalia HD audio,
	 * we need to enable snoop.
	 */
	if (snoop_type == AZX_SNOOP_TYPE_ATI) {
		dev_dbg(chip->card->dev, "Setting ATI snoop: %d\n",
			azx_snoop(chip));
		update_pci_byte(chip->pci,
				ATI_SB450_HDAUDIO_MISC_CNTR2_ADDR, 0x07,
				azx_snoop(chip) ? ATI_SB450_HDAUDIO_ENABLE_SNOOP : 0);
	}

	/* For NVIDIA HDA, enable snoop */
	if (snoop_type == AZX_SNOOP_TYPE_NVIDIA) {
		dev_dbg(chip->card->dev, "Setting Nvidia snoop: %d\n",
			azx_snoop(chip));
		update_pci_byte(chip->pci,
				NVIDIA_HDA_TRANSREG_ADDR,
				0x0f, NVIDIA_HDA_ENABLE_COHBITS);
		update_pci_byte(chip->pci,
				NVIDIA_HDA_ISTRM_COH,
				0x01, NVIDIA_HDA_ENABLE_COHBIT);
		update_pci_byte(chip->pci,
				NVIDIA_HDA_OSTRM_COH,
				0x01, NVIDIA_HDA_ENABLE_COHBIT);
	}

	/* Enable SCH/PCH snoop if needed */
	if (snoop_type == AZX_SNOOP_TYPE_SCH) {
		unsigned short snoop;
		pci_read_config_word(chip->pci, INTEL_SCH_HDA_DEVC, &snoop);
		if ((!azx_snoop(chip) && !(snoop & INTEL_SCH_HDA_DEVC_NOSNOOP)) ||
		    (azx_snoop(chip) && (snoop & INTEL_SCH_HDA_DEVC_NOSNOOP))) {
			snoop &= ~INTEL_SCH_HDA_DEVC_NOSNOOP;
			if (!azx_snoop(chip))
				snoop |= INTEL_SCH_HDA_DEVC_NOSNOOP;
			pci_write_config_word(chip->pci, INTEL_SCH_HDA_DEVC, snoop);
			pci_read_config_word(chip->pci,
				INTEL_SCH_HDA_DEVC, &snoop);
		}
		dev_dbg(chip->card->dev, "SCH snoop: %s\n",
			(snoop & INTEL_SCH_HDA_DEVC_NOSNOOP) ?
			"Disabled" : "Enabled");
        }
}

/*
 * In BXT-P A0, HD-Audio DMA requests is later than expected,
 * and makes an audio stream sensitive to system latencies when
 * 24/32 bits are playing.
 * Adjusting threshold of DMA fifo to force the DMA request
 * sooner to improve latency tolerance at the expense of power.
 */
static void bxt_reduce_dma_latency(struct azx *chip)
{
	u32 val;

	val = azx_readl(chip, VS_EM4L);
	val &= (0x3 << 20);
	azx_writel(chip, VS_EM4L, val);
}

/*
 * ML_LCAP bits:
 *  bit 0: 6 MHz Supported
 *  bit 1: 12 MHz Supported
 *  bit 2: 24 MHz Supported
 *  bit 3: 48 MHz Supported
 *  bit 4: 96 MHz Supported
 *  bit 5: 192 MHz Supported
 */
static int intel_get_lctl_scf(struct azx *chip)
{
	struct hdac_bus *bus = azx_bus(chip);
	static const int preferred_bits[] = { 2, 3, 1, 4, 5 };
	u32 val, t;
	int i;

	val = readl(bus->mlcap + AZX_ML_BASE + AZX_REG_ML_LCAP);

	for (i = 0; i < ARRAY_SIZE(preferred_bits); i++) {
		t = preferred_bits[i];
		if (val & (1 << t))
			return t;
	}

	dev_warn(chip->card->dev, "set audio clock frequency to 6MHz");
	return 0;
}

static int intel_ml_lctl_set_power(struct azx *chip, int state)
{
	struct hdac_bus *bus = azx_bus(chip);
	u32 val;
	int timeout;

	/*
	 * the codecs are sharing the first link setting by default
	 * If other links are enabled for stream, they need similar fix
	 */
	val = readl(bus->mlcap + AZX_ML_BASE + AZX_REG_ML_LCTL);
	val &= ~AZX_MLCTL_SPA;
	val |= state << AZX_MLCTL_SPA_SHIFT;
	writel(val, bus->mlcap + AZX_ML_BASE + AZX_REG_ML_LCTL);
	/* wait for CPA */
	timeout = 50;
	while (timeout) {
		if (((readl(bus->mlcap + AZX_ML_BASE + AZX_REG_ML_LCTL)) &
		    AZX_MLCTL_CPA) == (state << AZX_MLCTL_CPA_SHIFT))
			return 0;
		timeout--;
		udelay(10);
	}

	return -1;
}

static void intel_init_lctl(struct azx *chip)
{
	struct hdac_bus *bus = azx_bus(chip);
	u32 val;
	int ret;

	/* 0. check lctl register value is correct or not */
	val = readl(bus->mlcap + AZX_ML_BASE + AZX_REG_ML_LCTL);
	/* if SCF is already set, let's use it */
	if ((val & ML_LCTL_SCF_MASK) != 0)
		return;

	/*
	 * Before operating on SPA, CPA must match SPA.
	 * Any deviation may result in undefined behavior.
	 */
	if (((val & AZX_MLCTL_SPA) >> AZX_MLCTL_SPA_SHIFT) !=
		((val & AZX_MLCTL_CPA) >> AZX_MLCTL_CPA_SHIFT))
		return;

	/* 1. turn link down: set SPA to 0 and wait CPA to 0 */
	ret = intel_ml_lctl_set_power(chip, 0);
	udelay(100);
	if (ret)
		goto set_spa;

	/* 2. update SCF to select a properly audio clock*/
	val &= ~ML_LCTL_SCF_MASK;
	val |= intel_get_lctl_scf(chip);
	writel(val, bus->mlcap + AZX_ML_BASE + AZX_REG_ML_LCTL);

set_spa:
	/* 4. turn link up: set SPA to 1 and wait CPA to 1 */
	intel_ml_lctl_set_power(chip, 1);
	udelay(100);
}

static void hda_intel_init_chip(struct azx *chip, bool full_reset)
{
	struct hdac_bus *bus = azx_bus(chip);
	struct pci_dev *pci = chip->pci;
	u32 val;

	snd_hdac_set_codec_wakeup(bus, true);
	if (chip->driver_type == AZX_DRIVER_SKL) {
		pci_read_config_dword(pci, INTEL_HDA_CGCTL, &val);
		val = val & ~INTEL_HDA_CGCTL_MISCBDCGE;
		pci_write_config_dword(pci, INTEL_HDA_CGCTL, val);
	}
	azx_init_chip(chip, full_reset);
	if (chip->driver_type == AZX_DRIVER_SKL) {
		pci_read_config_dword(pci, INTEL_HDA_CGCTL, &val);
		val = val | INTEL_HDA_CGCTL_MISCBDCGE;
		pci_write_config_dword(pci, INTEL_HDA_CGCTL, val);
	}

	snd_hdac_set_codec_wakeup(bus, false);

	/* reduce dma latency to avoid noise */
	if (IS_BXT(pci))
		bxt_reduce_dma_latency(chip);

	if (bus->mlcap != NULL)
		intel_init_lctl(chip);
}

/* calculate runtime delay from LPIB */
static int azx_get_delay_from_lpib(struct azx *chip, struct azx_dev *azx_dev,
				   unsigned int pos)
{
	struct snd_pcm_substream *substream = azx_dev->core.substream;
	int stream = substream->stream;
	unsigned int lpib_pos = azx_get_pos_lpib(chip, azx_dev);
	int delay;

	if (stream == SNDRV_PCM_STREAM_PLAYBACK)
		delay = pos - lpib_pos;
	else
		delay = lpib_pos - pos;
	if (delay < 0) {
		if (delay >= azx_dev->core.delay_negative_threshold)
			delay = 0;
		else
			delay += azx_dev->core.bufsize;
	}

	if (delay >= azx_dev->core.period_bytes) {
		dev_info(chip->card->dev,
			 "Unstable LPIB (%d >= %d); disabling LPIB delay counting\n",
			 delay, azx_dev->core.period_bytes);
		delay = 0;
		chip->driver_caps &= ~AZX_DCAPS_COUNT_LPIB_DELAY;
		chip->get_delay[stream] = NULL;
	}

	return bytes_to_frames(substream->runtime, delay);
}

static int azx_position_ok(struct azx *chip, struct azx_dev *azx_dev);

/* called from IRQ */
static int azx_position_check(struct azx *chip, struct azx_dev *azx_dev)
{
	struct hda_intel *hda = container_of(chip, struct hda_intel, chip);
	int ok;

	ok = azx_position_ok(chip, azx_dev);
	if (ok == 1) {
		azx_dev->irq_pending = 0;
		return ok;
	} else if (ok == 0) {
		/* bogus IRQ, process it later */
		azx_dev->irq_pending = 1;
		schedule_work(&hda->irq_pending_work);
	}
	return 0;
}

#define display_power(chip, enable) \
	snd_hdac_display_power(azx_bus(chip), HDA_CODEC_IDX_CONTROLLER, enable)

/*
 * Check whether the current DMA position is acceptable for updating
 * periods.  Returns non-zero if it's OK.
 *
 * Many HD-audio controllers appear pretty inaccurate about
 * the update-IRQ timing.  The IRQ is issued before actually the
 * data is processed.  So, we need to process it afterwords in a
 * workqueue.
 *
 * Returns 1 if OK to proceed, 0 for delay handling, -1 for skipping update
 */
static int azx_position_ok(struct azx *chip, struct azx_dev *azx_dev)
{
	struct snd_pcm_substream *substream = azx_dev->core.substream;
	struct snd_pcm_runtime *runtime = substream->runtime;
	int stream = substream->stream;
	u32 wallclk;
	unsigned int pos;
	snd_pcm_uframes_t hwptr, target;

	wallclk = azx_readl(chip, WALLCLK) - azx_dev->core.start_wallclk;
	if (wallclk < (azx_dev->core.period_wallclk * 2) / 3)
		return -1;	/* bogus (too early) interrupt */

	if (chip->get_position[stream])
		pos = chip->get_position[stream](chip, azx_dev);
	else { /* use the position buffer as default */
		pos = azx_get_pos_posbuf(chip, azx_dev);
		if (!pos || pos == (u32)-1) {
			dev_info(chip->card->dev,
				 "Invalid position buffer, using LPIB read method instead.\n");
			chip->get_position[stream] = azx_get_pos_lpib;
			if (chip->get_position[0] == azx_get_pos_lpib &&
			    chip->get_position[1] == azx_get_pos_lpib)
				azx_bus(chip)->use_posbuf = false;
			pos = azx_get_pos_lpib(chip, azx_dev);
			chip->get_delay[stream] = NULL;
		} else {
			chip->get_position[stream] = azx_get_pos_posbuf;
			if (chip->driver_caps & AZX_DCAPS_COUNT_LPIB_DELAY)
				chip->get_delay[stream] = azx_get_delay_from_lpib;
		}
	}

	if (pos >= azx_dev->core.bufsize)
		pos = 0;

	if (WARN_ONCE(!azx_dev->core.period_bytes,
		      "hda-intel: zero azx_dev->period_bytes"))
		return -1; /* this shouldn't happen! */
	if (wallclk < (azx_dev->core.period_wallclk * 5) / 4 &&
	    pos % azx_dev->core.period_bytes > azx_dev->core.period_bytes / 2)
		/* NG - it's below the first next period boundary */
		return chip->bdl_pos_adj ? 0 : -1;
	azx_dev->core.start_wallclk += wallclk;

	if (azx_dev->core.no_period_wakeup)
		return 1; /* OK, no need to check period boundary */

	if (runtime->hw_ptr_base != runtime->hw_ptr_interrupt)
		return 1; /* OK, already in hwptr updating process */

	/* check whether the period gets really elapsed */
	pos = bytes_to_frames(runtime, pos);
	hwptr = runtime->hw_ptr_base + pos;
	if (hwptr < runtime->status->hw_ptr)
		hwptr += runtime->buffer_size;
	target = runtime->hw_ptr_interrupt + runtime->period_size;
	if (hwptr < target) {
		/* too early wakeup, process it later */
		return chip->bdl_pos_adj ? 0 : -1;
	}

	return 1; /* OK, it's fine */
}

/*
 * The work for pending PCM period updates.
 */
static void azx_irq_pending_work(struct work_struct *work)
{
	struct hda_intel *hda = container_of(work, struct hda_intel, irq_pending_work);
	struct azx *chip = &hda->chip;
	struct hdac_bus *bus = azx_bus(chip);
	struct hdac_stream *s;
	int pending, ok;

	if (!hda->irq_pending_warned) {
		dev_info(chip->card->dev,
			 "IRQ timing workaround is activated for card #%d. Suggest a bigger bdl_pos_adj.\n",
			 chip->card->number);
		hda->irq_pending_warned = 1;
	}

	for (;;) {
		pending = 0;
		spin_lock_irq(&bus->reg_lock);
		list_for_each_entry(s, &bus->stream_list, list) {
			struct azx_dev *azx_dev = stream_to_azx_dev(s);
			if (!azx_dev->irq_pending ||
			    !s->substream ||
			    !s->running)
				continue;
			ok = azx_position_ok(chip, azx_dev);
			if (ok > 0) {
				azx_dev->irq_pending = 0;
				spin_unlock(&bus->reg_lock);
				snd_pcm_period_elapsed(s->substream);
				spin_lock(&bus->reg_lock);
			} else if (ok < 0) {
				pending = 0;	/* too early */
			} else
				pending++;
		}
		spin_unlock_irq(&bus->reg_lock);
		if (!pending)
			return;
		msleep(1);
	}
}

/* clear irq_pending flags and assure no on-going workq */
static void azx_clear_irq_pending(struct azx *chip)
{
	struct hdac_bus *bus = azx_bus(chip);
	struct hdac_stream *s;

	spin_lock_irq(&bus->reg_lock);
	list_for_each_entry(s, &bus->stream_list, list) {
		struct azx_dev *azx_dev = stream_to_azx_dev(s);
		azx_dev->irq_pending = 0;
	}
	spin_unlock_irq(&bus->reg_lock);
}

static int azx_acquire_irq(struct azx *chip, int do_disconnect)
{
	struct hdac_bus *bus = azx_bus(chip);

	if (request_irq(chip->pci->irq, azx_interrupt,
			chip->msi ? 0 : IRQF_SHARED,
			chip->card->irq_descr, chip)) {
		dev_err(chip->card->dev,
			"unable to grab IRQ %d, disabling device\n",
			chip->pci->irq);
		if (do_disconnect)
			snd_card_disconnect(chip->card);
		return -1;
	}
	bus->irq = chip->pci->irq;
	chip->card->sync_irq = bus->irq;
	pci_intx(chip->pci, !chip->msi);
	return 0;
}

/* get the current DMA position with correction on VIA chips */
static unsigned int azx_via_get_position(struct azx *chip,
					 struct azx_dev *azx_dev)
{
	unsigned int link_pos, mini_pos, bound_pos;
	unsigned int mod_link_pos, mod_dma_pos, mod_mini_pos;
	unsigned int fifo_size;

	link_pos = snd_hdac_stream_get_pos_lpib(azx_stream(azx_dev));
	if (azx_dev->core.substream->stream == SNDRV_PCM_STREAM_PLAYBACK) {
		/* Playback, no problem using link position */
		return link_pos;
	}

	/* Capture */
	/* For new chipset,
	 * use mod to get the DMA position just like old chipset
	 */
	mod_dma_pos = le32_to_cpu(*azx_dev->core.posbuf);
	mod_dma_pos %= azx_dev->core.period_bytes;

	fifo_size = azx_stream(azx_dev)->fifo_size - 1;

	if (azx_dev->insufficient) {
		/* Link position never gather than FIFO size */
		if (link_pos <= fifo_size)
			return 0;

		azx_dev->insufficient = 0;
	}

	if (link_pos <= fifo_size)
		mini_pos = azx_dev->core.bufsize + link_pos - fifo_size;
	else
		mini_pos = link_pos - fifo_size;

	/* Find nearest previous boudary */
	mod_mini_pos = mini_pos % azx_dev->core.period_bytes;
	mod_link_pos = link_pos % azx_dev->core.period_bytes;
	if (mod_link_pos >= fifo_size)
		bound_pos = link_pos - mod_link_pos;
	else if (mod_dma_pos >= mod_mini_pos)
		bound_pos = mini_pos - mod_mini_pos;
	else {
		bound_pos = mini_pos - mod_mini_pos + azx_dev->core.period_bytes;
		if (bound_pos >= azx_dev->core.bufsize)
			bound_pos = 0;
	}

	/* Calculate real DMA position we want */
	return bound_pos + mod_dma_pos;
}

#define AMD_FIFO_SIZE	32

/* get the current DMA position with FIFO size correction */
static unsigned int azx_get_pos_fifo(struct azx *chip, struct azx_dev *azx_dev)
{
	struct snd_pcm_substream *substream = azx_dev->core.substream;
	struct snd_pcm_runtime *runtime = substream->runtime;
	unsigned int pos, delay;

	pos = snd_hdac_stream_get_pos_lpib(azx_stream(azx_dev));
	if (!runtime)
		return pos;

	runtime->delay = AMD_FIFO_SIZE;
	delay = frames_to_bytes(runtime, AMD_FIFO_SIZE);
	if (azx_dev->insufficient) {
		if (pos < delay) {
			delay = pos;
			runtime->delay = bytes_to_frames(runtime, pos);
		} else {
			azx_dev->insufficient = 0;
		}
	}

	/* correct the DMA position for capture stream */
	if (substream->stream == SNDRV_PCM_STREAM_CAPTURE) {
		if (pos < delay)
			pos += azx_dev->core.bufsize;
		pos -= delay;
	}

	return pos;
}

static int azx_get_delay_from_fifo(struct azx *chip, struct azx_dev *azx_dev,
				   unsigned int pos)
{
	struct snd_pcm_substream *substream = azx_dev->core.substream;

	/* just read back the calculated value in the above */
	return substream->runtime->delay;
}

static void __azx_shutdown_chip(struct azx *chip, bool skip_link_reset)
{
	azx_stop_chip(chip);
	if (!skip_link_reset)
		azx_enter_link_reset(chip);
	azx_clear_irq_pending(chip);
	display_power(chip, false);
}

#ifdef CONFIG_PM
static DEFINE_MUTEX(card_list_lock);
static LIST_HEAD(card_list);

static void azx_shutdown_chip(struct azx *chip)
{
	__azx_shutdown_chip(chip, false);
}

static void azx_add_card_list(struct azx *chip)
{
	struct hda_intel *hda = container_of(chip, struct hda_intel, chip);
	mutex_lock(&card_list_lock);
	list_add(&hda->list, &card_list);
	mutex_unlock(&card_list_lock);
}

static void azx_del_card_list(struct azx *chip)
{
	struct hda_intel *hda = container_of(chip, struct hda_intel, chip);
	mutex_lock(&card_list_lock);
	list_del_init(&hda->list);
	mutex_unlock(&card_list_lock);
}

/* trigger power-save check at writing parameter */
static int param_set_xint(const char *val, const struct kernel_param *kp)
{
	struct hda_intel *hda;
	struct azx *chip;
	int prev = power_save;
	int ret = param_set_int(val, kp);

	if (ret || prev == power_save)
		return ret;

	mutex_lock(&card_list_lock);
	list_for_each_entry(hda, &card_list, list) {
		chip = &hda->chip;
		if (!hda->probe_continued || chip->disabled)
			continue;
		snd_hda_set_power_save(&chip->bus, power_save * 1000);
	}
	mutex_unlock(&card_list_lock);
	return 0;
}

/*
 * power management
 */
static bool azx_is_pm_ready(struct snd_card *card)
{
	struct azx *chip;
	struct hda_intel *hda;

	if (!card)
		return false;
	chip = card->private_data;
	hda = container_of(chip, struct hda_intel, chip);
	if (chip->disabled || hda->init_failed || !chip->running)
		return false;
	return true;
}

static void __azx_runtime_resume(struct azx *chip)
{
	struct hda_intel *hda = container_of(chip, struct hda_intel, chip);
	struct hdac_bus *bus = azx_bus(chip);
	struct hda_codec *codec;
	int status;

	display_power(chip, true);
	if (hda->need_i915_power)
		snd_hdac_i915_set_bclk(bus);

	/* Read STATESTS before controller reset */
	status = azx_readw(chip, STATESTS);

	azx_init_pci(chip);
	hda_intel_init_chip(chip, true);

	/* Avoid codec resume if runtime resume is for system suspend */
	if (!chip->pm_prepared) {
		list_for_each_codec(codec, &chip->bus) {
			if (codec->relaxed_resume)
				continue;

			if (codec->forced_resume || (status & (1 << codec->addr)))
				pm_request_resume(hda_codec_dev(codec));
		}
	}

	/* power down again for link-controlled chips */
	if (!hda->need_i915_power)
		display_power(chip, false);
}

#ifdef CONFIG_PM_SLEEP
static int azx_prepare(struct device *dev)
{
	struct snd_card *card = dev_get_drvdata(dev);
	struct azx *chip;

	if (!azx_is_pm_ready(card))
		return 0;

	chip = card->private_data;
	chip->pm_prepared = 1;
	snd_power_change_state(card, SNDRV_CTL_POWER_D3hot);

	flush_work(&azx_bus(chip)->unsol_work);

	/* HDA controller always requires different WAKEEN for runtime suspend
	 * and system suspend, so don't use direct-complete here.
	 */
	return 0;
}

static void azx_complete(struct device *dev)
{
	struct snd_card *card = dev_get_drvdata(dev);
	struct azx *chip;

	if (!azx_is_pm_ready(card))
		return;

	chip = card->private_data;
	snd_power_change_state(card, SNDRV_CTL_POWER_D0);
	chip->pm_prepared = 0;
}

static int azx_suspend(struct device *dev)
{
	struct snd_card *card = dev_get_drvdata(dev);
	struct azx *chip;
	struct hdac_bus *bus;

	if (!azx_is_pm_ready(card))
		return 0;

	chip = card->private_data;
	bus = azx_bus(chip);
	azx_shutdown_chip(chip);
	if (bus->irq >= 0) {
		free_irq(bus->irq, chip);
		bus->irq = -1;
		chip->card->sync_irq = -1;
	}

	if (chip->msi)
		pci_disable_msi(chip->pci);

	trace_azx_suspend(chip);
	return 0;
}

static int azx_resume(struct device *dev)
{
	struct snd_card *card = dev_get_drvdata(dev);
	struct azx *chip;

	if (!azx_is_pm_ready(card))
		return 0;

	chip = card->private_data;
	if (chip->msi)
		if (pci_enable_msi(chip->pci) < 0)
			chip->msi = 0;
	if (azx_acquire_irq(chip, 1) < 0)
		return -EIO;

	__azx_runtime_resume(chip);

	trace_azx_resume(chip);
	return 0;
}

/* put codec down to D3 at hibernation for Intel SKL+;
 * otherwise BIOS may still access the codec and screw up the driver
 */
static int azx_freeze_noirq(struct device *dev)
{
	struct snd_card *card = dev_get_drvdata(dev);
	struct azx *chip = card->private_data;
	struct pci_dev *pci = to_pci_dev(dev);

	if (!azx_is_pm_ready(card))
		return 0;
	if (chip->driver_type == AZX_DRIVER_SKL)
		pci_set_power_state(pci, PCI_D3hot);

	return 0;
}

static int azx_thaw_noirq(struct device *dev)
{
	struct snd_card *card = dev_get_drvdata(dev);
	struct azx *chip = card->private_data;
	struct pci_dev *pci = to_pci_dev(dev);

	if (!azx_is_pm_ready(card))
		return 0;
	if (chip->driver_type == AZX_DRIVER_SKL)
		pci_set_power_state(pci, PCI_D0);

	return 0;
}
#endif /* CONFIG_PM_SLEEP */

static int azx_runtime_suspend(struct device *dev)
{
	struct snd_card *card = dev_get_drvdata(dev);
	struct azx *chip;

	if (!azx_is_pm_ready(card))
		return 0;
	chip = card->private_data;

	/* enable controller wake up event */
	azx_writew(chip, WAKEEN, azx_readw(chip, WAKEEN) | STATESTS_INT_MASK);

	azx_shutdown_chip(chip);
	trace_azx_runtime_suspend(chip);
	return 0;
}

static int azx_runtime_resume(struct device *dev)
{
	struct snd_card *card = dev_get_drvdata(dev);
	struct azx *chip;

	if (!azx_is_pm_ready(card))
		return 0;
	chip = card->private_data;
	__azx_runtime_resume(chip);

	/* disable controller Wake Up event*/
	azx_writew(chip, WAKEEN, azx_readw(chip, WAKEEN) & ~STATESTS_INT_MASK);

	trace_azx_runtime_resume(chip);
	return 0;
}

static int azx_runtime_idle(struct device *dev)
{
	struct snd_card *card = dev_get_drvdata(dev);
	struct azx *chip;
	struct hda_intel *hda;

	if (!card)
		return 0;

	chip = card->private_data;
	hda = container_of(chip, struct hda_intel, chip);
	if (chip->disabled || hda->init_failed)
		return 0;

	if (!power_save_controller || !azx_has_pm_runtime(chip) ||
	    azx_bus(chip)->codec_powered || !chip->running)
		return -EBUSY;

	/* ELD notification gets broken when HD-audio bus is off */
	if (needs_eld_notify_link(chip))
		return -EBUSY;

	return 0;
}

static const struct dev_pm_ops azx_pm = {
	SET_SYSTEM_SLEEP_PM_OPS(azx_suspend, azx_resume)
#ifdef CONFIG_PM_SLEEP
	.prepare = azx_prepare,
	.complete = azx_complete,
	.freeze_noirq = azx_freeze_noirq,
	.thaw_noirq = azx_thaw_noirq,
#endif
	SET_RUNTIME_PM_OPS(azx_runtime_suspend, azx_runtime_resume, azx_runtime_idle)
};

#define AZX_PM_OPS	&azx_pm
#else
#define azx_add_card_list(chip) /* NOP */
#define azx_del_card_list(chip) /* NOP */
#define AZX_PM_OPS	NULL
#endif /* CONFIG_PM */


static int azx_probe_continue(struct azx *chip);

#ifdef SUPPORT_VGA_SWITCHEROO
static struct pci_dev *get_bound_vga(struct pci_dev *pci);

static void azx_vs_set_state(struct pci_dev *pci,
			     enum vga_switcheroo_state state)
{
	struct snd_card *card = pci_get_drvdata(pci);
	struct azx *chip = card->private_data;
	struct hda_intel *hda = container_of(chip, struct hda_intel, chip);
	struct hda_codec *codec;
	bool disabled;

	wait_for_completion(&hda->probe_wait);
	if (hda->init_failed)
		return;

	disabled = (state == VGA_SWITCHEROO_OFF);
	if (chip->disabled == disabled)
		return;

	if (!hda->probe_continued) {
		chip->disabled = disabled;
		if (!disabled) {
			dev_info(chip->card->dev,
				 "Start delayed initialization\n");
			if (azx_probe_continue(chip) < 0)
				dev_err(chip->card->dev, "initialization error\n");
		}
	} else {
		dev_info(chip->card->dev, "%s via vga_switcheroo\n",
			 disabled ? "Disabling" : "Enabling");
		if (disabled) {
			list_for_each_codec(codec, &chip->bus) {
				pm_runtime_suspend(hda_codec_dev(codec));
				pm_runtime_disable(hda_codec_dev(codec));
			}
			pm_runtime_suspend(card->dev);
			pm_runtime_disable(card->dev);
			/* when we get suspended by vga_switcheroo we end up in D3cold,
			 * however we have no ACPI handle, so pci/acpi can't put us there,
			 * put ourselves there */
			pci->current_state = PCI_D3cold;
			chip->disabled = true;
			if (snd_hda_lock_devices(&chip->bus))
				dev_warn(chip->card->dev,
					 "Cannot lock devices!\n");
		} else {
			snd_hda_unlock_devices(&chip->bus);
			chip->disabled = false;
			pm_runtime_enable(card->dev);
			list_for_each_codec(codec, &chip->bus) {
				pm_runtime_enable(hda_codec_dev(codec));
				pm_runtime_resume(hda_codec_dev(codec));
			}
		}
	}
}

static bool azx_vs_can_switch(struct pci_dev *pci)
{
	struct snd_card *card = pci_get_drvdata(pci);
	struct azx *chip = card->private_data;
	struct hda_intel *hda = container_of(chip, struct hda_intel, chip);

	wait_for_completion(&hda->probe_wait);
	if (hda->init_failed)
		return false;
	if (chip->disabled || !hda->probe_continued)
		return true;
	if (snd_hda_lock_devices(&chip->bus))
		return false;
	snd_hda_unlock_devices(&chip->bus);
	return true;
}

/*
 * The discrete GPU cannot power down unless the HDA controller runtime
 * suspends, so activate runtime PM on codecs even if power_save == 0.
 */
static void setup_vga_switcheroo_runtime_pm(struct azx *chip)
{
	struct hda_intel *hda = container_of(chip, struct hda_intel, chip);
	struct hda_codec *codec;

	if (hda->use_vga_switcheroo && !needs_eld_notify_link(chip)) {
		list_for_each_codec(codec, &chip->bus)
			codec->auto_runtime_pm = 1;
		/* reset the power save setup */
		if (chip->running)
			set_default_power_save(chip);
	}
}

static void azx_vs_gpu_bound(struct pci_dev *pci,
			     enum vga_switcheroo_client_id client_id)
{
	struct snd_card *card = pci_get_drvdata(pci);
	struct azx *chip = card->private_data;

	if (client_id == VGA_SWITCHEROO_DIS)
		chip->bus.keep_power = 0;
	setup_vga_switcheroo_runtime_pm(chip);
}

static void init_vga_switcheroo(struct azx *chip)
{
	struct hda_intel *hda = container_of(chip, struct hda_intel, chip);
	struct pci_dev *p = get_bound_vga(chip->pci);
	struct pci_dev *parent;
	if (p) {
		dev_info(chip->card->dev,
			 "Handle vga_switcheroo audio client\n");
		hda->use_vga_switcheroo = 1;

		/* cleared in either gpu_bound op or codec probe, or when its
		 * upstream port has _PR3 (i.e. dGPU).
		 */
		parent = pci_upstream_bridge(p);
		chip->bus.keep_power = parent ? !pci_pr3_present(parent) : 1;
		chip->driver_caps |= AZX_DCAPS_PM_RUNTIME;
		pci_dev_put(p);
	}
}

static const struct vga_switcheroo_client_ops azx_vs_ops = {
	.set_gpu_state = azx_vs_set_state,
	.can_switch = azx_vs_can_switch,
	.gpu_bound = azx_vs_gpu_bound,
};

static int register_vga_switcheroo(struct azx *chip)
{
	struct hda_intel *hda = container_of(chip, struct hda_intel, chip);
	struct pci_dev *p;
	int err;

	if (!hda->use_vga_switcheroo)
		return 0;

	p = get_bound_vga(chip->pci);
	err = vga_switcheroo_register_audio_client(chip->pci, &azx_vs_ops, p);
	pci_dev_put(p);

	if (err < 0)
		return err;
	hda->vga_switcheroo_registered = 1;

	return 0;
}
#else
#define init_vga_switcheroo(chip)		/* NOP */
#define register_vga_switcheroo(chip)		0
#define check_hdmi_disabled(pci)	false
#define setup_vga_switcheroo_runtime_pm(chip)	/* NOP */
#endif /* SUPPORT_VGA_SWITCHER */

/*
 * destructor
 */
static void azx_free(struct azx *chip)
{
	struct pci_dev *pci = chip->pci;
	struct hda_intel *hda = container_of(chip, struct hda_intel, chip);
	struct hdac_bus *bus = azx_bus(chip);

	if (hda->freed)
		return;

	if (azx_has_pm_runtime(chip) && chip->running) {
		pm_runtime_get_noresume(&pci->dev);
		pm_runtime_forbid(&pci->dev);
		pm_runtime_dont_use_autosuspend(&pci->dev);
	}

	chip->running = 0;

	azx_del_card_list(chip);

	hda->init_failed = 1; /* to be sure */
	complete_all(&hda->probe_wait);

	if (use_vga_switcheroo(hda)) {
		if (chip->disabled && hda->probe_continued)
			snd_hda_unlock_devices(&chip->bus);
		if (hda->vga_switcheroo_registered)
			vga_switcheroo_unregister_client(chip->pci);
	}

	if (bus->chip_init) {
		azx_clear_irq_pending(chip);
		azx_stop_all_streams(chip);
		azx_stop_chip(chip);
	}

	if (bus->irq >= 0)
		free_irq(bus->irq, (void*)chip);

	azx_free_stream_pages(chip);
	azx_free_streams(chip);
	snd_hdac_bus_exit(bus);

#ifdef CONFIG_SND_HDA_PATCH_LOADER
	release_firmware(chip->fw);
#endif
	display_power(chip, false);

	if (chip->driver_caps & AZX_DCAPS_I915_COMPONENT)
		snd_hdac_i915_exit(bus);

	hda->freed = 1;
}

static int azx_dev_disconnect(struct snd_device *device)
{
	struct azx *chip = device->device_data;
	struct hdac_bus *bus = azx_bus(chip);

	chip->bus.shutdown = 1;
	cancel_work_sync(&bus->unsol_work);

	return 0;
}

static int azx_dev_free(struct snd_device *device)
{
	azx_free(device->device_data);
	return 0;
}

#ifdef SUPPORT_VGA_SWITCHEROO
#ifdef CONFIG_ACPI
/* ATPX is in the integrated GPU's namespace */
static bool atpx_present(void)
{
	struct pci_dev *pdev = NULL;
	acpi_handle dhandle, atpx_handle;
	acpi_status status;

	while ((pdev = pci_get_class(PCI_CLASS_DISPLAY_VGA << 8, pdev)) != NULL) {
		dhandle = ACPI_HANDLE(&pdev->dev);
		if (dhandle) {
			status = acpi_get_handle(dhandle, "ATPX", &atpx_handle);
			if (ACPI_SUCCESS(status)) {
				pci_dev_put(pdev);
				return true;
			}
		}
	}
	while ((pdev = pci_get_class(PCI_CLASS_DISPLAY_OTHER << 8, pdev)) != NULL) {
		dhandle = ACPI_HANDLE(&pdev->dev);
		if (dhandle) {
			status = acpi_get_handle(dhandle, "ATPX", &atpx_handle);
			if (ACPI_SUCCESS(status)) {
				pci_dev_put(pdev);
				return true;
			}
		}
	}
	return false;
}
#else
static bool atpx_present(void)
{
	return false;
}
#endif

/*
 * Check of disabled HDMI controller by vga_switcheroo
 */
static struct pci_dev *get_bound_vga(struct pci_dev *pci)
{
	struct pci_dev *p;

	/* check only discrete GPU */
	switch (pci->vendor) {
	case PCI_VENDOR_ID_ATI:
	case PCI_VENDOR_ID_AMD:
		if (pci->devfn == 1) {
			p = pci_get_domain_bus_and_slot(pci_domain_nr(pci->bus),
							pci->bus->number, 0);
			if (p) {
				/* ATPX is in the integrated GPU's ACPI namespace
				 * rather than the dGPU's namespace. However,
				 * the dGPU is the one who is involved in
				 * vgaswitcheroo.
				 */
				if (((p->class >> 16) == PCI_BASE_CLASS_DISPLAY) &&
				    atpx_present())
					return p;
				pci_dev_put(p);
			}
		}
		break;
	case PCI_VENDOR_ID_NVIDIA:
		if (pci->devfn == 1) {
			p = pci_get_domain_bus_and_slot(pci_domain_nr(pci->bus),
							pci->bus->number, 0);
			if (p) {
				if ((p->class >> 16) == PCI_BASE_CLASS_DISPLAY)
					return p;
				pci_dev_put(p);
			}
		}
		break;
	}
	return NULL;
}

static bool check_hdmi_disabled(struct pci_dev *pci)
{
	bool vga_inactive = false;
	struct pci_dev *p = get_bound_vga(pci);

	if (p) {
		if (vga_switcheroo_get_client_state(p) == VGA_SWITCHEROO_OFF)
			vga_inactive = true;
		pci_dev_put(p);
	}
	return vga_inactive;
}
#endif /* SUPPORT_VGA_SWITCHEROO */

/*
 * allow/deny-listing for position_fix
 */
static const struct snd_pci_quirk position_fix_list[] = {
	SND_PCI_QUIRK(0x1028, 0x01cc, "Dell D820", POS_FIX_LPIB),
	SND_PCI_QUIRK(0x1028, 0x01de, "Dell Precision 390", POS_FIX_LPIB),
	SND_PCI_QUIRK(0x103c, 0x306d, "HP dv3", POS_FIX_LPIB),
	SND_PCI_QUIRK(0x1043, 0x813d, "ASUS P5AD2", POS_FIX_LPIB),
	SND_PCI_QUIRK(0x1043, 0x81b3, "ASUS", POS_FIX_LPIB),
	SND_PCI_QUIRK(0x1043, 0x81e7, "ASUS M2V", POS_FIX_LPIB),
	SND_PCI_QUIRK(0x104d, 0x9069, "Sony VPCS11V9E", POS_FIX_LPIB),
	SND_PCI_QUIRK(0x10de, 0xcb89, "Macbook Pro 7,1", POS_FIX_LPIB),
	SND_PCI_QUIRK(0x1297, 0x3166, "Shuttle", POS_FIX_LPIB),
	SND_PCI_QUIRK(0x1458, 0xa022, "ga-ma770-ud3", POS_FIX_LPIB),
	SND_PCI_QUIRK(0x1462, 0x1002, "MSI Wind U115", POS_FIX_LPIB),
	SND_PCI_QUIRK(0x1565, 0x8218, "Biostar Microtech", POS_FIX_LPIB),
	SND_PCI_QUIRK(0x1849, 0x0888, "775Dual-VSTA", POS_FIX_LPIB),
	SND_PCI_QUIRK(0x8086, 0x2503, "DG965OT AAD63733-203", POS_FIX_LPIB),
	{}
};

static int check_position_fix(struct azx *chip, int fix)
{
	const struct snd_pci_quirk *q;

	switch (fix) {
	case POS_FIX_AUTO:
	case POS_FIX_LPIB:
	case POS_FIX_POSBUF:
	case POS_FIX_VIACOMBO:
	case POS_FIX_COMBO:
	case POS_FIX_SKL:
	case POS_FIX_FIFO:
		return fix;
	}

	q = snd_pci_quirk_lookup(chip->pci, position_fix_list);
	if (q) {
		dev_info(chip->card->dev,
			 "position_fix set to %d for device %04x:%04x\n",
			 q->value, q->subvendor, q->subdevice);
		return q->value;
	}

	/* Check VIA/ATI HD Audio Controller exist */
	if (chip->driver_type == AZX_DRIVER_VIA) {
		dev_dbg(chip->card->dev, "Using VIACOMBO position fix\n");
		return POS_FIX_VIACOMBO;
	}
	if (chip->driver_caps & AZX_DCAPS_AMD_WORKAROUND) {
		dev_dbg(chip->card->dev, "Using FIFO position fix\n");
		return POS_FIX_FIFO;
	}
	if (chip->driver_caps & AZX_DCAPS_POSFIX_LPIB) {
		dev_dbg(chip->card->dev, "Using LPIB position fix\n");
		return POS_FIX_LPIB;
	}
	if (chip->driver_type == AZX_DRIVER_SKL) {
		dev_dbg(chip->card->dev, "Using SKL position fix\n");
		return POS_FIX_SKL;
	}
	return POS_FIX_AUTO;
}

static void assign_position_fix(struct azx *chip, int fix)
{
	static const azx_get_pos_callback_t callbacks[] = {
		[POS_FIX_AUTO] = NULL,
		[POS_FIX_LPIB] = azx_get_pos_lpib,
		[POS_FIX_POSBUF] = azx_get_pos_posbuf,
		[POS_FIX_VIACOMBO] = azx_via_get_position,
		[POS_FIX_COMBO] = azx_get_pos_lpib,
		[POS_FIX_SKL] = azx_get_pos_posbuf,
		[POS_FIX_FIFO] = azx_get_pos_fifo,
	};

	chip->get_position[0] = chip->get_position[1] = callbacks[fix];

	/* combo mode uses LPIB only for playback */
	if (fix == POS_FIX_COMBO)
		chip->get_position[1] = NULL;

	if ((fix == POS_FIX_POSBUF || fix == POS_FIX_SKL) &&
	    (chip->driver_caps & AZX_DCAPS_COUNT_LPIB_DELAY)) {
		chip->get_delay[0] = chip->get_delay[1] =
			azx_get_delay_from_lpib;
	}

	if (fix == POS_FIX_FIFO)
		chip->get_delay[0] = chip->get_delay[1] =
			azx_get_delay_from_fifo;
}

/*
 * deny-lists for probe_mask
 */
static const struct snd_pci_quirk probe_mask_list[] = {
	/* Thinkpad often breaks the controller communication when accessing
	 * to the non-working (or non-existing) modem codec slot.
	 */
	SND_PCI_QUIRK(0x1014, 0x05b7, "Thinkpad Z60", 0x01),
	SND_PCI_QUIRK(0x17aa, 0x2010, "Thinkpad X/T/R60", 0x01),
	SND_PCI_QUIRK(0x17aa, 0x20ac, "Thinkpad X/T/R61", 0x01),
	/* broken BIOS */
	SND_PCI_QUIRK(0x1028, 0x20ac, "Dell Studio Desktop", 0x01),
	/* including bogus ALC268 in slot#2 that conflicts with ALC888 */
	SND_PCI_QUIRK(0x17c0, 0x4085, "Medion MD96630", 0x01),
	/* forced codec slots */
	SND_PCI_QUIRK(0x1043, 0x1262, "ASUS W5Fm", 0x103),
	SND_PCI_QUIRK(0x1046, 0x1262, "ASUS W5F", 0x103),
	SND_PCI_QUIRK(0x1558, 0x0351, "Schenker Dock 15", 0x105),
	/* WinFast VP200 H (Teradici) user reported broken communication */
	SND_PCI_QUIRK(0x3a21, 0x040d, "WinFast VP200 H", 0x101),
	{}
};

#define AZX_FORCE_CODEC_MASK	0x100

static void check_probe_mask(struct azx *chip, int dev)
{
	const struct snd_pci_quirk *q;

	chip->codec_probe_mask = probe_mask[dev];
	if (chip->codec_probe_mask == -1) {
		q = snd_pci_quirk_lookup(chip->pci, probe_mask_list);
		if (q) {
			dev_info(chip->card->dev,
				 "probe_mask set to 0x%x for device %04x:%04x\n",
				 q->value, q->subvendor, q->subdevice);
			chip->codec_probe_mask = q->value;
		}
	}

	/* check forced option */
	if (chip->codec_probe_mask != -1 &&
	    (chip->codec_probe_mask & AZX_FORCE_CODEC_MASK)) {
		azx_bus(chip)->codec_mask = chip->codec_probe_mask & 0xff;
		dev_info(chip->card->dev, "codec_mask forced to 0x%x\n",
			 (int)azx_bus(chip)->codec_mask);
	}
}

/*
 * allow/deny-list for enable_msi
 */
static const struct snd_pci_quirk msi_deny_list[] = {
	SND_PCI_QUIRK(0x103c, 0x2191, "HP", 0), /* AMD Hudson */
	SND_PCI_QUIRK(0x103c, 0x2192, "HP", 0), /* AMD Hudson */
	SND_PCI_QUIRK(0x103c, 0x21f7, "HP", 0), /* AMD Hudson */
	SND_PCI_QUIRK(0x103c, 0x21fa, "HP", 0), /* AMD Hudson */
	SND_PCI_QUIRK(0x1043, 0x81f2, "ASUS", 0), /* Athlon64 X2 + nvidia */
	SND_PCI_QUIRK(0x1043, 0x81f6, "ASUS", 0), /* nvidia */
	SND_PCI_QUIRK(0x1043, 0x822d, "ASUS", 0), /* Athlon64 X2 + nvidia MCP55 */
	SND_PCI_QUIRK(0x1179, 0xfb44, "Toshiba Satellite C870", 0), /* AMD Hudson */
	SND_PCI_QUIRK(0x1849, 0x0888, "ASRock", 0), /* Athlon64 X2 + nvidia */
	SND_PCI_QUIRK(0xa0a0, 0x0575, "Aopen MZ915-M", 0), /* ICH6 */
	{}
};

static void check_msi(struct azx *chip)
{
	const struct snd_pci_quirk *q;

	if (enable_msi >= 0) {
		chip->msi = !!enable_msi;
		return;
	}
	chip->msi = 1;	/* enable MSI as default */
	q = snd_pci_quirk_lookup(chip->pci, msi_deny_list);
	if (q) {
		dev_info(chip->card->dev,
			 "msi for device %04x:%04x set to %d\n",
			 q->subvendor, q->subdevice, q->value);
		chip->msi = q->value;
		return;
	}

	/* NVidia chipsets seem to cause troubles with MSI */
	if (chip->driver_caps & AZX_DCAPS_NO_MSI) {
		dev_info(chip->card->dev, "Disabling MSI\n");
		chip->msi = 0;
	}
}

/* check the snoop mode availability */
static void azx_check_snoop_available(struct azx *chip)
{
	int snoop = hda_snoop;

	if (snoop >= 0) {
		dev_info(chip->card->dev, "Force to %s mode by module option\n",
			 snoop ? "snoop" : "non-snoop");
		chip->snoop = snoop;
		chip->uc_buffer = !snoop;
		return;
	}

	snoop = true;
	if (azx_get_snoop_type(chip) == AZX_SNOOP_TYPE_NONE &&
	    chip->driver_type == AZX_DRIVER_VIA) {
		/* force to non-snoop mode for a new VIA controller
		 * when BIOS is set
		 */
		u8 val;
		pci_read_config_byte(chip->pci, 0x42, &val);
		if (!(val & 0x80) && (chip->pci->revision == 0x30 ||
				      chip->pci->revision == 0x20))
			snoop = false;
	}

	if (chip->driver_caps & AZX_DCAPS_SNOOP_OFF)
		snoop = false;

	chip->snoop = snoop;
	if (!snoop) {
		dev_info(chip->card->dev, "Force to non-snoop mode\n");
		/* C-Media requires non-cached pages only for CORB/RIRB */
		if (chip->driver_type != AZX_DRIVER_CMEDIA)
			chip->uc_buffer = true;
	}
}

static void azx_probe_work(struct work_struct *work)
{
	struct hda_intel *hda = container_of(work, struct hda_intel, probe_work.work);
	azx_probe_continue(&hda->chip);
}

static int default_bdl_pos_adj(struct azx *chip)
{
	/* some exceptions: Atoms seem problematic with value 1 */
	if (chip->pci->vendor == PCI_VENDOR_ID_INTEL) {
		switch (chip->pci->device) {
		case 0x0f04: /* Baytrail */
		case 0x2284: /* Braswell */
			return 32;
		}
	}

	switch (chip->driver_type) {
	case AZX_DRIVER_ICH:
	case AZX_DRIVER_PCH:
		return 1;
	default:
		return 32;
	}
}

/*
 * constructor
 */
static const struct hda_controller_ops pci_hda_ops;

static int azx_create(struct snd_card *card, struct pci_dev *pci,
		      int dev, unsigned int driver_caps,
		      struct azx **rchip)
{
	static const struct snd_device_ops ops = {
		.dev_disconnect = azx_dev_disconnect,
		.dev_free = azx_dev_free,
	};
	struct hda_intel *hda;
	struct azx *chip;
	int err;

	*rchip = NULL;

	err = pcim_enable_device(pci);
	if (err < 0)
		return err;

	hda = devm_kzalloc(&pci->dev, sizeof(*hda), GFP_KERNEL);
	if (!hda)
		return -ENOMEM;

	chip = &hda->chip;
	mutex_init(&chip->open_mutex);
	chip->card = card;
	chip->pci = pci;
	chip->ops = &pci_hda_ops;
	chip->driver_caps = driver_caps;
	chip->driver_type = driver_caps & 0xff;
	check_msi(chip);
	chip->dev_index = dev;
	if (jackpoll_ms[dev] >= 50 && jackpoll_ms[dev] <= 60000)
		chip->jackpoll_interval = msecs_to_jiffies(jackpoll_ms[dev]);
	INIT_LIST_HEAD(&chip->pcm_list);
	INIT_WORK(&hda->irq_pending_work, azx_irq_pending_work);
	INIT_LIST_HEAD(&hda->list);
	init_vga_switcheroo(chip);
	init_completion(&hda->probe_wait);

	assign_position_fix(chip, check_position_fix(chip, position_fix[dev]));

	if (single_cmd < 0) /* allow fallback to single_cmd at errors */
		chip->fallback_to_single_cmd = 1;
	else /* explicitly set to single_cmd or not */
		chip->single_cmd = single_cmd;

	azx_check_snoop_available(chip);

	if (bdl_pos_adj[dev] < 0)
		chip->bdl_pos_adj = default_bdl_pos_adj(chip);
	else
		chip->bdl_pos_adj = bdl_pos_adj[dev];

	err = azx_bus_init(chip, model[dev]);
	if (err < 0)
		return err;

	/* use the non-cached pages in non-snoop mode */
	if (!azx_snoop(chip))
		azx_bus(chip)->dma_type = SNDRV_DMA_TYPE_DEV_WC;

	if (chip->driver_type == AZX_DRIVER_NVIDIA) {
		dev_dbg(chip->card->dev, "Enable delay in RIRB handling\n");
		chip->bus.core.needs_damn_long_delay = 1;
	}

	check_probe_mask(chip, dev);

	err = snd_device_new(card, SNDRV_DEV_LOWLEVEL, chip, &ops);
	if (err < 0) {
		dev_err(card->dev, "Error creating device [card]!\n");
		azx_free(chip);
		return err;
	}

	/* continue probing in work context as may trigger request module */
	INIT_DELAYED_WORK(&hda->probe_work, azx_probe_work);

	*rchip = chip;

	return 0;
}

static int azx_first_init(struct azx *chip)
{
	int dev = chip->dev_index;
	struct pci_dev *pci = chip->pci;
	struct snd_card *card = chip->card;
	struct hdac_bus *bus = azx_bus(chip);
	int err;
	unsigned short gcap;
	unsigned int dma_bits = 64;

#if BITS_PER_LONG != 64
	/* Fix up base address on ULI M5461 */
	if (chip->driver_type == AZX_DRIVER_ULI) {
		u16 tmp3;
		pci_read_config_word(pci, 0x40, &tmp3);
		pci_write_config_word(pci, 0x40, tmp3 | 0x10);
		pci_write_config_dword(pci, PCI_BASE_ADDRESS_1, 0);
	}
#endif

	err = pcim_iomap_regions(pci, 1 << 0, "ICH HD audio");
	if (err < 0)
		return err;

	bus->addr = pci_resource_start(pci, 0);
	bus->remap_addr = pcim_iomap_table(pci)[0];

	if (chip->driver_type == AZX_DRIVER_SKL)
		snd_hdac_bus_parse_capabilities(bus);

	/*
	 * Some Intel CPUs has always running timer (ART) feature and
	 * controller may have Global time sync reporting capability, so
	 * check both of these before declaring synchronized time reporting
	 * capability SNDRV_PCM_INFO_HAS_LINK_SYNCHRONIZED_ATIME
	 */
	chip->gts_present = false;

#ifdef CONFIG_X86
	if (bus->ppcap && boot_cpu_has(X86_FEATURE_ART))
		chip->gts_present = true;
#endif

	if (chip->msi) {
		if (chip->driver_caps & AZX_DCAPS_NO_MSI64) {
			dev_dbg(card->dev, "Disabling 64bit MSI\n");
			pci->no_64bit_msi = true;
		}
		if (pci_enable_msi(pci) < 0)
			chip->msi = 0;
	}

	pci_set_master(pci);

	gcap = azx_readw(chip, GCAP);
	dev_dbg(card->dev, "chipset global capabilities = 0x%x\n", gcap);

	/* AMD devices support 40 or 48bit DMA, take the safe one */
	if (chip->pci->vendor == PCI_VENDOR_ID_AMD)
		dma_bits = 40;

	/* disable SB600 64bit support for safety */
	if (chip->pci->vendor == PCI_VENDOR_ID_ATI) {
		struct pci_dev *p_smbus;
		dma_bits = 40;
		p_smbus = pci_get_device(PCI_VENDOR_ID_ATI,
					 PCI_DEVICE_ID_ATI_SBX00_SMBUS,
					 NULL);
		if (p_smbus) {
			if (p_smbus->revision < 0x30)
				gcap &= ~AZX_GCAP_64OK;
			pci_dev_put(p_smbus);
		}
	}

	/* NVidia hardware normally only supports up to 40 bits of DMA */
	if (chip->pci->vendor == PCI_VENDOR_ID_NVIDIA)
		dma_bits = 40;

	/* disable 64bit DMA address on some devices */
	if (chip->driver_caps & AZX_DCAPS_NO_64BIT) {
		dev_dbg(card->dev, "Disabling 64bit DMA\n");
		gcap &= ~AZX_GCAP_64OK;
	}

	/* disable buffer size rounding to 128-byte multiples if supported */
	if (align_buffer_size >= 0)
		chip->align_buffer_size = !!align_buffer_size;
	else {
		if (chip->driver_caps & AZX_DCAPS_NO_ALIGN_BUFSIZE)
			chip->align_buffer_size = 0;
		else
			chip->align_buffer_size = 1;
	}

	/* allow 64bit DMA address if supported by H/W */
	if (!(gcap & AZX_GCAP_64OK))
		dma_bits = 32;
	if (dma_set_mask_and_coherent(&pci->dev, DMA_BIT_MASK(dma_bits)))
		dma_set_mask_and_coherent(&pci->dev, DMA_BIT_MASK(32));
	dma_set_max_seg_size(&pci->dev, UINT_MAX);

	/* read number of streams from GCAP register instead of using
	 * hardcoded value
	 */
	chip->capture_streams = (gcap >> 8) & 0x0f;
	chip->playback_streams = (gcap >> 12) & 0x0f;
	if (!chip->playback_streams && !chip->capture_streams) {
		/* gcap didn't give any info, switching to old method */

		switch (chip->driver_type) {
		case AZX_DRIVER_ULI:
			chip->playback_streams = ULI_NUM_PLAYBACK;
			chip->capture_streams = ULI_NUM_CAPTURE;
			break;
		case AZX_DRIVER_ATIHDMI:
		case AZX_DRIVER_ATIHDMI_NS:
			chip->playback_streams = ATIHDMI_NUM_PLAYBACK;
			chip->capture_streams = ATIHDMI_NUM_CAPTURE;
			break;
		case AZX_DRIVER_GENERIC:
		default:
			chip->playback_streams = ICH6_NUM_PLAYBACK;
			chip->capture_streams = ICH6_NUM_CAPTURE;
			break;
		}
	}
	chip->capture_index_offset = 0;
	chip->playback_index_offset = chip->capture_streams;
	chip->num_streams = chip->playback_streams + chip->capture_streams;

	/* sanity check for the SDxCTL.STRM field overflow */
	if (chip->num_streams > 15 &&
	    (chip->driver_caps & AZX_DCAPS_SEPARATE_STREAM_TAG) == 0) {
		dev_warn(chip->card->dev, "number of I/O streams is %d, "
			 "forcing separate stream tags", chip->num_streams);
		chip->driver_caps |= AZX_DCAPS_SEPARATE_STREAM_TAG;
	}

	/* initialize streams */
	err = azx_init_streams(chip);
	if (err < 0)
		return err;

	err = azx_alloc_stream_pages(chip);
	if (err < 0)
		return err;

	/* initialize chip */
	azx_init_pci(chip);

	snd_hdac_i915_set_bclk(bus);

	hda_intel_init_chip(chip, (probe_only[dev] & 2) == 0);

	/* codec detection */
	if (!azx_bus(chip)->codec_mask) {
		dev_err(card->dev, "no codecs found!\n");
		/* keep running the rest for the runtime PM */
	}

	if (azx_acquire_irq(chip, 0) < 0)
		return -EBUSY;

	strcpy(card->driver, "HDA-Intel");
	strscpy(card->shortname, driver_short_names[chip->driver_type],
		sizeof(card->shortname));
	snprintf(card->longname, sizeof(card->longname),
		 "%s at 0x%lx irq %i",
		 card->shortname, bus->addr, bus->irq);

	return 0;
}

#ifdef CONFIG_SND_HDA_PATCH_LOADER
/* callback from request_firmware_nowait() */
static void azx_firmware_cb(const struct firmware *fw, void *context)
{
	struct snd_card *card = context;
	struct azx *chip = card->private_data;

	if (fw)
		chip->fw = fw;
	else
		dev_err(card->dev, "Cannot load firmware, continue without patching\n");
	if (!chip->disabled) {
		/* continue probing */
		azx_probe_continue(chip);
	}
}
#endif

static int disable_msi_reset_irq(struct azx *chip)
{
	struct hdac_bus *bus = azx_bus(chip);
	int err;

	free_irq(bus->irq, chip);
	bus->irq = -1;
	chip->card->sync_irq = -1;
	pci_disable_msi(chip->pci);
	chip->msi = 0;
	err = azx_acquire_irq(chip, 1);
	if (err < 0)
		return err;

	return 0;
}

/* Denylist for skipping the whole probe:
 * some HD-audio PCI entries are exposed without any codecs, and such devices
 * should be ignored from the beginning.
 */
static const struct pci_device_id driver_denylist[] = {
	{ PCI_DEVICE_SUB(0x1022, 0x1487, 0x1043, 0x874f) }, /* ASUS ROG Zenith II / Strix */
	{ PCI_DEVICE_SUB(0x1022, 0x1487, 0x1462, 0xcb59) }, /* MSI TRX40 Creator */
	{ PCI_DEVICE_SUB(0x1022, 0x1487, 0x1462, 0xcb60) }, /* MSI TRX40 */
	{}
};

static const struct hda_controller_ops pci_hda_ops = {
	.disable_msi_reset_irq = disable_msi_reset_irq,
	.position_check = azx_position_check,
};

static DECLARE_BITMAP(probed_devs, SNDRV_CARDS);

static int azx_probe(struct pci_dev *pci,
		     const struct pci_device_id *pci_id)
{
	struct snd_card *card;
	struct hda_intel *hda;
	struct azx *chip;
	bool schedule_probe;
	int dev;
	int err;

	if (pci_match_id(driver_denylist, pci)) {
		dev_info(&pci->dev, "Skipping the device on the denylist\n");
		return -ENODEV;
	}

	dev = find_first_zero_bit(probed_devs, SNDRV_CARDS);
	if (dev >= SNDRV_CARDS)
		return -ENODEV;
	if (!enable[dev]) {
		set_bit(dev, probed_devs);
		return -ENOENT;
	}

	/*
	 * stop probe if another Intel's DSP driver should be activated
	 */
	if (dmic_detect) {
		err = snd_intel_dsp_driver_probe(pci);
		if (err != SND_INTEL_DSP_DRIVER_ANY && err != SND_INTEL_DSP_DRIVER_LEGACY) {
			dev_dbg(&pci->dev, "HDAudio driver not selected, aborting probe\n");
			return -ENODEV;
		}
	} else {
		dev_warn(&pci->dev, "dmic_detect option is deprecated, pass snd-intel-dspcfg.dsp_driver=1 option instead\n");
	}

	err = snd_card_new(&pci->dev, index[dev], id[dev], THIS_MODULE,
			   0, &card);
	if (err < 0) {
		dev_err(&pci->dev, "Error creating card!\n");
		return err;
	}

	err = azx_create(card, pci, dev, pci_id->driver_data, &chip);
	if (err < 0)
		goto out_free;
	card->private_data = chip;
	hda = container_of(chip, struct hda_intel, chip);

	pci_set_drvdata(pci, card);

	err = register_vga_switcheroo(chip);
	if (err < 0) {
		dev_err(card->dev, "Error registering vga_switcheroo client\n");
		goto out_free;
	}

	if (check_hdmi_disabled(pci)) {
		dev_info(card->dev, "VGA controller is disabled\n");
		dev_info(card->dev, "Delaying initialization\n");
		chip->disabled = true;
	}

	schedule_probe = !chip->disabled;

#ifdef CONFIG_SND_HDA_PATCH_LOADER
	if (patch[dev] && *patch[dev]) {
		dev_info(card->dev, "Applying patch firmware '%s'\n",
			 patch[dev]);
		err = request_firmware_nowait(THIS_MODULE, true, patch[dev],
					      &pci->dev, GFP_KERNEL, card,
					      azx_firmware_cb);
		if (err < 0)
			goto out_free;
		schedule_probe = false; /* continued in azx_firmware_cb() */
	}
#endif /* CONFIG_SND_HDA_PATCH_LOADER */

#ifndef CONFIG_SND_HDA_I915
	if (CONTROLLER_IN_GPU(pci))
		dev_err(card->dev, "Haswell/Broadwell HDMI/DP must build in CONFIG_SND_HDA_I915\n");
#endif

	if (schedule_probe)
		schedule_delayed_work(&hda->probe_work, 0);

	set_bit(dev, probed_devs);
	if (chip->disabled)
		complete_all(&hda->probe_wait);
	return 0;

out_free:
	snd_card_free(card);
	return err;
}

#ifdef CONFIG_PM
/* On some boards setting power_save to a non 0 value leads to clicking /
 * popping sounds when ever we enter/leave powersaving mode. Ideally we would
 * figure out how to avoid these sounds, but that is not always feasible.
 * So we keep a list of devices where we disable powersaving as its known
 * to causes problems on these devices.
 */
static const struct snd_pci_quirk power_save_denylist[] = {
	/* https://bugzilla.redhat.com/show_bug.cgi?id=1525104 */
	SND_PCI_QUIRK(0x1849, 0xc892, "Asrock B85M-ITX", 0),
	/* https://bugzilla.redhat.com/show_bug.cgi?id=1525104 */
	SND_PCI_QUIRK(0x1849, 0x0397, "Asrock N68C-S UCC", 0),
	/* https://bugzilla.redhat.com/show_bug.cgi?id=1525104 */
	SND_PCI_QUIRK(0x1849, 0x7662, "Asrock H81M-HDS", 0),
	/* https://bugzilla.redhat.com/show_bug.cgi?id=1525104 */
	SND_PCI_QUIRK(0x1043, 0x8733, "Asus Prime X370-Pro", 0),
	/* https://bugzilla.redhat.com/show_bug.cgi?id=1525104 */
	SND_PCI_QUIRK(0x1028, 0x0497, "Dell Precision T3600", 0),
	/* https://bugzilla.redhat.com/show_bug.cgi?id=1525104 */
	/* Note the P55A-UD3 and Z87-D3HP share the subsys id for the HDA dev */
	SND_PCI_QUIRK(0x1458, 0xa002, "Gigabyte P55A-UD3 / Z87-D3HP", 0),
	/* https://bugzilla.redhat.com/show_bug.cgi?id=1525104 */
	SND_PCI_QUIRK(0x8086, 0x2040, "Intel DZ77BH-55K", 0),
	/* https://bugzilla.kernel.org/show_bug.cgi?id=199607 */
	SND_PCI_QUIRK(0x8086, 0x2057, "Intel NUC5i7RYB", 0),
	/* https://bugs.launchpad.net/bugs/1821663 */
	SND_PCI_QUIRK(0x8086, 0x2064, "Intel SDP 8086:2064", 0),
	/* https://bugzilla.redhat.com/show_bug.cgi?id=1520902 */
	SND_PCI_QUIRK(0x8086, 0x2068, "Intel NUC7i3BNB", 0),
	/* https://bugzilla.kernel.org/show_bug.cgi?id=198611 */
	SND_PCI_QUIRK(0x17aa, 0x2227, "Lenovo X1 Carbon 3rd Gen", 0),
	/* https://bugzilla.redhat.com/show_bug.cgi?id=1689623 */
	SND_PCI_QUIRK(0x17aa, 0x367b, "Lenovo IdeaCentre B550", 0),
	/* https://bugzilla.redhat.com/show_bug.cgi?id=1572975 */
	SND_PCI_QUIRK(0x17aa, 0x36a7, "Lenovo C50 All in one", 0),
	/* https://bugs.launchpad.net/bugs/1821663 */
	SND_PCI_QUIRK(0x1631, 0xe017, "Packard Bell NEC IMEDIA 5204", 0),
	{}
};
#endif /* CONFIG_PM */

static void set_default_power_save(struct azx *chip)
{
	int val = power_save;

#ifdef CONFIG_PM
	if (pm_blacklist) {
		const struct snd_pci_quirk *q;

		q = snd_pci_quirk_lookup(chip->pci, power_save_denylist);
		if (q && val) {
			dev_info(chip->card->dev, "device %04x:%04x is on the power_save denylist, forcing power_save to 0\n",
				 q->subvendor, q->subdevice);
			val = 0;
		}
	}
#endif /* CONFIG_PM */
	snd_hda_set_power_save(&chip->bus, val * 1000);
}

/* number of codec slots for each chipset: 0 = default slots (i.e. 4) */
static const unsigned int azx_max_codecs[AZX_NUM_DRIVERS] = {
	[AZX_DRIVER_NVIDIA] = 8,
	[AZX_DRIVER_TERA] = 1,
};

static int azx_probe_continue(struct azx *chip)
{
	struct hda_intel *hda = container_of(chip, struct hda_intel, chip);
	struct hdac_bus *bus = azx_bus(chip);
	struct pci_dev *pci = chip->pci;
	int dev = chip->dev_index;
	int err;

	if (chip->disabled || hda->init_failed)
		return -EIO;
	if (hda->probe_retry)
		goto probe_retry;

	to_hda_bus(bus)->bus_probing = 1;
	hda->probe_continued = 1;

	/* bind with i915 if needed */
	if (chip->driver_caps & AZX_DCAPS_I915_COMPONENT) {
		err = snd_hdac_i915_init(bus);
		if (err < 0) {
			/* if the controller is bound only with HDMI/DP
			 * (for HSW and BDW), we need to abort the probe;
			 * for other chips, still continue probing as other
			 * codecs can be on the same link.
			 */
			if (CONTROLLER_IN_GPU(pci)) {
				dev_err(chip->card->dev,
					"HSW/BDW HD-audio HDMI/DP requires binding with gfx driver\n");
				goto out_free;
			} else {
				/* don't bother any longer */
				chip->driver_caps &= ~AZX_DCAPS_I915_COMPONENT;
			}
		}

		/* HSW/BDW controllers need this power */
		if (CONTROLLER_IN_GPU(pci))
			hda->need_i915_power = true;
	}

	/* Request display power well for the HDA controller or codec. For
	 * Haswell/Broadwell, both the display HDA controller and codec need
	 * this power. For other platforms, like Baytrail/Braswell, only the
	 * display codec needs the power and it can be released after probe.
	 */
	display_power(chip, true);

	err = azx_first_init(chip);
	if (err < 0)
		goto out_free;

#ifdef CONFIG_SND_HDA_INPUT_BEEP
	chip->beep_mode = beep_mode[dev];
#endif

	/* create codec instances */
	if (bus->codec_mask) {
		err = azx_probe_codecs(chip, azx_max_codecs[chip->driver_type]);
		if (err < 0)
			goto out_free;
	}

#ifdef CONFIG_SND_HDA_PATCH_LOADER
	if (chip->fw) {
		err = snd_hda_load_patch(&chip->bus, chip->fw->size,
					 chip->fw->data);
		if (err < 0)
			goto out_free;
#ifndef CONFIG_PM
		release_firmware(chip->fw); /* no longer needed */
		chip->fw = NULL;
#endif
	}
#endif

 probe_retry:
	if (bus->codec_mask && !(probe_only[dev] & 1)) {
		err = azx_codec_configure(chip);
		if (err) {
			if ((chip->driver_caps & AZX_DCAPS_RETRY_PROBE) &&
			    ++hda->probe_retry < 60) {
				schedule_delayed_work(&hda->probe_work,
						      msecs_to_jiffies(1000));
				return 0; /* keep things up */
			}
			dev_err(chip->card->dev, "Cannot probe codecs, giving up\n");
			goto out_free;
		}
	}

	err = snd_card_register(chip->card);
	if (err < 0)
		goto out_free;

	setup_vga_switcheroo_runtime_pm(chip);

	chip->running = 1;
	azx_add_card_list(chip);

	set_default_power_save(chip);

	if (azx_has_pm_runtime(chip)) {
		pm_runtime_use_autosuspend(&pci->dev);
		pm_runtime_allow(&pci->dev);
		pm_runtime_put_autosuspend(&pci->dev);
	}

out_free:
	if (err < 0) {
		pci_set_drvdata(pci, NULL);
		snd_card_free(chip->card);
		return err;
	}

	if (!hda->need_i915_power)
		display_power(chip, false);
	complete_all(&hda->probe_wait);
	to_hda_bus(bus)->bus_probing = 0;
	hda->probe_retry = 0;
	return 0;
}

static void azx_remove(struct pci_dev *pci)
{
	struct snd_card *card = pci_get_drvdata(pci);
	struct azx *chip;
	struct hda_intel *hda;

	if (card) {
		/* cancel the pending probing work */
		chip = card->private_data;
		hda = container_of(chip, struct hda_intel, chip);
		/* FIXME: below is an ugly workaround.
		 * Both device_release_driver() and driver_probe_device()
		 * take *both* the device's and its parent's lock before
		 * calling the remove() and probe() callbacks.  The codec
		 * probe takes the locks of both the codec itself and its
		 * parent, i.e. the PCI controller dev.  Meanwhile, when
		 * the PCI controller is unbound, it takes its lock, too
		 * ==> ouch, a deadlock!
		 * As a workaround, we unlock temporarily here the controller
		 * device during cancel_work_sync() call.
		 */
		device_unlock(&pci->dev);
		cancel_delayed_work_sync(&hda->probe_work);
		device_lock(&pci->dev);

		clear_bit(chip->dev_index, probed_devs);
		pci_set_drvdata(pci, NULL);
		snd_card_free(card);
	}
}

static void azx_shutdown(struct pci_dev *pci)
{
	struct snd_card *card = pci_get_drvdata(pci);
	struct azx *chip;

	if (!card)
		return;
	chip = card->private_data;
	if (chip && chip->running)
		__azx_shutdown_chip(chip, true);
}

/* PCI IDs */
static const struct pci_device_id azx_ids[] = {
	/* CPT */
	{ PCI_DEVICE(0x8086, 0x1c20),
	  .driver_data = AZX_DRIVER_PCH | AZX_DCAPS_INTEL_PCH_NOPM },
	/* PBG */
	{ PCI_DEVICE(0x8086, 0x1d20),
	  .driver_data = AZX_DRIVER_PCH | AZX_DCAPS_INTEL_PCH_NOPM },
	/* Panther Point */
	{ PCI_DEVICE(0x8086, 0x1e20),
	  .driver_data = AZX_DRIVER_PCH | AZX_DCAPS_INTEL_PCH_NOPM },
	/* Lynx Point */
	{ PCI_DEVICE(0x8086, 0x8c20),
	  .driver_data = AZX_DRIVER_PCH | AZX_DCAPS_INTEL_PCH },
	/* 9 Series */
	{ PCI_DEVICE(0x8086, 0x8ca0),
	  .driver_data = AZX_DRIVER_PCH | AZX_DCAPS_INTEL_PCH },
	/* Wellsburg */
	{ PCI_DEVICE(0x8086, 0x8d20),
	  .driver_data = AZX_DRIVER_PCH | AZX_DCAPS_INTEL_PCH },
	{ PCI_DEVICE(0x8086, 0x8d21),
	  .driver_data = AZX_DRIVER_PCH | AZX_DCAPS_INTEL_PCH },
	/* Lewisburg */
	{ PCI_DEVICE(0x8086, 0xa1f0),
	  .driver_data = AZX_DRIVER_PCH | AZX_DCAPS_INTEL_SKYLAKE },
	{ PCI_DEVICE(0x8086, 0xa270),
	  .driver_data = AZX_DRIVER_PCH | AZX_DCAPS_INTEL_SKYLAKE },
	/* Lynx Point-LP */
	{ PCI_DEVICE(0x8086, 0x9c20),
	  .driver_data = AZX_DRIVER_PCH | AZX_DCAPS_INTEL_PCH },
	/* Lynx Point-LP */
	{ PCI_DEVICE(0x8086, 0x9c21),
	  .driver_data = AZX_DRIVER_PCH | AZX_DCAPS_INTEL_PCH },
	/* Wildcat Point-LP */
	{ PCI_DEVICE(0x8086, 0x9ca0),
	  .driver_data = AZX_DRIVER_PCH | AZX_DCAPS_INTEL_PCH },
	/* Sunrise Point */
	{ PCI_DEVICE(0x8086, 0xa170),
	  .driver_data = AZX_DRIVER_SKL | AZX_DCAPS_INTEL_SKYLAKE },
	/* Sunrise Point-LP */
	{ PCI_DEVICE(0x8086, 0x9d70),
	  .driver_data = AZX_DRIVER_SKL | AZX_DCAPS_INTEL_SKYLAKE },
	/* Kabylake */
	{ PCI_DEVICE(0x8086, 0xa171),
	  .driver_data = AZX_DRIVER_SKL | AZX_DCAPS_INTEL_SKYLAKE },
	/* Kabylake-LP */
	{ PCI_DEVICE(0x8086, 0x9d71),
	  .driver_data = AZX_DRIVER_SKL | AZX_DCAPS_INTEL_SKYLAKE },
	/* Kabylake-H */
	{ PCI_DEVICE(0x8086, 0xa2f0),
	  .driver_data = AZX_DRIVER_SKL | AZX_DCAPS_INTEL_SKYLAKE },
	/* Coffelake */
	{ PCI_DEVICE(0x8086, 0xa348),
	  .driver_data = AZX_DRIVER_SKL | AZX_DCAPS_INTEL_SKYLAKE},
	/* Cannonlake */
	{ PCI_DEVICE(0x8086, 0x9dc8),
	  .driver_data = AZX_DRIVER_SKL | AZX_DCAPS_INTEL_SKYLAKE},
	/* CometLake-LP */
	{ PCI_DEVICE(0x8086, 0x02C8),
	  .driver_data = AZX_DRIVER_SKL | AZX_DCAPS_INTEL_SKYLAKE},
	/* CometLake-H */
	{ PCI_DEVICE(0x8086, 0x06C8),
	  .driver_data = AZX_DRIVER_SKL | AZX_DCAPS_INTEL_SKYLAKE},
	{ PCI_DEVICE(0x8086, 0xf1c8),
	  .driver_data = AZX_DRIVER_SKL | AZX_DCAPS_INTEL_SKYLAKE},
	/* CometLake-S */
	{ PCI_DEVICE(0x8086, 0xa3f0),
	  .driver_data = AZX_DRIVER_SKL | AZX_DCAPS_INTEL_SKYLAKE},
	/* CometLake-R */
	{ PCI_DEVICE(0x8086, 0xf0c8),
	  .driver_data = AZX_DRIVER_SKL | AZX_DCAPS_INTEL_SKYLAKE},
	/* Icelake */
	{ PCI_DEVICE(0x8086, 0x34c8),
	  .driver_data = AZX_DRIVER_SKL | AZX_DCAPS_INTEL_SKYLAKE},
	/* Icelake-H */
	{ PCI_DEVICE(0x8086, 0x3dc8),
	  .driver_data = AZX_DRIVER_SKL | AZX_DCAPS_INTEL_SKYLAKE},
	/* Jasperlake */
	{ PCI_DEVICE(0x8086, 0x38c8),
	  .driver_data = AZX_DRIVER_SKL | AZX_DCAPS_INTEL_SKYLAKE},
	{ PCI_DEVICE(0x8086, 0x4dc8),
	  .driver_data = AZX_DRIVER_SKL | AZX_DCAPS_INTEL_SKYLAKE},
	/* Tigerlake */
	{ PCI_DEVICE(0x8086, 0xa0c8),
	  .driver_data = AZX_DRIVER_SKL | AZX_DCAPS_INTEL_SKYLAKE},
	/* Tigerlake-H */
	{ PCI_DEVICE(0x8086, 0x43c8),
	  .driver_data = AZX_DRIVER_SKL | AZX_DCAPS_INTEL_SKYLAKE},
	/* DG1 */
	{ PCI_DEVICE(0x8086, 0x490d),
	  .driver_data = AZX_DRIVER_SKL | AZX_DCAPS_INTEL_SKYLAKE},
	/* DG2 */
	{ PCI_DEVICE(0x8086, 0x4f90),
	  .driver_data = AZX_DRIVER_SKL | AZX_DCAPS_INTEL_SKYLAKE},
	{ PCI_DEVICE(0x8086, 0x4f91),
	  .driver_data = AZX_DRIVER_SKL | AZX_DCAPS_INTEL_SKYLAKE},
	{ PCI_DEVICE(0x8086, 0x4f92),
	  .driver_data = AZX_DRIVER_SKL | AZX_DCAPS_INTEL_SKYLAKE},
	/* Alderlake-S */
	{ PCI_DEVICE(0x8086, 0x7ad0),
	  .driver_data = AZX_DRIVER_SKL | AZX_DCAPS_INTEL_SKYLAKE},
	/* Alderlake-P */
	{ PCI_DEVICE(0x8086, 0x51c8),
	  .driver_data = AZX_DRIVER_SKL | AZX_DCAPS_INTEL_SKYLAKE},
	{ PCI_DEVICE(0x8086, 0x51c9),
	  .driver_data = AZX_DRIVER_SKL | AZX_DCAPS_INTEL_SKYLAKE},
	{ PCI_DEVICE(0x8086, 0x51cd),
	  .driver_data = AZX_DRIVER_SKL | AZX_DCAPS_INTEL_SKYLAKE},
	/* Alderlake-M */
	{ PCI_DEVICE(0x8086, 0x51cc),
	  .driver_data = AZX_DRIVER_SKL | AZX_DCAPS_INTEL_SKYLAKE},
	/* Alderlake-N */
	{ PCI_DEVICE(0x8086, 0x54c8),
	  .driver_data = AZX_DRIVER_SKL | AZX_DCAPS_INTEL_SKYLAKE},
	/* Elkhart Lake */
	{ PCI_DEVICE(0x8086, 0x4b55),
	  .driver_data = AZX_DRIVER_SKL | AZX_DCAPS_INTEL_SKYLAKE},
	{ PCI_DEVICE(0x8086, 0x4b58),
	  .driver_data = AZX_DRIVER_SKL | AZX_DCAPS_INTEL_SKYLAKE},
	/* Raptor Lake */
	{ PCI_DEVICE(0x8086, 0x7a50),
	  .driver_data = AZX_DRIVER_SKL | AZX_DCAPS_INTEL_SKYLAKE},
	{ PCI_DEVICE(0x8086, 0x51ca),
	  .driver_data = AZX_DRIVER_SKL | AZX_DCAPS_INTEL_SKYLAKE},
	{ PCI_DEVICE(0x8086, 0x51cb),
	  .driver_data = AZX_DRIVER_SKL | AZX_DCAPS_INTEL_SKYLAKE},
	{ PCI_DEVICE(0x8086, 0x51ce),
	  .driver_data = AZX_DRIVER_SKL | AZX_DCAPS_INTEL_SKYLAKE},
	{ PCI_DEVICE(0x8086, 0x51cf),
	  .driver_data = AZX_DRIVER_SKL | AZX_DCAPS_INTEL_SKYLAKE},
	/* Meteorlake-P */
<<<<<<< HEAD
	{ PCI_DEVICE(0x8086, 0x7E28),
=======
	{ PCI_DEVICE(0x8086, 0x7e28),
>>>>>>> 414e4d4a
	  .driver_data = AZX_DRIVER_SKL | AZX_DCAPS_INTEL_SKYLAKE},
	/* Broxton-P(Apollolake) */
	{ PCI_DEVICE(0x8086, 0x5a98),
	  .driver_data = AZX_DRIVER_SKL | AZX_DCAPS_INTEL_BROXTON },
	/* Broxton-T */
	{ PCI_DEVICE(0x8086, 0x1a98),
	  .driver_data = AZX_DRIVER_SKL | AZX_DCAPS_INTEL_BROXTON },
	/* Gemini-Lake */
	{ PCI_DEVICE(0x8086, 0x3198),
	  .driver_data = AZX_DRIVER_SKL | AZX_DCAPS_INTEL_BROXTON },
	/* Haswell */
	{ PCI_DEVICE(0x8086, 0x0a0c),
	  .driver_data = AZX_DRIVER_HDMI | AZX_DCAPS_INTEL_HASWELL },
	{ PCI_DEVICE(0x8086, 0x0c0c),
	  .driver_data = AZX_DRIVER_HDMI | AZX_DCAPS_INTEL_HASWELL },
	{ PCI_DEVICE(0x8086, 0x0d0c),
	  .driver_data = AZX_DRIVER_HDMI | AZX_DCAPS_INTEL_HASWELL },
	/* Broadwell */
	{ PCI_DEVICE(0x8086, 0x160c),
	  .driver_data = AZX_DRIVER_HDMI | AZX_DCAPS_INTEL_BROADWELL },
	/* 5 Series/3400 */
	{ PCI_DEVICE(0x8086, 0x3b56),
	  .driver_data = AZX_DRIVER_SCH | AZX_DCAPS_INTEL_PCH_NOPM },
	/* Poulsbo */
	{ PCI_DEVICE(0x8086, 0x811b),
	  .driver_data = AZX_DRIVER_SCH | AZX_DCAPS_INTEL_PCH_BASE },
	/* Oaktrail */
	{ PCI_DEVICE(0x8086, 0x080a),
	  .driver_data = AZX_DRIVER_SCH | AZX_DCAPS_INTEL_PCH_BASE },
	/* BayTrail */
	{ PCI_DEVICE(0x8086, 0x0f04),
	  .driver_data = AZX_DRIVER_PCH | AZX_DCAPS_INTEL_BAYTRAIL },
	/* Braswell */
	{ PCI_DEVICE(0x8086, 0x2284),
	  .driver_data = AZX_DRIVER_PCH | AZX_DCAPS_INTEL_BRASWELL },
	/* ICH6 */
	{ PCI_DEVICE(0x8086, 0x2668),
	  .driver_data = AZX_DRIVER_ICH | AZX_DCAPS_INTEL_ICH },
	/* ICH7 */
	{ PCI_DEVICE(0x8086, 0x27d8),
	  .driver_data = AZX_DRIVER_ICH | AZX_DCAPS_INTEL_ICH },
	/* ESB2 */
	{ PCI_DEVICE(0x8086, 0x269a),
	  .driver_data = AZX_DRIVER_ICH | AZX_DCAPS_INTEL_ICH },
	/* ICH8 */
	{ PCI_DEVICE(0x8086, 0x284b),
	  .driver_data = AZX_DRIVER_ICH | AZX_DCAPS_INTEL_ICH },
	/* ICH9 */
	{ PCI_DEVICE(0x8086, 0x293e),
	  .driver_data = AZX_DRIVER_ICH | AZX_DCAPS_INTEL_ICH },
	/* ICH9 */
	{ PCI_DEVICE(0x8086, 0x293f),
	  .driver_data = AZX_DRIVER_ICH | AZX_DCAPS_INTEL_ICH },
	/* ICH10 */
	{ PCI_DEVICE(0x8086, 0x3a3e),
	  .driver_data = AZX_DRIVER_ICH | AZX_DCAPS_INTEL_ICH },
	/* ICH10 */
	{ PCI_DEVICE(0x8086, 0x3a6e),
	  .driver_data = AZX_DRIVER_ICH | AZX_DCAPS_INTEL_ICH },
	/* Generic Intel */
	{ PCI_DEVICE(PCI_VENDOR_ID_INTEL, PCI_ANY_ID),
	  .class = PCI_CLASS_MULTIMEDIA_HD_AUDIO << 8,
	  .class_mask = 0xffffff,
	  .driver_data = AZX_DRIVER_ICH | AZX_DCAPS_NO_ALIGN_BUFSIZE },
	/* ATI SB 450/600/700/800/900 */
	{ PCI_DEVICE(0x1002, 0x437b),
	  .driver_data = AZX_DRIVER_ATI | AZX_DCAPS_PRESET_ATI_SB },
	{ PCI_DEVICE(0x1002, 0x4383),
	  .driver_data = AZX_DRIVER_ATI | AZX_DCAPS_PRESET_ATI_SB },
	/* AMD Hudson */
	{ PCI_DEVICE(0x1022, 0x780d),
	  .driver_data = AZX_DRIVER_GENERIC | AZX_DCAPS_PRESET_ATI_SB },
	/* AMD, X370 & co */
	{ PCI_DEVICE(0x1022, 0x1457),
	  .driver_data = AZX_DRIVER_GENERIC | AZX_DCAPS_PRESET_AMD_SB },
	/* AMD, X570 & co */
	{ PCI_DEVICE(0x1022, 0x1487),
	  .driver_data = AZX_DRIVER_GENERIC | AZX_DCAPS_PRESET_AMD_SB },
	/* AMD Stoney */
	{ PCI_DEVICE(0x1022, 0x157a),
	  .driver_data = AZX_DRIVER_GENERIC | AZX_DCAPS_PRESET_ATI_SB |
			 AZX_DCAPS_PM_RUNTIME },
	/* AMD Raven */
	{ PCI_DEVICE(0x1022, 0x15e3),
	  .driver_data = AZX_DRIVER_GENERIC | AZX_DCAPS_PRESET_AMD_SB },
	/* ATI HDMI */
	{ PCI_DEVICE(0x1002, 0x0002),
	  .driver_data = AZX_DRIVER_ATIHDMI_NS | AZX_DCAPS_PRESET_ATI_HDMI_NS |
	  AZX_DCAPS_PM_RUNTIME },
	{ PCI_DEVICE(0x1002, 0x1308),
	  .driver_data = AZX_DRIVER_ATIHDMI_NS | AZX_DCAPS_PRESET_ATI_HDMI_NS },
	{ PCI_DEVICE(0x1002, 0x157a),
	  .driver_data = AZX_DRIVER_ATIHDMI_NS | AZX_DCAPS_PRESET_ATI_HDMI_NS },
	{ PCI_DEVICE(0x1002, 0x15b3),
	  .driver_data = AZX_DRIVER_ATIHDMI_NS | AZX_DCAPS_PRESET_ATI_HDMI_NS },
	{ PCI_DEVICE(0x1002, 0x793b),
	  .driver_data = AZX_DRIVER_ATIHDMI | AZX_DCAPS_PRESET_ATI_HDMI },
	{ PCI_DEVICE(0x1002, 0x7919),
	  .driver_data = AZX_DRIVER_ATIHDMI | AZX_DCAPS_PRESET_ATI_HDMI },
	{ PCI_DEVICE(0x1002, 0x960f),
	  .driver_data = AZX_DRIVER_ATIHDMI | AZX_DCAPS_PRESET_ATI_HDMI },
	{ PCI_DEVICE(0x1002, 0x970f),
	  .driver_data = AZX_DRIVER_ATIHDMI | AZX_DCAPS_PRESET_ATI_HDMI },
	{ PCI_DEVICE(0x1002, 0x9840),
	  .driver_data = AZX_DRIVER_ATIHDMI_NS | AZX_DCAPS_PRESET_ATI_HDMI_NS },
	{ PCI_DEVICE(0x1002, 0xaa00),
	  .driver_data = AZX_DRIVER_ATIHDMI | AZX_DCAPS_PRESET_ATI_HDMI },
	{ PCI_DEVICE(0x1002, 0xaa08),
	  .driver_data = AZX_DRIVER_ATIHDMI | AZX_DCAPS_PRESET_ATI_HDMI },
	{ PCI_DEVICE(0x1002, 0xaa10),
	  .driver_data = AZX_DRIVER_ATIHDMI | AZX_DCAPS_PRESET_ATI_HDMI },
	{ PCI_DEVICE(0x1002, 0xaa18),
	  .driver_data = AZX_DRIVER_ATIHDMI | AZX_DCAPS_PRESET_ATI_HDMI },
	{ PCI_DEVICE(0x1002, 0xaa20),
	  .driver_data = AZX_DRIVER_ATIHDMI | AZX_DCAPS_PRESET_ATI_HDMI },
	{ PCI_DEVICE(0x1002, 0xaa28),
	  .driver_data = AZX_DRIVER_ATIHDMI | AZX_DCAPS_PRESET_ATI_HDMI },
	{ PCI_DEVICE(0x1002, 0xaa30),
	  .driver_data = AZX_DRIVER_ATIHDMI | AZX_DCAPS_PRESET_ATI_HDMI },
	{ PCI_DEVICE(0x1002, 0xaa38),
	  .driver_data = AZX_DRIVER_ATIHDMI | AZX_DCAPS_PRESET_ATI_HDMI },
	{ PCI_DEVICE(0x1002, 0xaa40),
	  .driver_data = AZX_DRIVER_ATIHDMI | AZX_DCAPS_PRESET_ATI_HDMI },
	{ PCI_DEVICE(0x1002, 0xaa48),
	  .driver_data = AZX_DRIVER_ATIHDMI | AZX_DCAPS_PRESET_ATI_HDMI },
	{ PCI_DEVICE(0x1002, 0xaa50),
	  .driver_data = AZX_DRIVER_ATIHDMI | AZX_DCAPS_PRESET_ATI_HDMI },
	{ PCI_DEVICE(0x1002, 0xaa58),
	  .driver_data = AZX_DRIVER_ATIHDMI | AZX_DCAPS_PRESET_ATI_HDMI },
	{ PCI_DEVICE(0x1002, 0xaa60),
	  .driver_data = AZX_DRIVER_ATIHDMI | AZX_DCAPS_PRESET_ATI_HDMI },
	{ PCI_DEVICE(0x1002, 0xaa68),
	  .driver_data = AZX_DRIVER_ATIHDMI | AZX_DCAPS_PRESET_ATI_HDMI },
	{ PCI_DEVICE(0x1002, 0xaa80),
	  .driver_data = AZX_DRIVER_ATIHDMI | AZX_DCAPS_PRESET_ATI_HDMI },
	{ PCI_DEVICE(0x1002, 0xaa88),
	  .driver_data = AZX_DRIVER_ATIHDMI | AZX_DCAPS_PRESET_ATI_HDMI },
	{ PCI_DEVICE(0x1002, 0xaa90),
	  .driver_data = AZX_DRIVER_ATIHDMI | AZX_DCAPS_PRESET_ATI_HDMI },
	{ PCI_DEVICE(0x1002, 0xaa98),
	  .driver_data = AZX_DRIVER_ATIHDMI | AZX_DCAPS_PRESET_ATI_HDMI },
	{ PCI_DEVICE(0x1002, 0x9902),
	  .driver_data = AZX_DRIVER_ATIHDMI_NS | AZX_DCAPS_PRESET_ATI_HDMI_NS },
	{ PCI_DEVICE(0x1002, 0xaaa0),
	  .driver_data = AZX_DRIVER_ATIHDMI_NS | AZX_DCAPS_PRESET_ATI_HDMI_NS },
	{ PCI_DEVICE(0x1002, 0xaaa8),
	  .driver_data = AZX_DRIVER_ATIHDMI_NS | AZX_DCAPS_PRESET_ATI_HDMI_NS },
	{ PCI_DEVICE(0x1002, 0xaab0),
	  .driver_data = AZX_DRIVER_ATIHDMI_NS | AZX_DCAPS_PRESET_ATI_HDMI_NS },
	{ PCI_DEVICE(0x1002, 0xaac0),
	  .driver_data = AZX_DRIVER_ATIHDMI_NS | AZX_DCAPS_PRESET_ATI_HDMI_NS |
	  AZX_DCAPS_PM_RUNTIME },
	{ PCI_DEVICE(0x1002, 0xaac8),
	  .driver_data = AZX_DRIVER_ATIHDMI_NS | AZX_DCAPS_PRESET_ATI_HDMI_NS |
	  AZX_DCAPS_PM_RUNTIME },
	{ PCI_DEVICE(0x1002, 0xaad8),
	  .driver_data = AZX_DRIVER_ATIHDMI_NS | AZX_DCAPS_PRESET_ATI_HDMI_NS |
	  AZX_DCAPS_PM_RUNTIME },
	{ PCI_DEVICE(0x1002, 0xaae0),
	  .driver_data = AZX_DRIVER_ATIHDMI_NS | AZX_DCAPS_PRESET_ATI_HDMI_NS |
	  AZX_DCAPS_PM_RUNTIME },
	{ PCI_DEVICE(0x1002, 0xaae8),
	  .driver_data = AZX_DRIVER_ATIHDMI_NS | AZX_DCAPS_PRESET_ATI_HDMI_NS |
	  AZX_DCAPS_PM_RUNTIME },
	{ PCI_DEVICE(0x1002, 0xaaf0),
	  .driver_data = AZX_DRIVER_ATIHDMI_NS | AZX_DCAPS_PRESET_ATI_HDMI_NS |
	  AZX_DCAPS_PM_RUNTIME },
	{ PCI_DEVICE(0x1002, 0xaaf8),
	  .driver_data = AZX_DRIVER_ATIHDMI_NS | AZX_DCAPS_PRESET_ATI_HDMI_NS |
	  AZX_DCAPS_PM_RUNTIME },
	{ PCI_DEVICE(0x1002, 0xab00),
	  .driver_data = AZX_DRIVER_ATIHDMI_NS | AZX_DCAPS_PRESET_ATI_HDMI_NS |
	  AZX_DCAPS_PM_RUNTIME },
	{ PCI_DEVICE(0x1002, 0xab08),
	  .driver_data = AZX_DRIVER_ATIHDMI_NS | AZX_DCAPS_PRESET_ATI_HDMI_NS |
	  AZX_DCAPS_PM_RUNTIME },
	{ PCI_DEVICE(0x1002, 0xab10),
	  .driver_data = AZX_DRIVER_ATIHDMI_NS | AZX_DCAPS_PRESET_ATI_HDMI_NS |
	  AZX_DCAPS_PM_RUNTIME },
	{ PCI_DEVICE(0x1002, 0xab18),
	  .driver_data = AZX_DRIVER_ATIHDMI_NS | AZX_DCAPS_PRESET_ATI_HDMI_NS |
	  AZX_DCAPS_PM_RUNTIME },
	{ PCI_DEVICE(0x1002, 0xab20),
	  .driver_data = AZX_DRIVER_ATIHDMI_NS | AZX_DCAPS_PRESET_ATI_HDMI_NS |
	  AZX_DCAPS_PM_RUNTIME },
	{ PCI_DEVICE(0x1002, 0xab28),
	  .driver_data = AZX_DRIVER_ATIHDMI_NS | AZX_DCAPS_PRESET_ATI_HDMI_NS |
	  AZX_DCAPS_PM_RUNTIME },
	{ PCI_DEVICE(0x1002, 0xab38),
	  .driver_data = AZX_DRIVER_ATIHDMI_NS | AZX_DCAPS_PRESET_ATI_HDMI_NS |
	  AZX_DCAPS_PM_RUNTIME },
	/* VIA VT8251/VT8237A */
	{ PCI_DEVICE(0x1106, 0x3288), .driver_data = AZX_DRIVER_VIA },
	/* VIA GFX VT7122/VX900 */
	{ PCI_DEVICE(0x1106, 0x9170), .driver_data = AZX_DRIVER_GENERIC },
	/* VIA GFX VT6122/VX11 */
	{ PCI_DEVICE(0x1106, 0x9140), .driver_data = AZX_DRIVER_GENERIC },
	/* SIS966 */
	{ PCI_DEVICE(0x1039, 0x7502), .driver_data = AZX_DRIVER_SIS },
	/* ULI M5461 */
	{ PCI_DEVICE(0x10b9, 0x5461), .driver_data = AZX_DRIVER_ULI },
	/* NVIDIA MCP */
	{ PCI_DEVICE(PCI_VENDOR_ID_NVIDIA, PCI_ANY_ID),
	  .class = PCI_CLASS_MULTIMEDIA_HD_AUDIO << 8,
	  .class_mask = 0xffffff,
	  .driver_data = AZX_DRIVER_NVIDIA | AZX_DCAPS_PRESET_NVIDIA },
	/* Teradici */
	{ PCI_DEVICE(0x6549, 0x1200),
	  .driver_data = AZX_DRIVER_TERA | AZX_DCAPS_NO_64BIT },
	{ PCI_DEVICE(0x6549, 0x2200),
	  .driver_data = AZX_DRIVER_TERA | AZX_DCAPS_NO_64BIT },
	/* Creative X-Fi (CA0110-IBG) */
	/* CTHDA chips */
	{ PCI_DEVICE(0x1102, 0x0010),
	  .driver_data = AZX_DRIVER_CTHDA | AZX_DCAPS_PRESET_CTHDA },
	{ PCI_DEVICE(0x1102, 0x0012),
	  .driver_data = AZX_DRIVER_CTHDA | AZX_DCAPS_PRESET_CTHDA },
#if !IS_ENABLED(CONFIG_SND_CTXFI)
	/* the following entry conflicts with snd-ctxfi driver,
	 * as ctxfi driver mutates from HD-audio to native mode with
	 * a special command sequence.
	 */
	{ PCI_DEVICE(PCI_VENDOR_ID_CREATIVE, PCI_ANY_ID),
	  .class = PCI_CLASS_MULTIMEDIA_HD_AUDIO << 8,
	  .class_mask = 0xffffff,
	  .driver_data = AZX_DRIVER_CTX | AZX_DCAPS_CTX_WORKAROUND |
	  AZX_DCAPS_NO_64BIT | AZX_DCAPS_POSFIX_LPIB },
#else
	/* this entry seems still valid -- i.e. without emu20kx chip */
	{ PCI_DEVICE(0x1102, 0x0009),
	  .driver_data = AZX_DRIVER_CTX | AZX_DCAPS_CTX_WORKAROUND |
	  AZX_DCAPS_NO_64BIT | AZX_DCAPS_POSFIX_LPIB },
#endif
	/* CM8888 */
	{ PCI_DEVICE(0x13f6, 0x5011),
	  .driver_data = AZX_DRIVER_CMEDIA |
	  AZX_DCAPS_NO_MSI | AZX_DCAPS_POSFIX_LPIB | AZX_DCAPS_SNOOP_OFF },
	/* Vortex86MX */
	{ PCI_DEVICE(0x17f3, 0x3010), .driver_data = AZX_DRIVER_GENERIC },
	/* VMware HDAudio */
	{ PCI_DEVICE(0x15ad, 0x1977), .driver_data = AZX_DRIVER_GENERIC },
	/* AMD/ATI Generic, PCI class code and Vendor ID for HD Audio */
	{ PCI_DEVICE(PCI_VENDOR_ID_ATI, PCI_ANY_ID),
	  .class = PCI_CLASS_MULTIMEDIA_HD_AUDIO << 8,
	  .class_mask = 0xffffff,
	  .driver_data = AZX_DRIVER_GENERIC | AZX_DCAPS_PRESET_ATI_HDMI },
	{ PCI_DEVICE(PCI_VENDOR_ID_AMD, PCI_ANY_ID),
	  .class = PCI_CLASS_MULTIMEDIA_HD_AUDIO << 8,
	  .class_mask = 0xffffff,
	  .driver_data = AZX_DRIVER_GENERIC | AZX_DCAPS_PRESET_ATI_HDMI },
	/* Zhaoxin */
	{ PCI_DEVICE(0x1d17, 0x3288), .driver_data = AZX_DRIVER_ZHAOXIN },
	{ 0, }
};
MODULE_DEVICE_TABLE(pci, azx_ids);

/* pci_driver definition */
static struct pci_driver azx_driver = {
	.name = KBUILD_MODNAME,
	.id_table = azx_ids,
	.probe = azx_probe,
	.remove = azx_remove,
	.shutdown = azx_shutdown,
	.driver = {
		.pm = AZX_PM_OPS,
	},
};

module_pci_driver(azx_driver);<|MERGE_RESOLUTION|>--- conflicted
+++ resolved
@@ -2526,11 +2526,7 @@
 	{ PCI_DEVICE(0x8086, 0x51cf),
 	  .driver_data = AZX_DRIVER_SKL | AZX_DCAPS_INTEL_SKYLAKE},
 	/* Meteorlake-P */
-<<<<<<< HEAD
-	{ PCI_DEVICE(0x8086, 0x7E28),
-=======
 	{ PCI_DEVICE(0x8086, 0x7e28),
->>>>>>> 414e4d4a
 	  .driver_data = AZX_DRIVER_SKL | AZX_DCAPS_INTEL_SKYLAKE},
 	/* Broxton-P(Apollolake) */
 	{ PCI_DEVICE(0x8086, 0x5a98),
