// SPDX-License-Identifier: GPL-2.0-or-later
/*
 *
 *  hda_intel.c - Implementation of primary alsa driver code base
 *                for Intel HD Audio.
 *
 *  Copyright(c) 2004 Intel Corporation. All rights reserved.
 *
 *  Copyright (c) 2004 Takashi Iwai <tiwai@suse.de>
 *                     PeiSen Hou <pshou@realtek.com.tw>
 *
 *  CONTACTS:
 *
 *  Matt Jared		matt.jared@intel.com
 *  Andy Kopp		andy.kopp@intel.com
 *  Dan Kogan		dan.d.kogan@intel.com
 *
 *  CHANGES:
 *
 *  2004.12.01	Major rewrite by tiwai, merged the work of pshou
 */

#include <linux/delay.h>
#include <linux/interrupt.h>
#include <linux/kernel.h>
#include <linux/module.h>
#include <linux/dma-mapping.h>
#include <linux/moduleparam.h>
#include <linux/init.h>
#include <linux/slab.h>
#include <linux/pci.h>
#include <linux/mutex.h>
#include <linux/io.h>
#include <linux/pm_runtime.h>
#include <linux/clocksource.h>
#include <linux/time.h>
#include <linux/completion.h>
#include <linux/acpi.h>
#include <linux/pgtable.h>

#ifdef CONFIG_X86
/* for snoop control */
#include <asm/set_memory.h>
#include <asm/cpufeature.h>
#endif
#include <sound/core.h>
#include <sound/initval.h>
#include <sound/hdaudio.h>
#include <sound/hda_i915.h>
#include <sound/intel-dsp-config.h>
#include <linux/vgaarb.h>
#include <linux/vga_switcheroo.h>
#include <linux/firmware.h>
#include <sound/hda_codec.h>
#include "hda_controller.h"
#include "hda_intel.h"

#define CREATE_TRACE_POINTS
#include "hda_intel_trace.h"

/* position fix mode */
enum {
	POS_FIX_AUTO,
	POS_FIX_LPIB,
	POS_FIX_POSBUF,
	POS_FIX_VIACOMBO,
	POS_FIX_COMBO,
	POS_FIX_SKL,
	POS_FIX_FIFO,
};

/* Defines for ATI HD Audio support in SB450 south bridge */
#define ATI_SB450_HDAUDIO_MISC_CNTR2_ADDR   0x42
#define ATI_SB450_HDAUDIO_ENABLE_SNOOP      0x02

/* Defines for Nvidia HDA support */
#define NVIDIA_HDA_TRANSREG_ADDR      0x4e
#define NVIDIA_HDA_ENABLE_COHBITS     0x0f
#define NVIDIA_HDA_ISTRM_COH          0x4d
#define NVIDIA_HDA_OSTRM_COH          0x4c
#define NVIDIA_HDA_ENABLE_COHBIT      0x01

/* Defines for Intel SCH HDA snoop control */
#define INTEL_HDA_CGCTL	 0x48
#define INTEL_HDA_CGCTL_MISCBDCGE        (0x1 << 6)
#define INTEL_SCH_HDA_DEVC      0x78
#define INTEL_SCH_HDA_DEVC_NOSNOOP       (0x1<<11)

/* Define VIA HD Audio Device ID*/
#define VIA_HDAC_DEVICE_ID		0x3288

/* max number of SDs */
/* ICH, ATI and VIA have 4 playback and 4 capture */
#define ICH6_NUM_CAPTURE	4
#define ICH6_NUM_PLAYBACK	4

/* ULI has 6 playback and 5 capture */
#define ULI_NUM_CAPTURE		5
#define ULI_NUM_PLAYBACK	6

/* ATI HDMI may have up to 8 playbacks and 0 capture */
#define ATIHDMI_NUM_CAPTURE	0
#define ATIHDMI_NUM_PLAYBACK	8

/* TERA has 4 playback and 3 capture */
#define TERA_NUM_CAPTURE	3
#define TERA_NUM_PLAYBACK	4


static int index[SNDRV_CARDS] = SNDRV_DEFAULT_IDX;
static char *id[SNDRV_CARDS] = SNDRV_DEFAULT_STR;
static bool enable[SNDRV_CARDS] = SNDRV_DEFAULT_ENABLE_PNP;
static char *model[SNDRV_CARDS];
static int position_fix[SNDRV_CARDS] = {[0 ... (SNDRV_CARDS-1)] = -1};
static int bdl_pos_adj[SNDRV_CARDS] = {[0 ... (SNDRV_CARDS-1)] = -1};
static int probe_mask[SNDRV_CARDS] = {[0 ... (SNDRV_CARDS-1)] = -1};
static int probe_only[SNDRV_CARDS];
static int jackpoll_ms[SNDRV_CARDS];
static int single_cmd = -1;
static int enable_msi = -1;
#ifdef CONFIG_SND_HDA_PATCH_LOADER
static char *patch[SNDRV_CARDS];
#endif
#ifdef CONFIG_SND_HDA_INPUT_BEEP
static bool beep_mode[SNDRV_CARDS] = {[0 ... (SNDRV_CARDS-1)] =
					CONFIG_SND_HDA_INPUT_BEEP_MODE};
#endif
static bool dmic_detect = 1;

module_param_array(index, int, NULL, 0444);
MODULE_PARM_DESC(index, "Index value for Intel HD audio interface.");
module_param_array(id, charp, NULL, 0444);
MODULE_PARM_DESC(id, "ID string for Intel HD audio interface.");
module_param_array(enable, bool, NULL, 0444);
MODULE_PARM_DESC(enable, "Enable Intel HD audio interface.");
module_param_array(model, charp, NULL, 0444);
MODULE_PARM_DESC(model, "Use the given board model.");
module_param_array(position_fix, int, NULL, 0444);
MODULE_PARM_DESC(position_fix, "DMA pointer read method."
		 "(-1 = system default, 0 = auto, 1 = LPIB, 2 = POSBUF, 3 = VIACOMBO, 4 = COMBO, 5 = SKL+, 6 = FIFO).");
module_param_array(bdl_pos_adj, int, NULL, 0644);
MODULE_PARM_DESC(bdl_pos_adj, "BDL position adjustment offset.");
module_param_array(probe_mask, int, NULL, 0444);
MODULE_PARM_DESC(probe_mask, "Bitmask to probe codecs (default = -1).");
module_param_array(probe_only, int, NULL, 0444);
MODULE_PARM_DESC(probe_only, "Only probing and no codec initialization.");
module_param_array(jackpoll_ms, int, NULL, 0444);
MODULE_PARM_DESC(jackpoll_ms, "Ms between polling for jack events (default = 0, using unsol events only)");
module_param(single_cmd, bint, 0444);
MODULE_PARM_DESC(single_cmd, "Use single command to communicate with codecs "
		 "(for debugging only).");
module_param(enable_msi, bint, 0444);
MODULE_PARM_DESC(enable_msi, "Enable Message Signaled Interrupt (MSI)");
#ifdef CONFIG_SND_HDA_PATCH_LOADER
module_param_array(patch, charp, NULL, 0444);
MODULE_PARM_DESC(patch, "Patch file for Intel HD audio interface.");
#endif
#ifdef CONFIG_SND_HDA_INPUT_BEEP
module_param_array(beep_mode, bool, NULL, 0444);
MODULE_PARM_DESC(beep_mode, "Select HDA Beep registration mode "
			    "(0=off, 1=on) (default=1).");
#endif
module_param(dmic_detect, bool, 0444);
MODULE_PARM_DESC(dmic_detect, "Allow DSP driver selection (bypass this driver) "
			     "(0=off, 1=on) (default=1); "
		 "deprecated, use snd-intel-dspcfg.dsp_driver option instead");

#ifdef CONFIG_PM
static int param_set_xint(const char *val, const struct kernel_param *kp);
static const struct kernel_param_ops param_ops_xint = {
	.set = param_set_xint,
	.get = param_get_int,
};
#define param_check_xint param_check_int

static int power_save = CONFIG_SND_HDA_POWER_SAVE_DEFAULT;
module_param(power_save, xint, 0644);
MODULE_PARM_DESC(power_save, "Automatic power-saving timeout "
		 "(in second, 0 = disable).");

static bool pm_blacklist = true;
module_param(pm_blacklist, bool, 0644);
MODULE_PARM_DESC(pm_blacklist, "Enable power-management denylist");

/* reset the HD-audio controller in power save mode.
 * this may give more power-saving, but will take longer time to
 * wake up.
 */
static bool power_save_controller = 1;
module_param(power_save_controller, bool, 0644);
MODULE_PARM_DESC(power_save_controller, "Reset controller in power save mode.");
#else
#define power_save	0
#endif /* CONFIG_PM */

static int align_buffer_size = -1;
module_param(align_buffer_size, bint, 0644);
MODULE_PARM_DESC(align_buffer_size,
		"Force buffer and period sizes to be multiple of 128 bytes.");

#ifdef CONFIG_X86
static int hda_snoop = -1;
module_param_named(snoop, hda_snoop, bint, 0444);
MODULE_PARM_DESC(snoop, "Enable/disable snooping");
#else
#define hda_snoop		true
#endif


MODULE_LICENSE("GPL");
MODULE_DESCRIPTION("Intel HDA driver");

#if defined(CONFIG_PM) && defined(CONFIG_VGA_SWITCHEROO)
#if IS_ENABLED(CONFIG_SND_HDA_CODEC_HDMI)
#define SUPPORT_VGA_SWITCHEROO
#endif
#endif


/*
 */

/* driver types */
enum {
	AZX_DRIVER_ICH,
	AZX_DRIVER_PCH,
	AZX_DRIVER_SCH,
	AZX_DRIVER_SKL,
	AZX_DRIVER_HDMI,
	AZX_DRIVER_ATI,
	AZX_DRIVER_ATIHDMI,
	AZX_DRIVER_ATIHDMI_NS,
	AZX_DRIVER_VIA,
	AZX_DRIVER_SIS,
	AZX_DRIVER_ULI,
	AZX_DRIVER_NVIDIA,
	AZX_DRIVER_TERA,
	AZX_DRIVER_CTX,
	AZX_DRIVER_CTHDA,
	AZX_DRIVER_CMEDIA,
	AZX_DRIVER_ZHAOXIN,
	AZX_DRIVER_GENERIC,
	AZX_NUM_DRIVERS, /* keep this as last entry */
};

#define azx_get_snoop_type(chip) \
	(((chip)->driver_caps & AZX_DCAPS_SNOOP_MASK) >> 10)
#define AZX_DCAPS_SNOOP_TYPE(type) ((AZX_SNOOP_TYPE_ ## type) << 10)

/* quirks for old Intel chipsets */
#define AZX_DCAPS_INTEL_ICH \
	(AZX_DCAPS_OLD_SSYNC | AZX_DCAPS_NO_ALIGN_BUFSIZE)

/* quirks for Intel PCH */
#define AZX_DCAPS_INTEL_PCH_BASE \
	(AZX_DCAPS_NO_ALIGN_BUFSIZE | AZX_DCAPS_COUNT_LPIB_DELAY |\
	 AZX_DCAPS_SNOOP_TYPE(SCH))

/* PCH up to IVB; no runtime PM; bind with i915 gfx */
#define AZX_DCAPS_INTEL_PCH_NOPM \
	(AZX_DCAPS_INTEL_PCH_BASE | AZX_DCAPS_I915_COMPONENT)

/* PCH for HSW/BDW; with runtime PM */
/* no i915 binding for this as HSW/BDW has another controller for HDMI */
#define AZX_DCAPS_INTEL_PCH \
	(AZX_DCAPS_INTEL_PCH_BASE | AZX_DCAPS_PM_RUNTIME)

/* HSW HDMI */
#define AZX_DCAPS_INTEL_HASWELL \
	(/*AZX_DCAPS_ALIGN_BUFSIZE |*/ AZX_DCAPS_COUNT_LPIB_DELAY |\
	 AZX_DCAPS_PM_RUNTIME | AZX_DCAPS_I915_COMPONENT |\
	 AZX_DCAPS_SNOOP_TYPE(SCH))

/* Broadwell HDMI can't use position buffer reliably, force to use LPIB */
#define AZX_DCAPS_INTEL_BROADWELL \
	(/*AZX_DCAPS_ALIGN_BUFSIZE |*/ AZX_DCAPS_POSFIX_LPIB |\
	 AZX_DCAPS_PM_RUNTIME | AZX_DCAPS_I915_COMPONENT |\
	 AZX_DCAPS_SNOOP_TYPE(SCH))

#define AZX_DCAPS_INTEL_BAYTRAIL \
	(AZX_DCAPS_INTEL_PCH_BASE | AZX_DCAPS_I915_COMPONENT)

#define AZX_DCAPS_INTEL_BRASWELL \
	(AZX_DCAPS_INTEL_PCH_BASE | AZX_DCAPS_PM_RUNTIME |\
	 AZX_DCAPS_I915_COMPONENT)

#define AZX_DCAPS_INTEL_SKYLAKE \
	(AZX_DCAPS_INTEL_PCH_BASE | AZX_DCAPS_PM_RUNTIME |\
	 AZX_DCAPS_SEPARATE_STREAM_TAG | AZX_DCAPS_I915_COMPONENT)

#define AZX_DCAPS_INTEL_BROXTON		AZX_DCAPS_INTEL_SKYLAKE

/* quirks for ATI SB / AMD Hudson */
#define AZX_DCAPS_PRESET_ATI_SB \
	(AZX_DCAPS_NO_TCSEL | AZX_DCAPS_POSFIX_LPIB |\
	 AZX_DCAPS_SNOOP_TYPE(ATI))

/* quirks for ATI/AMD HDMI */
#define AZX_DCAPS_PRESET_ATI_HDMI \
	(AZX_DCAPS_NO_TCSEL | AZX_DCAPS_POSFIX_LPIB|\
	 AZX_DCAPS_NO_MSI64)

/* quirks for ATI HDMI with snoop off */
#define AZX_DCAPS_PRESET_ATI_HDMI_NS \
	(AZX_DCAPS_PRESET_ATI_HDMI | AZX_DCAPS_SNOOP_OFF)

/* quirks for AMD SB */
#define AZX_DCAPS_PRESET_AMD_SB \
	(AZX_DCAPS_NO_TCSEL | AZX_DCAPS_AMD_WORKAROUND |\
	 AZX_DCAPS_SNOOP_TYPE(ATI) | AZX_DCAPS_PM_RUNTIME |\
	 AZX_DCAPS_RETRY_PROBE)

/* quirks for Nvidia */
#define AZX_DCAPS_PRESET_NVIDIA \
	(AZX_DCAPS_NO_MSI | AZX_DCAPS_CORBRP_SELF_CLEAR |\
	 AZX_DCAPS_SNOOP_TYPE(NVIDIA))

#define AZX_DCAPS_PRESET_CTHDA \
	(AZX_DCAPS_NO_MSI | AZX_DCAPS_POSFIX_LPIB |\
	 AZX_DCAPS_NO_64BIT |\
	 AZX_DCAPS_4K_BDLE_BOUNDARY | AZX_DCAPS_SNOOP_OFF)

/*
 * vga_switcheroo support
 */
#ifdef SUPPORT_VGA_SWITCHEROO
#define use_vga_switcheroo(chip)	((chip)->use_vga_switcheroo)
#define needs_eld_notify_link(chip)	((chip)->bus.keep_power)
#else
#define use_vga_switcheroo(chip)	0
#define needs_eld_notify_link(chip)	false
#endif

#define CONTROLLER_IN_GPU(pci) (((pci)->device == 0x0a0c) || \
					((pci)->device == 0x0c0c) || \
					((pci)->device == 0x0d0c) || \
					((pci)->device == 0x160c) || \
					((pci)->device == 0x490d))

#define IS_BXT(pci) ((pci)->vendor == 0x8086 && (pci)->device == 0x5a98)

static const char * const driver_short_names[] = {
	[AZX_DRIVER_ICH] = "HDA Intel",
	[AZX_DRIVER_PCH] = "HDA Intel PCH",
	[AZX_DRIVER_SCH] = "HDA Intel MID",
	[AZX_DRIVER_SKL] = "HDA Intel PCH", /* kept old name for compatibility */
	[AZX_DRIVER_HDMI] = "HDA Intel HDMI",
	[AZX_DRIVER_ATI] = "HDA ATI SB",
	[AZX_DRIVER_ATIHDMI] = "HDA ATI HDMI",
	[AZX_DRIVER_ATIHDMI_NS] = "HDA ATI HDMI",
	[AZX_DRIVER_VIA] = "HDA VIA VT82xx",
	[AZX_DRIVER_SIS] = "HDA SIS966",
	[AZX_DRIVER_ULI] = "HDA ULI M5461",
	[AZX_DRIVER_NVIDIA] = "HDA NVidia",
	[AZX_DRIVER_TERA] = "HDA Teradici", 
	[AZX_DRIVER_CTX] = "HDA Creative", 
	[AZX_DRIVER_CTHDA] = "HDA Creative",
	[AZX_DRIVER_CMEDIA] = "HDA C-Media",
	[AZX_DRIVER_ZHAOXIN] = "HDA Zhaoxin",
	[AZX_DRIVER_GENERIC] = "HD-Audio Generic",
};

static int azx_acquire_irq(struct azx *chip, int do_disconnect);
static void set_default_power_save(struct azx *chip);

/*
 * initialize the PCI registers
 */
/* update bits in a PCI register byte */
static void update_pci_byte(struct pci_dev *pci, unsigned int reg,
			    unsigned char mask, unsigned char val)
{
	unsigned char data;

	pci_read_config_byte(pci, reg, &data);
	data &= ~mask;
	data |= (val & mask);
	pci_write_config_byte(pci, reg, data);
}

static void azx_init_pci(struct azx *chip)
{
	int snoop_type = azx_get_snoop_type(chip);

	/* Clear bits 0-2 of PCI register TCSEL (at offset 0x44)
	 * TCSEL == Traffic Class Select Register, which sets PCI express QOS
	 * Ensuring these bits are 0 clears playback static on some HD Audio
	 * codecs.
	 * The PCI register TCSEL is defined in the Intel manuals.
	 */
	if (!(chip->driver_caps & AZX_DCAPS_NO_TCSEL)) {
		dev_dbg(chip->card->dev, "Clearing TCSEL\n");
		update_pci_byte(chip->pci, AZX_PCIREG_TCSEL, 0x07, 0);
	}

	/* For ATI SB450/600/700/800/900 and AMD Hudson azalia HD audio,
	 * we need to enable snoop.
	 */
	if (snoop_type == AZX_SNOOP_TYPE_ATI) {
		dev_dbg(chip->card->dev, "Setting ATI snoop: %d\n",
			azx_snoop(chip));
		update_pci_byte(chip->pci,
				ATI_SB450_HDAUDIO_MISC_CNTR2_ADDR, 0x07,
				azx_snoop(chip) ? ATI_SB450_HDAUDIO_ENABLE_SNOOP : 0);
	}

	/* For NVIDIA HDA, enable snoop */
	if (snoop_type == AZX_SNOOP_TYPE_NVIDIA) {
		dev_dbg(chip->card->dev, "Setting Nvidia snoop: %d\n",
			azx_snoop(chip));
		update_pci_byte(chip->pci,
				NVIDIA_HDA_TRANSREG_ADDR,
				0x0f, NVIDIA_HDA_ENABLE_COHBITS);
		update_pci_byte(chip->pci,
				NVIDIA_HDA_ISTRM_COH,
				0x01, NVIDIA_HDA_ENABLE_COHBIT);
		update_pci_byte(chip->pci,
				NVIDIA_HDA_OSTRM_COH,
				0x01, NVIDIA_HDA_ENABLE_COHBIT);
	}

	/* Enable SCH/PCH snoop if needed */
	if (snoop_type == AZX_SNOOP_TYPE_SCH) {
		unsigned short snoop;
		pci_read_config_word(chip->pci, INTEL_SCH_HDA_DEVC, &snoop);
		if ((!azx_snoop(chip) && !(snoop & INTEL_SCH_HDA_DEVC_NOSNOOP)) ||
		    (azx_snoop(chip) && (snoop & INTEL_SCH_HDA_DEVC_NOSNOOP))) {
			snoop &= ~INTEL_SCH_HDA_DEVC_NOSNOOP;
			if (!azx_snoop(chip))
				snoop |= INTEL_SCH_HDA_DEVC_NOSNOOP;
			pci_write_config_word(chip->pci, INTEL_SCH_HDA_DEVC, snoop);
			pci_read_config_word(chip->pci,
				INTEL_SCH_HDA_DEVC, &snoop);
		}
		dev_dbg(chip->card->dev, "SCH snoop: %s\n",
			(snoop & INTEL_SCH_HDA_DEVC_NOSNOOP) ?
			"Disabled" : "Enabled");
        }
}

/*
 * In BXT-P A0, HD-Audio DMA requests is later than expected,
 * and makes an audio stream sensitive to system latencies when
 * 24/32 bits are playing.
 * Adjusting threshold of DMA fifo to force the DMA request
 * sooner to improve latency tolerance at the expense of power.
 */
static void bxt_reduce_dma_latency(struct azx *chip)
{
	u32 val;

	val = azx_readl(chip, VS_EM4L);
	val &= (0x3 << 20);
	azx_writel(chip, VS_EM4L, val);
}

/*
 * ML_LCAP bits:
 *  bit 0: 6 MHz Supported
 *  bit 1: 12 MHz Supported
 *  bit 2: 24 MHz Supported
 *  bit 3: 48 MHz Supported
 *  bit 4: 96 MHz Supported
 *  bit 5: 192 MHz Supported
 */
static int intel_get_lctl_scf(struct azx *chip)
{
	struct hdac_bus *bus = azx_bus(chip);
	static const int preferred_bits[] = { 2, 3, 1, 4, 5 };
	u32 val, t;
	int i;

	val = readl(bus->mlcap + AZX_ML_BASE + AZX_REG_ML_LCAP);

	for (i = 0; i < ARRAY_SIZE(preferred_bits); i++) {
		t = preferred_bits[i];
		if (val & (1 << t))
			return t;
	}

	dev_warn(chip->card->dev, "set audio clock frequency to 6MHz");
	return 0;
}

static int intel_ml_lctl_set_power(struct azx *chip, int state)
{
	struct hdac_bus *bus = azx_bus(chip);
	u32 val;
	int timeout;

	/*
	 * the codecs are sharing the first link setting by default
	 * If other links are enabled for stream, they need similar fix
	 */
	val = readl(bus->mlcap + AZX_ML_BASE + AZX_REG_ML_LCTL);
	val &= ~AZX_MLCTL_SPA;
	val |= state << AZX_MLCTL_SPA_SHIFT;
	writel(val, bus->mlcap + AZX_ML_BASE + AZX_REG_ML_LCTL);
	/* wait for CPA */
	timeout = 50;
	while (timeout) {
		if (((readl(bus->mlcap + AZX_ML_BASE + AZX_REG_ML_LCTL)) &
		    AZX_MLCTL_CPA) == (state << AZX_MLCTL_CPA_SHIFT))
			return 0;
		timeout--;
		udelay(10);
	}

	return -1;
}

static void intel_init_lctl(struct azx *chip)
{
	struct hdac_bus *bus = azx_bus(chip);
	u32 val;
	int ret;

	/* 0. check lctl register value is correct or not */
	val = readl(bus->mlcap + AZX_ML_BASE + AZX_REG_ML_LCTL);
	/* if SCF is already set, let's use it */
	if ((val & ML_LCTL_SCF_MASK) != 0)
		return;

	/*
	 * Before operating on SPA, CPA must match SPA.
	 * Any deviation may result in undefined behavior.
	 */
	if (((val & AZX_MLCTL_SPA) >> AZX_MLCTL_SPA_SHIFT) !=
		((val & AZX_MLCTL_CPA) >> AZX_MLCTL_CPA_SHIFT))
		return;

	/* 1. turn link down: set SPA to 0 and wait CPA to 0 */
	ret = intel_ml_lctl_set_power(chip, 0);
	udelay(100);
	if (ret)
		goto set_spa;

	/* 2. update SCF to select a properly audio clock*/
	val &= ~ML_LCTL_SCF_MASK;
	val |= intel_get_lctl_scf(chip);
	writel(val, bus->mlcap + AZX_ML_BASE + AZX_REG_ML_LCTL);

set_spa:
	/* 4. turn link up: set SPA to 1 and wait CPA to 1 */
	intel_ml_lctl_set_power(chip, 1);
	udelay(100);
}

static void hda_intel_init_chip(struct azx *chip, bool full_reset)
{
	struct hdac_bus *bus = azx_bus(chip);
	struct pci_dev *pci = chip->pci;
	u32 val;

	snd_hdac_set_codec_wakeup(bus, true);
	if (chip->driver_type == AZX_DRIVER_SKL) {
		pci_read_config_dword(pci, INTEL_HDA_CGCTL, &val);
		val = val & ~INTEL_HDA_CGCTL_MISCBDCGE;
		pci_write_config_dword(pci, INTEL_HDA_CGCTL, val);
	}
	azx_init_chip(chip, full_reset);
	if (chip->driver_type == AZX_DRIVER_SKL) {
		pci_read_config_dword(pci, INTEL_HDA_CGCTL, &val);
		val = val | INTEL_HDA_CGCTL_MISCBDCGE;
		pci_write_config_dword(pci, INTEL_HDA_CGCTL, val);
	}

	snd_hdac_set_codec_wakeup(bus, false);

	/* reduce dma latency to avoid noise */
	if (IS_BXT(pci))
		bxt_reduce_dma_latency(chip);

	if (bus->mlcap != NULL)
		intel_init_lctl(chip);
}

/* calculate runtime delay from LPIB */
static int azx_get_delay_from_lpib(struct azx *chip, struct azx_dev *azx_dev,
				   unsigned int pos)
{
	struct snd_pcm_substream *substream = azx_dev->core.substream;
	int stream = substream->stream;
	unsigned int lpib_pos = azx_get_pos_lpib(chip, azx_dev);
	int delay;

	if (stream == SNDRV_PCM_STREAM_PLAYBACK)
		delay = pos - lpib_pos;
	else
		delay = lpib_pos - pos;
	if (delay < 0) {
		if (delay >= azx_dev->core.delay_negative_threshold)
			delay = 0;
		else
			delay += azx_dev->core.bufsize;
	}

	if (delay >= azx_dev->core.period_bytes) {
		dev_info(chip->card->dev,
			 "Unstable LPIB (%d >= %d); disabling LPIB delay counting\n",
			 delay, azx_dev->core.period_bytes);
		delay = 0;
		chip->driver_caps &= ~AZX_DCAPS_COUNT_LPIB_DELAY;
		chip->get_delay[stream] = NULL;
	}

	return bytes_to_frames(substream->runtime, delay);
}

static int azx_position_ok(struct azx *chip, struct azx_dev *azx_dev);

/* called from IRQ */
static int azx_position_check(struct azx *chip, struct azx_dev *azx_dev)
{
	struct hda_intel *hda = container_of(chip, struct hda_intel, chip);
	int ok;

	ok = azx_position_ok(chip, azx_dev);
	if (ok == 1) {
		azx_dev->irq_pending = 0;
		return ok;
	} else if (ok == 0) {
		/* bogus IRQ, process it later */
		azx_dev->irq_pending = 1;
		schedule_work(&hda->irq_pending_work);
	}
	return 0;
}

#define display_power(chip, enable) \
	snd_hdac_display_power(azx_bus(chip), HDA_CODEC_IDX_CONTROLLER, enable)

/*
 * Check whether the current DMA position is acceptable for updating
 * periods.  Returns non-zero if it's OK.
 *
 * Many HD-audio controllers appear pretty inaccurate about
 * the update-IRQ timing.  The IRQ is issued before actually the
 * data is processed.  So, we need to process it afterwords in a
 * workqueue.
 *
 * Returns 1 if OK to proceed, 0 for delay handling, -1 for skipping update
 */
static int azx_position_ok(struct azx *chip, struct azx_dev *azx_dev)
{
	struct snd_pcm_substream *substream = azx_dev->core.substream;
	struct snd_pcm_runtime *runtime = substream->runtime;
	int stream = substream->stream;
	u32 wallclk;
	unsigned int pos;
	snd_pcm_uframes_t hwptr, target;

	wallclk = azx_readl(chip, WALLCLK) - azx_dev->core.start_wallclk;
	if (wallclk < (azx_dev->core.period_wallclk * 2) / 3)
		return -1;	/* bogus (too early) interrupt */

	if (chip->get_position[stream])
		pos = chip->get_position[stream](chip, azx_dev);
	else { /* use the position buffer as default */
		pos = azx_get_pos_posbuf(chip, azx_dev);
		if (!pos || pos == (u32)-1) {
			dev_info(chip->card->dev,
				 "Invalid position buffer, using LPIB read method instead.\n");
			chip->get_position[stream] = azx_get_pos_lpib;
			if (chip->get_position[0] == azx_get_pos_lpib &&
			    chip->get_position[1] == azx_get_pos_lpib)
				azx_bus(chip)->use_posbuf = false;
			pos = azx_get_pos_lpib(chip, azx_dev);
			chip->get_delay[stream] = NULL;
		} else {
			chip->get_position[stream] = azx_get_pos_posbuf;
			if (chip->driver_caps & AZX_DCAPS_COUNT_LPIB_DELAY)
				chip->get_delay[stream] = azx_get_delay_from_lpib;
		}
	}

	if (pos >= azx_dev->core.bufsize)
		pos = 0;

	if (WARN_ONCE(!azx_dev->core.period_bytes,
		      "hda-intel: zero azx_dev->period_bytes"))
		return -1; /* this shouldn't happen! */
	if (wallclk < (azx_dev->core.period_wallclk * 5) / 4 &&
	    pos % azx_dev->core.period_bytes > azx_dev->core.period_bytes / 2)
		/* NG - it's below the first next period boundary */
		return chip->bdl_pos_adj ? 0 : -1;
	azx_dev->core.start_wallclk += wallclk;

	if (azx_dev->core.no_period_wakeup)
		return 1; /* OK, no need to check period boundary */

	if (runtime->hw_ptr_base != runtime->hw_ptr_interrupt)
		return 1; /* OK, already in hwptr updating process */

	/* check whether the period gets really elapsed */
	pos = bytes_to_frames(runtime, pos);
	hwptr = runtime->hw_ptr_base + pos;
	if (hwptr < runtime->status->hw_ptr)
		hwptr += runtime->buffer_size;
	target = runtime->hw_ptr_interrupt + runtime->period_size;
	if (hwptr < target) {
		/* too early wakeup, process it later */
		return chip->bdl_pos_adj ? 0 : -1;
	}

	return 1; /* OK, it's fine */
}

/*
 * The work for pending PCM period updates.
 */
static void azx_irq_pending_work(struct work_struct *work)
{
	struct hda_intel *hda = container_of(work, struct hda_intel, irq_pending_work);
	struct azx *chip = &hda->chip;
	struct hdac_bus *bus = azx_bus(chip);
	struct hdac_stream *s;
	int pending, ok;

	if (!hda->irq_pending_warned) {
		dev_info(chip->card->dev,
			 "IRQ timing workaround is activated for card #%d. Suggest a bigger bdl_pos_adj.\n",
			 chip->card->number);
		hda->irq_pending_warned = 1;
	}

	for (;;) {
		pending = 0;
		spin_lock_irq(&bus->reg_lock);
		list_for_each_entry(s, &bus->stream_list, list) {
			struct azx_dev *azx_dev = stream_to_azx_dev(s);
			if (!azx_dev->irq_pending ||
			    !s->substream ||
			    !s->running)
				continue;
			ok = azx_position_ok(chip, azx_dev);
			if (ok > 0) {
				azx_dev->irq_pending = 0;
				spin_unlock(&bus->reg_lock);
				snd_pcm_period_elapsed(s->substream);
				spin_lock(&bus->reg_lock);
			} else if (ok < 0) {
				pending = 0;	/* too early */
			} else
				pending++;
		}
		spin_unlock_irq(&bus->reg_lock);
		if (!pending)
			return;
		msleep(1);
	}
}

/* clear irq_pending flags and assure no on-going workq */
static void azx_clear_irq_pending(struct azx *chip)
{
	struct hdac_bus *bus = azx_bus(chip);
	struct hdac_stream *s;

	spin_lock_irq(&bus->reg_lock);
	list_for_each_entry(s, &bus->stream_list, list) {
		struct azx_dev *azx_dev = stream_to_azx_dev(s);
		azx_dev->irq_pending = 0;
	}
	spin_unlock_irq(&bus->reg_lock);
}

static int azx_acquire_irq(struct azx *chip, int do_disconnect)
{
	struct hdac_bus *bus = azx_bus(chip);

	if (request_irq(chip->pci->irq, azx_interrupt,
			chip->msi ? 0 : IRQF_SHARED,
			chip->card->irq_descr, chip)) {
		dev_err(chip->card->dev,
			"unable to grab IRQ %d, disabling device\n",
			chip->pci->irq);
		if (do_disconnect)
			snd_card_disconnect(chip->card);
		return -1;
	}
	bus->irq = chip->pci->irq;
	chip->card->sync_irq = bus->irq;
	pci_intx(chip->pci, !chip->msi);
	return 0;
}

/* get the current DMA position with correction on VIA chips */
static unsigned int azx_via_get_position(struct azx *chip,
					 struct azx_dev *azx_dev)
{
	unsigned int link_pos, mini_pos, bound_pos;
	unsigned int mod_link_pos, mod_dma_pos, mod_mini_pos;
	unsigned int fifo_size;

	link_pos = snd_hdac_stream_get_pos_lpib(azx_stream(azx_dev));
	if (azx_dev->core.substream->stream == SNDRV_PCM_STREAM_PLAYBACK) {
		/* Playback, no problem using link position */
		return link_pos;
	}

	/* Capture */
	/* For new chipset,
	 * use mod to get the DMA position just like old chipset
	 */
	mod_dma_pos = le32_to_cpu(*azx_dev->core.posbuf);
	mod_dma_pos %= azx_dev->core.period_bytes;

	fifo_size = azx_stream(azx_dev)->fifo_size - 1;

	if (azx_dev->insufficient) {
		/* Link position never gather than FIFO size */
		if (link_pos <= fifo_size)
			return 0;

		azx_dev->insufficient = 0;
	}

	if (link_pos <= fifo_size)
		mini_pos = azx_dev->core.bufsize + link_pos - fifo_size;
	else
		mini_pos = link_pos - fifo_size;

	/* Find nearest previous boudary */
	mod_mini_pos = mini_pos % azx_dev->core.period_bytes;
	mod_link_pos = link_pos % azx_dev->core.period_bytes;
	if (mod_link_pos >= fifo_size)
		bound_pos = link_pos - mod_link_pos;
	else if (mod_dma_pos >= mod_mini_pos)
		bound_pos = mini_pos - mod_mini_pos;
	else {
		bound_pos = mini_pos - mod_mini_pos + azx_dev->core.period_bytes;
		if (bound_pos >= azx_dev->core.bufsize)
			bound_pos = 0;
	}

	/* Calculate real DMA position we want */
	return bound_pos + mod_dma_pos;
}

#define AMD_FIFO_SIZE	32

/* get the current DMA position with FIFO size correction */
static unsigned int azx_get_pos_fifo(struct azx *chip, struct azx_dev *azx_dev)
{
	struct snd_pcm_substream *substream = azx_dev->core.substream;
	struct snd_pcm_runtime *runtime = substream->runtime;
	unsigned int pos, delay;

	pos = snd_hdac_stream_get_pos_lpib(azx_stream(azx_dev));
	if (!runtime)
		return pos;

	runtime->delay = AMD_FIFO_SIZE;
	delay = frames_to_bytes(runtime, AMD_FIFO_SIZE);
	if (azx_dev->insufficient) {
		if (pos < delay) {
			delay = pos;
			runtime->delay = bytes_to_frames(runtime, pos);
		} else {
			azx_dev->insufficient = 0;
		}
	}

	/* correct the DMA position for capture stream */
	if (substream->stream == SNDRV_PCM_STREAM_CAPTURE) {
		if (pos < delay)
			pos += azx_dev->core.bufsize;
		pos -= delay;
	}

	return pos;
}

static int azx_get_delay_from_fifo(struct azx *chip, struct azx_dev *azx_dev,
				   unsigned int pos)
{
	struct snd_pcm_substream *substream = azx_dev->core.substream;

	/* just read back the calculated value in the above */
	return substream->runtime->delay;
}

static void __azx_shutdown_chip(struct azx *chip, bool skip_link_reset)
{
	azx_stop_chip(chip);
	if (!skip_link_reset)
		azx_enter_link_reset(chip);
	azx_clear_irq_pending(chip);
	display_power(chip, false);
}

#ifdef CONFIG_PM
static DEFINE_MUTEX(card_list_lock);
static LIST_HEAD(card_list);

static void azx_shutdown_chip(struct azx *chip)
{
	__azx_shutdown_chip(chip, false);
}

static void azx_add_card_list(struct azx *chip)
{
	struct hda_intel *hda = container_of(chip, struct hda_intel, chip);
	mutex_lock(&card_list_lock);
	list_add(&hda->list, &card_list);
	mutex_unlock(&card_list_lock);
}

static void azx_del_card_list(struct azx *chip)
{
	struct hda_intel *hda = container_of(chip, struct hda_intel, chip);
	mutex_lock(&card_list_lock);
	list_del_init(&hda->list);
	mutex_unlock(&card_list_lock);
}

/* trigger power-save check at writing parameter */
static int param_set_xint(const char *val, const struct kernel_param *kp)
{
	struct hda_intel *hda;
	struct azx *chip;
	int prev = power_save;
	int ret = param_set_int(val, kp);

	if (ret || prev == power_save)
		return ret;

	mutex_lock(&card_list_lock);
	list_for_each_entry(hda, &card_list, list) {
		chip = &hda->chip;
		if (!hda->probe_continued || chip->disabled)
			continue;
		snd_hda_set_power_save(&chip->bus, power_save * 1000);
	}
	mutex_unlock(&card_list_lock);
	return 0;
}

/*
 * power management
 */
static bool azx_is_pm_ready(struct snd_card *card)
{
	struct azx *chip;
	struct hda_intel *hda;

	if (!card)
		return false;
	chip = card->private_data;
	hda = container_of(chip, struct hda_intel, chip);
	if (chip->disabled || hda->init_failed || !chip->running)
		return false;
	return true;
}

static void __azx_runtime_resume(struct azx *chip)
{
	struct hda_intel *hda = container_of(chip, struct hda_intel, chip);
	struct hdac_bus *bus = azx_bus(chip);
	struct hda_codec *codec;
	int status;

	display_power(chip, true);
	if (hda->need_i915_power)
		snd_hdac_i915_set_bclk(bus);

	/* Read STATESTS before controller reset */
	status = azx_readw(chip, STATESTS);

	azx_init_pci(chip);
	hda_intel_init_chip(chip, true);

	/* Avoid codec resume if runtime resume is for system suspend */
	if (!chip->pm_prepared) {
		list_for_each_codec(codec, &chip->bus) {
			if (codec->relaxed_resume)
				continue;

			if (codec->forced_resume || (status & (1 << codec->addr)))
				pm_request_resume(hda_codec_dev(codec));
		}
	}

	/* power down again for link-controlled chips */
	if (!hda->need_i915_power)
		display_power(chip, false);
}

#ifdef CONFIG_PM_SLEEP
static int azx_prepare(struct device *dev)
{
	struct snd_card *card = dev_get_drvdata(dev);
	struct azx *chip;

	if (!azx_is_pm_ready(card))
		return 0;

	chip = card->private_data;
	chip->pm_prepared = 1;
	snd_power_change_state(card, SNDRV_CTL_POWER_D3hot);

	flush_work(&azx_bus(chip)->unsol_work);

	/* HDA controller always requires different WAKEEN for runtime suspend
	 * and system suspend, so don't use direct-complete here.
	 */
	return 0;
}

static void azx_complete(struct device *dev)
{
	struct snd_card *card = dev_get_drvdata(dev);
	struct azx *chip;

	if (!azx_is_pm_ready(card))
		return;

	chip = card->private_data;
	snd_power_change_state(card, SNDRV_CTL_POWER_D0);
	chip->pm_prepared = 0;
}

static int azx_suspend(struct device *dev)
{
	struct snd_card *card = dev_get_drvdata(dev);
	struct azx *chip;
	struct hdac_bus *bus;

	if (!azx_is_pm_ready(card))
		return 0;

	chip = card->private_data;
	bus = azx_bus(chip);
	azx_shutdown_chip(chip);
	if (bus->irq >= 0) {
		free_irq(bus->irq, chip);
		bus->irq = -1;
		chip->card->sync_irq = -1;
	}

	if (chip->msi)
		pci_disable_msi(chip->pci);

	trace_azx_suspend(chip);
	return 0;
}

static int azx_resume(struct device *dev)
{
	struct snd_card *card = dev_get_drvdata(dev);
	struct azx *chip;

	if (!azx_is_pm_ready(card))
		return 0;

	chip = card->private_data;
	if (chip->msi)
		if (pci_enable_msi(chip->pci) < 0)
			chip->msi = 0;
	if (azx_acquire_irq(chip, 1) < 0)
		return -EIO;

	__azx_runtime_resume(chip);

	trace_azx_resume(chip);
	return 0;
}

/* put codec down to D3 at hibernation for Intel SKL+;
 * otherwise BIOS may still access the codec and screw up the driver
 */
static int azx_freeze_noirq(struct device *dev)
{
	struct snd_card *card = dev_get_drvdata(dev);
	struct azx *chip = card->private_data;
	struct pci_dev *pci = to_pci_dev(dev);

	if (!azx_is_pm_ready(card))
		return 0;
	if (chip->driver_type == AZX_DRIVER_SKL)
		pci_set_power_state(pci, PCI_D3hot);

	return 0;
}

static int azx_thaw_noirq(struct device *dev)
{
	struct snd_card *card = dev_get_drvdata(dev);
	struct azx *chip = card->private_data;
	struct pci_dev *pci = to_pci_dev(dev);

	if (!azx_is_pm_ready(card))
		return 0;
	if (chip->driver_type == AZX_DRIVER_SKL)
		pci_set_power_state(pci, PCI_D0);

	return 0;
}
#endif /* CONFIG_PM_SLEEP */

static int azx_runtime_suspend(struct device *dev)
{
	struct snd_card *card = dev_get_drvdata(dev);
	struct azx *chip;

	if (!azx_is_pm_ready(card))
		return 0;
	chip = card->private_data;

	/* enable controller wake up event */
	azx_writew(chip, WAKEEN, azx_readw(chip, WAKEEN) | STATESTS_INT_MASK);

	azx_shutdown_chip(chip);
	trace_azx_runtime_suspend(chip);
	return 0;
}

static int azx_runtime_resume(struct device *dev)
{
	struct snd_card *card = dev_get_drvdata(dev);
	struct azx *chip;

	if (!azx_is_pm_ready(card))
		return 0;
	chip = card->private_data;
	__azx_runtime_resume(chip);

	/* disable controller Wake Up event*/
	azx_writew(chip, WAKEEN, azx_readw(chip, WAKEEN) & ~STATESTS_INT_MASK);

	trace_azx_runtime_resume(chip);
	return 0;
}

static int azx_runtime_idle(struct device *dev)
{
	struct snd_card *card = dev_get_drvdata(dev);
	struct azx *chip;
	struct hda_intel *hda;

	if (!card)
		return 0;

	chip = card->private_data;
	hda = container_of(chip, struct hda_intel, chip);
	if (chip->disabled || hda->init_failed)
		return 0;

	if (!power_save_controller || !azx_has_pm_runtime(chip) ||
	    azx_bus(chip)->codec_powered || !chip->running)
		return -EBUSY;

	/* ELD notification gets broken when HD-audio bus is off */
	if (needs_eld_notify_link(chip))
		return -EBUSY;

	return 0;
}

static const struct dev_pm_ops azx_pm = {
	SET_SYSTEM_SLEEP_PM_OPS(azx_suspend, azx_resume)
#ifdef CONFIG_PM_SLEEP
	.prepare = azx_prepare,
	.complete = azx_complete,
	.freeze_noirq = azx_freeze_noirq,
	.thaw_noirq = azx_thaw_noirq,
#endif
	SET_RUNTIME_PM_OPS(azx_runtime_suspend, azx_runtime_resume, azx_runtime_idle)
};

#define AZX_PM_OPS	&azx_pm
#else
#define azx_add_card_list(chip) /* NOP */
#define azx_del_card_list(chip) /* NOP */
#define AZX_PM_OPS	NULL
#endif /* CONFIG_PM */


static int azx_probe_continue(struct azx *chip);

#ifdef SUPPORT_VGA_SWITCHEROO
static struct pci_dev *get_bound_vga(struct pci_dev *pci);

static void azx_vs_set_state(struct pci_dev *pci,
			     enum vga_switcheroo_state state)
{
	struct snd_card *card = pci_get_drvdata(pci);
	struct azx *chip = card->private_data;
	struct hda_intel *hda = container_of(chip, struct hda_intel, chip);
	struct hda_codec *codec;
	bool disabled;

	wait_for_completion(&hda->probe_wait);
	if (hda->init_failed)
		return;

	disabled = (state == VGA_SWITCHEROO_OFF);
	if (chip->disabled == disabled)
		return;

	if (!hda->probe_continued) {
		chip->disabled = disabled;
		if (!disabled) {
			dev_info(chip->card->dev,
				 "Start delayed initialization\n");
			if (azx_probe_continue(chip) < 0)
				dev_err(chip->card->dev, "initialization error\n");
		}
	} else {
		dev_info(chip->card->dev, "%s via vga_switcheroo\n",
			 disabled ? "Disabling" : "Enabling");
		if (disabled) {
			list_for_each_codec(codec, &chip->bus) {
				pm_runtime_suspend(hda_codec_dev(codec));
				pm_runtime_disable(hda_codec_dev(codec));
			}
			pm_runtime_suspend(card->dev);
			pm_runtime_disable(card->dev);
			/* when we get suspended by vga_switcheroo we end up in D3cold,
			 * however we have no ACPI handle, so pci/acpi can't put us there,
			 * put ourselves there */
			pci->current_state = PCI_D3cold;
			chip->disabled = true;
			if (snd_hda_lock_devices(&chip->bus))
				dev_warn(chip->card->dev,
					 "Cannot lock devices!\n");
		} else {
			snd_hda_unlock_devices(&chip->bus);
			chip->disabled = false;
			pm_runtime_enable(card->dev);
			list_for_each_codec(codec, &chip->bus) {
				pm_runtime_enable(hda_codec_dev(codec));
				pm_runtime_resume(hda_codec_dev(codec));
			}
		}
	}
}

static bool azx_vs_can_switch(struct pci_dev *pci)
{
	struct snd_card *card = pci_get_drvdata(pci);
	struct azx *chip = card->private_data;
	struct hda_intel *hda = container_of(chip, struct hda_intel, chip);

	wait_for_completion(&hda->probe_wait);
	if (hda->init_failed)
		return false;
	if (chip->disabled || !hda->probe_continued)
		return true;
	if (snd_hda_lock_devices(&chip->bus))
		return false;
	snd_hda_unlock_devices(&chip->bus);
	return true;
}

/*
 * The discrete GPU cannot power down unless the HDA controller runtime
 * suspends, so activate runtime PM on codecs even if power_save == 0.
 */
static void setup_vga_switcheroo_runtime_pm(struct azx *chip)
{
	struct hda_intel *hda = container_of(chip, struct hda_intel, chip);
	struct hda_codec *codec;

	if (hda->use_vga_switcheroo && !needs_eld_notify_link(chip)) {
		list_for_each_codec(codec, &chip->bus)
			codec->auto_runtime_pm = 1;
		/* reset the power save setup */
		if (chip->running)
			set_default_power_save(chip);
	}
}

static void azx_vs_gpu_bound(struct pci_dev *pci,
			     enum vga_switcheroo_client_id client_id)
{
	struct snd_card *card = pci_get_drvdata(pci);
	struct azx *chip = card->private_data;

	if (client_id == VGA_SWITCHEROO_DIS)
		chip->bus.keep_power = 0;
	setup_vga_switcheroo_runtime_pm(chip);
}

static void init_vga_switcheroo(struct azx *chip)
{
	struct hda_intel *hda = container_of(chip, struct hda_intel, chip);
	struct pci_dev *p = get_bound_vga(chip->pci);
	struct pci_dev *parent;
	if (p) {
		dev_info(chip->card->dev,
			 "Handle vga_switcheroo audio client\n");
		hda->use_vga_switcheroo = 1;

		/* cleared in either gpu_bound op or codec probe, or when its
		 * upstream port has _PR3 (i.e. dGPU).
		 */
		parent = pci_upstream_bridge(p);
		chip->bus.keep_power = parent ? !pci_pr3_present(parent) : 1;
		chip->driver_caps |= AZX_DCAPS_PM_RUNTIME;
		pci_dev_put(p);
	}
}

static const struct vga_switcheroo_client_ops azx_vs_ops = {
	.set_gpu_state = azx_vs_set_state,
	.can_switch = azx_vs_can_switch,
	.gpu_bound = azx_vs_gpu_bound,
};

static int register_vga_switcheroo(struct azx *chip)
{
	struct hda_intel *hda = container_of(chip, struct hda_intel, chip);
	struct pci_dev *p;
	int err;

	if (!hda->use_vga_switcheroo)
		return 0;

	p = get_bound_vga(chip->pci);
	err = vga_switcheroo_register_audio_client(chip->pci, &azx_vs_ops, p);
	pci_dev_put(p);

	if (err < 0)
		return err;
	hda->vga_switcheroo_registered = 1;

	return 0;
}
#else
#define init_vga_switcheroo(chip)		/* NOP */
#define register_vga_switcheroo(chip)		0
#define check_hdmi_disabled(pci)	false
#define setup_vga_switcheroo_runtime_pm(chip)	/* NOP */
#endif /* SUPPORT_VGA_SWITCHER */

/*
 * destructor
 */
static void azx_free(struct azx *chip)
{
	struct pci_dev *pci = chip->pci;
	struct hda_intel *hda = container_of(chip, struct hda_intel, chip);
	struct hdac_bus *bus = azx_bus(chip);

	if (hda->freed)
		return;

	if (azx_has_pm_runtime(chip) && chip->running) {
		pm_runtime_get_noresume(&pci->dev);
<<<<<<< HEAD
		pm_runtime_disable(&pci->dev);
		pm_runtime_set_suspended(&pci->dev);
=======
>>>>>>> b3c8cb71
		pm_runtime_forbid(&pci->dev);
		pm_runtime_dont_use_autosuspend(&pci->dev);
	}

	chip->running = 0;

	azx_del_card_list(chip);

	hda->init_failed = 1; /* to be sure */
	complete_all(&hda->probe_wait);

	if (use_vga_switcheroo(hda)) {
		if (chip->disabled && hda->probe_continued)
			snd_hda_unlock_devices(&chip->bus);
		if (hda->vga_switcheroo_registered)
			vga_switcheroo_unregister_client(chip->pci);
	}

	if (bus->chip_init) {
		azx_clear_irq_pending(chip);
		azx_stop_all_streams(chip);
		azx_stop_chip(chip);
	}

	if (bus->irq >= 0)
		free_irq(bus->irq, (void*)chip);

	azx_free_stream_pages(chip);
	azx_free_streams(chip);
	snd_hdac_bus_exit(bus);

#ifdef CONFIG_SND_HDA_PATCH_LOADER
	release_firmware(chip->fw);
#endif
	display_power(chip, false);

	if (chip->driver_caps & AZX_DCAPS_I915_COMPONENT)
		snd_hdac_i915_exit(bus);

	hda->freed = 1;
}

static int azx_dev_disconnect(struct snd_device *device)
{
	struct azx *chip = device->device_data;
	struct hdac_bus *bus = azx_bus(chip);

	chip->bus.shutdown = 1;
	cancel_work_sync(&bus->unsol_work);

	return 0;
}

static int azx_dev_free(struct snd_device *device)
{
	azx_free(device->device_data);
	return 0;
}

#ifdef SUPPORT_VGA_SWITCHEROO
#ifdef CONFIG_ACPI
/* ATPX is in the integrated GPU's namespace */
static bool atpx_present(void)
{
	struct pci_dev *pdev = NULL;
	acpi_handle dhandle, atpx_handle;
	acpi_status status;

	while ((pdev = pci_get_class(PCI_CLASS_DISPLAY_VGA << 8, pdev)) != NULL) {
		dhandle = ACPI_HANDLE(&pdev->dev);
		if (dhandle) {
			status = acpi_get_handle(dhandle, "ATPX", &atpx_handle);
			if (ACPI_SUCCESS(status)) {
				pci_dev_put(pdev);
				return true;
			}
		}
	}
	while ((pdev = pci_get_class(PCI_CLASS_DISPLAY_OTHER << 8, pdev)) != NULL) {
		dhandle = ACPI_HANDLE(&pdev->dev);
		if (dhandle) {
			status = acpi_get_handle(dhandle, "ATPX", &atpx_handle);
			if (ACPI_SUCCESS(status)) {
				pci_dev_put(pdev);
				return true;
			}
		}
	}
	return false;
}
#else
static bool atpx_present(void)
{
	return false;
}
#endif

/*
 * Check of disabled HDMI controller by vga_switcheroo
 */
static struct pci_dev *get_bound_vga(struct pci_dev *pci)
{
	struct pci_dev *p;

	/* check only discrete GPU */
	switch (pci->vendor) {
	case PCI_VENDOR_ID_ATI:
	case PCI_VENDOR_ID_AMD:
		if (pci->devfn == 1) {
			p = pci_get_domain_bus_and_slot(pci_domain_nr(pci->bus),
							pci->bus->number, 0);
			if (p) {
				/* ATPX is in the integrated GPU's ACPI namespace
				 * rather than the dGPU's namespace. However,
				 * the dGPU is the one who is involved in
				 * vgaswitcheroo.
				 */
				if (((p->class >> 16) == PCI_BASE_CLASS_DISPLAY) &&
				    atpx_present())
					return p;
				pci_dev_put(p);
			}
		}
		break;
	case PCI_VENDOR_ID_NVIDIA:
		if (pci->devfn == 1) {
			p = pci_get_domain_bus_and_slot(pci_domain_nr(pci->bus),
							pci->bus->number, 0);
			if (p) {
				if ((p->class >> 16) == PCI_BASE_CLASS_DISPLAY)
					return p;
				pci_dev_put(p);
			}
		}
		break;
	}
	return NULL;
}

static bool check_hdmi_disabled(struct pci_dev *pci)
{
	bool vga_inactive = false;
	struct pci_dev *p = get_bound_vga(pci);

	if (p) {
		if (vga_switcheroo_get_client_state(p) == VGA_SWITCHEROO_OFF)
			vga_inactive = true;
		pci_dev_put(p);
	}
	return vga_inactive;
}
#endif /* SUPPORT_VGA_SWITCHEROO */

/*
 * allow/deny-listing for position_fix
 */
static const struct snd_pci_quirk position_fix_list[] = {
	SND_PCI_QUIRK(0x1028, 0x01cc, "Dell D820", POS_FIX_LPIB),
	SND_PCI_QUIRK(0x1028, 0x01de, "Dell Precision 390", POS_FIX_LPIB),
	SND_PCI_QUIRK(0x103c, 0x306d, "HP dv3", POS_FIX_LPIB),
	SND_PCI_QUIRK(0x1043, 0x813d, "ASUS P5AD2", POS_FIX_LPIB),
	SND_PCI_QUIRK(0x1043, 0x81b3, "ASUS", POS_FIX_LPIB),
	SND_PCI_QUIRK(0x1043, 0x81e7, "ASUS M2V", POS_FIX_LPIB),
	SND_PCI_QUIRK(0x104d, 0x9069, "Sony VPCS11V9E", POS_FIX_LPIB),
	SND_PCI_QUIRK(0x10de, 0xcb89, "Macbook Pro 7,1", POS_FIX_LPIB),
	SND_PCI_QUIRK(0x1297, 0x3166, "Shuttle", POS_FIX_LPIB),
	SND_PCI_QUIRK(0x1458, 0xa022, "ga-ma770-ud3", POS_FIX_LPIB),
	SND_PCI_QUIRK(0x1462, 0x1002, "MSI Wind U115", POS_FIX_LPIB),
	SND_PCI_QUIRK(0x1565, 0x8218, "Biostar Microtech", POS_FIX_LPIB),
	SND_PCI_QUIRK(0x1849, 0x0888, "775Dual-VSTA", POS_FIX_LPIB),
	SND_PCI_QUIRK(0x8086, 0x2503, "DG965OT AAD63733-203", POS_FIX_LPIB),
	{}
};

static int check_position_fix(struct azx *chip, int fix)
{
	const struct snd_pci_quirk *q;

	switch (fix) {
	case POS_FIX_AUTO:
	case POS_FIX_LPIB:
	case POS_FIX_POSBUF:
	case POS_FIX_VIACOMBO:
	case POS_FIX_COMBO:
	case POS_FIX_SKL:
	case POS_FIX_FIFO:
		return fix;
	}

	q = snd_pci_quirk_lookup(chip->pci, position_fix_list);
	if (q) {
		dev_info(chip->card->dev,
			 "position_fix set to %d for device %04x:%04x\n",
			 q->value, q->subvendor, q->subdevice);
		return q->value;
	}

	/* Check VIA/ATI HD Audio Controller exist */
	if (chip->driver_type == AZX_DRIVER_VIA) {
		dev_dbg(chip->card->dev, "Using VIACOMBO position fix\n");
		return POS_FIX_VIACOMBO;
	}
	if (chip->driver_caps & AZX_DCAPS_AMD_WORKAROUND) {
		dev_dbg(chip->card->dev, "Using FIFO position fix\n");
		return POS_FIX_FIFO;
	}
	if (chip->driver_caps & AZX_DCAPS_POSFIX_LPIB) {
		dev_dbg(chip->card->dev, "Using LPIB position fix\n");
		return POS_FIX_LPIB;
	}
	if (chip->driver_type == AZX_DRIVER_SKL) {
		dev_dbg(chip->card->dev, "Using SKL position fix\n");
		return POS_FIX_SKL;
	}
	return POS_FIX_AUTO;
}

static void assign_position_fix(struct azx *chip, int fix)
{
	static const azx_get_pos_callback_t callbacks[] = {
		[POS_FIX_AUTO] = NULL,
		[POS_FIX_LPIB] = azx_get_pos_lpib,
		[POS_FIX_POSBUF] = azx_get_pos_posbuf,
		[POS_FIX_VIACOMBO] = azx_via_get_position,
		[POS_FIX_COMBO] = azx_get_pos_lpib,
		[POS_FIX_SKL] = azx_get_pos_posbuf,
		[POS_FIX_FIFO] = azx_get_pos_fifo,
	};

	chip->get_position[0] = chip->get_position[1] = callbacks[fix];

	/* combo mode uses LPIB only for playback */
	if (fix == POS_FIX_COMBO)
		chip->get_position[1] = NULL;

	if ((fix == POS_FIX_POSBUF || fix == POS_FIX_SKL) &&
	    (chip->driver_caps & AZX_DCAPS_COUNT_LPIB_DELAY)) {
		chip->get_delay[0] = chip->get_delay[1] =
			azx_get_delay_from_lpib;
	}

	if (fix == POS_FIX_FIFO)
		chip->get_delay[0] = chip->get_delay[1] =
			azx_get_delay_from_fifo;
}

/*
 * deny-lists for probe_mask
 */
static const struct snd_pci_quirk probe_mask_list[] = {
	/* Thinkpad often breaks the controller communication when accessing
	 * to the non-working (or non-existing) modem codec slot.
	 */
	SND_PCI_QUIRK(0x1014, 0x05b7, "Thinkpad Z60", 0x01),
	SND_PCI_QUIRK(0x17aa, 0x2010, "Thinkpad X/T/R60", 0x01),
	SND_PCI_QUIRK(0x17aa, 0x20ac, "Thinkpad X/T/R61", 0x01),
	/* broken BIOS */
	SND_PCI_QUIRK(0x1028, 0x20ac, "Dell Studio Desktop", 0x01),
	/* including bogus ALC268 in slot#2 that conflicts with ALC888 */
	SND_PCI_QUIRK(0x17c0, 0x4085, "Medion MD96630", 0x01),
	/* forced codec slots */
	SND_PCI_QUIRK(0x1043, 0x1262, "ASUS W5Fm", 0x103),
	SND_PCI_QUIRK(0x1046, 0x1262, "ASUS W5F", 0x103),
	/* WinFast VP200 H (Teradici) user reported broken communication */
	SND_PCI_QUIRK(0x3a21, 0x040d, "WinFast VP200 H", 0x101),
	{}
};

#define AZX_FORCE_CODEC_MASK	0x100

static void check_probe_mask(struct azx *chip, int dev)
{
	const struct snd_pci_quirk *q;

	chip->codec_probe_mask = probe_mask[dev];
	if (chip->codec_probe_mask == -1) {
		q = snd_pci_quirk_lookup(chip->pci, probe_mask_list);
		if (q) {
			dev_info(chip->card->dev,
				 "probe_mask set to 0x%x for device %04x:%04x\n",
				 q->value, q->subvendor, q->subdevice);
			chip->codec_probe_mask = q->value;
		}
	}

	/* check forced option */
	if (chip->codec_probe_mask != -1 &&
	    (chip->codec_probe_mask & AZX_FORCE_CODEC_MASK)) {
		azx_bus(chip)->codec_mask = chip->codec_probe_mask & 0xff;
		dev_info(chip->card->dev, "codec_mask forced to 0x%x\n",
			 (int)azx_bus(chip)->codec_mask);
	}
}

/*
 * allow/deny-list for enable_msi
 */
static const struct snd_pci_quirk msi_deny_list[] = {
	SND_PCI_QUIRK(0x103c, 0x2191, "HP", 0), /* AMD Hudson */
	SND_PCI_QUIRK(0x103c, 0x2192, "HP", 0), /* AMD Hudson */
	SND_PCI_QUIRK(0x103c, 0x21f7, "HP", 0), /* AMD Hudson */
	SND_PCI_QUIRK(0x103c, 0x21fa, "HP", 0), /* AMD Hudson */
	SND_PCI_QUIRK(0x1043, 0x81f2, "ASUS", 0), /* Athlon64 X2 + nvidia */
	SND_PCI_QUIRK(0x1043, 0x81f6, "ASUS", 0), /* nvidia */
	SND_PCI_QUIRK(0x1043, 0x822d, "ASUS", 0), /* Athlon64 X2 + nvidia MCP55 */
	SND_PCI_QUIRK(0x1179, 0xfb44, "Toshiba Satellite C870", 0), /* AMD Hudson */
	SND_PCI_QUIRK(0x1849, 0x0888, "ASRock", 0), /* Athlon64 X2 + nvidia */
	SND_PCI_QUIRK(0xa0a0, 0x0575, "Aopen MZ915-M", 0), /* ICH6 */
	{}
};

static void check_msi(struct azx *chip)
{
	const struct snd_pci_quirk *q;

	if (enable_msi >= 0) {
		chip->msi = !!enable_msi;
		return;
	}
	chip->msi = 1;	/* enable MSI as default */
	q = snd_pci_quirk_lookup(chip->pci, msi_deny_list);
	if (q) {
		dev_info(chip->card->dev,
			 "msi for device %04x:%04x set to %d\n",
			 q->subvendor, q->subdevice, q->value);
		chip->msi = q->value;
		return;
	}

	/* NVidia chipsets seem to cause troubles with MSI */
	if (chip->driver_caps & AZX_DCAPS_NO_MSI) {
		dev_info(chip->card->dev, "Disabling MSI\n");
		chip->msi = 0;
	}
}

/* check the snoop mode availability */
static void azx_check_snoop_available(struct azx *chip)
{
	int snoop = hda_snoop;

	if (snoop >= 0) {
		dev_info(chip->card->dev, "Force to %s mode by module option\n",
			 snoop ? "snoop" : "non-snoop");
		chip->snoop = snoop;
		chip->uc_buffer = !snoop;
		return;
	}

	snoop = true;
	if (azx_get_snoop_type(chip) == AZX_SNOOP_TYPE_NONE &&
	    chip->driver_type == AZX_DRIVER_VIA) {
		/* force to non-snoop mode for a new VIA controller
		 * when BIOS is set
		 */
		u8 val;
		pci_read_config_byte(chip->pci, 0x42, &val);
		if (!(val & 0x80) && (chip->pci->revision == 0x30 ||
				      chip->pci->revision == 0x20))
			snoop = false;
	}

	if (chip->driver_caps & AZX_DCAPS_SNOOP_OFF)
		snoop = false;

	chip->snoop = snoop;
	if (!snoop) {
		dev_info(chip->card->dev, "Force to non-snoop mode\n");
		/* C-Media requires non-cached pages only for CORB/RIRB */
		if (chip->driver_type != AZX_DRIVER_CMEDIA)
			chip->uc_buffer = true;
	}
}

static void azx_probe_work(struct work_struct *work)
{
	struct hda_intel *hda = container_of(work, struct hda_intel, probe_work.work);
	azx_probe_continue(&hda->chip);
}

static int default_bdl_pos_adj(struct azx *chip)
{
	/* some exceptions: Atoms seem problematic with value 1 */
	if (chip->pci->vendor == PCI_VENDOR_ID_INTEL) {
		switch (chip->pci->device) {
		case 0x0f04: /* Baytrail */
		case 0x2284: /* Braswell */
			return 32;
		}
	}

	switch (chip->driver_type) {
	case AZX_DRIVER_ICH:
	case AZX_DRIVER_PCH:
		return 1;
	default:
		return 32;
	}
}

/*
 * constructor
 */
static const struct hda_controller_ops pci_hda_ops;

static int azx_create(struct snd_card *card, struct pci_dev *pci,
		      int dev, unsigned int driver_caps,
		      struct azx **rchip)
{
	static const struct snd_device_ops ops = {
		.dev_disconnect = azx_dev_disconnect,
		.dev_free = azx_dev_free,
	};
	struct hda_intel *hda;
	struct azx *chip;
	int err;

	*rchip = NULL;

	err = pcim_enable_device(pci);
	if (err < 0)
		return err;

	hda = devm_kzalloc(&pci->dev, sizeof(*hda), GFP_KERNEL);
	if (!hda)
		return -ENOMEM;

	chip = &hda->chip;
	mutex_init(&chip->open_mutex);
	chip->card = card;
	chip->pci = pci;
	chip->ops = &pci_hda_ops;
	chip->driver_caps = driver_caps;
	chip->driver_type = driver_caps & 0xff;
	check_msi(chip);
	chip->dev_index = dev;
	if (jackpoll_ms[dev] >= 50 && jackpoll_ms[dev] <= 60000)
		chip->jackpoll_interval = msecs_to_jiffies(jackpoll_ms[dev]);
	INIT_LIST_HEAD(&chip->pcm_list);
	INIT_WORK(&hda->irq_pending_work, azx_irq_pending_work);
	INIT_LIST_HEAD(&hda->list);
	init_vga_switcheroo(chip);
	init_completion(&hda->probe_wait);

	assign_position_fix(chip, check_position_fix(chip, position_fix[dev]));

	check_probe_mask(chip, dev);

	if (single_cmd < 0) /* allow fallback to single_cmd at errors */
		chip->fallback_to_single_cmd = 1;
	else /* explicitly set to single_cmd or not */
		chip->single_cmd = single_cmd;

	azx_check_snoop_available(chip);

	if (bdl_pos_adj[dev] < 0)
		chip->bdl_pos_adj = default_bdl_pos_adj(chip);
	else
		chip->bdl_pos_adj = bdl_pos_adj[dev];

	err = azx_bus_init(chip, model[dev]);
	if (err < 0)
		return err;

	/* use the non-cached pages in non-snoop mode */
	if (!azx_snoop(chip))
		azx_bus(chip)->dma_type = SNDRV_DMA_TYPE_DEV_WC;

	if (chip->driver_type == AZX_DRIVER_NVIDIA) {
		dev_dbg(chip->card->dev, "Enable delay in RIRB handling\n");
		chip->bus.core.needs_damn_long_delay = 1;
	}

	err = snd_device_new(card, SNDRV_DEV_LOWLEVEL, chip, &ops);
	if (err < 0) {
		dev_err(card->dev, "Error creating device [card]!\n");
		azx_free(chip);
		return err;
	}

	/* continue probing in work context as may trigger request module */
	INIT_DELAYED_WORK(&hda->probe_work, azx_probe_work);

	*rchip = chip;

	return 0;
}

static int azx_first_init(struct azx *chip)
{
	int dev = chip->dev_index;
	struct pci_dev *pci = chip->pci;
	struct snd_card *card = chip->card;
	struct hdac_bus *bus = azx_bus(chip);
	int err;
	unsigned short gcap;
	unsigned int dma_bits = 64;

#if BITS_PER_LONG != 64
	/* Fix up base address on ULI M5461 */
	if (chip->driver_type == AZX_DRIVER_ULI) {
		u16 tmp3;
		pci_read_config_word(pci, 0x40, &tmp3);
		pci_write_config_word(pci, 0x40, tmp3 | 0x10);
		pci_write_config_dword(pci, PCI_BASE_ADDRESS_1, 0);
	}
#endif

	err = pcim_iomap_regions(pci, 1 << 0, "ICH HD audio");
	if (err < 0)
		return err;

	bus->addr = pci_resource_start(pci, 0);
	bus->remap_addr = pcim_iomap_table(pci)[0];

	if (chip->driver_type == AZX_DRIVER_SKL)
		snd_hdac_bus_parse_capabilities(bus);

	/*
	 * Some Intel CPUs has always running timer (ART) feature and
	 * controller may have Global time sync reporting capability, so
	 * check both of these before declaring synchronized time reporting
	 * capability SNDRV_PCM_INFO_HAS_LINK_SYNCHRONIZED_ATIME
	 */
	chip->gts_present = false;

#ifdef CONFIG_X86
	if (bus->ppcap && boot_cpu_has(X86_FEATURE_ART))
		chip->gts_present = true;
#endif

	if (chip->msi) {
		if (chip->driver_caps & AZX_DCAPS_NO_MSI64) {
			dev_dbg(card->dev, "Disabling 64bit MSI\n");
			pci->no_64bit_msi = true;
		}
		if (pci_enable_msi(pci) < 0)
			chip->msi = 0;
	}

	pci_set_master(pci);

	gcap = azx_readw(chip, GCAP);
	dev_dbg(card->dev, "chipset global capabilities = 0x%x\n", gcap);

	/* AMD devices support 40 or 48bit DMA, take the safe one */
	if (chip->pci->vendor == PCI_VENDOR_ID_AMD)
		dma_bits = 40;

	/* disable SB600 64bit support for safety */
	if (chip->pci->vendor == PCI_VENDOR_ID_ATI) {
		struct pci_dev *p_smbus;
		dma_bits = 40;
		p_smbus = pci_get_device(PCI_VENDOR_ID_ATI,
					 PCI_DEVICE_ID_ATI_SBX00_SMBUS,
					 NULL);
		if (p_smbus) {
			if (p_smbus->revision < 0x30)
				gcap &= ~AZX_GCAP_64OK;
			pci_dev_put(p_smbus);
		}
	}

	/* NVidia hardware normally only supports up to 40 bits of DMA */
	if (chip->pci->vendor == PCI_VENDOR_ID_NVIDIA)
		dma_bits = 40;

	/* disable 64bit DMA address on some devices */
	if (chip->driver_caps & AZX_DCAPS_NO_64BIT) {
		dev_dbg(card->dev, "Disabling 64bit DMA\n");
		gcap &= ~AZX_GCAP_64OK;
	}

	/* disable buffer size rounding to 128-byte multiples if supported */
	if (align_buffer_size >= 0)
		chip->align_buffer_size = !!align_buffer_size;
	else {
		if (chip->driver_caps & AZX_DCAPS_NO_ALIGN_BUFSIZE)
			chip->align_buffer_size = 0;
		else
			chip->align_buffer_size = 1;
	}

	/* allow 64bit DMA address if supported by H/W */
	if (!(gcap & AZX_GCAP_64OK))
		dma_bits = 32;
	if (dma_set_mask_and_coherent(&pci->dev, DMA_BIT_MASK(dma_bits)))
		dma_set_mask_and_coherent(&pci->dev, DMA_BIT_MASK(32));

	/* read number of streams from GCAP register instead of using
	 * hardcoded value
	 */
	chip->capture_streams = (gcap >> 8) & 0x0f;
	chip->playback_streams = (gcap >> 12) & 0x0f;
	if (!chip->playback_streams && !chip->capture_streams) {
		/* gcap didn't give any info, switching to old method */

		switch (chip->driver_type) {
		case AZX_DRIVER_ULI:
			chip->playback_streams = ULI_NUM_PLAYBACK;
			chip->capture_streams = ULI_NUM_CAPTURE;
			break;
		case AZX_DRIVER_ATIHDMI:
		case AZX_DRIVER_ATIHDMI_NS:
			chip->playback_streams = ATIHDMI_NUM_PLAYBACK;
			chip->capture_streams = ATIHDMI_NUM_CAPTURE;
			break;
		case AZX_DRIVER_GENERIC:
		default:
			chip->playback_streams = ICH6_NUM_PLAYBACK;
			chip->capture_streams = ICH6_NUM_CAPTURE;
			break;
		}
	}
	chip->capture_index_offset = 0;
	chip->playback_index_offset = chip->capture_streams;
	chip->num_streams = chip->playback_streams + chip->capture_streams;

	/* sanity check for the SDxCTL.STRM field overflow */
	if (chip->num_streams > 15 &&
	    (chip->driver_caps & AZX_DCAPS_SEPARATE_STREAM_TAG) == 0) {
		dev_warn(chip->card->dev, "number of I/O streams is %d, "
			 "forcing separate stream tags", chip->num_streams);
		chip->driver_caps |= AZX_DCAPS_SEPARATE_STREAM_TAG;
	}

	/* initialize streams */
	err = azx_init_streams(chip);
	if (err < 0)
		return err;

	err = azx_alloc_stream_pages(chip);
	if (err < 0)
		return err;

	/* initialize chip */
	azx_init_pci(chip);

	snd_hdac_i915_set_bclk(bus);

	hda_intel_init_chip(chip, (probe_only[dev] & 2) == 0);

	/* codec detection */
	if (!azx_bus(chip)->codec_mask) {
		dev_err(card->dev, "no codecs found!\n");
		/* keep running the rest for the runtime PM */
	}

	if (azx_acquire_irq(chip, 0) < 0)
		return -EBUSY;

	strcpy(card->driver, "HDA-Intel");
	strscpy(card->shortname, driver_short_names[chip->driver_type],
		sizeof(card->shortname));
	snprintf(card->longname, sizeof(card->longname),
		 "%s at 0x%lx irq %i",
		 card->shortname, bus->addr, bus->irq);

	return 0;
}

#ifdef CONFIG_SND_HDA_PATCH_LOADER
/* callback from request_firmware_nowait() */
static void azx_firmware_cb(const struct firmware *fw, void *context)
{
	struct snd_card *card = context;
	struct azx *chip = card->private_data;

	if (fw)
		chip->fw = fw;
	else
		dev_err(card->dev, "Cannot load firmware, continue without patching\n");
	if (!chip->disabled) {
		/* continue probing */
		azx_probe_continue(chip);
	}
}
#endif

static int disable_msi_reset_irq(struct azx *chip)
{
	struct hdac_bus *bus = azx_bus(chip);
	int err;

	free_irq(bus->irq, chip);
	bus->irq = -1;
	chip->card->sync_irq = -1;
	pci_disable_msi(chip->pci);
	chip->msi = 0;
	err = azx_acquire_irq(chip, 1);
	if (err < 0)
		return err;

	return 0;
}

/* Denylist for skipping the whole probe:
 * some HD-audio PCI entries are exposed without any codecs, and such devices
 * should be ignored from the beginning.
 */
static const struct pci_device_id driver_denylist[] = {
	{ PCI_DEVICE_SUB(0x1022, 0x1487, 0x1043, 0x874f) }, /* ASUS ROG Zenith II / Strix */
	{ PCI_DEVICE_SUB(0x1022, 0x1487, 0x1462, 0xcb59) }, /* MSI TRX40 Creator */
	{ PCI_DEVICE_SUB(0x1022, 0x1487, 0x1462, 0xcb60) }, /* MSI TRX40 */
	{}
};

static const struct hda_controller_ops pci_hda_ops = {
	.disable_msi_reset_irq = disable_msi_reset_irq,
	.position_check = azx_position_check,
};

static int azx_probe(struct pci_dev *pci,
		     const struct pci_device_id *pci_id)
{
	static int dev;
	struct snd_card *card;
	struct hda_intel *hda;
	struct azx *chip;
	bool schedule_probe;
	int err;

	if (pci_match_id(driver_denylist, pci)) {
		dev_info(&pci->dev, "Skipping the device on the denylist\n");
		return -ENODEV;
	}

	if (dev >= SNDRV_CARDS)
		return -ENODEV;
	if (!enable[dev]) {
		dev++;
		return -ENOENT;
	}

	/*
	 * stop probe if another Intel's DSP driver should be activated
	 */
	if (dmic_detect) {
		err = snd_intel_dsp_driver_probe(pci);
		if (err != SND_INTEL_DSP_DRIVER_ANY && err != SND_INTEL_DSP_DRIVER_LEGACY) {
			dev_dbg(&pci->dev, "HDAudio driver not selected, aborting probe\n");
			return -ENODEV;
		}
	} else {
		dev_warn(&pci->dev, "dmic_detect option is deprecated, pass snd-intel-dspcfg.dsp_driver=1 option instead\n");
	}

	err = snd_card_new(&pci->dev, index[dev], id[dev], THIS_MODULE,
			   0, &card);
	if (err < 0) {
		dev_err(&pci->dev, "Error creating card!\n");
		return err;
	}

	err = azx_create(card, pci, dev, pci_id->driver_data, &chip);
	if (err < 0)
		goto out_free;
	card->private_data = chip;
	hda = container_of(chip, struct hda_intel, chip);

	pci_set_drvdata(pci, card);

	err = register_vga_switcheroo(chip);
	if (err < 0) {
		dev_err(card->dev, "Error registering vga_switcheroo client\n");
		goto out_free;
	}

	if (check_hdmi_disabled(pci)) {
		dev_info(card->dev, "VGA controller is disabled\n");
		dev_info(card->dev, "Delaying initialization\n");
		chip->disabled = true;
	}

	schedule_probe = !chip->disabled;

#ifdef CONFIG_SND_HDA_PATCH_LOADER
	if (patch[dev] && *patch[dev]) {
		dev_info(card->dev, "Applying patch firmware '%s'\n",
			 patch[dev]);
		err = request_firmware_nowait(THIS_MODULE, true, patch[dev],
					      &pci->dev, GFP_KERNEL, card,
					      azx_firmware_cb);
		if (err < 0)
			goto out_free;
		schedule_probe = false; /* continued in azx_firmware_cb() */
	}
#endif /* CONFIG_SND_HDA_PATCH_LOADER */

#ifndef CONFIG_SND_HDA_I915
	if (CONTROLLER_IN_GPU(pci))
		dev_err(card->dev, "Haswell/Broadwell HDMI/DP must build in CONFIG_SND_HDA_I915\n");
#endif

	if (schedule_probe)
		schedule_delayed_work(&hda->probe_work, 0);

	dev++;
	if (chip->disabled)
		complete_all(&hda->probe_wait);
	return 0;

out_free:
	snd_card_free(card);
	return err;
}

#ifdef CONFIG_PM
/* On some boards setting power_save to a non 0 value leads to clicking /
 * popping sounds when ever we enter/leave powersaving mode. Ideally we would
 * figure out how to avoid these sounds, but that is not always feasible.
 * So we keep a list of devices where we disable powersaving as its known
 * to causes problems on these devices.
 */
static const struct snd_pci_quirk power_save_denylist[] = {
	/* https://bugzilla.redhat.com/show_bug.cgi?id=1525104 */
	SND_PCI_QUIRK(0x1849, 0xc892, "Asrock B85M-ITX", 0),
	/* https://bugzilla.redhat.com/show_bug.cgi?id=1525104 */
	SND_PCI_QUIRK(0x1849, 0x0397, "Asrock N68C-S UCC", 0),
	/* https://bugzilla.redhat.com/show_bug.cgi?id=1525104 */
	SND_PCI_QUIRK(0x1849, 0x7662, "Asrock H81M-HDS", 0),
	/* https://bugzilla.redhat.com/show_bug.cgi?id=1525104 */
	SND_PCI_QUIRK(0x1043, 0x8733, "Asus Prime X370-Pro", 0),
	/* https://bugzilla.redhat.com/show_bug.cgi?id=1525104 */
	SND_PCI_QUIRK(0x1028, 0x0497, "Dell Precision T3600", 0),
	/* https://bugzilla.redhat.com/show_bug.cgi?id=1525104 */
	/* Note the P55A-UD3 and Z87-D3HP share the subsys id for the HDA dev */
	SND_PCI_QUIRK(0x1458, 0xa002, "Gigabyte P55A-UD3 / Z87-D3HP", 0),
	/* https://bugzilla.redhat.com/show_bug.cgi?id=1525104 */
	SND_PCI_QUIRK(0x8086, 0x2040, "Intel DZ77BH-55K", 0),
	/* https://bugzilla.kernel.org/show_bug.cgi?id=199607 */
	SND_PCI_QUIRK(0x8086, 0x2057, "Intel NUC5i7RYB", 0),
	/* https://bugs.launchpad.net/bugs/1821663 */
	SND_PCI_QUIRK(0x8086, 0x2064, "Intel SDP 8086:2064", 0),
	/* https://bugzilla.redhat.com/show_bug.cgi?id=1520902 */
	SND_PCI_QUIRK(0x8086, 0x2068, "Intel NUC7i3BNB", 0),
	/* https://bugzilla.kernel.org/show_bug.cgi?id=198611 */
	SND_PCI_QUIRK(0x17aa, 0x2227, "Lenovo X1 Carbon 3rd Gen", 0),
	/* https://bugzilla.redhat.com/show_bug.cgi?id=1689623 */
	SND_PCI_QUIRK(0x17aa, 0x367b, "Lenovo IdeaCentre B550", 0),
	/* https://bugzilla.redhat.com/show_bug.cgi?id=1572975 */
	SND_PCI_QUIRK(0x17aa, 0x36a7, "Lenovo C50 All in one", 0),
	/* https://bugs.launchpad.net/bugs/1821663 */
	SND_PCI_QUIRK(0x1631, 0xe017, "Packard Bell NEC IMEDIA 5204", 0),
	{}
};
#endif /* CONFIG_PM */

static void set_default_power_save(struct azx *chip)
{
	int val = power_save;

#ifdef CONFIG_PM
	if (pm_blacklist) {
		const struct snd_pci_quirk *q;

		q = snd_pci_quirk_lookup(chip->pci, power_save_denylist);
		if (q && val) {
			dev_info(chip->card->dev, "device %04x:%04x is on the power_save denylist, forcing power_save to 0\n",
				 q->subvendor, q->subdevice);
			val = 0;
		}
	}
#endif /* CONFIG_PM */
	snd_hda_set_power_save(&chip->bus, val * 1000);
}

/* number of codec slots for each chipset: 0 = default slots (i.e. 4) */
static const unsigned int azx_max_codecs[AZX_NUM_DRIVERS] = {
	[AZX_DRIVER_NVIDIA] = 8,
	[AZX_DRIVER_TERA] = 1,
};

static int azx_probe_continue(struct azx *chip)
{
	struct hda_intel *hda = container_of(chip, struct hda_intel, chip);
	struct hdac_bus *bus = azx_bus(chip);
	struct pci_dev *pci = chip->pci;
	int dev = chip->dev_index;
	int err;

	if (chip->disabled || hda->init_failed)
		return -EIO;
	if (hda->probe_retry)
		goto probe_retry;

	to_hda_bus(bus)->bus_probing = 1;
	hda->probe_continued = 1;

	/* bind with i915 if needed */
	if (chip->driver_caps & AZX_DCAPS_I915_COMPONENT) {
		err = snd_hdac_i915_init(bus);
		if (err < 0) {
			/* if the controller is bound only with HDMI/DP
			 * (for HSW and BDW), we need to abort the probe;
			 * for other chips, still continue probing as other
			 * codecs can be on the same link.
			 */
			if (CONTROLLER_IN_GPU(pci)) {
				dev_err(chip->card->dev,
					"HSW/BDW HD-audio HDMI/DP requires binding with gfx driver\n");
				goto out_free;
			} else {
				/* don't bother any longer */
				chip->driver_caps &= ~AZX_DCAPS_I915_COMPONENT;
			}
		}

		/* HSW/BDW controllers need this power */
		if (CONTROLLER_IN_GPU(pci))
			hda->need_i915_power = true;
	}

	/* Request display power well for the HDA controller or codec. For
	 * Haswell/Broadwell, both the display HDA controller and codec need
	 * this power. For other platforms, like Baytrail/Braswell, only the
	 * display codec needs the power and it can be released after probe.
	 */
	display_power(chip, true);

	err = azx_first_init(chip);
	if (err < 0)
		goto out_free;

#ifdef CONFIG_SND_HDA_INPUT_BEEP
	chip->beep_mode = beep_mode[dev];
#endif

	/* create codec instances */
	if (bus->codec_mask) {
		err = azx_probe_codecs(chip, azx_max_codecs[chip->driver_type]);
		if (err < 0)
			goto out_free;
	}

#ifdef CONFIG_SND_HDA_PATCH_LOADER
	if (chip->fw) {
		err = snd_hda_load_patch(&chip->bus, chip->fw->size,
					 chip->fw->data);
		if (err < 0)
			goto out_free;
#ifndef CONFIG_PM
		release_firmware(chip->fw); /* no longer needed */
		chip->fw = NULL;
#endif
	}
#endif

 probe_retry:
	if (bus->codec_mask && !(probe_only[dev] & 1)) {
		err = azx_codec_configure(chip);
		if (err) {
			if ((chip->driver_caps & AZX_DCAPS_RETRY_PROBE) &&
			    ++hda->probe_retry < 60) {
				schedule_delayed_work(&hda->probe_work,
						      msecs_to_jiffies(1000));
				return 0; /* keep things up */
			}
			dev_err(chip->card->dev, "Cannot probe codecs, giving up\n");
			goto out_free;
		}
	}

	err = snd_card_register(chip->card);
	if (err < 0)
		goto out_free;

	setup_vga_switcheroo_runtime_pm(chip);

	chip->running = 1;
	azx_add_card_list(chip);

	set_default_power_save(chip);

	if (azx_has_pm_runtime(chip)) {
		pm_runtime_use_autosuspend(&pci->dev);
		pm_runtime_allow(&pci->dev);
		pm_runtime_set_active(&pci->dev);
		pm_runtime_enable(&pci->dev);
		pm_runtime_put_autosuspend(&pci->dev);
	}

out_free:
	if (err < 0) {
		pci_set_drvdata(pci, NULL);
		snd_card_free(chip->card);
		return err;
	}

	if (!hda->need_i915_power)
		display_power(chip, false);
	complete_all(&hda->probe_wait);
	to_hda_bus(bus)->bus_probing = 0;
	hda->probe_retry = 0;
	return 0;
}

static void azx_remove(struct pci_dev *pci)
{
	struct snd_card *card = pci_get_drvdata(pci);
	struct azx *chip;
	struct hda_intel *hda;

	if (card) {
		/* cancel the pending probing work */
		chip = card->private_data;
		hda = container_of(chip, struct hda_intel, chip);
		/* FIXME: below is an ugly workaround.
		 * Both device_release_driver() and driver_probe_device()
		 * take *both* the device's and its parent's lock before
		 * calling the remove() and probe() callbacks.  The codec
		 * probe takes the locks of both the codec itself and its
		 * parent, i.e. the PCI controller dev.  Meanwhile, when
		 * the PCI controller is unbound, it takes its lock, too
		 * ==> ouch, a deadlock!
		 * As a workaround, we unlock temporarily here the controller
		 * device during cancel_work_sync() call.
		 */
		device_unlock(&pci->dev);
		cancel_delayed_work_sync(&hda->probe_work);
		device_lock(&pci->dev);

		pci_set_drvdata(pci, NULL);
		snd_card_free(card);
	}
}

static void azx_shutdown(struct pci_dev *pci)
{
	struct snd_card *card = pci_get_drvdata(pci);
	struct azx *chip;

	if (!card)
		return;
	chip = card->private_data;
	if (chip && chip->running)
		__azx_shutdown_chip(chip, true);
}

/* PCI IDs */
static const struct pci_device_id azx_ids[] = {
	/* CPT */
	{ PCI_DEVICE(0x8086, 0x1c20),
	  .driver_data = AZX_DRIVER_PCH | AZX_DCAPS_INTEL_PCH_NOPM },
	/* PBG */
	{ PCI_DEVICE(0x8086, 0x1d20),
	  .driver_data = AZX_DRIVER_PCH | AZX_DCAPS_INTEL_PCH_NOPM },
	/* Panther Point */
	{ PCI_DEVICE(0x8086, 0x1e20),
	  .driver_data = AZX_DRIVER_PCH | AZX_DCAPS_INTEL_PCH_NOPM },
	/* Lynx Point */
	{ PCI_DEVICE(0x8086, 0x8c20),
	  .driver_data = AZX_DRIVER_PCH | AZX_DCAPS_INTEL_PCH },
	/* 9 Series */
	{ PCI_DEVICE(0x8086, 0x8ca0),
	  .driver_data = AZX_DRIVER_PCH | AZX_DCAPS_INTEL_PCH },
	/* Wellsburg */
	{ PCI_DEVICE(0x8086, 0x8d20),
	  .driver_data = AZX_DRIVER_PCH | AZX_DCAPS_INTEL_PCH },
	{ PCI_DEVICE(0x8086, 0x8d21),
	  .driver_data = AZX_DRIVER_PCH | AZX_DCAPS_INTEL_PCH },
	/* Lewisburg */
	{ PCI_DEVICE(0x8086, 0xa1f0),
	  .driver_data = AZX_DRIVER_PCH | AZX_DCAPS_INTEL_SKYLAKE },
	{ PCI_DEVICE(0x8086, 0xa270),
	  .driver_data = AZX_DRIVER_PCH | AZX_DCAPS_INTEL_SKYLAKE },
	/* Lynx Point-LP */
	{ PCI_DEVICE(0x8086, 0x9c20),
	  .driver_data = AZX_DRIVER_PCH | AZX_DCAPS_INTEL_PCH },
	/* Lynx Point-LP */
	{ PCI_DEVICE(0x8086, 0x9c21),
	  .driver_data = AZX_DRIVER_PCH | AZX_DCAPS_INTEL_PCH },
	/* Wildcat Point-LP */
	{ PCI_DEVICE(0x8086, 0x9ca0),
	  .driver_data = AZX_DRIVER_PCH | AZX_DCAPS_INTEL_PCH },
	/* Sunrise Point */
	{ PCI_DEVICE(0x8086, 0xa170),
	  .driver_data = AZX_DRIVER_SKL | AZX_DCAPS_INTEL_SKYLAKE },
	/* Sunrise Point-LP */
	{ PCI_DEVICE(0x8086, 0x9d70),
	  .driver_data = AZX_DRIVER_SKL | AZX_DCAPS_INTEL_SKYLAKE },
	/* Kabylake */
	{ PCI_DEVICE(0x8086, 0xa171),
	  .driver_data = AZX_DRIVER_SKL | AZX_DCAPS_INTEL_SKYLAKE },
	/* Kabylake-LP */
	{ PCI_DEVICE(0x8086, 0x9d71),
	  .driver_data = AZX_DRIVER_SKL | AZX_DCAPS_INTEL_SKYLAKE },
	/* Kabylake-H */
	{ PCI_DEVICE(0x8086, 0xa2f0),
	  .driver_data = AZX_DRIVER_SKL | AZX_DCAPS_INTEL_SKYLAKE },
	/* Coffelake */
	{ PCI_DEVICE(0x8086, 0xa348),
	  .driver_data = AZX_DRIVER_SKL | AZX_DCAPS_INTEL_SKYLAKE},
	/* Cannonlake */
	{ PCI_DEVICE(0x8086, 0x9dc8),
	  .driver_data = AZX_DRIVER_SKL | AZX_DCAPS_INTEL_SKYLAKE},
	/* CometLake-LP */
	{ PCI_DEVICE(0x8086, 0x02C8),
	  .driver_data = AZX_DRIVER_SKL | AZX_DCAPS_INTEL_SKYLAKE},
	/* CometLake-H */
	{ PCI_DEVICE(0x8086, 0x06C8),
	  .driver_data = AZX_DRIVER_SKL | AZX_DCAPS_INTEL_SKYLAKE},
	{ PCI_DEVICE(0x8086, 0xf1c8),
	  .driver_data = AZX_DRIVER_SKL | AZX_DCAPS_INTEL_SKYLAKE},
	/* CometLake-S */
	{ PCI_DEVICE(0x8086, 0xa3f0),
	  .driver_data = AZX_DRIVER_SKL | AZX_DCAPS_INTEL_SKYLAKE},
	/* CometLake-R */
	{ PCI_DEVICE(0x8086, 0xf0c8),
	  .driver_data = AZX_DRIVER_SKL | AZX_DCAPS_INTEL_SKYLAKE},
	/* Icelake */
	{ PCI_DEVICE(0x8086, 0x34c8),
	  .driver_data = AZX_DRIVER_SKL | AZX_DCAPS_INTEL_SKYLAKE},
	/* Icelake-H */
	{ PCI_DEVICE(0x8086, 0x3dc8),
	  .driver_data = AZX_DRIVER_SKL | AZX_DCAPS_INTEL_SKYLAKE},
	/* Jasperlake */
	{ PCI_DEVICE(0x8086, 0x38c8),
	  .driver_data = AZX_DRIVER_SKL | AZX_DCAPS_INTEL_SKYLAKE},
	{ PCI_DEVICE(0x8086, 0x4dc8),
	  .driver_data = AZX_DRIVER_SKL | AZX_DCAPS_INTEL_SKYLAKE},
	/* Tigerlake */
	{ PCI_DEVICE(0x8086, 0xa0c8),
	  .driver_data = AZX_DRIVER_SKL | AZX_DCAPS_INTEL_SKYLAKE},
	/* Tigerlake-H */
	{ PCI_DEVICE(0x8086, 0x43c8),
	  .driver_data = AZX_DRIVER_SKL | AZX_DCAPS_INTEL_SKYLAKE},
	/* DG1 */
	{ PCI_DEVICE(0x8086, 0x490d),
	  .driver_data = AZX_DRIVER_SKL | AZX_DCAPS_INTEL_SKYLAKE},
	/* Alderlake-S */
	{ PCI_DEVICE(0x8086, 0x7ad0),
	  .driver_data = AZX_DRIVER_SKL | AZX_DCAPS_INTEL_SKYLAKE},
	/* Alderlake-P */
	{ PCI_DEVICE(0x8086, 0x51c8),
	  .driver_data = AZX_DRIVER_SKL | AZX_DCAPS_INTEL_SKYLAKE},
	/* Alderlake-M */
	{ PCI_DEVICE(0x8086, 0x51cc),
	  .driver_data = AZX_DRIVER_SKL | AZX_DCAPS_INTEL_SKYLAKE},
	/* Elkhart Lake */
	{ PCI_DEVICE(0x8086, 0x4b55),
	  .driver_data = AZX_DRIVER_SKL | AZX_DCAPS_INTEL_SKYLAKE},
	{ PCI_DEVICE(0x8086, 0x4b58),
	  .driver_data = AZX_DRIVER_SKL | AZX_DCAPS_INTEL_SKYLAKE},
	/* Broxton-P(Apollolake) */
	{ PCI_DEVICE(0x8086, 0x5a98),
	  .driver_data = AZX_DRIVER_SKL | AZX_DCAPS_INTEL_BROXTON },
	/* Broxton-T */
	{ PCI_DEVICE(0x8086, 0x1a98),
	  .driver_data = AZX_DRIVER_SKL | AZX_DCAPS_INTEL_BROXTON },
	/* Gemini-Lake */
	{ PCI_DEVICE(0x8086, 0x3198),
	  .driver_data = AZX_DRIVER_SKL | AZX_DCAPS_INTEL_BROXTON },
	/* Haswell */
	{ PCI_DEVICE(0x8086, 0x0a0c),
	  .driver_data = AZX_DRIVER_HDMI | AZX_DCAPS_INTEL_HASWELL },
	{ PCI_DEVICE(0x8086, 0x0c0c),
	  .driver_data = AZX_DRIVER_HDMI | AZX_DCAPS_INTEL_HASWELL },
	{ PCI_DEVICE(0x8086, 0x0d0c),
	  .driver_data = AZX_DRIVER_HDMI | AZX_DCAPS_INTEL_HASWELL },
	/* Broadwell */
	{ PCI_DEVICE(0x8086, 0x160c),
	  .driver_data = AZX_DRIVER_HDMI | AZX_DCAPS_INTEL_BROADWELL },
	/* 5 Series/3400 */
	{ PCI_DEVICE(0x8086, 0x3b56),
	  .driver_data = AZX_DRIVER_SCH | AZX_DCAPS_INTEL_PCH_NOPM },
	/* Poulsbo */
	{ PCI_DEVICE(0x8086, 0x811b),
	  .driver_data = AZX_DRIVER_SCH | AZX_DCAPS_INTEL_PCH_BASE },
	/* Oaktrail */
	{ PCI_DEVICE(0x8086, 0x080a),
	  .driver_data = AZX_DRIVER_SCH | AZX_DCAPS_INTEL_PCH_BASE },
	/* BayTrail */
	{ PCI_DEVICE(0x8086, 0x0f04),
	  .driver_data = AZX_DRIVER_PCH | AZX_DCAPS_INTEL_BAYTRAIL },
	/* Braswell */
	{ PCI_DEVICE(0x8086, 0x2284),
	  .driver_data = AZX_DRIVER_PCH | AZX_DCAPS_INTEL_BRASWELL },
	/* ICH6 */
	{ PCI_DEVICE(0x8086, 0x2668),
	  .driver_data = AZX_DRIVER_ICH | AZX_DCAPS_INTEL_ICH },
	/* ICH7 */
	{ PCI_DEVICE(0x8086, 0x27d8),
	  .driver_data = AZX_DRIVER_ICH | AZX_DCAPS_INTEL_ICH },
	/* ESB2 */
	{ PCI_DEVICE(0x8086, 0x269a),
	  .driver_data = AZX_DRIVER_ICH | AZX_DCAPS_INTEL_ICH },
	/* ICH8 */
	{ PCI_DEVICE(0x8086, 0x284b),
	  .driver_data = AZX_DRIVER_ICH | AZX_DCAPS_INTEL_ICH },
	/* ICH9 */
	{ PCI_DEVICE(0x8086, 0x293e),
	  .driver_data = AZX_DRIVER_ICH | AZX_DCAPS_INTEL_ICH },
	/* ICH9 */
	{ PCI_DEVICE(0x8086, 0x293f),
	  .driver_data = AZX_DRIVER_ICH | AZX_DCAPS_INTEL_ICH },
	/* ICH10 */
	{ PCI_DEVICE(0x8086, 0x3a3e),
	  .driver_data = AZX_DRIVER_ICH | AZX_DCAPS_INTEL_ICH },
	/* ICH10 */
	{ PCI_DEVICE(0x8086, 0x3a6e),
	  .driver_data = AZX_DRIVER_ICH | AZX_DCAPS_INTEL_ICH },
	/* Generic Intel */
	{ PCI_DEVICE(PCI_VENDOR_ID_INTEL, PCI_ANY_ID),
	  .class = PCI_CLASS_MULTIMEDIA_HD_AUDIO << 8,
	  .class_mask = 0xffffff,
	  .driver_data = AZX_DRIVER_ICH | AZX_DCAPS_NO_ALIGN_BUFSIZE },
	/* ATI SB 450/600/700/800/900 */
	{ PCI_DEVICE(0x1002, 0x437b),
	  .driver_data = AZX_DRIVER_ATI | AZX_DCAPS_PRESET_ATI_SB },
	{ PCI_DEVICE(0x1002, 0x4383),
	  .driver_data = AZX_DRIVER_ATI | AZX_DCAPS_PRESET_ATI_SB },
	/* AMD Hudson */
	{ PCI_DEVICE(0x1022, 0x780d),
	  .driver_data = AZX_DRIVER_GENERIC | AZX_DCAPS_PRESET_ATI_SB },
	/* AMD, X370 & co */
	{ PCI_DEVICE(0x1022, 0x1457),
	  .driver_data = AZX_DRIVER_GENERIC | AZX_DCAPS_PRESET_AMD_SB },
	/* AMD, X570 & co */
	{ PCI_DEVICE(0x1022, 0x1487),
	  .driver_data = AZX_DRIVER_GENERIC | AZX_DCAPS_PRESET_AMD_SB },
	/* AMD Stoney */
	{ PCI_DEVICE(0x1022, 0x157a),
	  .driver_data = AZX_DRIVER_GENERIC | AZX_DCAPS_PRESET_ATI_SB |
			 AZX_DCAPS_PM_RUNTIME },
	/* AMD Raven */
	{ PCI_DEVICE(0x1022, 0x15e3),
	  .driver_data = AZX_DRIVER_GENERIC | AZX_DCAPS_PRESET_AMD_SB },
	/* ATI HDMI */
	{ PCI_DEVICE(0x1002, 0x0002),
	  .driver_data = AZX_DRIVER_ATIHDMI_NS | AZX_DCAPS_PRESET_ATI_HDMI_NS |
	  AZX_DCAPS_PM_RUNTIME },
	{ PCI_DEVICE(0x1002, 0x1308),
	  .driver_data = AZX_DRIVER_ATIHDMI_NS | AZX_DCAPS_PRESET_ATI_HDMI_NS },
	{ PCI_DEVICE(0x1002, 0x157a),
	  .driver_data = AZX_DRIVER_ATIHDMI_NS | AZX_DCAPS_PRESET_ATI_HDMI_NS },
	{ PCI_DEVICE(0x1002, 0x15b3),
	  .driver_data = AZX_DRIVER_ATIHDMI_NS | AZX_DCAPS_PRESET_ATI_HDMI_NS },
	{ PCI_DEVICE(0x1002, 0x793b),
	  .driver_data = AZX_DRIVER_ATIHDMI | AZX_DCAPS_PRESET_ATI_HDMI },
	{ PCI_DEVICE(0x1002, 0x7919),
	  .driver_data = AZX_DRIVER_ATIHDMI | AZX_DCAPS_PRESET_ATI_HDMI },
	{ PCI_DEVICE(0x1002, 0x960f),
	  .driver_data = AZX_DRIVER_ATIHDMI | AZX_DCAPS_PRESET_ATI_HDMI },
	{ PCI_DEVICE(0x1002, 0x970f),
	  .driver_data = AZX_DRIVER_ATIHDMI | AZX_DCAPS_PRESET_ATI_HDMI },
	{ PCI_DEVICE(0x1002, 0x9840),
	  .driver_data = AZX_DRIVER_ATIHDMI_NS | AZX_DCAPS_PRESET_ATI_HDMI_NS },
	{ PCI_DEVICE(0x1002, 0xaa00),
	  .driver_data = AZX_DRIVER_ATIHDMI | AZX_DCAPS_PRESET_ATI_HDMI },
	{ PCI_DEVICE(0x1002, 0xaa08),
	  .driver_data = AZX_DRIVER_ATIHDMI | AZX_DCAPS_PRESET_ATI_HDMI },
	{ PCI_DEVICE(0x1002, 0xaa10),
	  .driver_data = AZX_DRIVER_ATIHDMI | AZX_DCAPS_PRESET_ATI_HDMI },
	{ PCI_DEVICE(0x1002, 0xaa18),
	  .driver_data = AZX_DRIVER_ATIHDMI | AZX_DCAPS_PRESET_ATI_HDMI },
	{ PCI_DEVICE(0x1002, 0xaa20),
	  .driver_data = AZX_DRIVER_ATIHDMI | AZX_DCAPS_PRESET_ATI_HDMI },
	{ PCI_DEVICE(0x1002, 0xaa28),
	  .driver_data = AZX_DRIVER_ATIHDMI | AZX_DCAPS_PRESET_ATI_HDMI },
	{ PCI_DEVICE(0x1002, 0xaa30),
	  .driver_data = AZX_DRIVER_ATIHDMI | AZX_DCAPS_PRESET_ATI_HDMI },
	{ PCI_DEVICE(0x1002, 0xaa38),
	  .driver_data = AZX_DRIVER_ATIHDMI | AZX_DCAPS_PRESET_ATI_HDMI },
	{ PCI_DEVICE(0x1002, 0xaa40),
	  .driver_data = AZX_DRIVER_ATIHDMI | AZX_DCAPS_PRESET_ATI_HDMI },
	{ PCI_DEVICE(0x1002, 0xaa48),
	  .driver_data = AZX_DRIVER_ATIHDMI | AZX_DCAPS_PRESET_ATI_HDMI },
	{ PCI_DEVICE(0x1002, 0xaa50),
	  .driver_data = AZX_DRIVER_ATIHDMI | AZX_DCAPS_PRESET_ATI_HDMI },
	{ PCI_DEVICE(0x1002, 0xaa58),
	  .driver_data = AZX_DRIVER_ATIHDMI | AZX_DCAPS_PRESET_ATI_HDMI },
	{ PCI_DEVICE(0x1002, 0xaa60),
	  .driver_data = AZX_DRIVER_ATIHDMI | AZX_DCAPS_PRESET_ATI_HDMI },
	{ PCI_DEVICE(0x1002, 0xaa68),
	  .driver_data = AZX_DRIVER_ATIHDMI | AZX_DCAPS_PRESET_ATI_HDMI },
	{ PCI_DEVICE(0x1002, 0xaa80),
	  .driver_data = AZX_DRIVER_ATIHDMI | AZX_DCAPS_PRESET_ATI_HDMI },
	{ PCI_DEVICE(0x1002, 0xaa88),
	  .driver_data = AZX_DRIVER_ATIHDMI | AZX_DCAPS_PRESET_ATI_HDMI },
	{ PCI_DEVICE(0x1002, 0xaa90),
	  .driver_data = AZX_DRIVER_ATIHDMI | AZX_DCAPS_PRESET_ATI_HDMI },
	{ PCI_DEVICE(0x1002, 0xaa98),
	  .driver_data = AZX_DRIVER_ATIHDMI | AZX_DCAPS_PRESET_ATI_HDMI },
	{ PCI_DEVICE(0x1002, 0x9902),
	  .driver_data = AZX_DRIVER_ATIHDMI_NS | AZX_DCAPS_PRESET_ATI_HDMI_NS },
	{ PCI_DEVICE(0x1002, 0xaaa0),
	  .driver_data = AZX_DRIVER_ATIHDMI_NS | AZX_DCAPS_PRESET_ATI_HDMI_NS },
	{ PCI_DEVICE(0x1002, 0xaaa8),
	  .driver_data = AZX_DRIVER_ATIHDMI_NS | AZX_DCAPS_PRESET_ATI_HDMI_NS },
	{ PCI_DEVICE(0x1002, 0xaab0),
	  .driver_data = AZX_DRIVER_ATIHDMI_NS | AZX_DCAPS_PRESET_ATI_HDMI_NS },
	{ PCI_DEVICE(0x1002, 0xaac0),
	  .driver_data = AZX_DRIVER_ATIHDMI_NS | AZX_DCAPS_PRESET_ATI_HDMI_NS |
	  AZX_DCAPS_PM_RUNTIME },
	{ PCI_DEVICE(0x1002, 0xaac8),
	  .driver_data = AZX_DRIVER_ATIHDMI_NS | AZX_DCAPS_PRESET_ATI_HDMI_NS |
	  AZX_DCAPS_PM_RUNTIME },
	{ PCI_DEVICE(0x1002, 0xaad8),
	  .driver_data = AZX_DRIVER_ATIHDMI_NS | AZX_DCAPS_PRESET_ATI_HDMI_NS |
	  AZX_DCAPS_PM_RUNTIME },
	{ PCI_DEVICE(0x1002, 0xaae0),
	  .driver_data = AZX_DRIVER_ATIHDMI_NS | AZX_DCAPS_PRESET_ATI_HDMI_NS |
	  AZX_DCAPS_PM_RUNTIME },
	{ PCI_DEVICE(0x1002, 0xaae8),
	  .driver_data = AZX_DRIVER_ATIHDMI_NS | AZX_DCAPS_PRESET_ATI_HDMI_NS |
	  AZX_DCAPS_PM_RUNTIME },
	{ PCI_DEVICE(0x1002, 0xaaf0),
	  .driver_data = AZX_DRIVER_ATIHDMI_NS | AZX_DCAPS_PRESET_ATI_HDMI_NS |
	  AZX_DCAPS_PM_RUNTIME },
	{ PCI_DEVICE(0x1002, 0xaaf8),
	  .driver_data = AZX_DRIVER_ATIHDMI_NS | AZX_DCAPS_PRESET_ATI_HDMI_NS |
	  AZX_DCAPS_PM_RUNTIME },
	{ PCI_DEVICE(0x1002, 0xab00),
	  .driver_data = AZX_DRIVER_ATIHDMI_NS | AZX_DCAPS_PRESET_ATI_HDMI_NS |
	  AZX_DCAPS_PM_RUNTIME },
	{ PCI_DEVICE(0x1002, 0xab08),
	  .driver_data = AZX_DRIVER_ATIHDMI_NS | AZX_DCAPS_PRESET_ATI_HDMI_NS |
	  AZX_DCAPS_PM_RUNTIME },
	{ PCI_DEVICE(0x1002, 0xab10),
	  .driver_data = AZX_DRIVER_ATIHDMI_NS | AZX_DCAPS_PRESET_ATI_HDMI_NS |
	  AZX_DCAPS_PM_RUNTIME },
	{ PCI_DEVICE(0x1002, 0xab18),
	  .driver_data = AZX_DRIVER_ATIHDMI_NS | AZX_DCAPS_PRESET_ATI_HDMI_NS |
	  AZX_DCAPS_PM_RUNTIME },
	{ PCI_DEVICE(0x1002, 0xab20),
	  .driver_data = AZX_DRIVER_ATIHDMI_NS | AZX_DCAPS_PRESET_ATI_HDMI_NS |
	  AZX_DCAPS_PM_RUNTIME },
	{ PCI_DEVICE(0x1002, 0xab28),
	  .driver_data = AZX_DRIVER_ATIHDMI_NS | AZX_DCAPS_PRESET_ATI_HDMI_NS |
	  AZX_DCAPS_PM_RUNTIME },
	{ PCI_DEVICE(0x1002, 0xab38),
	  .driver_data = AZX_DRIVER_ATIHDMI_NS | AZX_DCAPS_PRESET_ATI_HDMI_NS |
	  AZX_DCAPS_PM_RUNTIME },
	/* VIA VT8251/VT8237A */
	{ PCI_DEVICE(0x1106, 0x3288), .driver_data = AZX_DRIVER_VIA },
	/* VIA GFX VT7122/VX900 */
	{ PCI_DEVICE(0x1106, 0x9170), .driver_data = AZX_DRIVER_GENERIC },
	/* VIA GFX VT6122/VX11 */
	{ PCI_DEVICE(0x1106, 0x9140), .driver_data = AZX_DRIVER_GENERIC },
	/* SIS966 */
	{ PCI_DEVICE(0x1039, 0x7502), .driver_data = AZX_DRIVER_SIS },
	/* ULI M5461 */
	{ PCI_DEVICE(0x10b9, 0x5461), .driver_data = AZX_DRIVER_ULI },
	/* NVIDIA MCP */
	{ PCI_DEVICE(PCI_VENDOR_ID_NVIDIA, PCI_ANY_ID),
	  .class = PCI_CLASS_MULTIMEDIA_HD_AUDIO << 8,
	  .class_mask = 0xffffff,
	  .driver_data = AZX_DRIVER_NVIDIA | AZX_DCAPS_PRESET_NVIDIA },
	/* Teradici */
	{ PCI_DEVICE(0x6549, 0x1200),
	  .driver_data = AZX_DRIVER_TERA | AZX_DCAPS_NO_64BIT },
	{ PCI_DEVICE(0x6549, 0x2200),
	  .driver_data = AZX_DRIVER_TERA | AZX_DCAPS_NO_64BIT },
	/* Creative X-Fi (CA0110-IBG) */
	/* CTHDA chips */
	{ PCI_DEVICE(0x1102, 0x0010),
	  .driver_data = AZX_DRIVER_CTHDA | AZX_DCAPS_PRESET_CTHDA },
	{ PCI_DEVICE(0x1102, 0x0012),
	  .driver_data = AZX_DRIVER_CTHDA | AZX_DCAPS_PRESET_CTHDA },
#if !IS_ENABLED(CONFIG_SND_CTXFI)
	/* the following entry conflicts with snd-ctxfi driver,
	 * as ctxfi driver mutates from HD-audio to native mode with
	 * a special command sequence.
	 */
	{ PCI_DEVICE(PCI_VENDOR_ID_CREATIVE, PCI_ANY_ID),
	  .class = PCI_CLASS_MULTIMEDIA_HD_AUDIO << 8,
	  .class_mask = 0xffffff,
	  .driver_data = AZX_DRIVER_CTX | AZX_DCAPS_CTX_WORKAROUND |
	  AZX_DCAPS_NO_64BIT | AZX_DCAPS_POSFIX_LPIB },
#else
	/* this entry seems still valid -- i.e. without emu20kx chip */
	{ PCI_DEVICE(0x1102, 0x0009),
	  .driver_data = AZX_DRIVER_CTX | AZX_DCAPS_CTX_WORKAROUND |
	  AZX_DCAPS_NO_64BIT | AZX_DCAPS_POSFIX_LPIB },
#endif
	/* CM8888 */
	{ PCI_DEVICE(0x13f6, 0x5011),
	  .driver_data = AZX_DRIVER_CMEDIA |
	  AZX_DCAPS_NO_MSI | AZX_DCAPS_POSFIX_LPIB | AZX_DCAPS_SNOOP_OFF },
	/* Vortex86MX */
	{ PCI_DEVICE(0x17f3, 0x3010), .driver_data = AZX_DRIVER_GENERIC },
	/* VMware HDAudio */
	{ PCI_DEVICE(0x15ad, 0x1977), .driver_data = AZX_DRIVER_GENERIC },
	/* AMD/ATI Generic, PCI class code and Vendor ID for HD Audio */
	{ PCI_DEVICE(PCI_VENDOR_ID_ATI, PCI_ANY_ID),
	  .class = PCI_CLASS_MULTIMEDIA_HD_AUDIO << 8,
	  .class_mask = 0xffffff,
	  .driver_data = AZX_DRIVER_GENERIC | AZX_DCAPS_PRESET_ATI_HDMI },
	{ PCI_DEVICE(PCI_VENDOR_ID_AMD, PCI_ANY_ID),
	  .class = PCI_CLASS_MULTIMEDIA_HD_AUDIO << 8,
	  .class_mask = 0xffffff,
	  .driver_data = AZX_DRIVER_GENERIC | AZX_DCAPS_PRESET_ATI_HDMI },
	/* Zhaoxin */
	{ PCI_DEVICE(0x1d17, 0x3288), .driver_data = AZX_DRIVER_ZHAOXIN },
	{ 0, }
};
MODULE_DEVICE_TABLE(pci, azx_ids);

/* pci_driver definition */
static struct pci_driver azx_driver = {
	.name = KBUILD_MODNAME,
	.id_table = azx_ids,
	.probe = azx_probe,
	.remove = azx_remove,
	.shutdown = azx_shutdown,
	.driver = {
		.pm = AZX_PM_OPS,
	},
};

module_pci_driver(azx_driver);<|MERGE_RESOLUTION|>--- conflicted
+++ resolved
@@ -1349,11 +1349,6 @@
 
 	if (azx_has_pm_runtime(chip) && chip->running) {
 		pm_runtime_get_noresume(&pci->dev);
-<<<<<<< HEAD
-		pm_runtime_disable(&pci->dev);
-		pm_runtime_set_suspended(&pci->dev);
-=======
->>>>>>> b3c8cb71
 		pm_runtime_forbid(&pci->dev);
 		pm_runtime_dont_use_autosuspend(&pci->dev);
 	}
@@ -2331,8 +2326,6 @@
 	if (azx_has_pm_runtime(chip)) {
 		pm_runtime_use_autosuspend(&pci->dev);
 		pm_runtime_allow(&pci->dev);
-		pm_runtime_set_active(&pci->dev);
-		pm_runtime_enable(&pci->dev);
 		pm_runtime_put_autosuspend(&pci->dev);
 	}
 
