--- conflicted
+++ resolved
@@ -2169,15 +2169,9 @@
 }
 
 
-<<<<<<< HEAD
-static void hdspm_midi_tasklet(struct tasklet_struct *t)
-{
-	struct hdspm *hdspm = from_tasklet(hdspm, t, midi_tasklet);
-=======
 static void hdspm_midi_work(struct work_struct *work)
 {
 	struct hdspm *hdspm = container_of(work, struct hdspm, midi_work);
->>>>>>> 76cf4e46
 	int i = 0;
 
 	while (i < hdspm->midiPorts) {
@@ -6843,12 +6837,6 @@
 
 	}
 
-<<<<<<< HEAD
-	tasklet_setup(&hdspm->midi_tasklet, hdspm_midi_tasklet);
-
-
-=======
->>>>>>> 76cf4e46
 	if (hdspm->io_type != MADIface) {
 		hdspm->serial = (hdspm_read(hdspm,
 				HDSPM_midiStatusIn0)>>8) & 0xFFFFFF;
