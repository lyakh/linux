/* SPDX-License-Identifier: GPL-2.0-or-later */
/*
 * ALSA USB Audio Driver
 *
 * Copyright (c) 2002 by Takashi Iwai <tiwai@suse.de>,
 *                       Clemens Ladisch <clemens@ladisch.de>
 */

/*
 * The contents of this file are part of the driver's id_table.
 *
 * In a perfect world, this file would be empty.
 */

/*
 * Use this for devices where other interfaces are standard compliant,
 * to prevent the quirk being applied to those interfaces. (To work with
 * hotplugging, bDeviceClass must be set to USB_CLASS_PER_INTERFACE.)
 */
#define USB_DEVICE_VENDOR_SPEC(vend, prod) \
	.match_flags = USB_DEVICE_ID_MATCH_VENDOR | \
		       USB_DEVICE_ID_MATCH_PRODUCT | \
		       USB_DEVICE_ID_MATCH_INT_CLASS, \
	.idVendor = vend, \
	.idProduct = prod, \
	.bInterfaceClass = USB_CLASS_VENDOR_SPEC

#define QUIRK_RENAME_DEVICE(_vendor, _device)				\
	.driver_info = (unsigned long) & (const struct snd_usb_audio_quirk) { \
		.vendor_name = _vendor,					\
		.product_name = _device,				\
		.ifnum = QUIRK_NO_INTERFACE				\
	}

#define QUIRK_DEVICE_PROFILE(_vendor, _device, _profile)		\
	.driver_info = (unsigned long) & (const struct snd_usb_audio_quirk) { \
		.vendor_name = _vendor,					\
		.product_name = _device,				\
		.profile_name = _profile,				\
		.ifnum = QUIRK_NO_INTERFACE				\
	}

/* FTDI devices */
{
	USB_DEVICE(0x0403, 0xb8d8),
	.driver_info = (unsigned long) & (const struct snd_usb_audio_quirk) {
		/* .vendor_name = "STARR LABS", */
		/* .product_name = "Starr Labs MIDI USB device", */
		.ifnum = 0,
		.type = QUIRK_MIDI_FTDI
	}
},

{
	/* Creative BT-D1 */
	USB_DEVICE(0x041e, 0x0005),
	.driver_info = (unsigned long) &(const struct snd_usb_audio_quirk) {
		.ifnum = 1,
		.type = QUIRK_AUDIO_FIXED_ENDPOINT,
		.data = &(const struct audioformat) {
			.formats = SNDRV_PCM_FMTBIT_S16_LE,
			.channels = 2,
			.iface = 1,
			.altsetting = 1,
			.altset_idx = 1,
			.endpoint = 0x03,
			.ep_attr = USB_ENDPOINT_XFER_ISOC,
			.attributes = 0,
			.rates = SNDRV_PCM_RATE_CONTINUOUS,
			.rate_min = 48000,
			.rate_max = 48000,
		}
	}
},

/* Creative/E-Mu devices */
{
	USB_DEVICE(0x041e, 0x3010),
	QUIRK_RENAME_DEVICE("Creative Labs", "Sound Blaster MP3+")
},
/* Creative/Toshiba Multimedia Center SB-0500 */
{
	USB_DEVICE(0x041e, 0x3048),
	QUIRK_RENAME_DEVICE("Toshiba", "SB-0500")
},
{
	/* E-Mu 0202 USB */
	.match_flags = USB_DEVICE_ID_MATCH_DEVICE,
	.idVendor = 0x041e,
	.idProduct = 0x3f02,
	.bInterfaceClass = USB_CLASS_AUDIO,
},
{
	/* E-Mu 0404 USB */
	.match_flags = USB_DEVICE_ID_MATCH_DEVICE,
	.idVendor = 0x041e,
	.idProduct = 0x3f04,
	.bInterfaceClass = USB_CLASS_AUDIO,
},
{
	/* E-Mu Tracker Pre */
	.match_flags = USB_DEVICE_ID_MATCH_DEVICE,
	.idVendor = 0x041e,
	.idProduct = 0x3f0a,
	.bInterfaceClass = USB_CLASS_AUDIO,
},
{
	/* E-Mu 0204 USB */
	.match_flags = USB_DEVICE_ID_MATCH_DEVICE,
	.idVendor = 0x041e,
	.idProduct = 0x3f19,
	.bInterfaceClass = USB_CLASS_AUDIO,
},

/*
 * HP Wireless Audio
 * When not ignored, causes instability issues for some users, forcing them to
 * blacklist the entire module.
 */
{
	USB_DEVICE(0x0424, 0xb832),
	.driver_info = (unsigned long) &(const struct snd_usb_audio_quirk) {
		.vendor_name = "Standard Microsystems Corp.",
		.product_name = "HP Wireless Audio",
		.ifnum = QUIRK_ANY_INTERFACE,
		.type = QUIRK_COMPOSITE,
		.data = (const struct snd_usb_audio_quirk[]) {
			/* Mixer */
			{
				.ifnum = 0,
				.type = QUIRK_IGNORE_INTERFACE,
			},
			/* Playback */
			{
				.ifnum = 1,
				.type = QUIRK_IGNORE_INTERFACE,
			},
			/* Capture */
			{
				.ifnum = 2,
				.type = QUIRK_IGNORE_INTERFACE,
			},
			/* HID Device, .ifnum = 3 */
			{
				.ifnum = -1,
			}
		}
	}
},

/*
 * Logitech QuickCam: bDeviceClass is vendor-specific, so generic interface
 * class matches do not take effect without an explicit ID match.
 */
{
	.match_flags = USB_DEVICE_ID_MATCH_DEVICE |
		       USB_DEVICE_ID_MATCH_INT_CLASS |
		       USB_DEVICE_ID_MATCH_INT_SUBCLASS,
	.idVendor = 0x046d,
	.idProduct = 0x0850,
	.bInterfaceClass = USB_CLASS_AUDIO,
	.bInterfaceSubClass = USB_SUBCLASS_AUDIOCONTROL
},
{
	.match_flags = USB_DEVICE_ID_MATCH_DEVICE |
		       USB_DEVICE_ID_MATCH_INT_CLASS |
		       USB_DEVICE_ID_MATCH_INT_SUBCLASS,
	.idVendor = 0x046d,
	.idProduct = 0x08ae,
	.bInterfaceClass = USB_CLASS_AUDIO,
	.bInterfaceSubClass = USB_SUBCLASS_AUDIOCONTROL
},
{
	.match_flags = USB_DEVICE_ID_MATCH_DEVICE |
		       USB_DEVICE_ID_MATCH_INT_CLASS |
		       USB_DEVICE_ID_MATCH_INT_SUBCLASS,
	.idVendor = 0x046d,
	.idProduct = 0x08c6,
	.bInterfaceClass = USB_CLASS_AUDIO,
	.bInterfaceSubClass = USB_SUBCLASS_AUDIOCONTROL
},
{
	.match_flags = USB_DEVICE_ID_MATCH_DEVICE |
		       USB_DEVICE_ID_MATCH_INT_CLASS |
		       USB_DEVICE_ID_MATCH_INT_SUBCLASS,
	.idVendor = 0x046d,
	.idProduct = 0x08f0,
	.bInterfaceClass = USB_CLASS_AUDIO,
	.bInterfaceSubClass = USB_SUBCLASS_AUDIOCONTROL
},
{
	.match_flags = USB_DEVICE_ID_MATCH_DEVICE |
		       USB_DEVICE_ID_MATCH_INT_CLASS |
		       USB_DEVICE_ID_MATCH_INT_SUBCLASS,
	.idVendor = 0x046d,
	.idProduct = 0x08f5,
	.bInterfaceClass = USB_CLASS_AUDIO,
	.bInterfaceSubClass = USB_SUBCLASS_AUDIOCONTROL
},
{
	.match_flags = USB_DEVICE_ID_MATCH_DEVICE |
		       USB_DEVICE_ID_MATCH_INT_CLASS |
		       USB_DEVICE_ID_MATCH_INT_SUBCLASS,
	.idVendor = 0x046d,
	.idProduct = 0x08f6,
	.bInterfaceClass = USB_CLASS_AUDIO,
	.bInterfaceSubClass = USB_SUBCLASS_AUDIOCONTROL
},
{
	.match_flags = USB_DEVICE_ID_MATCH_DEVICE |
		       USB_DEVICE_ID_MATCH_INT_CLASS |
		       USB_DEVICE_ID_MATCH_INT_SUBCLASS,
	.idVendor = 0x046d,
	.idProduct = 0x0990,
	.bInterfaceClass = USB_CLASS_AUDIO,
	.bInterfaceSubClass = USB_SUBCLASS_AUDIOCONTROL,
	QUIRK_RENAME_DEVICE("Logitech, Inc.", "QuickCam Pro 9000")
},

/*
 * Yamaha devices
 */

#define YAMAHA_DEVICE(id, name) { \
	USB_DEVICE(0x0499, id), \
	.driver_info = (unsigned long) & (const struct snd_usb_audio_quirk) { \
		.vendor_name = "Yamaha", \
		.product_name = name, \
		.ifnum = QUIRK_ANY_INTERFACE, \
		.type = QUIRK_MIDI_YAMAHA \
	} \
}
#define YAMAHA_INTERFACE(id, intf, name) { \
	USB_DEVICE_VENDOR_SPEC(0x0499, id), \
	.driver_info = (unsigned long) & (const struct snd_usb_audio_quirk) { \
		.vendor_name = "Yamaha", \
		.product_name = name, \
		.ifnum = intf, \
		.type = QUIRK_MIDI_YAMAHA \
	} \
}
YAMAHA_DEVICE(0x1000, "UX256"),
YAMAHA_DEVICE(0x1001, "MU1000"),
YAMAHA_DEVICE(0x1002, "MU2000"),
YAMAHA_DEVICE(0x1003, "MU500"),
YAMAHA_INTERFACE(0x1004, 3, "UW500"),
YAMAHA_DEVICE(0x1005, "MOTIF6"),
YAMAHA_DEVICE(0x1006, "MOTIF7"),
YAMAHA_DEVICE(0x1007, "MOTIF8"),
YAMAHA_DEVICE(0x1008, "UX96"),
YAMAHA_DEVICE(0x1009, "UX16"),
YAMAHA_INTERFACE(0x100a, 3, "EOS BX"),
YAMAHA_DEVICE(0x100c, "UC-MX"),
YAMAHA_DEVICE(0x100d, "UC-KX"),
YAMAHA_DEVICE(0x100e, "S08"),
YAMAHA_DEVICE(0x100f, "CLP-150"),
YAMAHA_DEVICE(0x1010, "CLP-170"),
YAMAHA_DEVICE(0x1011, "P-250"),
YAMAHA_DEVICE(0x1012, "TYROS"),
YAMAHA_DEVICE(0x1013, "PF-500"),
YAMAHA_DEVICE(0x1014, "S90"),
YAMAHA_DEVICE(0x1015, "MOTIF-R"),
YAMAHA_DEVICE(0x1016, "MDP-5"),
YAMAHA_DEVICE(0x1017, "CVP-204"),
YAMAHA_DEVICE(0x1018, "CVP-206"),
YAMAHA_DEVICE(0x1019, "CVP-208"),
YAMAHA_DEVICE(0x101a, "CVP-210"),
YAMAHA_DEVICE(0x101b, "PSR-1100"),
YAMAHA_DEVICE(0x101c, "PSR-2100"),
YAMAHA_DEVICE(0x101d, "CLP-175"),
YAMAHA_DEVICE(0x101e, "PSR-K1"),
YAMAHA_DEVICE(0x101f, "EZ-J24"),
YAMAHA_DEVICE(0x1020, "EZ-250i"),
YAMAHA_DEVICE(0x1021, "MOTIF ES 6"),
YAMAHA_DEVICE(0x1022, "MOTIF ES 7"),
YAMAHA_DEVICE(0x1023, "MOTIF ES 8"),
YAMAHA_DEVICE(0x1024, "CVP-301"),
YAMAHA_DEVICE(0x1025, "CVP-303"),
YAMAHA_DEVICE(0x1026, "CVP-305"),
YAMAHA_DEVICE(0x1027, "CVP-307"),
YAMAHA_DEVICE(0x1028, "CVP-309"),
YAMAHA_DEVICE(0x1029, "CVP-309GP"),
YAMAHA_DEVICE(0x102a, "PSR-1500"),
YAMAHA_DEVICE(0x102b, "PSR-3000"),
YAMAHA_DEVICE(0x102e, "ELS-01/01C"),
YAMAHA_DEVICE(0x1030, "PSR-295/293"),
YAMAHA_DEVICE(0x1031, "DGX-205/203"),
YAMAHA_DEVICE(0x1032, "DGX-305"),
YAMAHA_DEVICE(0x1033, "DGX-505"),
YAMAHA_DEVICE(0x1034, NULL),
YAMAHA_DEVICE(0x1035, NULL),
YAMAHA_DEVICE(0x1036, NULL),
YAMAHA_DEVICE(0x1037, NULL),
YAMAHA_DEVICE(0x1038, NULL),
YAMAHA_DEVICE(0x1039, NULL),
YAMAHA_DEVICE(0x103a, NULL),
YAMAHA_DEVICE(0x103b, NULL),
YAMAHA_DEVICE(0x103c, NULL),
YAMAHA_DEVICE(0x103d, NULL),
YAMAHA_DEVICE(0x103e, NULL),
YAMAHA_DEVICE(0x103f, NULL),
YAMAHA_DEVICE(0x1040, NULL),
YAMAHA_DEVICE(0x1041, NULL),
YAMAHA_DEVICE(0x1042, NULL),
YAMAHA_DEVICE(0x1043, NULL),
YAMAHA_DEVICE(0x1044, NULL),
YAMAHA_DEVICE(0x1045, NULL),
YAMAHA_INTERFACE(0x104e, 0, NULL),
YAMAHA_DEVICE(0x104f, NULL),
YAMAHA_DEVICE(0x1050, NULL),
YAMAHA_DEVICE(0x1051, NULL),
YAMAHA_DEVICE(0x1052, NULL),
YAMAHA_INTERFACE(0x1053, 0, NULL),
YAMAHA_INTERFACE(0x1054, 0, NULL),
YAMAHA_DEVICE(0x1055, NULL),
YAMAHA_DEVICE(0x1056, NULL),
YAMAHA_DEVICE(0x1057, NULL),
YAMAHA_DEVICE(0x1058, NULL),
YAMAHA_DEVICE(0x1059, NULL),
YAMAHA_DEVICE(0x105a, NULL),
YAMAHA_DEVICE(0x105b, NULL),
YAMAHA_DEVICE(0x105c, NULL),
YAMAHA_DEVICE(0x105d, NULL),
{
	USB_DEVICE(0x0499, 0x1503),
	.driver_info = (unsigned long) & (const struct snd_usb_audio_quirk) {
		/* .vendor_name = "Yamaha", */
		/* .product_name = "MOX6/MOX8", */
		.ifnum = QUIRK_ANY_INTERFACE,
		.type = QUIRK_COMPOSITE,
		.data = (const struct snd_usb_audio_quirk[]) {
			{
				.ifnum = 1,
				.type = QUIRK_AUDIO_STANDARD_INTERFACE
			},
			{
				.ifnum = 2,
				.type = QUIRK_AUDIO_STANDARD_INTERFACE
			},
			{
				.ifnum = 3,
				.type = QUIRK_MIDI_YAMAHA
			},
			{
				.ifnum = -1
			}
		}
	}
},
{
	USB_DEVICE(0x0499, 0x1507),
	.driver_info = (unsigned long) & (const struct snd_usb_audio_quirk) {
		/* .vendor_name = "Yamaha", */
		/* .product_name = "THR10", */
		.ifnum = QUIRK_ANY_INTERFACE,
		.type = QUIRK_COMPOSITE,
		.data = (const struct snd_usb_audio_quirk[]) {
			{
				.ifnum = 1,
				.type = QUIRK_AUDIO_STANDARD_INTERFACE
			},
			{
				.ifnum = 2,
				.type = QUIRK_AUDIO_STANDARD_INTERFACE
			},
			{
				.ifnum = 3,
				.type = QUIRK_MIDI_YAMAHA
			},
			{
				.ifnum = -1
			}
		}
	}
},
{
	USB_DEVICE(0x0499, 0x1509),
	.driver_info = (unsigned long) & (const struct snd_usb_audio_quirk) {
		/* .vendor_name = "Yamaha", */
		/* .product_name = "Steinberg UR22", */
		.ifnum = QUIRK_ANY_INTERFACE,
		.type = QUIRK_COMPOSITE,
		.data = (const struct snd_usb_audio_quirk[]) {
			{
				.ifnum = 1,
				.type = QUIRK_AUDIO_STANDARD_INTERFACE
			},
			{
				.ifnum = 2,
				.type = QUIRK_AUDIO_STANDARD_INTERFACE
			},
			{
				.ifnum = 3,
				.type = QUIRK_MIDI_YAMAHA
			},
			{
				.ifnum = 4,
				.type = QUIRK_IGNORE_INTERFACE
			},
			{
				.ifnum = -1
			}
		}
	}
},
{
	USB_DEVICE(0x0499, 0x150a),
	.driver_info = (unsigned long) & (const struct snd_usb_audio_quirk) {
		/* .vendor_name = "Yamaha", */
		/* .product_name = "THR5A", */
		.ifnum = QUIRK_ANY_INTERFACE,
		.type = QUIRK_COMPOSITE,
		.data = (const struct snd_usb_audio_quirk[]) {
			{
				.ifnum = 1,
				.type = QUIRK_AUDIO_STANDARD_INTERFACE
			},
			{
				.ifnum = 2,
				.type = QUIRK_AUDIO_STANDARD_INTERFACE
			},
			{
				.ifnum = 3,
				.type = QUIRK_MIDI_YAMAHA
			},
			{
				.ifnum = -1
			}
		}
	}
},
{
	USB_DEVICE(0x0499, 0x150c),
	.driver_info = (unsigned long) & (const struct snd_usb_audio_quirk) {
		/* .vendor_name = "Yamaha", */
		/* .product_name = "THR10C", */
		.ifnum = QUIRK_ANY_INTERFACE,
		.type = QUIRK_COMPOSITE,
		.data = (const struct snd_usb_audio_quirk[]) {
			{
				.ifnum = 1,
				.type = QUIRK_AUDIO_STANDARD_INTERFACE
			},
			{
				.ifnum = 2,
				.type = QUIRK_AUDIO_STANDARD_INTERFACE
			},
			{
				.ifnum = 3,
				.type = QUIRK_MIDI_YAMAHA
			},
			{
				.ifnum = -1
			}
		}
	}
},
YAMAHA_DEVICE(0x2000, "DGP-7"),
YAMAHA_DEVICE(0x2001, "DGP-5"),
YAMAHA_DEVICE(0x2002, NULL),
YAMAHA_DEVICE(0x2003, NULL),
YAMAHA_DEVICE(0x5000, "CS1D"),
YAMAHA_DEVICE(0x5001, "DSP1D"),
YAMAHA_DEVICE(0x5002, "DME32"),
YAMAHA_DEVICE(0x5003, "DM2000"),
YAMAHA_DEVICE(0x5004, "02R96"),
YAMAHA_DEVICE(0x5005, "ACU16-C"),
YAMAHA_DEVICE(0x5006, "NHB32-C"),
YAMAHA_DEVICE(0x5007, "DM1000"),
YAMAHA_DEVICE(0x5008, "01V96"),
YAMAHA_DEVICE(0x5009, "SPX2000"),
YAMAHA_DEVICE(0x500a, "PM5D"),
YAMAHA_DEVICE(0x500b, "DME64N"),
YAMAHA_DEVICE(0x500c, "DME24N"),
YAMAHA_DEVICE(0x500d, NULL),
YAMAHA_DEVICE(0x500e, NULL),
YAMAHA_DEVICE(0x500f, NULL),
YAMAHA_DEVICE(0x7000, "DTX"),
YAMAHA_DEVICE(0x7010, "UB99"),
#undef YAMAHA_DEVICE
#undef YAMAHA_INTERFACE
/* this catches most recent vendor-specific Yamaha devices */
{
	.match_flags = USB_DEVICE_ID_MATCH_VENDOR |
	               USB_DEVICE_ID_MATCH_INT_CLASS,
	.idVendor = 0x0499,
	.bInterfaceClass = USB_CLASS_VENDOR_SPEC,
	.driver_info = (unsigned long) &(const struct snd_usb_audio_quirk) {
		.ifnum = QUIRK_ANY_INTERFACE,
		.type = QUIRK_AUTODETECT
	}
},

/*
 * Roland/RolandED/Edirol/BOSS devices
 */
{
	USB_DEVICE(0x0582, 0x0000),
	.driver_info = (unsigned long) & (const struct snd_usb_audio_quirk) {
		.vendor_name = "Roland",
		.product_name = "UA-100",
		.ifnum = QUIRK_ANY_INTERFACE,
		.type = QUIRK_COMPOSITE,
		.data = (const struct snd_usb_audio_quirk[]) {
			{
				.ifnum = 0,
				.type = QUIRK_AUDIO_FIXED_ENDPOINT,
				.data = & (const struct audioformat) {
					.formats = SNDRV_PCM_FMTBIT_S16_LE,
					.channels = 4,
					.iface = 0,
					.altsetting = 1,
					.altset_idx = 1,
					.attributes = 0,
					.endpoint = 0x01,
					.ep_attr = 0x09,
					.rates = SNDRV_PCM_RATE_CONTINUOUS,
					.rate_min = 44100,
					.rate_max = 44100,
				}
			},
			{
				.ifnum = 1,
				.type = QUIRK_AUDIO_FIXED_ENDPOINT,
				.data = & (const struct audioformat) {
					.formats = SNDRV_PCM_FMTBIT_S16_LE,
					.channels = 2,
					.iface = 1,
					.altsetting = 1,
					.altset_idx = 1,
					.attributes = UAC_EP_CS_ATTR_FILL_MAX,
					.endpoint = 0x81,
					.ep_attr = 0x05,
					.rates = SNDRV_PCM_RATE_CONTINUOUS,
					.rate_min = 44100,
					.rate_max = 44100,
				}
			},
			{
				.ifnum = 2,
				.type = QUIRK_MIDI_FIXED_ENDPOINT,
				.data = & (const struct snd_usb_midi_endpoint_info) {
					.out_cables = 0x0007,
					.in_cables  = 0x0007
				}
			},
			{
				.ifnum = -1
			}
		}
	}
},
{
	USB_DEVICE(0x0582, 0x0002),
	.driver_info = (unsigned long) & (const struct snd_usb_audio_quirk) {
		.vendor_name = "EDIROL",
		.product_name = "UM-4",
		.ifnum = QUIRK_ANY_INTERFACE,
		.type = QUIRK_COMPOSITE,
		.data = (const struct snd_usb_audio_quirk[]) {
			{
				.ifnum = 0,
				.type = QUIRK_IGNORE_INTERFACE
			},
			{
				.ifnum = 1,
				.type = QUIRK_IGNORE_INTERFACE
			},
			{
				.ifnum = 2,
				.type = QUIRK_MIDI_FIXED_ENDPOINT,
				.data = & (const struct snd_usb_midi_endpoint_info) {
					.out_cables = 0x000f,
					.in_cables  = 0x000f
				}
			},
			{
				.ifnum = -1
			}
		}
	}
},
{
	USB_DEVICE(0x0582, 0x0003),
	.driver_info = (unsigned long) & (const struct snd_usb_audio_quirk) {
		.vendor_name = "Roland",
		.product_name = "SC-8850",
		.ifnum = QUIRK_ANY_INTERFACE,
		.type = QUIRK_COMPOSITE,
		.data = (const struct snd_usb_audio_quirk[]) {
			{
				.ifnum = 0,
				.type = QUIRK_IGNORE_INTERFACE
			},
			{
				.ifnum = 1,
				.type = QUIRK_IGNORE_INTERFACE
			},
			{
				.ifnum = 2,
				.type = QUIRK_MIDI_FIXED_ENDPOINT,
				.data = & (const struct snd_usb_midi_endpoint_info) {
					.out_cables = 0x003f,
					.in_cables  = 0x003f
				}
			},
			{
				.ifnum = -1
			}
		}
	}
},
{
	USB_DEVICE(0x0582, 0x0004),
	.driver_info = (unsigned long) & (const struct snd_usb_audio_quirk) {
		.vendor_name = "Roland",
		.product_name = "U-8",
		.ifnum = QUIRK_ANY_INTERFACE,
		.type = QUIRK_COMPOSITE,
		.data = (const struct snd_usb_audio_quirk[]) {
			{
				.ifnum = 0,
				.type = QUIRK_IGNORE_INTERFACE
			},
			{
				.ifnum = 1,
				.type = QUIRK_IGNORE_INTERFACE
			},
			{
				.ifnum = 2,
				.type = QUIRK_MIDI_FIXED_ENDPOINT,
				.data = & (const struct snd_usb_midi_endpoint_info) {
					.out_cables = 0x0005,
					.in_cables  = 0x0005
				}
			},
			{
				.ifnum = -1
			}
		}
	}
},
{
	/* Has ID 0x0099 when not in "Advanced Driver" mode.
	 * The UM-2EX has only one input, but we cannot detect this. */
	USB_DEVICE(0x0582, 0x0005),
	.driver_info = (unsigned long) & (const struct snd_usb_audio_quirk) {
		.vendor_name = "EDIROL",
		.product_name = "UM-2",
		.ifnum = QUIRK_ANY_INTERFACE,
		.type = QUIRK_COMPOSITE,
		.data = (const struct snd_usb_audio_quirk[]) {
			{
				.ifnum = 0,
				.type = QUIRK_IGNORE_INTERFACE
			},
			{
				.ifnum = 1,
				.type = QUIRK_IGNORE_INTERFACE
			},
			{
				.ifnum = 2,
				.type = QUIRK_MIDI_FIXED_ENDPOINT,
				.data = & (const struct snd_usb_midi_endpoint_info) {
					.out_cables = 0x0003,
					.in_cables  = 0x0003
				}
			},
			{
				.ifnum = -1
			}
		}
	}
},
{
	USB_DEVICE(0x0582, 0x0007),
	.driver_info = (unsigned long) & (const struct snd_usb_audio_quirk) {
		.vendor_name = "Roland",
		.product_name = "SC-8820",
		.ifnum = QUIRK_ANY_INTERFACE,
		.type = QUIRK_COMPOSITE,
		.data = (const struct snd_usb_audio_quirk[]) {
			{
				.ifnum = 0,
				.type = QUIRK_IGNORE_INTERFACE
			},
			{
				.ifnum = 1,
				.type = QUIRK_IGNORE_INTERFACE
			},
			{
				.ifnum = 2,
				.type = QUIRK_MIDI_FIXED_ENDPOINT,
				.data = & (const struct snd_usb_midi_endpoint_info) {
					.out_cables = 0x0013,
					.in_cables  = 0x0013
				}
			},
			{
				.ifnum = -1
			}
		}
	}
},
{
	USB_DEVICE(0x0582, 0x0008),
	.driver_info = (unsigned long) & (const struct snd_usb_audio_quirk) {
		.vendor_name = "Roland",
		.product_name = "PC-300",
		.ifnum = QUIRK_ANY_INTERFACE,
		.type = QUIRK_COMPOSITE,
		.data = (const struct snd_usb_audio_quirk[]) {
			{
				.ifnum = 0,
				.type = QUIRK_IGNORE_INTERFACE
			},
			{
				.ifnum = 1,
				.type = QUIRK_IGNORE_INTERFACE
			},
			{
				.ifnum = 2,
				.type = QUIRK_MIDI_FIXED_ENDPOINT,
				.data = & (const struct snd_usb_midi_endpoint_info) {
					.out_cables = 0x0001,
					.in_cables  = 0x0001
				}
			},
			{
				.ifnum = -1
			}
		}
	}
},
{
	/* has ID 0x009d when not in "Advanced Driver" mode */
	USB_DEVICE(0x0582, 0x0009),
	.driver_info = (unsigned long) & (const struct snd_usb_audio_quirk) {
		.vendor_name = "EDIROL",
		.product_name = "UM-1",
		.ifnum = QUIRK_ANY_INTERFACE,
		.type = QUIRK_COMPOSITE,
		.data = (const struct snd_usb_audio_quirk[]) {
			{
				.ifnum = 0,
				.type = QUIRK_IGNORE_INTERFACE
			},
			{
				.ifnum = 1,
				.type = QUIRK_IGNORE_INTERFACE
			},
			{
				.ifnum = 2,
				.type = QUIRK_MIDI_FIXED_ENDPOINT,
				.data = & (const struct snd_usb_midi_endpoint_info) {
					.out_cables = 0x0001,
					.in_cables  = 0x0001
				}
			},
			{
				.ifnum = -1
			}
		}
	}
},
{
	USB_DEVICE(0x0582, 0x000b),
	.driver_info = (unsigned long) & (const struct snd_usb_audio_quirk) {
		.vendor_name = "Roland",
		.product_name = "SK-500",
		.ifnum = QUIRK_ANY_INTERFACE,
		.type = QUIRK_COMPOSITE,
		.data = (const struct snd_usb_audio_quirk[]) {
			{
				.ifnum = 0,
				.type = QUIRK_IGNORE_INTERFACE
			},
			{
				.ifnum = 1,
				.type = QUIRK_IGNORE_INTERFACE
			},
			{
				.ifnum = 2,
				.type = QUIRK_MIDI_FIXED_ENDPOINT,
				.data = & (const struct snd_usb_midi_endpoint_info) {
					.out_cables = 0x0013,
					.in_cables  = 0x0013
				}
			},
			{
				.ifnum = -1
			}
		}
	}
},
{
	/* thanks to Emiliano Grilli <emillo@libero.it>
	 * for helping researching this data */
	USB_DEVICE(0x0582, 0x000c),
	.driver_info = (unsigned long) & (const struct snd_usb_audio_quirk) {
		.vendor_name = "Roland",
		.product_name = "SC-D70",
		.ifnum = QUIRK_ANY_INTERFACE,
		.type = QUIRK_COMPOSITE,
		.data = (const struct snd_usb_audio_quirk[]) {
			{
				.ifnum = 0,
				.type = QUIRK_AUDIO_STANDARD_INTERFACE
			},
			{
				.ifnum = 1,
				.type = QUIRK_AUDIO_STANDARD_INTERFACE
			},
			{
				.ifnum = 2,
				.type = QUIRK_MIDI_FIXED_ENDPOINT,
				.data = & (const struct snd_usb_midi_endpoint_info) {
					.out_cables = 0x0007,
					.in_cables  = 0x0007
				}
			},
			{
				.ifnum = -1
			}
		}
	}
},
{	/*
	 * This quirk is for the "Advanced Driver" mode of the Edirol UA-5.
	 * If the advanced mode switch at the back of the unit is off, the
	 * UA-5 has ID 0x0582/0x0011 and is standard compliant (no quirks),
	 * but offers only 16-bit PCM.
	 * In advanced mode, the UA-5 will output S24_3LE samples (two
	 * channels) at the rate indicated on the front switch, including
	 * the 96kHz sample rate.
	 */
	USB_DEVICE(0x0582, 0x0010),
	.driver_info = (unsigned long) & (const struct snd_usb_audio_quirk) {
		.vendor_name = "EDIROL",
		.product_name = "UA-5",
		.ifnum = QUIRK_ANY_INTERFACE,
		.type = QUIRK_COMPOSITE,
		.data = (const struct snd_usb_audio_quirk[]) {
			{
				.ifnum = 1,
				.type = QUIRK_AUDIO_STANDARD_INTERFACE
			},
			{
				.ifnum = 2,
				.type = QUIRK_AUDIO_STANDARD_INTERFACE
			},
			{
				.ifnum = -1
			}
		}
	}
},
{
	/* has ID 0x0013 when not in "Advanced Driver" mode */
	USB_DEVICE(0x0582, 0x0012),
	.driver_info = (unsigned long) & (const struct snd_usb_audio_quirk) {
		.vendor_name = "Roland",
		.product_name = "XV-5050",
		.ifnum = 0,
		.type = QUIRK_MIDI_FIXED_ENDPOINT,
		.data = & (const struct snd_usb_midi_endpoint_info) {
			.out_cables = 0x0001,
			.in_cables  = 0x0001
		}
	}
},
{
	/* has ID 0x0015 when not in "Advanced Driver" mode */
	USB_DEVICE(0x0582, 0x0014),
	.driver_info = (unsigned long) & (const struct snd_usb_audio_quirk) {
		.vendor_name = "EDIROL",
		.product_name = "UM-880",
		.ifnum = 0,
		.type = QUIRK_MIDI_FIXED_ENDPOINT,
		.data = & (const struct snd_usb_midi_endpoint_info) {
			.out_cables = 0x01ff,
			.in_cables  = 0x01ff
		}
	}
},
{
	/* has ID 0x0017 when not in "Advanced Driver" mode */
	USB_DEVICE(0x0582, 0x0016),
	.driver_info = (unsigned long) & (const struct snd_usb_audio_quirk) {
		.vendor_name = "EDIROL",
		.product_name = "SD-90",
		.ifnum = QUIRK_ANY_INTERFACE,
		.type = QUIRK_COMPOSITE,
		.data = (const struct snd_usb_audio_quirk[]) {
			{
				.ifnum = 0,
				.type = QUIRK_AUDIO_STANDARD_INTERFACE
			},
			{
				.ifnum = 1,
				.type = QUIRK_AUDIO_STANDARD_INTERFACE
			},
			{
				.ifnum = 2,
				.type = QUIRK_MIDI_FIXED_ENDPOINT,
				.data = & (const struct snd_usb_midi_endpoint_info) {
					.out_cables = 0x000f,
					.in_cables  = 0x000f
				}
			},
			{
				.ifnum = -1
			}
		}
	}
},
{
	/* has ID 0x001c when not in "Advanced Driver" mode */
	USB_DEVICE(0x0582, 0x001b),
	.driver_info = (unsigned long) & (const struct snd_usb_audio_quirk) {
		.vendor_name = "Roland",
		.product_name = "MMP-2",
		.ifnum = QUIRK_ANY_INTERFACE,
		.type = QUIRK_COMPOSITE,
		.data = (const struct snd_usb_audio_quirk[]) {
			{
				.ifnum = 0,
				.type = QUIRK_IGNORE_INTERFACE
			},
			{
				.ifnum = 1,
				.type = QUIRK_IGNORE_INTERFACE
			},
			{
				.ifnum = 2,
				.type = QUIRK_MIDI_FIXED_ENDPOINT,
				.data = & (const struct snd_usb_midi_endpoint_info) {
					.out_cables = 0x0001,
					.in_cables  = 0x0001
				}
			},
			{
				.ifnum = -1
			}
		}
	}
},
{
	/* has ID 0x001e when not in "Advanced Driver" mode */
	USB_DEVICE(0x0582, 0x001d),
	.driver_info = (unsigned long) & (const struct snd_usb_audio_quirk) {
		.vendor_name = "Roland",
		.product_name = "V-SYNTH",
		.ifnum = 0,
		.type = QUIRK_MIDI_FIXED_ENDPOINT,
		.data = & (const struct snd_usb_midi_endpoint_info) {
			.out_cables = 0x0001,
			.in_cables  = 0x0001
		}
	}
},
{
	/* has ID 0x0024 when not in "Advanced Driver" mode */
	USB_DEVICE(0x0582, 0x0023),
	.driver_info = (unsigned long) & (const struct snd_usb_audio_quirk) {
		.vendor_name = "EDIROL",
		.product_name = "UM-550",
		.ifnum = 0,
		.type = QUIRK_MIDI_FIXED_ENDPOINT,
		.data = & (const struct snd_usb_midi_endpoint_info) {
			.out_cables = 0x003f,
			.in_cables  = 0x003f
		}
	}
},
{
	/*
	 * This quirk is for the "Advanced Driver" mode. If off, the UA-20
	 * has ID 0x0026 and is standard compliant, but has only 16-bit PCM
	 * and no MIDI.
	 */
	USB_DEVICE(0x0582, 0x0025),
	.driver_info = (unsigned long) & (const struct snd_usb_audio_quirk) {
		.vendor_name = "EDIROL",
		.product_name = "UA-20",
		.ifnum = QUIRK_ANY_INTERFACE,
		.type = QUIRK_COMPOSITE,
		.data = (const struct snd_usb_audio_quirk[]) {
			{
				.ifnum = 0,
				.type = QUIRK_IGNORE_INTERFACE
			},
			{
				.ifnum = 1,
				.type = QUIRK_AUDIO_FIXED_ENDPOINT,
				.data = & (const struct audioformat) {
					.formats = SNDRV_PCM_FMTBIT_S24_3LE,
					.channels = 2,
					.iface = 1,
					.altsetting = 1,
					.altset_idx = 1,
					.attributes = 0,
					.endpoint = 0x01,
					.ep_attr = 0x01,
					.rates = SNDRV_PCM_RATE_CONTINUOUS,
					.rate_min = 44100,
					.rate_max = 44100,
				}
			},
			{
				.ifnum = 2,
				.type = QUIRK_AUDIO_FIXED_ENDPOINT,
				.data = & (const struct audioformat) {
					.formats = SNDRV_PCM_FMTBIT_S24_3LE,
					.channels = 2,
					.iface = 2,
					.altsetting = 1,
					.altset_idx = 1,
					.attributes = 0,
					.endpoint = 0x82,
					.ep_attr = 0x01,
					.rates = SNDRV_PCM_RATE_CONTINUOUS,
					.rate_min = 44100,
					.rate_max = 44100,
				}
			},
			{
				.ifnum = 3,
				.type = QUIRK_MIDI_FIXED_ENDPOINT,
				.data = & (const struct snd_usb_midi_endpoint_info) {
					.out_cables = 0x0001,
					.in_cables  = 0x0001
				}
			},
			{
				.ifnum = -1
			}
		}
	}
},
{
	/* has ID 0x0028 when not in "Advanced Driver" mode */
	USB_DEVICE(0x0582, 0x0027),
	.driver_info = (unsigned long) & (const struct snd_usb_audio_quirk) {
		.vendor_name = "EDIROL",
		.product_name = "SD-20",
		.ifnum = 0,
		.type = QUIRK_MIDI_FIXED_ENDPOINT,
		.data = & (const struct snd_usb_midi_endpoint_info) {
			.out_cables = 0x0003,
			.in_cables  = 0x0007
		}
	}
},
{
	/* has ID 0x002a when not in "Advanced Driver" mode */
	USB_DEVICE(0x0582, 0x0029),
	.driver_info = (unsigned long) & (const struct snd_usb_audio_quirk) {
		.vendor_name = "EDIROL",
		.product_name = "SD-80",
		.ifnum = 0,
		.type = QUIRK_MIDI_FIXED_ENDPOINT,
		.data = & (const struct snd_usb_midi_endpoint_info) {
			.out_cables = 0x000f,
			.in_cables  = 0x000f
		}
	}
},
{	/*
	 * This quirk is for the "Advanced" modes of the Edirol UA-700.
	 * If the sample format switch is not in an advanced setting, the
	 * UA-700 has ID 0x0582/0x002c and is standard compliant (no quirks),
	 * but offers only 16-bit PCM and no MIDI.
	 */
	USB_DEVICE_VENDOR_SPEC(0x0582, 0x002b),
	.driver_info = (unsigned long) & (const struct snd_usb_audio_quirk) {
		.vendor_name = "EDIROL",
		.product_name = "UA-700",
		.ifnum = QUIRK_ANY_INTERFACE,
		.type = QUIRK_COMPOSITE,
		.data = (const struct snd_usb_audio_quirk[]) {
			{
				.ifnum = 1,
				.type = QUIRK_AUDIO_EDIROL_UAXX
			},
			{
				.ifnum = 2,
				.type = QUIRK_AUDIO_EDIROL_UAXX
			},
			{
				.ifnum = 3,
				.type = QUIRK_AUDIO_EDIROL_UAXX
			},
			{
				.ifnum = -1
			}
		}
	}
},
{
	/* has ID 0x002e when not in "Advanced Driver" mode */
	USB_DEVICE(0x0582, 0x002d),
	.driver_info = (unsigned long) & (const struct snd_usb_audio_quirk) {
		.vendor_name = "Roland",
		.product_name = "XV-2020",
		.ifnum = 0,
		.type = QUIRK_MIDI_FIXED_ENDPOINT,
		.data = & (const struct snd_usb_midi_endpoint_info) {
			.out_cables = 0x0001,
			.in_cables  = 0x0001
		}
	}
},
{
	/* has ID 0x0030 when not in "Advanced Driver" mode */
	USB_DEVICE(0x0582, 0x002f),
	.driver_info = (unsigned long) & (const struct snd_usb_audio_quirk) {
		.vendor_name = "Roland",
		.product_name = "VariOS",
		.ifnum = 0,
		.type = QUIRK_MIDI_FIXED_ENDPOINT,
		.data = & (const struct snd_usb_midi_endpoint_info) {
			.out_cables = 0x0007,
			.in_cables  = 0x0007
		}
	}
},
{
	/* has ID 0x0034 when not in "Advanced Driver" mode */
	USB_DEVICE(0x0582, 0x0033),
	.driver_info = (unsigned long) & (const struct snd_usb_audio_quirk) {
		.vendor_name = "EDIROL",
		.product_name = "PCR",
		.ifnum = 0,
		.type = QUIRK_MIDI_FIXED_ENDPOINT,
		.data = & (const struct snd_usb_midi_endpoint_info) {
			.out_cables = 0x0003,
			.in_cables  = 0x0007
		}
	}
},
{
	/*
	 * Has ID 0x0038 when not in "Advanced Driver" mode;
	 * later revisions use IDs 0x0054 and 0x00a2.
	 */
	USB_DEVICE(0x0582, 0x0037),
	.driver_info = (unsigned long) & (const struct snd_usb_audio_quirk) {
		.vendor_name = "Roland",
		.product_name = "Digital Piano",
		.ifnum = 0,
		.type = QUIRK_MIDI_FIXED_ENDPOINT,
		.data = & (const struct snd_usb_midi_endpoint_info) {
			.out_cables = 0x0001,
			.in_cables  = 0x0001
		}
	}
},
{
	/*
	 * This quirk is for the "Advanced Driver" mode.  If off, the GS-10
	 * has ID 0x003c and is standard compliant, but has only 16-bit PCM
	 * and no MIDI.
	 */
	USB_DEVICE_VENDOR_SPEC(0x0582, 0x003b),
	.driver_info = (unsigned long) & (const struct snd_usb_audio_quirk) {
		.vendor_name = "BOSS",
		.product_name = "GS-10",
		.ifnum = QUIRK_ANY_INTERFACE,
		.type = QUIRK_COMPOSITE,
		.data = & (const struct snd_usb_audio_quirk[]) {
			{
				.ifnum = 1,
				.type = QUIRK_AUDIO_STANDARD_INTERFACE
			},
			{
				.ifnum = 2,
				.type = QUIRK_AUDIO_STANDARD_INTERFACE
			},
			{
				.ifnum = 3,
				.type = QUIRK_MIDI_STANDARD_INTERFACE
			},
			{
				.ifnum = -1
			}
		}
	}
},
{
	/* has ID 0x0041 when not in "Advanced Driver" mode */
	USB_DEVICE(0x0582, 0x0040),
	.driver_info = (unsigned long) & (const struct snd_usb_audio_quirk) {
		.vendor_name = "Roland",
		.product_name = "GI-20",
		.ifnum = 0,
		.type = QUIRK_MIDI_FIXED_ENDPOINT,
		.data = & (const struct snd_usb_midi_endpoint_info) {
			.out_cables = 0x0001,
			.in_cables  = 0x0001
		}
	}
},
{
	/* has ID 0x0043 when not in "Advanced Driver" mode */
	USB_DEVICE(0x0582, 0x0042),
	.driver_info = (unsigned long) & (const struct snd_usb_audio_quirk) {
		.vendor_name = "Roland",
		.product_name = "RS-70",
		.ifnum = 0,
		.type = QUIRK_MIDI_FIXED_ENDPOINT,
		.data = & (const struct snd_usb_midi_endpoint_info) {
			.out_cables = 0x0001,
			.in_cables  = 0x0001
		}
	}
},
{
	/* has ID 0x0049 when not in "Advanced Driver" mode */
	USB_DEVICE(0x0582, 0x0047),
	.driver_info = (unsigned long) & (const struct snd_usb_audio_quirk) {
		/* .vendor_name = "EDIROL", */
		/* .product_name = "UR-80", */
		.ifnum = QUIRK_ANY_INTERFACE,
		.type = QUIRK_COMPOSITE,
		.data = (const struct snd_usb_audio_quirk[]) {
			/* in the 96 kHz modes, only interface 1 is there */
			{
				.ifnum = 1,
				.type = QUIRK_AUDIO_STANDARD_INTERFACE
			},
			{
				.ifnum = 2,
				.type = QUIRK_AUDIO_STANDARD_INTERFACE
			},
			{
				.ifnum = -1
			}
		}
	}
},
{
	/* has ID 0x004a when not in "Advanced Driver" mode */
	USB_DEVICE(0x0582, 0x0048),
	.driver_info = (unsigned long) & (const struct snd_usb_audio_quirk) {
		/* .vendor_name = "EDIROL", */
		/* .product_name = "UR-80", */
		.ifnum = 0,
		.type = QUIRK_MIDI_FIXED_ENDPOINT,
		.data = & (const struct snd_usb_midi_endpoint_info) {
			.out_cables = 0x0003,
			.in_cables  = 0x0007
		}
	}
},
{
	/* has ID 0x004e when not in "Advanced Driver" mode */
	USB_DEVICE(0x0582, 0x004c),
	.driver_info = (unsigned long) & (const struct snd_usb_audio_quirk) {
		.vendor_name = "EDIROL",
		.product_name = "PCR-A",
		.ifnum = QUIRK_ANY_INTERFACE,
		.type = QUIRK_COMPOSITE,
		.data = (const struct snd_usb_audio_quirk[]) {
			{
				.ifnum = 1,
				.type = QUIRK_AUDIO_STANDARD_INTERFACE
			},
			{
				.ifnum = 2,
				.type = QUIRK_AUDIO_STANDARD_INTERFACE
			},
			{
				.ifnum = -1
			}
		}
	}
},
{
	/* has ID 0x004f when not in "Advanced Driver" mode */
	USB_DEVICE(0x0582, 0x004d),
	.driver_info = (unsigned long) & (const struct snd_usb_audio_quirk) {
		.vendor_name = "EDIROL",
		.product_name = "PCR-A",
		.ifnum = 0,
		.type = QUIRK_MIDI_FIXED_ENDPOINT,
		.data = & (const struct snd_usb_midi_endpoint_info) {
			.out_cables = 0x0003,
			.in_cables  = 0x0007
		}
	}
},
{
	/*
	 * This quirk is for the "Advanced Driver" mode. If off, the UA-3FX
	 * is standard compliant, but has only 16-bit PCM.
	 */
	USB_DEVICE(0x0582, 0x0050),
	.driver_info = (unsigned long) & (const struct snd_usb_audio_quirk) {
		.vendor_name = "EDIROL",
		.product_name = "UA-3FX",
		.ifnum = QUIRK_ANY_INTERFACE,
		.type = QUIRK_COMPOSITE,
		.data = (const struct snd_usb_audio_quirk[]) {
			{
				.ifnum = 1,
				.type = QUIRK_AUDIO_STANDARD_INTERFACE
			},
			{
				.ifnum = 2,
				.type = QUIRK_AUDIO_STANDARD_INTERFACE
			},
			{
				.ifnum = -1
			}
		}
	}
},
{
	USB_DEVICE(0x0582, 0x0052),
	.driver_info = (unsigned long) & (const struct snd_usb_audio_quirk) {
		.vendor_name = "EDIROL",
		.product_name = "UM-1SX",
		.ifnum = 0,
		.type = QUIRK_MIDI_STANDARD_INTERFACE
	}
},
{
	USB_DEVICE(0x0582, 0x0060),
	.driver_info = (unsigned long) & (const struct snd_usb_audio_quirk) {
		.vendor_name = "Roland",
		.product_name = "EXR Series",
		.ifnum = 0,
		.type = QUIRK_MIDI_STANDARD_INTERFACE
	}
},
{
	/* has ID 0x0066 when not in "Advanced Driver" mode */
	USB_DEVICE(0x0582, 0x0064),
	.driver_info = (unsigned long) & (const struct snd_usb_audio_quirk) {
		/* .vendor_name = "EDIROL", */
		/* .product_name = "PCR-1", */
		.ifnum = QUIRK_ANY_INTERFACE,
		.type = QUIRK_COMPOSITE,
		.data = (const struct snd_usb_audio_quirk[]) {
			{
				.ifnum = 1,
				.type = QUIRK_AUDIO_STANDARD_INTERFACE
			},
			{
				.ifnum = 2,
				.type = QUIRK_AUDIO_STANDARD_INTERFACE
			},
			{
				.ifnum = -1
			}
		}
	}
},
{
	/* has ID 0x0067 when not in "Advanced Driver" mode */
	USB_DEVICE(0x0582, 0x0065),
	.driver_info = (unsigned long) & (const struct snd_usb_audio_quirk) {
		/* .vendor_name = "EDIROL", */
		/* .product_name = "PCR-1", */
		.ifnum = 0,
		.type = QUIRK_MIDI_FIXED_ENDPOINT,
		.data = & (const struct snd_usb_midi_endpoint_info) {
			.out_cables = 0x0001,
			.in_cables  = 0x0003
		}
	}
},
{
	/* has ID 0x006e when not in "Advanced Driver" mode */
	USB_DEVICE(0x0582, 0x006d),
	.driver_info = (unsigned long) & (const struct snd_usb_audio_quirk) {
		.vendor_name = "Roland",
		.product_name = "FANTOM-X",
		.ifnum = 0,
		.type = QUIRK_MIDI_FIXED_ENDPOINT,
		.data = & (const struct snd_usb_midi_endpoint_info) {
			.out_cables = 0x0001,
			.in_cables  = 0x0001
		}
	}
},
{	/*
	 * This quirk is for the "Advanced" modes of the Edirol UA-25.
	 * If the switch is not in an advanced setting, the UA-25 has
	 * ID 0x0582/0x0073 and is standard compliant (no quirks), but
	 * offers only 16-bit PCM at 44.1 kHz and no MIDI.
	 */
	USB_DEVICE_VENDOR_SPEC(0x0582, 0x0074),
	.driver_info = (unsigned long) & (const struct snd_usb_audio_quirk) {
		.vendor_name = "EDIROL",
		.product_name = "UA-25",
		.ifnum = QUIRK_ANY_INTERFACE,
		.type = QUIRK_COMPOSITE,
		.data = (const struct snd_usb_audio_quirk[]) {
			{
				.ifnum = 0,
				.type = QUIRK_AUDIO_EDIROL_UAXX
			},
			{
				.ifnum = 1,
				.type = QUIRK_AUDIO_EDIROL_UAXX
			},
			{
				.ifnum = 2,
				.type = QUIRK_AUDIO_EDIROL_UAXX
			},
			{
				.ifnum = -1
			}
		}
	}
},
{
	/* has ID 0x0076 when not in "Advanced Driver" mode */
	USB_DEVICE(0x0582, 0x0075),
	.driver_info = (unsigned long) & (const struct snd_usb_audio_quirk) {
		.vendor_name = "BOSS",
		.product_name = "DR-880",
		.ifnum = 0,
		.type = QUIRK_MIDI_FIXED_ENDPOINT,
		.data = & (const struct snd_usb_midi_endpoint_info) {
			.out_cables = 0x0001,
			.in_cables  = 0x0001
		}
	}
},
{
	/* has ID 0x007b when not in "Advanced Driver" mode */
	USB_DEVICE_VENDOR_SPEC(0x0582, 0x007a),
	.driver_info = (unsigned long) & (const struct snd_usb_audio_quirk) {
		.vendor_name = "Roland",
		/* "RD" or "RD-700SX"? */
		.ifnum = 0,
		.type = QUIRK_MIDI_FIXED_ENDPOINT,
		.data = & (const struct snd_usb_midi_endpoint_info) {
			.out_cables = 0x0003,
			.in_cables  = 0x0003
		}
	}
},
{
	/* has ID 0x0081 when not in "Advanced Driver" mode */
	USB_DEVICE(0x0582, 0x0080),
	.driver_info = (unsigned long) & (const struct snd_usb_audio_quirk) {
		.vendor_name = "Roland",
		.product_name = "G-70",
		.ifnum = 0,
		.type = QUIRK_MIDI_FIXED_ENDPOINT,
		.data = & (const struct snd_usb_midi_endpoint_info) {
			.out_cables = 0x0001,
			.in_cables  = 0x0001
		}
	}
},
{
	/* has ID 0x008c when not in "Advanced Driver" mode */
	USB_DEVICE(0x0582, 0x008b),
	.driver_info = (unsigned long) & (const struct snd_usb_audio_quirk) {
		.vendor_name = "EDIROL",
		.product_name = "PC-50",
		.ifnum = 0,
		.type = QUIRK_MIDI_FIXED_ENDPOINT,
		.data = & (const struct snd_usb_midi_endpoint_info) {
			.out_cables = 0x0001,
			.in_cables  = 0x0001
		}
	}
},
{
	/*
	 * This quirk is for the "Advanced Driver" mode. If off, the UA-4FX
	 * is standard compliant, but has only 16-bit PCM and no MIDI.
	 */
	USB_DEVICE(0x0582, 0x00a3),
	.driver_info = (unsigned long) & (const struct snd_usb_audio_quirk) {
		.vendor_name = "EDIROL",
		.product_name = "UA-4FX",
		.ifnum = QUIRK_ANY_INTERFACE,
		.type = QUIRK_COMPOSITE,
		.data = (const struct snd_usb_audio_quirk[]) {
			{
				.ifnum = 0,
				.type = QUIRK_AUDIO_EDIROL_UAXX
			},
			{
				.ifnum = 1,
				.type = QUIRK_AUDIO_EDIROL_UAXX
			},
			{
				.ifnum = 2,
				.type = QUIRK_AUDIO_EDIROL_UAXX
			},
			{
				.ifnum = -1
			}
		}
	}
},
{
	/* Edirol M-16DX */
	USB_DEVICE(0x0582, 0x00c4),
	.driver_info = (unsigned long) & (const struct snd_usb_audio_quirk) {
		.ifnum = QUIRK_ANY_INTERFACE,
		.type = QUIRK_COMPOSITE,
		.data = (const struct snd_usb_audio_quirk[]) {
			{
				.ifnum = 0,
				.type = QUIRK_AUDIO_STANDARD_INTERFACE
			},
			{
				.ifnum = 1,
				.type = QUIRK_AUDIO_STANDARD_INTERFACE
			},
			{
				.ifnum = 2,
				.type = QUIRK_MIDI_FIXED_ENDPOINT,
				.data = & (const struct snd_usb_midi_endpoint_info) {
					.out_cables = 0x0001,
					.in_cables  = 0x0001
				}
			},
			{
				.ifnum = -1
			}
		}
	}
},
{
	/* Advanced modes of the Edirol UA-25EX.
	 * For the standard mode, UA-25EX has ID 0582:00e7, which
	 * offers only 16-bit PCM at 44.1 kHz and no MIDI.
	 */
	USB_DEVICE_VENDOR_SPEC(0x0582, 0x00e6),
	.driver_info = (unsigned long) & (const struct snd_usb_audio_quirk) {
		.vendor_name = "EDIROL",
		.product_name = "UA-25EX",
		.ifnum = QUIRK_ANY_INTERFACE,
		.type = QUIRK_COMPOSITE,
		.data = (const struct snd_usb_audio_quirk[]) {
			{
				.ifnum = 0,
				.type = QUIRK_AUDIO_EDIROL_UAXX
			},
			{
				.ifnum = 1,
				.type = QUIRK_AUDIO_EDIROL_UAXX
			},
			{
				.ifnum = 2,
				.type = QUIRK_AUDIO_EDIROL_UAXX
			},
			{
				.ifnum = -1
			}
		}
	}
},
{
	/* Edirol UM-3G */
	USB_DEVICE_VENDOR_SPEC(0x0582, 0x0108),
	.driver_info = (unsigned long) & (const struct snd_usb_audio_quirk) {
		.ifnum = 0,
		.type = QUIRK_MIDI_FIXED_ENDPOINT,
		.data = & (const struct snd_usb_midi_endpoint_info) {
			.out_cables = 0x0007,
			.in_cables  = 0x0007
		}
	}
},
{
	/* BOSS ME-25 */
	USB_DEVICE(0x0582, 0x0113),
	.driver_info = (unsigned long) & (const struct snd_usb_audio_quirk) {
		.ifnum = QUIRK_ANY_INTERFACE,
		.type = QUIRK_COMPOSITE,
		.data = (const struct snd_usb_audio_quirk[]) {
			{
				.ifnum = 0,
				.type = QUIRK_AUDIO_STANDARD_INTERFACE
			},
			{
				.ifnum = 1,
				.type = QUIRK_AUDIO_STANDARD_INTERFACE
			},
			{
				.ifnum = 2,
				.type = QUIRK_MIDI_FIXED_ENDPOINT,
				.data = & (const struct snd_usb_midi_endpoint_info) {
					.out_cables = 0x0001,
					.in_cables  = 0x0001
				}
			},
			{
				.ifnum = -1
			}
		}
	}
},
{
	/* only 44.1 kHz works at the moment */
	USB_DEVICE(0x0582, 0x0120),
	.driver_info = (unsigned long) & (const struct snd_usb_audio_quirk) {
		/* .vendor_name = "Roland", */
		/* .product_name = "OCTO-CAPTURE", */
		.ifnum = QUIRK_ANY_INTERFACE,
		.type = QUIRK_COMPOSITE,
		.data = (const struct snd_usb_audio_quirk[]) {
			{
				.ifnum = 0,
				.type = QUIRK_AUDIO_FIXED_ENDPOINT,
				.data = & (const struct audioformat) {
					.formats = SNDRV_PCM_FMTBIT_S32_LE,
					.channels = 10,
					.iface = 0,
					.altsetting = 1,
					.altset_idx = 1,
					.endpoint = 0x05,
					.ep_attr = 0x05,
					.rates = SNDRV_PCM_RATE_44100,
					.rate_min = 44100,
					.rate_max = 44100,
					.nr_rates = 1,
					.rate_table = (unsigned int[]) { 44100 }
				}
			},
			{
				.ifnum = 1,
				.type = QUIRK_AUDIO_FIXED_ENDPOINT,
				.data = & (const struct audioformat) {
					.formats = SNDRV_PCM_FMTBIT_S32_LE,
					.channels = 12,
					.iface = 1,
					.altsetting = 1,
					.altset_idx = 1,
					.endpoint = 0x85,
					.ep_attr = 0x25,
					.rates = SNDRV_PCM_RATE_44100,
					.rate_min = 44100,
					.rate_max = 44100,
					.nr_rates = 1,
					.rate_table = (unsigned int[]) { 44100 }
				}
			},
			{
				.ifnum = 2,
				.type = QUIRK_MIDI_FIXED_ENDPOINT,
				.data = & (const struct snd_usb_midi_endpoint_info) {
					.out_cables = 0x0001,
					.in_cables  = 0x0001
				}
			},
			{
				.ifnum = 3,
				.type = QUIRK_IGNORE_INTERFACE
			},
			{
				.ifnum = 4,
				.type = QUIRK_IGNORE_INTERFACE
			},
			{
				.ifnum = -1
			}
		}
	}
},
{
	/* only 44.1 kHz works at the moment */
	USB_DEVICE(0x0582, 0x012f),
	.driver_info = (unsigned long) & (const struct snd_usb_audio_quirk) {
		/* .vendor_name = "Roland", */
		/* .product_name = "QUAD-CAPTURE", */
		.ifnum = QUIRK_ANY_INTERFACE,
		.type = QUIRK_COMPOSITE,
		.data = (const struct snd_usb_audio_quirk[]) {
			{
				.ifnum = 0,
				.type = QUIRK_AUDIO_FIXED_ENDPOINT,
				.data = & (const struct audioformat) {
					.formats = SNDRV_PCM_FMTBIT_S32_LE,
					.channels = 4,
					.iface = 0,
					.altsetting = 1,
					.altset_idx = 1,
					.endpoint = 0x05,
					.ep_attr = 0x05,
					.rates = SNDRV_PCM_RATE_44100,
					.rate_min = 44100,
					.rate_max = 44100,
					.nr_rates = 1,
					.rate_table = (unsigned int[]) { 44100 }
				}
			},
			{
				.ifnum = 1,
				.type = QUIRK_AUDIO_FIXED_ENDPOINT,
				.data = & (const struct audioformat) {
					.formats = SNDRV_PCM_FMTBIT_S32_LE,
					.channels = 6,
					.iface = 1,
					.altsetting = 1,
					.altset_idx = 1,
					.endpoint = 0x85,
					.ep_attr = 0x25,
					.rates = SNDRV_PCM_RATE_44100,
					.rate_min = 44100,
					.rate_max = 44100,
					.nr_rates = 1,
					.rate_table = (unsigned int[]) { 44100 }
				}
			},
			{
				.ifnum = 2,
				.type = QUIRK_MIDI_FIXED_ENDPOINT,
				.data = & (const struct snd_usb_midi_endpoint_info) {
					.out_cables = 0x0001,
					.in_cables  = 0x0001
				}
			},
			{
				.ifnum = 3,
				.type = QUIRK_IGNORE_INTERFACE
			},
			{
				.ifnum = 4,
				.type = QUIRK_IGNORE_INTERFACE
			},
			{
				.ifnum = -1
			}
		}
	}
},
{
	USB_DEVICE(0x0582, 0x0159),
	.driver_info = (unsigned long) & (const struct snd_usb_audio_quirk) {
		/* .vendor_name = "Roland", */
		/* .product_name = "UA-22", */
		.ifnum = QUIRK_ANY_INTERFACE,
		.type = QUIRK_COMPOSITE,
		.data = (const struct snd_usb_audio_quirk[]) {
			{
				.ifnum = 0,
				.type = QUIRK_AUDIO_STANDARD_INTERFACE
			},
			{
				.ifnum = 1,
				.type = QUIRK_AUDIO_STANDARD_INTERFACE
			},
			{
				.ifnum = 2,
				.type = QUIRK_MIDI_FIXED_ENDPOINT,
				.data = & (const struct snd_usb_midi_endpoint_info) {
					.out_cables = 0x0001,
					.in_cables = 0x0001
				}
			},
			{
				.ifnum = -1
			}
		}
	}
},
/* this catches most recent vendor-specific Roland devices */
{
	.match_flags = USB_DEVICE_ID_MATCH_VENDOR |
	               USB_DEVICE_ID_MATCH_INT_CLASS,
	.idVendor = 0x0582,
	.bInterfaceClass = USB_CLASS_VENDOR_SPEC,
	.driver_info = (unsigned long) &(const struct snd_usb_audio_quirk) {
		.ifnum = QUIRK_ANY_INTERFACE,
		.type = QUIRK_AUTODETECT
	}
},

/* Guillemot devices */
{
	/*
	 * This is for the "Windows Edition" where the external MIDI ports are
	 * the only MIDI ports; the control data is reported through HID
	 * interfaces.  The "Macintosh Edition" has ID 0xd002 and uses standard
	 * compliant USB MIDI ports for external MIDI and controls.
	 */
	USB_DEVICE_VENDOR_SPEC(0x06f8, 0xb000),
	.driver_info = (unsigned long) & (const struct snd_usb_audio_quirk) {
		.vendor_name = "Hercules",
		.product_name = "DJ Console (WE)",
		.ifnum = 4,
		.type = QUIRK_MIDI_FIXED_ENDPOINT,
		.data = & (const struct snd_usb_midi_endpoint_info) {
			.out_cables = 0x0001,
			.in_cables = 0x0001
		}
	}
},

/* Midiman/M-Audio devices */
{
	USB_DEVICE_VENDOR_SPEC(0x0763, 0x1002),
	.driver_info = (unsigned long) & (const struct snd_usb_audio_quirk) {
		.vendor_name = "M-Audio",
		.product_name = "MidiSport 2x2",
		.ifnum = QUIRK_ANY_INTERFACE,
		.type = QUIRK_MIDI_MIDIMAN,
		.data = & (const struct snd_usb_midi_endpoint_info) {
			.out_cables = 0x0003,
			.in_cables  = 0x0003
		}
	}
},
{
	USB_DEVICE_VENDOR_SPEC(0x0763, 0x1011),
	.driver_info = (unsigned long) & (const struct snd_usb_audio_quirk) {
		.vendor_name = "M-Audio",
		.product_name = "MidiSport 1x1",
		.ifnum = QUIRK_ANY_INTERFACE,
		.type = QUIRK_MIDI_MIDIMAN,
		.data = & (const struct snd_usb_midi_endpoint_info) {
			.out_cables = 0x0001,
			.in_cables  = 0x0001
		}
	}
},
{
	USB_DEVICE_VENDOR_SPEC(0x0763, 0x1015),
	.driver_info = (unsigned long) & (const struct snd_usb_audio_quirk) {
		.vendor_name = "M-Audio",
		.product_name = "Keystation",
		.ifnum = QUIRK_ANY_INTERFACE,
		.type = QUIRK_MIDI_MIDIMAN,
		.data = & (const struct snd_usb_midi_endpoint_info) {
			.out_cables = 0x0001,
			.in_cables  = 0x0001
		}
	}
},
{
	USB_DEVICE_VENDOR_SPEC(0x0763, 0x1021),
	.driver_info = (unsigned long) & (const struct snd_usb_audio_quirk) {
		.vendor_name = "M-Audio",
		.product_name = "MidiSport 4x4",
		.ifnum = QUIRK_ANY_INTERFACE,
		.type = QUIRK_MIDI_MIDIMAN,
		.data = & (const struct snd_usb_midi_endpoint_info) {
			.out_cables = 0x000f,
			.in_cables  = 0x000f
		}
	}
},
{
	/*
	 * For hardware revision 1.05; in the later revisions (1.10 and
	 * 1.21), 0x1031 is the ID for the device without firmware.
	 * Thanks to Olaf Giesbrecht <Olaf_Giesbrecht@yahoo.de>
	 */
	USB_DEVICE_VER(0x0763, 0x1031, 0x0100, 0x0109),
	.driver_info = (unsigned long) & (const struct snd_usb_audio_quirk) {
		.vendor_name = "M-Audio",
		.product_name = "MidiSport 8x8",
		.ifnum = QUIRK_ANY_INTERFACE,
		.type = QUIRK_MIDI_MIDIMAN,
		.data = & (const struct snd_usb_midi_endpoint_info) {
			.out_cables = 0x01ff,
			.in_cables  = 0x01ff
		}
	}
},
{
	USB_DEVICE_VENDOR_SPEC(0x0763, 0x1033),
	.driver_info = (unsigned long) & (const struct snd_usb_audio_quirk) {
		.vendor_name = "M-Audio",
		.product_name = "MidiSport 8x8",
		.ifnum = QUIRK_ANY_INTERFACE,
		.type = QUIRK_MIDI_MIDIMAN,
		.data = & (const struct snd_usb_midi_endpoint_info) {
			.out_cables = 0x01ff,
			.in_cables  = 0x01ff
		}
	}
},
{
	USB_DEVICE_VENDOR_SPEC(0x0763, 0x1041),
	.driver_info = (unsigned long) & (const struct snd_usb_audio_quirk) {
		.vendor_name = "M-Audio",
		.product_name = "MidiSport 2x4",
		.ifnum = QUIRK_ANY_INTERFACE,
		.type = QUIRK_MIDI_MIDIMAN,
		.data = & (const struct snd_usb_midi_endpoint_info) {
			.out_cables = 0x000f,
			.in_cables  = 0x0003
		}
	}
},
{
	USB_DEVICE_VENDOR_SPEC(0x0763, 0x2001),
	.driver_info = (unsigned long) & (const struct snd_usb_audio_quirk) {
		.vendor_name = "M-Audio",
		.product_name = "Quattro",
		.ifnum = QUIRK_ANY_INTERFACE,
		.type = QUIRK_COMPOSITE,
		.data = & (const struct snd_usb_audio_quirk[]) {
			/*
			 * Interfaces 0-2 are "Windows-compatible", 16-bit only,
			 * and share endpoints with the other interfaces.
			 * Ignore them.  The other interfaces can do 24 bits,
			 * but captured samples are big-endian (see usbaudio.c).
			 */
			{
				.ifnum = 0,
				.type = QUIRK_IGNORE_INTERFACE
			},
			{
				.ifnum = 1,
				.type = QUIRK_IGNORE_INTERFACE
			},
			{
				.ifnum = 2,
				.type = QUIRK_IGNORE_INTERFACE
			},
			{
				.ifnum = 3,
				.type = QUIRK_IGNORE_INTERFACE
			},
			{
				.ifnum = 4,
				.type = QUIRK_AUDIO_STANDARD_INTERFACE
			},
			{
				.ifnum = 5,
				.type = QUIRK_AUDIO_STANDARD_INTERFACE
			},
			{
				.ifnum = 6,
				.type = QUIRK_IGNORE_INTERFACE
			},
			{
				.ifnum = 7,
				.type = QUIRK_AUDIO_STANDARD_INTERFACE
			},
			{
				.ifnum = 8,
				.type = QUIRK_AUDIO_STANDARD_INTERFACE
			},
			{
				.ifnum = 9,
				.type = QUIRK_MIDI_MIDIMAN,
				.data = & (const struct snd_usb_midi_endpoint_info) {
					.out_cables = 0x0001,
					.in_cables  = 0x0001
				}
			},
			{
				.ifnum = -1
			}
		}
	}
},
{
	USB_DEVICE_VENDOR_SPEC(0x0763, 0x2003),
	.driver_info = (unsigned long) & (const struct snd_usb_audio_quirk) {
		.vendor_name = "M-Audio",
		.product_name = "AudioPhile",
		.ifnum = 6,
		.type = QUIRK_MIDI_MIDIMAN,
		.data = & (const struct snd_usb_midi_endpoint_info) {
			.out_cables = 0x0001,
			.in_cables  = 0x0001
		}
	}
},
{
	USB_DEVICE_VENDOR_SPEC(0x0763, 0x2008),
	.driver_info = (unsigned long) & (const struct snd_usb_audio_quirk) {
		.vendor_name = "M-Audio",
		.product_name = "Ozone",
		.ifnum = 3,
		.type = QUIRK_MIDI_MIDIMAN,
		.data = & (const struct snd_usb_midi_endpoint_info) {
			.out_cables = 0x0001,
			.in_cables  = 0x0001
		}
	}
},
{
	USB_DEVICE_VENDOR_SPEC(0x0763, 0x200d),
	.driver_info = (unsigned long) & (const struct snd_usb_audio_quirk) {
		.vendor_name = "M-Audio",
		.product_name = "OmniStudio",
		.ifnum = QUIRK_ANY_INTERFACE,
		.type = QUIRK_COMPOSITE,
		.data = & (const struct snd_usb_audio_quirk[]) {
			{
				.ifnum = 0,
				.type = QUIRK_IGNORE_INTERFACE
			},
			{
				.ifnum = 1,
				.type = QUIRK_IGNORE_INTERFACE
			},
			{
				.ifnum = 2,
				.type = QUIRK_IGNORE_INTERFACE
			},
			{
				.ifnum = 3,
				.type = QUIRK_IGNORE_INTERFACE
			},
			{
				.ifnum = 4,
				.type = QUIRK_AUDIO_STANDARD_INTERFACE
			},
			{
				.ifnum = 5,
				.type = QUIRK_AUDIO_STANDARD_INTERFACE
			},
			{
				.ifnum = 6,
				.type = QUIRK_IGNORE_INTERFACE
			},
			{
				.ifnum = 7,
				.type = QUIRK_AUDIO_STANDARD_INTERFACE
			},
			{
				.ifnum = 8,
				.type = QUIRK_AUDIO_STANDARD_INTERFACE
			},
			{
				.ifnum = 9,
				.type = QUIRK_MIDI_MIDIMAN,
				.data = & (const struct snd_usb_midi_endpoint_info) {
					.out_cables = 0x0001,
					.in_cables  = 0x0001
				}
			},
			{
				.ifnum = -1
			}
		}
	}
},
{
	USB_DEVICE(0x0763, 0x2019),
	.driver_info = (unsigned long) & (const struct snd_usb_audio_quirk) {
		/* .vendor_name = "M-Audio", */
		/* .product_name = "Ozone Academic", */
		.ifnum = QUIRK_ANY_INTERFACE,
		.type = QUIRK_COMPOSITE,
		.data = & (const struct snd_usb_audio_quirk[]) {
			{
				.ifnum = 0,
				.type = QUIRK_AUDIO_STANDARD_INTERFACE
			},
			{
				.ifnum = 1,
				.type = QUIRK_AUDIO_STANDARD_INTERFACE
			},
			{
				.ifnum = 2,
				.type = QUIRK_AUDIO_STANDARD_INTERFACE
			},
			{
				.ifnum = 3,
				.type = QUIRK_MIDI_MIDIMAN,
				.data = & (const struct snd_usb_midi_endpoint_info) {
					.out_cables = 0x0001,
					.in_cables  = 0x0001
				}
			},
			{
				.ifnum = -1
			}
		}
	}
},
{
	USB_DEVICE_VENDOR_SPEC(0x0763, 0x2030),
	.driver_info = (unsigned long) &(const struct snd_usb_audio_quirk) {
		/* .vendor_name = "M-Audio", */
		/* .product_name = "Fast Track C400", */
		.ifnum = QUIRK_ANY_INTERFACE,
		.type = QUIRK_COMPOSITE,
		.data = &(const struct snd_usb_audio_quirk[]) {
			{
				.ifnum = 1,
				.type = QUIRK_AUDIO_STANDARD_MIXER,
			},
			/* Playback */
			{
				.ifnum = 2,
				.type = QUIRK_AUDIO_FIXED_ENDPOINT,
				.data = &(const struct audioformat) {
					.formats = SNDRV_PCM_FMTBIT_S24_3LE,
					.channels = 6,
					.iface = 2,
					.altsetting = 1,
					.altset_idx = 1,
					.attributes = UAC_EP_CS_ATTR_SAMPLE_RATE,
					.endpoint = 0x01,
					.ep_attr = 0x09,
					.rates = SNDRV_PCM_RATE_44100 |
						 SNDRV_PCM_RATE_48000 |
						 SNDRV_PCM_RATE_88200 |
						 SNDRV_PCM_RATE_96000,
					.rate_min = 44100,
					.rate_max = 96000,
					.nr_rates = 4,
					.rate_table = (unsigned int[]) {
							44100, 48000, 88200, 96000
					},
					.clock = 0x80,
				}
			},
			/* Capture */
			{
				.ifnum = 3,
				.type = QUIRK_AUDIO_FIXED_ENDPOINT,
				.data = &(const struct audioformat) {
					.formats = SNDRV_PCM_FMTBIT_S24_3LE,
					.channels = 4,
					.iface = 3,
					.altsetting = 1,
					.altset_idx = 1,
					.attributes = UAC_EP_CS_ATTR_SAMPLE_RATE,
					.endpoint = 0x81,
					.ep_attr = 0x05,
					.rates = SNDRV_PCM_RATE_44100 |
						 SNDRV_PCM_RATE_48000 |
						 SNDRV_PCM_RATE_88200 |
						 SNDRV_PCM_RATE_96000,
					.rate_min = 44100,
					.rate_max = 96000,
					.nr_rates = 4,
					.rate_table = (unsigned int[]) {
						44100, 48000, 88200, 96000
					},
					.clock = 0x80,
				}
			},
			/* MIDI */
			{
				.ifnum = -1 /* Interface = 4 */
			}
		}
	}
},
{
	USB_DEVICE_VENDOR_SPEC(0x0763, 0x2031),
	.driver_info = (unsigned long) &(const struct snd_usb_audio_quirk) {
		/* .vendor_name = "M-Audio", */
		/* .product_name = "Fast Track C600", */
		.ifnum = QUIRK_ANY_INTERFACE,
		.type = QUIRK_COMPOSITE,
		.data = &(const struct snd_usb_audio_quirk[]) {
			{
				.ifnum = 1,
				.type = QUIRK_AUDIO_STANDARD_MIXER,
			},
			/* Playback */
			{
				.ifnum = 2,
				.type = QUIRK_AUDIO_FIXED_ENDPOINT,
				.data = &(const struct audioformat) {
					.formats = SNDRV_PCM_FMTBIT_S24_3LE,
					.channels = 8,
					.iface = 2,
					.altsetting = 1,
					.altset_idx = 1,
					.attributes = UAC_EP_CS_ATTR_SAMPLE_RATE,
					.endpoint = 0x01,
					.ep_attr = 0x09,
					.rates = SNDRV_PCM_RATE_44100 |
						 SNDRV_PCM_RATE_48000 |
						 SNDRV_PCM_RATE_88200 |
						 SNDRV_PCM_RATE_96000,
					.rate_min = 44100,
					.rate_max = 96000,
					.nr_rates = 4,
					.rate_table = (unsigned int[]) {
							44100, 48000, 88200, 96000
					},
					.clock = 0x80,
				}
			},
			/* Capture */
			{
				.ifnum = 3,
				.type = QUIRK_AUDIO_FIXED_ENDPOINT,
				.data = &(const struct audioformat) {
					.formats = SNDRV_PCM_FMTBIT_S24_3LE,
					.channels = 6,
					.iface = 3,
					.altsetting = 1,
					.altset_idx = 1,
					.attributes = UAC_EP_CS_ATTR_SAMPLE_RATE,
					.endpoint = 0x81,
					.ep_attr = 0x05,
					.rates = SNDRV_PCM_RATE_44100 |
						 SNDRV_PCM_RATE_48000 |
						 SNDRV_PCM_RATE_88200 |
						 SNDRV_PCM_RATE_96000,
					.rate_min = 44100,
					.rate_max = 96000,
					.nr_rates = 4,
					.rate_table = (unsigned int[]) {
						44100, 48000, 88200, 96000
					},
					.clock = 0x80,
				}
			},
			/* MIDI */
			{
				.ifnum = -1 /* Interface = 4 */
			}
		}
	}
},
{
	USB_DEVICE_VENDOR_SPEC(0x0763, 0x2080),
	.driver_info = (unsigned long) & (const struct snd_usb_audio_quirk) {
		/* .vendor_name = "M-Audio", */
		/* .product_name = "Fast Track Ultra", */
		.ifnum = QUIRK_ANY_INTERFACE,
		.type = QUIRK_COMPOSITE,
		.data = & (const struct snd_usb_audio_quirk[]) {
			{
				.ifnum = 0,
				.type = QUIRK_AUDIO_STANDARD_MIXER,
			},
			{
				.ifnum = 1,
				.type = QUIRK_AUDIO_FIXED_ENDPOINT,
				.data = & (const struct audioformat) {
					.formats = SNDRV_PCM_FMTBIT_S24_3LE,
					.channels = 8,
					.iface = 1,
					.altsetting = 1,
					.altset_idx = 1,
					.attributes = UAC_EP_CS_ATTR_SAMPLE_RATE,
					.endpoint = 0x01,
					.ep_attr = 0x09,
					.rates = SNDRV_PCM_RATE_44100 |
						 SNDRV_PCM_RATE_48000 |
						 SNDRV_PCM_RATE_88200 |
						 SNDRV_PCM_RATE_96000,
					.rate_min = 44100,
					.rate_max = 96000,
					.nr_rates = 4,
					.rate_table = (unsigned int[]) {
						44100, 48000, 88200, 96000
					}
				}
			},
			{
				.ifnum = 2,
				.type = QUIRK_AUDIO_FIXED_ENDPOINT,
				.data = & (const struct audioformat) {
					.formats = SNDRV_PCM_FMTBIT_S24_3LE,
					.channels = 8,
					.iface = 2,
					.altsetting = 1,
					.altset_idx = 1,
					.attributes = UAC_EP_CS_ATTR_SAMPLE_RATE,
					.endpoint = 0x81,
					.ep_attr = 0x05,
					.rates = SNDRV_PCM_RATE_44100 |
						 SNDRV_PCM_RATE_48000 |
						 SNDRV_PCM_RATE_88200 |
						 SNDRV_PCM_RATE_96000,
					.rate_min = 44100,
					.rate_max = 96000,
					.nr_rates = 4,
					.rate_table = (unsigned int[]) {
						44100, 48000, 88200, 96000
					}
				}
			},
			/* interface 3 (MIDI) is standard compliant */
			{
				.ifnum = -1
			}
		}
	}
},
{
	USB_DEVICE_VENDOR_SPEC(0x0763, 0x2081),
	.driver_info = (unsigned long) & (const struct snd_usb_audio_quirk) {
		/* .vendor_name = "M-Audio", */
		/* .product_name = "Fast Track Ultra 8R", */
		.ifnum = QUIRK_ANY_INTERFACE,
		.type = QUIRK_COMPOSITE,
		.data = & (const struct snd_usb_audio_quirk[]) {
			{
				.ifnum = 0,
				.type = QUIRK_AUDIO_STANDARD_MIXER,
			},
			{
				.ifnum = 1,
				.type = QUIRK_AUDIO_FIXED_ENDPOINT,
				.data = & (const struct audioformat) {
					.formats = SNDRV_PCM_FMTBIT_S24_3LE,
					.channels = 8,
					.iface = 1,
					.altsetting = 1,
					.altset_idx = 1,
					.attributes = UAC_EP_CS_ATTR_SAMPLE_RATE,
					.endpoint = 0x01,
					.ep_attr = 0x09,
					.rates = SNDRV_PCM_RATE_44100 |
						 SNDRV_PCM_RATE_48000 |
						 SNDRV_PCM_RATE_88200 |
						 SNDRV_PCM_RATE_96000,
					.rate_min = 44100,
					.rate_max = 96000,
					.nr_rates = 4,
					.rate_table = (unsigned int[]) {
							44100, 48000, 88200, 96000
					}
				}
			},
			{
				.ifnum = 2,
				.type = QUIRK_AUDIO_FIXED_ENDPOINT,
				.data = & (const struct audioformat) {
					.formats = SNDRV_PCM_FMTBIT_S24_3LE,
					.channels = 8,
					.iface = 2,
					.altsetting = 1,
					.altset_idx = 1,
					.attributes = UAC_EP_CS_ATTR_SAMPLE_RATE,
					.endpoint = 0x81,
					.ep_attr = 0x05,
					.rates = SNDRV_PCM_RATE_44100 |
						 SNDRV_PCM_RATE_48000 |
						 SNDRV_PCM_RATE_88200 |
						 SNDRV_PCM_RATE_96000,
					.rate_min = 44100,
					.rate_max = 96000,
					.nr_rates = 4,
					.rate_table = (unsigned int[]) {
						44100, 48000, 88200, 96000
					}
				}
			},
			/* interface 3 (MIDI) is standard compliant */
			{
				.ifnum = -1
			}
		}
	}
},

/* Casio devices */
{
	USB_DEVICE(0x07cf, 0x6801),
	.driver_info = (unsigned long) & (const struct snd_usb_audio_quirk) {
		.vendor_name = "Casio",
		.product_name = "PL-40R",
		.ifnum = 0,
		.type = QUIRK_MIDI_YAMAHA
	}
},
{
	/* this ID is used by several devices without a product ID */
	USB_DEVICE(0x07cf, 0x6802),
	.driver_info = (unsigned long) & (const struct snd_usb_audio_quirk) {
		.vendor_name = "Casio",
		.product_name = "Keyboard",
		.ifnum = 0,
		.type = QUIRK_MIDI_YAMAHA
	}
},

/* Mark of the Unicorn devices */
{
	/* thanks to Robert A. Lerche <ral 'at' msbit.com> */
	.match_flags = USB_DEVICE_ID_MATCH_VENDOR |
		       USB_DEVICE_ID_MATCH_PRODUCT |
		       USB_DEVICE_ID_MATCH_DEV_SUBCLASS,
	.idVendor = 0x07fd,
	.idProduct = 0x0001,
	.bDeviceSubClass = 2,
	.driver_info = (unsigned long) & (const struct snd_usb_audio_quirk) {
		.vendor_name = "MOTU",
		.product_name = "Fastlane",
		.ifnum = QUIRK_ANY_INTERFACE,
		.type = QUIRK_COMPOSITE,
		.data = & (const struct snd_usb_audio_quirk[]) {
			{
				.ifnum = 0,
				.type = QUIRK_MIDI_RAW_BYTES
			},
			{
				.ifnum = 1,
				.type = QUIRK_IGNORE_INTERFACE
			},
			{
				.ifnum = -1
			}
		}
	}
},

/* Emagic devices */
{
	USB_DEVICE(0x086a, 0x0001),
	.driver_info = (unsigned long) & (const struct snd_usb_audio_quirk) {
		.vendor_name = "Emagic",
		.product_name = "Unitor8",
		.ifnum = 2,
		.type = QUIRK_MIDI_EMAGIC,
		.data = & (const struct snd_usb_midi_endpoint_info) {
			.out_cables = 0x80ff,
			.in_cables  = 0x80ff
		}
	}
},
{
	USB_DEVICE(0x086a, 0x0002),
	.driver_info = (unsigned long) & (const struct snd_usb_audio_quirk) {
		.vendor_name = "Emagic",
		/* .product_name = "AMT8", */
		.ifnum = 2,
		.type = QUIRK_MIDI_EMAGIC,
		.data = & (const struct snd_usb_midi_endpoint_info) {
			.out_cables = 0x80ff,
			.in_cables  = 0x80ff
		}
	}
},
{
	USB_DEVICE(0x086a, 0x0003),
	.driver_info = (unsigned long) & (const struct snd_usb_audio_quirk) {
		.vendor_name = "Emagic",
		/* .product_name = "MT4", */
		.ifnum = 2,
		.type = QUIRK_MIDI_EMAGIC,
		.data = & (const struct snd_usb_midi_endpoint_info) {
			.out_cables = 0x800f,
			.in_cables  = 0x8003
		}
	}
},

/* KORG devices */
{
	USB_DEVICE_VENDOR_SPEC(0x0944, 0x0200),
	.driver_info = (unsigned long) & (const struct snd_usb_audio_quirk) {
		.vendor_name = "KORG, Inc.",
		/* .product_name = "PANDORA PX5D", */
		.ifnum = 3,
		.type = QUIRK_MIDI_STANDARD_INTERFACE,
	}
},

{
	USB_DEVICE_VENDOR_SPEC(0x0944, 0x0201),
	.driver_info = (unsigned long) & (const struct snd_usb_audio_quirk) {
		.vendor_name = "KORG, Inc.",
		/* .product_name = "ToneLab ST", */
		.ifnum = 3,
		.type = QUIRK_MIDI_STANDARD_INTERFACE,
	}
},

/* AKAI devices */
{
	USB_DEVICE(0x09e8, 0x0062),
	.driver_info = (unsigned long) & (const struct snd_usb_audio_quirk) {
		.vendor_name = "AKAI",
		.product_name = "MPD16",
		.ifnum = 0,
		.type = QUIRK_MIDI_AKAI,
	}
},

{
	/* Akai MPC Element */
	USB_DEVICE(0x09e8, 0x0021),
	.driver_info = (unsigned long) & (const struct snd_usb_audio_quirk) {
		.ifnum = QUIRK_ANY_INTERFACE,
		.type = QUIRK_COMPOSITE,
		.data = & (const struct snd_usb_audio_quirk[]) {
			{
				.ifnum = 0,
				.type = QUIRK_IGNORE_INTERFACE
			},
			{
				.ifnum = 1,
				.type = QUIRK_MIDI_STANDARD_INTERFACE
			},
			{
				.ifnum = -1
			}
		}
	}
},

/* Steinberg devices */
{
	/* Steinberg MI2 */
	USB_DEVICE_VENDOR_SPEC(0x0a4e, 0x2040),
	.driver_info = (unsigned long) & (const struct snd_usb_audio_quirk) {
		.ifnum = QUIRK_ANY_INTERFACE,
		.type = QUIRK_COMPOSITE,
		.data = & (const struct snd_usb_audio_quirk[]) {
			{
				.ifnum = 0,
				.type = QUIRK_AUDIO_STANDARD_INTERFACE
			},
			{
				.ifnum = 1,
				.type = QUIRK_AUDIO_STANDARD_INTERFACE
			},
			{
				.ifnum = 2,
				.type = QUIRK_AUDIO_STANDARD_INTERFACE
			},
			{
				.ifnum = 3,
				.type = QUIRK_MIDI_FIXED_ENDPOINT,
				.data = &(const struct snd_usb_midi_endpoint_info) {
					.out_cables = 0x0001,
					.in_cables  = 0x0001
				}
			},
			{
				.ifnum = -1
			}
		}
	}
},
{
	/* Steinberg MI4 */
	USB_DEVICE_VENDOR_SPEC(0x0a4e, 0x4040),
	.driver_info = (unsigned long) & (const struct snd_usb_audio_quirk) {
		.ifnum = QUIRK_ANY_INTERFACE,
		.type = QUIRK_COMPOSITE,
		.data = & (const struct snd_usb_audio_quirk[]) {
			{
				.ifnum = 0,
				.type = QUIRK_AUDIO_STANDARD_INTERFACE
			},
			{
				.ifnum = 1,
				.type = QUIRK_AUDIO_STANDARD_INTERFACE
			},
			{
				.ifnum = 2,
				.type = QUIRK_AUDIO_STANDARD_INTERFACE
			},
			{
				.ifnum = 3,
				.type = QUIRK_MIDI_FIXED_ENDPOINT,
				.data = &(const struct snd_usb_midi_endpoint_info) {
					.out_cables = 0x0001,
					.in_cables  = 0x0001
				}
			},
			{
				.ifnum = -1
			}
		}
	}
},

/* TerraTec devices */
{
	USB_DEVICE_VENDOR_SPEC(0x0ccd, 0x0012),
	.driver_info = (unsigned long) & (const struct snd_usb_audio_quirk) {
		.vendor_name = "TerraTec",
		.product_name = "PHASE 26",
		.ifnum = 3,
		.type = QUIRK_MIDI_STANDARD_INTERFACE
	}
},
{
	USB_DEVICE_VENDOR_SPEC(0x0ccd, 0x0013),
	.driver_info = (unsigned long) & (const struct snd_usb_audio_quirk) {
		.vendor_name = "TerraTec",
		.product_name = "PHASE 26",
		.ifnum = 3,
		.type = QUIRK_MIDI_STANDARD_INTERFACE
	}
},
{
	USB_DEVICE_VENDOR_SPEC(0x0ccd, 0x0014),
	.driver_info = (unsigned long) & (const struct snd_usb_audio_quirk) {
		.vendor_name = "TerraTec",
		.product_name = "PHASE 26",
		.ifnum = 3,
		.type = QUIRK_MIDI_STANDARD_INTERFACE
	}
},
{
	USB_DEVICE(0x0ccd, 0x0028),
	QUIRK_RENAME_DEVICE("TerraTec", "Aureon5.1MkII")
},
{
	USB_DEVICE(0x0ccd, 0x0035),
	.driver_info = (unsigned long) & (const struct snd_usb_audio_quirk) {
		.vendor_name = "Miditech",
		.product_name = "Play'n Roll",
		.ifnum = 0,
		.type = QUIRK_MIDI_CME
	}
},

/* Stanton/N2IT Final Scratch v1 device ('Scratchamp') */
{
	USB_DEVICE(0x103d, 0x0100),
	QUIRK_RENAME_DEVICE("Stanton", "ScratchAmp")
},
{
	USB_DEVICE(0x103d, 0x0101),
	QUIRK_RENAME_DEVICE("Stanton", "ScratchAmp")
},

/* Novation EMS devices */
{
	USB_DEVICE_VENDOR_SPEC(0x1235, 0x0001),
	.driver_info = (unsigned long) & (const struct snd_usb_audio_quirk) {
		.vendor_name = "Novation",
		.product_name = "ReMOTE Audio/XStation",
		.ifnum = 4,
		.type = QUIRK_MIDI_NOVATION
	}
},
{
	USB_DEVICE_VENDOR_SPEC(0x1235, 0x0002),
	.driver_info = (unsigned long) & (const struct snd_usb_audio_quirk) {
		.vendor_name = "Novation",
		.product_name = "Speedio",
		.ifnum = 3,
		.type = QUIRK_MIDI_NOVATION
	}
},
{
	USB_DEVICE(0x1235, 0x000a),
	.driver_info = (unsigned long) & (const struct snd_usb_audio_quirk) {
		/* .vendor_name = "Novation", */
		/* .product_name = "Nocturn", */
		.ifnum = 0,
		.type = QUIRK_MIDI_RAW_BYTES
	}
},
{
	USB_DEVICE(0x1235, 0x000e),
	.driver_info = (unsigned long) & (const struct snd_usb_audio_quirk) {
		/* .vendor_name = "Novation", */
		/* .product_name = "Launchpad", */
		.ifnum = 0,
		.type = QUIRK_MIDI_RAW_BYTES
	}
},
{
	USB_DEVICE(0x1235, 0x0010),
	.driver_info = (unsigned long) &(const struct snd_usb_audio_quirk) {
		.vendor_name = "Focusrite",
		.product_name = "Saffire 6 USB",
		.ifnum = QUIRK_ANY_INTERFACE,
		.type = QUIRK_COMPOSITE,
		.data = (const struct snd_usb_audio_quirk[]) {
			{
				.ifnum = 0,
				.type = QUIRK_AUDIO_FIXED_ENDPOINT,
				.data = &(const struct audioformat) {
					.formats = SNDRV_PCM_FMTBIT_S24_3LE,
					.channels = 4,
					.iface = 0,
					.altsetting = 1,
					.altset_idx = 1,
					.attributes = UAC_EP_CS_ATTR_SAMPLE_RATE,
					.endpoint = 0x01,
					.ep_attr = USB_ENDPOINT_XFER_ISOC,
					.rates = SNDRV_PCM_RATE_44100 |
						 SNDRV_PCM_RATE_48000,
					.rate_min = 44100,
					.rate_max = 48000,
					.nr_rates = 2,
					.rate_table = (unsigned int[]) {
						44100, 48000
					}
				}
			},
			{
				.ifnum = 1,
				.type = QUIRK_MIDI_RAW_BYTES
			},
			{
				.ifnum = -1
			}
		}
	}
},
{
	USB_DEVICE(0x1235, 0x0018),
	.driver_info = (unsigned long) & (const struct snd_usb_audio_quirk) {
		.vendor_name = "Novation",
		.product_name = "Twitch",
		.ifnum = QUIRK_ANY_INTERFACE,
		.type = QUIRK_COMPOSITE,
		.data = (const struct snd_usb_audio_quirk[]) {
			{
				.ifnum = 0,
				.type = QUIRK_AUDIO_FIXED_ENDPOINT,
				.data = & (const struct audioformat) {
					.formats = SNDRV_PCM_FMTBIT_S24_3LE,
					.channels = 4,
					.iface = 0,
					.altsetting = 1,
					.altset_idx = 1,
					.attributes = UAC_EP_CS_ATTR_SAMPLE_RATE,
					.endpoint = 0x01,
					.ep_attr = USB_ENDPOINT_XFER_ISOC,
					.rates = SNDRV_PCM_RATE_44100 |
						 SNDRV_PCM_RATE_48000,
					.rate_min = 44100,
					.rate_max = 48000,
					.nr_rates = 2,
					.rate_table = (unsigned int[]) {
						44100, 48000
					}
				}
			},
			{
				.ifnum = 1,
				.type = QUIRK_MIDI_RAW_BYTES
			},
			{
				.ifnum = -1
			}
		}
	}
},
{
	USB_DEVICE_VENDOR_SPEC(0x1235, 0x4661),
	.driver_info = (unsigned long) & (const struct snd_usb_audio_quirk) {
		.vendor_name = "Novation",
		.product_name = "ReMOTE25",
		.ifnum = 0,
		.type = QUIRK_MIDI_NOVATION
	}
},

/* Access Music devices */
{
	/* VirusTI Desktop */
	USB_DEVICE_VENDOR_SPEC(0x133e, 0x0815),
	.driver_info = (unsigned long) &(const struct snd_usb_audio_quirk) {
		.ifnum = QUIRK_ANY_INTERFACE,
		.type = QUIRK_COMPOSITE,
		.data = &(const struct snd_usb_audio_quirk[]) {
			{
				.ifnum = 3,
				.type = QUIRK_MIDI_FIXED_ENDPOINT,
				.data = &(const struct snd_usb_midi_endpoint_info) {
					.out_cables = 0x0003,
					.in_cables  = 0x0003
				}
			},
			{
				.ifnum = 4,
				.type = QUIRK_IGNORE_INTERFACE
			},
			{
				.ifnum = -1
			}
		}
	}
},

/* */
{
	/* aka. Serato Scratch Live DJ Box */
	USB_DEVICE(0x13e5, 0x0001),
	QUIRK_RENAME_DEVICE("Rane", "SL-1")
},

/* Native Instruments MK2 series */
{
	/* Komplete Audio 6 */
	.match_flags = USB_DEVICE_ID_MATCH_DEVICE,
	.idVendor = 0x17cc,
	.idProduct = 0x1000,
},
{
	/* Traktor Audio 6 */
	.match_flags = USB_DEVICE_ID_MATCH_DEVICE,
	.idVendor = 0x17cc,
	.idProduct = 0x1010,
},
{
	/* Traktor Audio 10 */
	.match_flags = USB_DEVICE_ID_MATCH_DEVICE,
	.idVendor = 0x17cc,
	.idProduct = 0x1020,
},

/* QinHeng devices */
{
	USB_DEVICE(0x1a86, 0x752d),
	.driver_info = (unsigned long) &(const struct snd_usb_audio_quirk) {
		.vendor_name = "QinHeng",
		.product_name = "CH345",
		.ifnum = 1,
		.type = QUIRK_MIDI_CH345
	}
},

/* KeithMcMillen Stringport */
{
	USB_DEVICE(0x1f38, 0x0001),
	.bInterfaceClass = USB_CLASS_AUDIO,
},

/* Miditech devices */
{
	USB_DEVICE(0x4752, 0x0011),
	.driver_info = (unsigned long) & (const struct snd_usb_audio_quirk) {
		.vendor_name = "Miditech",
		.product_name = "Midistart-2",
		.ifnum = 0,
		.type = QUIRK_MIDI_CME
	}
},

/* Central Music devices */
{
	/* this ID used by both Miditech MidiStudio-2 and CME UF-x */
	USB_DEVICE(0x7104, 0x2202),
	.driver_info = (unsigned long) & (const struct snd_usb_audio_quirk) {
		.ifnum = 0,
		.type = QUIRK_MIDI_CME
	}
},

/*
 * Auvitek au0828 devices with audio interface.
 * This should be kept in sync with drivers/media/usb/au0828/au0828-cards.c
 * Please notice that some drivers are DVB only, and don't need to be
 * here. That's the case, for example, of DVICO_FUSIONHDTV7.
 */

#define AU0828_DEVICE(vid, pid, vname, pname) { \
	.idVendor = vid, \
	.idProduct = pid, \
	.match_flags = USB_DEVICE_ID_MATCH_DEVICE | \
		       USB_DEVICE_ID_MATCH_INT_CLASS | \
		       USB_DEVICE_ID_MATCH_INT_SUBCLASS, \
	.bInterfaceClass = USB_CLASS_AUDIO, \
	.bInterfaceSubClass = USB_SUBCLASS_AUDIOCONTROL, \
	.driver_info = (unsigned long) &(const struct snd_usb_audio_quirk) { \
		.vendor_name = vname, \
		.product_name = pname, \
		.ifnum = QUIRK_ANY_INTERFACE, \
		.type = QUIRK_AUDIO_ALIGN_TRANSFER, \
		.shares_media_device = 1, \
	} \
}

AU0828_DEVICE(0x2040, 0x7200, "Hauppauge", "HVR-950Q"),
AU0828_DEVICE(0x2040, 0x7240, "Hauppauge", "HVR-850"),
AU0828_DEVICE(0x2040, 0x7210, "Hauppauge", "HVR-950Q"),
AU0828_DEVICE(0x2040, 0x7217, "Hauppauge", "HVR-950Q"),
AU0828_DEVICE(0x2040, 0x721b, "Hauppauge", "HVR-950Q"),
AU0828_DEVICE(0x2040, 0x721e, "Hauppauge", "HVR-950Q"),
AU0828_DEVICE(0x2040, 0x721f, "Hauppauge", "HVR-950Q"),
AU0828_DEVICE(0x2040, 0x7280, "Hauppauge", "HVR-950Q"),
AU0828_DEVICE(0x0fd9, 0x0008, "Hauppauge", "HVR-950Q"),
AU0828_DEVICE(0x2040, 0x7201, "Hauppauge", "HVR-950Q-MXL"),
AU0828_DEVICE(0x2040, 0x7211, "Hauppauge", "HVR-950Q-MXL"),
AU0828_DEVICE(0x2040, 0x7281, "Hauppauge", "HVR-950Q-MXL"),
AU0828_DEVICE(0x05e1, 0x0480, "Hauppauge", "Woodbury"),
AU0828_DEVICE(0x2040, 0x8200, "Hauppauge", "Woodbury"),
AU0828_DEVICE(0x2040, 0x7260, "Hauppauge", "HVR-950Q"),
AU0828_DEVICE(0x2040, 0x7213, "Hauppauge", "HVR-950Q"),
AU0828_DEVICE(0x2040, 0x7270, "Hauppauge", "HVR-950Q"),

/* Syntek STK1160 */
{
	.match_flags = USB_DEVICE_ID_MATCH_DEVICE |
		       USB_DEVICE_ID_MATCH_INT_CLASS |
		       USB_DEVICE_ID_MATCH_INT_SUBCLASS,
	.idVendor = 0x05e1,
	.idProduct = 0x0408,
	.bInterfaceClass = USB_CLASS_AUDIO,
	.bInterfaceSubClass = USB_SUBCLASS_AUDIOCONTROL,
	.driver_info = (unsigned long) &(const struct snd_usb_audio_quirk) {
		.vendor_name = "Syntek",
		.product_name = "STK1160",
		.ifnum = QUIRK_ANY_INTERFACE,
		.type = QUIRK_AUDIO_ALIGN_TRANSFER
	}
},

/* Digidesign Mbox */
{
	/* Thanks to Clemens Ladisch <clemens@ladisch.de> */
	USB_DEVICE(0x0dba, 0x1000),
	.driver_info = (unsigned long) &(const struct snd_usb_audio_quirk) {
		.vendor_name = "Digidesign",
		.product_name = "MBox",
		.ifnum = QUIRK_ANY_INTERFACE,
		.type = QUIRK_COMPOSITE,
		.data = (const struct snd_usb_audio_quirk[]){
			{
				.ifnum = 0,
				.type = QUIRK_AUDIO_STANDARD_MIXER,
			},
			{
				.ifnum = 1,
				.type = QUIRK_AUDIO_FIXED_ENDPOINT,
				.data = &(const struct audioformat) {
					.formats = SNDRV_PCM_FMTBIT_S24_3BE,
					.channels = 2,
					.iface = 1,
					.altsetting = 1,
					.altset_idx = 1,
					.attributes = 0x4,
					.endpoint = 0x02,
					.ep_attr = USB_ENDPOINT_XFER_ISOC |
						USB_ENDPOINT_SYNC_SYNC,
					.maxpacksize = 0x130,
					.rates = SNDRV_PCM_RATE_48000,
					.rate_min = 48000,
					.rate_max = 48000,
					.nr_rates = 1,
					.rate_table = (unsigned int[]) {
						48000
					}
				}
			},
			{
				.ifnum = 1,
				.type = QUIRK_AUDIO_FIXED_ENDPOINT,
				.data = &(const struct audioformat) {
					.formats = SNDRV_PCM_FMTBIT_S24_3BE,
					.channels = 2,
					.iface = 1,
					.altsetting = 1,
					.altset_idx = 1,
					.attributes = 0x4,
					.endpoint = 0x81,
					.ep_attr = USB_ENDPOINT_XFER_ISOC |
						USB_ENDPOINT_SYNC_ASYNC,
					.maxpacksize = 0x130,
					.rates = SNDRV_PCM_RATE_48000,
					.rate_min = 48000,
					.rate_max = 48000,
					.nr_rates = 1,
					.rate_table = (unsigned int[]) {
						48000
					}
				}
			},
			{
				.ifnum = -1
			}
		}
	}
},

/* DIGIDESIGN MBOX 2 */
{
	USB_DEVICE(0x0dba, 0x3000),
	.driver_info = (unsigned long) &(const struct snd_usb_audio_quirk) {
		.vendor_name = "Digidesign",
		.product_name = "Mbox 2",
		.ifnum = QUIRK_ANY_INTERFACE,
		.type = QUIRK_COMPOSITE,
		.data = (const struct snd_usb_audio_quirk[]) {
			{
				.ifnum = 0,
				.type = QUIRK_IGNORE_INTERFACE
			},
			{
				.ifnum = 1,
				.type = QUIRK_IGNORE_INTERFACE
			},
			{
				.ifnum = 2,
				.type = QUIRK_AUDIO_FIXED_ENDPOINT,
				.data = &(const struct audioformat) {
					.formats = SNDRV_PCM_FMTBIT_S24_3BE,
					.channels = 2,
					.iface = 2,
					.altsetting = 2,
					.altset_idx = 1,
					.attributes = 0x00,
					.endpoint = 0x03,
					.ep_attr = USB_ENDPOINT_SYNC_ASYNC,
					.rates = SNDRV_PCM_RATE_48000,
					.rate_min = 48000,
					.rate_max = 48000,
					.nr_rates = 1,
					.rate_table = (unsigned int[]) {
						48000
					}
				}
			},
			{
				.ifnum = 3,
				.type = QUIRK_IGNORE_INTERFACE
			},
			{
				.ifnum = 4,
				.type = QUIRK_AUDIO_FIXED_ENDPOINT,
				.data = &(const struct audioformat) {
				.formats = SNDRV_PCM_FMTBIT_S24_3BE,
					.channels = 2,
					.iface = 4,
					.altsetting = 2,
					.altset_idx = 1,
					.attributes = UAC_EP_CS_ATTR_SAMPLE_RATE,
					.endpoint = 0x85,
					.ep_attr = USB_ENDPOINT_SYNC_SYNC,
					.rates = SNDRV_PCM_RATE_48000,
					.rate_min = 48000,
					.rate_max = 48000,
					.nr_rates = 1,
					.rate_table = (unsigned int[]) {
						48000
					}
				}
			},
			{
				.ifnum = 5,
				.type = QUIRK_IGNORE_INTERFACE
			},
			{
				.ifnum = 6,
				.type = QUIRK_MIDI_MIDIMAN,
				.data = &(const struct snd_usb_midi_endpoint_info) {
					.out_ep =  0x02,
					.out_cables = 0x0001,
					.in_ep = 0x81,
					.in_interval = 0x01,
					.in_cables = 0x0001
				}
			},
			{
				.ifnum = -1
			}
		}
	}
},
{
	/* Tascam US122 MKII - playback-only support */
	.match_flags = USB_DEVICE_ID_MATCH_DEVICE,
	.idVendor = 0x0644,
	.idProduct = 0x8021,
	.bInterfaceClass = USB_CLASS_AUDIO,
	.driver_info = (unsigned long) &(const struct snd_usb_audio_quirk) {
		.vendor_name = "TASCAM",
		.product_name = "US122 MKII",
		.ifnum = QUIRK_ANY_INTERFACE,
		.type = QUIRK_COMPOSITE,
		.data = (const struct snd_usb_audio_quirk[]) {
			{
				.ifnum = 0,
				.type = QUIRK_IGNORE_INTERFACE
			},
			{
				.ifnum = 1,
				.type = QUIRK_AUDIO_FIXED_ENDPOINT,
				.data = &(const struct audioformat) {
					.formats = SNDRV_PCM_FMTBIT_S24_3LE,
					.channels = 2,
					.iface = 1,
					.altsetting = 1,
					.altset_idx = 1,
					.attributes = UAC_EP_CS_ATTR_SAMPLE_RATE,
					.endpoint = 0x02,
					.ep_attr = USB_ENDPOINT_XFER_ISOC,
					.rates = SNDRV_PCM_RATE_44100 |
						 SNDRV_PCM_RATE_48000 |
						 SNDRV_PCM_RATE_88200 |
						 SNDRV_PCM_RATE_96000,
					.rate_min = 44100,
					.rate_max = 96000,
					.nr_rates = 4,
					.rate_table = (unsigned int[]) {
						44100, 48000, 88200, 96000
					}
				}
			},
			{
				.ifnum = -1
			}
		}
	}
},

/* Microsoft XboxLive Headset/Xbox Communicator */
{
	USB_DEVICE(0x045e, 0x0283),
	.bInterfaceClass = USB_CLASS_PER_INTERFACE,
	.driver_info = (unsigned long) &(const struct snd_usb_audio_quirk) {
		.vendor_name = "Microsoft",
		.product_name = "XboxLive Headset/Xbox Communicator",
		.ifnum = QUIRK_ANY_INTERFACE,
		.type = QUIRK_COMPOSITE,
		.data = &(const struct snd_usb_audio_quirk[]) {
			{
				/* playback */
				.ifnum = 0,
				.type = QUIRK_AUDIO_FIXED_ENDPOINT,
				.data = &(const struct audioformat) {
					.formats = SNDRV_PCM_FMTBIT_S16_LE,
					.channels = 1,
					.iface = 0,
					.altsetting = 0,
					.altset_idx = 0,
					.attributes = 0,
					.endpoint = 0x04,
					.ep_attr = 0x05,
					.rates = SNDRV_PCM_RATE_CONTINUOUS,
					.rate_min = 22050,
					.rate_max = 22050
				}
			},
			{
				/* capture */
				.ifnum = 1,
				.type = QUIRK_AUDIO_FIXED_ENDPOINT,
				.data = &(const struct audioformat) {
					.formats = SNDRV_PCM_FMTBIT_S16_LE,
					.channels = 1,
					.iface = 1,
					.altsetting = 0,
					.altset_idx = 0,
					.attributes = 0,
					.endpoint = 0x85,
					.ep_attr = 0x05,
					.rates = SNDRV_PCM_RATE_CONTINUOUS,
					.rate_min = 16000,
					.rate_max = 16000
				}
			},
			{
				.ifnum = -1
			}
		}
	}
},

/* Reloop Play */
{
	USB_DEVICE(0x200c, 0x100b),
	.bInterfaceClass = USB_CLASS_PER_INTERFACE,
	.driver_info = (unsigned long) &(const struct snd_usb_audio_quirk) {
		.ifnum = QUIRK_ANY_INTERFACE,
		.type = QUIRK_COMPOSITE,
		.data = &(const struct snd_usb_audio_quirk[]) {
			{
				.ifnum = 0,
				.type = QUIRK_AUDIO_STANDARD_MIXER,
			},
			{
				.ifnum = 1,
				.type = QUIRK_AUDIO_FIXED_ENDPOINT,
				.data = &(const struct audioformat) {
					.formats = SNDRV_PCM_FMTBIT_S24_3LE,
					.channels = 4,
					.iface = 1,
					.altsetting = 1,
					.altset_idx = 1,
					.attributes = UAC_EP_CS_ATTR_SAMPLE_RATE,
					.endpoint = 0x01,
					.ep_attr = USB_ENDPOINT_SYNC_ADAPTIVE,
					.rates = SNDRV_PCM_RATE_44100 |
						 SNDRV_PCM_RATE_48000,
					.rate_min = 44100,
					.rate_max = 48000,
					.nr_rates = 2,
					.rate_table = (unsigned int[]) {
						44100, 48000
					}
				}
			},
			{
				.ifnum = -1
			}
		}
	}
},

{
	/*
	 * ZOOM R16/24 in audio interface mode.
	 * Playback requires an extra four byte LE length indicator
	 * at the start of each isochronous packet. This quirk is
	 * enabled in create_standard_audio_quirk().
	 */
	USB_DEVICE(0x1686, 0x00dd),
	.driver_info = (unsigned long) & (const struct snd_usb_audio_quirk) {
		.ifnum = QUIRK_ANY_INTERFACE,
		.type = QUIRK_COMPOSITE,
		.data = (const struct snd_usb_audio_quirk[]) {
			{
				/* Playback  */
				.ifnum = 1,
				.type = QUIRK_AUDIO_STANDARD_INTERFACE,
			},
			{
				/* Capture */
				.ifnum = 2,
				.type = QUIRK_AUDIO_STANDARD_INTERFACE,
			},
			{
				/* Midi */
				.ifnum = 3,
				.type = QUIRK_MIDI_STANDARD_INTERFACE
			},
			{
				.ifnum = -1
			},
		}
	}
},

{
	/*
	 * Some USB MIDI devices don't have an audio control interface,
	 * so we have to grab MIDI streaming interfaces here.
	 */
	.match_flags = USB_DEVICE_ID_MATCH_INT_CLASS |
		       USB_DEVICE_ID_MATCH_INT_SUBCLASS,
	.bInterfaceClass = USB_CLASS_AUDIO,
	.bInterfaceSubClass = USB_SUBCLASS_MIDISTREAMING,
	.driver_info = (unsigned long) & (const struct snd_usb_audio_quirk) {
		.ifnum = QUIRK_ANY_INTERFACE,
		.type = QUIRK_MIDI_STANDARD_INTERFACE
	}
},

{
	/*
	 * The original product_name is "USB Sound Device", however this name
	 * is also used by the CM106 based cards, so make it unique.
	 */
	USB_DEVICE(0x0d8c, 0x0103),
	QUIRK_RENAME_DEVICE(NULL, "Audio Advantage MicroII")
},

/* disabled due to regression for other devices;
 * see https://bugzilla.kernel.org/show_bug.cgi?id=199905
 */
#if 0
{
	/*
	 * Nura's first gen headphones use Cambridge Silicon Radio's vendor
	 * ID, but it looks like the product ID actually is only for Nura.
	 * The capture interface does not work at all (even on Windows),
	 * and only the 48 kHz sample rate works for the playback interface.
	 */
	USB_DEVICE(0x0a12, 0x1243),
	.driver_info = (unsigned long) &(const struct snd_usb_audio_quirk) {
		.ifnum = QUIRK_ANY_INTERFACE,
		.type = QUIRK_COMPOSITE,
		.data = (const struct snd_usb_audio_quirk[]) {
			{
				.ifnum = 0,
				.type = QUIRK_AUDIO_STANDARD_MIXER,
			},
			/* Capture */
			{
				.ifnum = 1,
				.type = QUIRK_IGNORE_INTERFACE,
			},
			/* Playback */
			{
				.ifnum = 2,
				.type = QUIRK_AUDIO_FIXED_ENDPOINT,
				.data = &(const struct audioformat) {
					.formats = SNDRV_PCM_FMTBIT_S16_LE,
					.channels = 2,
					.iface = 2,
					.altsetting = 1,
					.altset_idx = 1,
					.attributes = UAC_EP_CS_ATTR_FILL_MAX |
						UAC_EP_CS_ATTR_SAMPLE_RATE,
					.endpoint = 0x03,
					.ep_attr = USB_ENDPOINT_XFER_ISOC,
					.rates = SNDRV_PCM_RATE_48000,
					.rate_min = 48000,
					.rate_max = 48000,
					.nr_rates = 1,
					.rate_table = (unsigned int[]) {
						48000
					}
				}
			},
			{
				.ifnum = -1
			},
		}
	}
},
#endif /* disabled */

{
	/*
	 * Bower's & Wilkins PX headphones only support the 48 kHz sample rate
	 * even though it advertises more. The capture interface doesn't work
	 * even on windows.
	 */
	USB_DEVICE(0x19b5, 0x0021),
	.driver_info = (unsigned long) &(const struct snd_usb_audio_quirk) {
		.ifnum = QUIRK_ANY_INTERFACE,
		.type = QUIRK_COMPOSITE,
		.data = (const struct snd_usb_audio_quirk[]) {
			{
				.ifnum = 0,
				.type = QUIRK_AUDIO_STANDARD_MIXER,
			},
			/* Playback */
			{
				.ifnum = 1,
				.type = QUIRK_AUDIO_FIXED_ENDPOINT,
				.data = &(const struct audioformat) {
					.formats = SNDRV_PCM_FMTBIT_S16_LE,
					.channels = 2,
					.iface = 1,
					.altsetting = 1,
					.altset_idx = 1,
					.attributes = UAC_EP_CS_ATTR_FILL_MAX |
						UAC_EP_CS_ATTR_SAMPLE_RATE,
					.endpoint = 0x03,
					.ep_attr = USB_ENDPOINT_XFER_ISOC,
					.rates = SNDRV_PCM_RATE_48000,
					.rate_min = 48000,
					.rate_max = 48000,
					.nr_rates = 1,
					.rate_table = (unsigned int[]) {
						48000
					}
				}
			},
			{
				.ifnum = -1
			},
		}
	}
},
/* Dell WD15 Dock */
{
	USB_DEVICE(0x0bda, 0x4014),
	QUIRK_DEVICE_PROFILE("Dell", "WD15 Dock", "Dell-WD15-Dock")
},
/* Dell WD19 Dock */
{
	USB_DEVICE(0x0bda, 0x402e),
	.driver_info = (unsigned long) & (const struct snd_usb_audio_quirk) {
		.vendor_name = "Dell",
		.product_name = "WD19 Dock",
		.profile_name = "Dell-WD15-Dock",
		.ifnum = QUIRK_ANY_INTERFACE,
		.type = QUIRK_SETUP_FMT_AFTER_RESUME
	}
},
/* MOTU Microbook II */
{
	USB_DEVICE_VENDOR_SPEC(0x07fd, 0x0004),
	.driver_info = (unsigned long) &(const struct snd_usb_audio_quirk) {
		.vendor_name = "MOTU",
		.product_name = "MicroBookII",
		.ifnum = QUIRK_ANY_INTERFACE,
		.type = QUIRK_COMPOSITE,
		.data = (const struct snd_usb_audio_quirk[]) {
			{
				.ifnum = 0,
				.type = QUIRK_AUDIO_STANDARD_MIXER,
			},
			{
				.ifnum = 0,
				.type = QUIRK_AUDIO_FIXED_ENDPOINT,
				.data = &(const struct audioformat) {
					.formats = SNDRV_PCM_FMTBIT_S24_3BE,
					.channels = 6,
					.iface = 0,
					.altsetting = 1,
					.altset_idx = 1,
					.attributes = 0,
					.endpoint = 0x84,
					.rates = SNDRV_PCM_RATE_96000,
					.ep_attr = USB_ENDPOINT_XFER_ISOC |
						   USB_ENDPOINT_SYNC_ASYNC,
					.rate_min = 96000,
					.rate_max = 96000,
					.nr_rates = 1,
					.maxpacksize = 0x00d8,
					.rate_table = (unsigned int[]) {
						96000
					}
				}
			},
			{
				.ifnum = 0,
				.type = QUIRK_AUDIO_FIXED_ENDPOINT,
				.data = &(const struct audioformat) {
					.formats = SNDRV_PCM_FMTBIT_S24_3BE,
					.channels = 8,
					.iface = 0,
					.altsetting = 1,
					.altset_idx = 1,
					.attributes = 0,
					.endpoint = 0x03,
					.rates = SNDRV_PCM_RATE_96000,
					.ep_attr = USB_ENDPOINT_XFER_ISOC |
						   USB_ENDPOINT_SYNC_ASYNC,
					.rate_min = 96000,
					.rate_max = 96000,
					.nr_rates = 1,
					.maxpacksize = 0x0120,
					.rate_table = (unsigned int[]) {
						96000
					}
				}
			},
			{
				.ifnum = -1
			}
		}
	}
},
{
	/*
	 * PIONEER DJ DDJ-SX3
	 * PCM is 12 channels out, 10 channels in @ 44.1 fixed
	 * interface 0, vendor class alt setting 1 for endpoints 5 and 0x86
	 * The feedback for the output is the input.
	 */
	USB_DEVICE_VENDOR_SPEC(0x2b73, 0x0023),
	.driver_info = (unsigned long) &(const struct snd_usb_audio_quirk) {
		.ifnum = QUIRK_ANY_INTERFACE,
		.type = QUIRK_COMPOSITE,
		.data = (const struct snd_usb_audio_quirk[]) {
			{
				.ifnum = 0,
				.type = QUIRK_AUDIO_FIXED_ENDPOINT,
				.data = &(const struct audioformat) {
					.formats = SNDRV_PCM_FMTBIT_S32_LE,
					.channels = 12,
					.iface = 0,
					.altsetting = 1,
					.altset_idx = 1,
					.endpoint = 0x05,
					.ep_attr = USB_ENDPOINT_XFER_ISOC|
						   USB_ENDPOINT_SYNC_ASYNC,
					.rates = SNDRV_PCM_RATE_44100,
					.rate_min = 44100,
					.rate_max = 44100,
					.nr_rates = 1,
					.rate_table = (unsigned int[]) { 44100 }
				}
			},
			{
				.ifnum = 0,
				.type = QUIRK_AUDIO_FIXED_ENDPOINT,
				.data = &(const struct audioformat) {
					.formats = SNDRV_PCM_FMTBIT_S32_LE,
					.channels = 10,
					.iface = 0,
					.altsetting = 1,
					.altset_idx = 1,
					.endpoint = 0x86,
					.ep_attr = USB_ENDPOINT_XFER_ISOC|
						 USB_ENDPOINT_SYNC_ASYNC|
						 USB_ENDPOINT_USAGE_IMPLICIT_FB,
					.rates = SNDRV_PCM_RATE_44100,
					.rate_min = 44100,
					.rate_max = 44100,
					.nr_rates = 1,
					.rate_table = (unsigned int[]) { 44100 }
				}
			},
			{
				.ifnum = -1
			}
		}
	}
},
{
	/*
	 * Pioneer DJ DJM-250MK2
	 * PCM is 8 channels out @ 48 fixed (endpoints 0x01).
	 * The output from computer to the mixer is usable.
	 *
	 * The input (phono or line to computer) is not working.
	 * It should be at endpoint 0x82 and probably also 8 channels,
	 * but it seems that it works only with Pioneer proprietary software.
	 * Even on officially supported OS, the Audacity was unable to record
	 * and Mixxx to recognize the control vinyls.
	 */
	USB_DEVICE_VENDOR_SPEC(0x2b73, 0x0017),
	.driver_info = (unsigned long) &(const struct snd_usb_audio_quirk) {
		.ifnum = QUIRK_ANY_INTERFACE,
		.type = QUIRK_COMPOSITE,
		.data = (const struct snd_usb_audio_quirk[]) {
			{
				.ifnum = 0,
				.type = QUIRK_AUDIO_FIXED_ENDPOINT,
				.data = &(const struct audioformat) {
					.formats = SNDRV_PCM_FMTBIT_S24_3LE,
					.channels = 8, // outputs
					.iface = 0,
					.altsetting = 1,
					.altset_idx = 1,
					.endpoint = 0x01,
					.ep_attr = USB_ENDPOINT_XFER_ISOC|
						USB_ENDPOINT_SYNC_ASYNC,
					.rates = SNDRV_PCM_RATE_48000,
					.rate_min = 48000,
					.rate_max = 48000,
					.nr_rates = 1,
					.rate_table = (unsigned int[]) { 48000 }
				}
			},
			{
				.ifnum = -1
			}
		}
	}
},

#define ALC1220_VB_DESKTOP(vend, prod) { \
	USB_DEVICE(vend, prod),	\
	QUIRK_DEVICE_PROFILE("Realtek", "ALC1220-VB-DT", \
			     "Realtek-ALC1220-VB-Desktop") \
}
ALC1220_VB_DESKTOP(0x0414, 0xa002), /* Gigabyte TRX40 Aorus Pro WiFi */
ALC1220_VB_DESKTOP(0x0db0, 0x0d64), /* MSI TRX40 Creator */
ALC1220_VB_DESKTOP(0x0db0, 0x543d), /* MSI TRX40 */
ALC1220_VB_DESKTOP(0x26ce, 0x0a01), /* Asrock TRX40 Creator */
#undef ALC1220_VB_DESKTOP

/* Two entries for Gigabyte TRX40 Aorus Master:
 * TRX40 Aorus Master has two USB-audio devices, one for the front headphone
 * with ESS SABRE9218 DAC chip, while another for the rest I/O (the rear
 * panel and the front mic) with Realtek ALC1220-VB.
 * Here we provide two distinct names for making UCM profiles easier.
 */
{
	USB_DEVICE(0x0414, 0xa000),
	QUIRK_DEVICE_PROFILE("Gigabyte", "Aorus Master Front Headphone",
			     "Gigabyte-Aorus-Master-Front-Headphone")
},
{
	USB_DEVICE(0x0414, 0xa001),
	QUIRK_DEVICE_PROFILE("Gigabyte", "Aorus Master Main Audio",
			     "Gigabyte-Aorus-Master-Main-Audio")
},
<<<<<<< HEAD
=======
{
	/*
	 * Pioneer DJ DJM-900NXS2
	 * 10 channels playback & 12 channels capture @ 44.1/48/96kHz S24LE
	 */
	USB_DEVICE_VENDOR_SPEC(0x2b73, 0x000a),
	.driver_info = (unsigned long) &(const struct snd_usb_audio_quirk) {
		.ifnum = QUIRK_ANY_INTERFACE,
		.type = QUIRK_COMPOSITE,
		.data = (const struct snd_usb_audio_quirk[]) {
			{
				.ifnum = 0,
				.type = QUIRK_AUDIO_FIXED_ENDPOINT,
				.data = &(const struct audioformat) {
					.formats = SNDRV_PCM_FMTBIT_S24_3LE,
					.channels = 10,
					.iface = 0,
					.altsetting = 1,
					.altset_idx = 1,
					.endpoint = 0x01,
					.ep_attr = USB_ENDPOINT_XFER_ISOC|
					    USB_ENDPOINT_SYNC_ASYNC,
					.rates = SNDRV_PCM_RATE_44100|
					    SNDRV_PCM_RATE_48000|
					    SNDRV_PCM_RATE_96000,
					.rate_min = 44100,
					.rate_max = 96000,
					.nr_rates = 3,
					.rate_table = (unsigned int[]) {
						44100, 48000, 96000
					}
				}
			},
			{
				.ifnum = 0,
				.type = QUIRK_AUDIO_FIXED_ENDPOINT,
				.data = &(const struct audioformat) {
					.formats = SNDRV_PCM_FMTBIT_S24_3LE,
					.channels = 12,
					.iface = 0,
					.altsetting = 1,
					.altset_idx = 1,
					.endpoint = 0x82,
					.ep_attr = USB_ENDPOINT_XFER_ISOC|
					    USB_ENDPOINT_SYNC_ASYNC|
					    USB_ENDPOINT_USAGE_IMPLICIT_FB,
					.rates = SNDRV_PCM_RATE_44100|
					    SNDRV_PCM_RATE_48000|
					    SNDRV_PCM_RATE_96000,
					.rate_min = 44100,
					.rate_max = 96000,
					.nr_rates = 3,
					.rate_table = (unsigned int[]) {
						44100, 48000, 96000
					}
				}
			},
			{
				.ifnum = -1
			}
		}
	}
},
>>>>>>> 3bec25e7

#undef USB_DEVICE_VENDOR_SPEC<|MERGE_RESOLUTION|>--- conflicted
+++ resolved
@@ -3557,8 +3557,6 @@
 	QUIRK_DEVICE_PROFILE("Gigabyte", "Aorus Master Main Audio",
 			     "Gigabyte-Aorus-Master-Main-Audio")
 },
-<<<<<<< HEAD
-=======
 {
 	/*
 	 * Pioneer DJ DJM-900NXS2
@@ -3622,6 +3620,5 @@
 		}
 	}
 },
->>>>>>> 3bec25e7
 
 #undef USB_DEVICE_VENDOR_SPEC