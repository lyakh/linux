/* SPDX-License-Identifier: GPL-2.0-or-later */
/*
 * ALSA USB Audio Driver
 *
 * Copyright (c) 2002 by Takashi Iwai <tiwai@suse.de>,
 *                       Clemens Ladisch <clemens@ladisch.de>
 */

/*
 * The contents of this file are part of the driver's id_table.
 *
 * In a perfect world, this file would be empty.
 */

/*
 * Use this for devices where other interfaces are standard compliant,
 * to prevent the quirk being applied to those interfaces. (To work with
 * hotplugging, bDeviceClass must be set to USB_CLASS_PER_INTERFACE.)
 */
#define USB_DEVICE_VENDOR_SPEC(vend, prod) \
	.match_flags = USB_DEVICE_ID_MATCH_VENDOR | \
		       USB_DEVICE_ID_MATCH_PRODUCT | \
		       USB_DEVICE_ID_MATCH_INT_CLASS, \
	.idVendor = vend, \
	.idProduct = prod, \
	.bInterfaceClass = USB_CLASS_VENDOR_SPEC

/* A standard entry matching with vid/pid and the audio class/subclass */
#define USB_AUDIO_DEVICE(vend, prod) \
	.match_flags = USB_DEVICE_ID_MATCH_DEVICE | \
		       USB_DEVICE_ID_MATCH_INT_CLASS | \
		       USB_DEVICE_ID_MATCH_INT_SUBCLASS, \
	.idVendor = vend, \
	.idProduct = prod, \
	.bInterfaceClass = USB_CLASS_AUDIO, \
	.bInterfaceSubClass = USB_SUBCLASS_AUDIOCONTROL

/* Another standard entry matching with vid/pid and the audio class */
#define USB_AUDIO_CLASS(vend, prod) \
	.match_flags = USB_DEVICE_ID_MATCH_DEVICE | \
		       USB_DEVICE_ID_MATCH_INT_CLASS, \
	.idVendor = vend, \
	.idProduct = prod, \
	.bInterfaceClass = USB_CLASS_AUDIO

/* FTDI devices */
{
	USB_DEVICE(0x0403, 0xb8d8),
	.driver_info = (unsigned long) & (const struct snd_usb_audio_quirk) {
		/* .vendor_name = "STARR LABS", */
		/* .product_name = "Starr Labs MIDI USB device", */
		.ifnum = 0,
		.type = QUIRK_MIDI_FTDI
	}
},

{
	/* Creative BT-D1 */
	USB_DEVICE(0x041e, 0x0005),
	.driver_info = (unsigned long) &(const struct snd_usb_audio_quirk) {
		.ifnum = 1,
		.type = QUIRK_AUDIO_FIXED_ENDPOINT,
		.data = &(const struct audioformat) {
			.formats = SNDRV_PCM_FMTBIT_S16_LE,
			.channels = 2,
			.iface = 1,
			.altsetting = 1,
			.altset_idx = 1,
			.endpoint = 0x03,
			.ep_attr = USB_ENDPOINT_XFER_ISOC,
			.attributes = 0,
			.rates = SNDRV_PCM_RATE_CONTINUOUS,
			.rate_min = 48000,
			.rate_max = 48000,
		}
	}
},

/* E-Mu 0202 USB */
{ USB_AUDIO_CLASS(0x041e, 0x3f02) },
/* E-Mu 0404 USB */
{ USB_AUDIO_CLASS(0x041e, 0x3f04) },
/* E-Mu Tracker Pre */
{ USB_AUDIO_CLASS(0x041e, 0x3f0a) },
/* E-Mu 0204 USB */
{ USB_AUDIO_CLASS(0x041e, 0x3f19) },

/*
 * HP Wireless Audio
 * When not ignored, causes instability issues for some users, forcing them to
 * skip the entire module.
 */
{
	USB_DEVICE(0x0424, 0xb832),
	.driver_info = (unsigned long) &(const struct snd_usb_audio_quirk) {
		.vendor_name = "Standard Microsystems Corp.",
		.product_name = "HP Wireless Audio",
		.ifnum = QUIRK_ANY_INTERFACE,
		.type = QUIRK_COMPOSITE,
		.data = (const struct snd_usb_audio_quirk[]) {
			/* Mixer */
			{
				.ifnum = 0,
				.type = QUIRK_IGNORE_INTERFACE,
			},
			/* Playback */
			{
				.ifnum = 1,
				.type = QUIRK_IGNORE_INTERFACE,
			},
			/* Capture */
			{
				.ifnum = 2,
				.type = QUIRK_IGNORE_INTERFACE,
			},
			/* HID Device, .ifnum = 3 */
			{
				.ifnum = -1,
			}
		}
	}
},

/*
 * Logitech QuickCam: bDeviceClass is vendor-specific, so generic interface
 * class matches do not take effect without an explicit ID match.
 */
{ USB_AUDIO_DEVICE(0x046d, 0x0850) },
{ USB_AUDIO_DEVICE(0x046d, 0x08ae) },
{ USB_AUDIO_DEVICE(0x046d, 0x08c6) },
{ USB_AUDIO_DEVICE(0x046d, 0x08f0) },
{ USB_AUDIO_DEVICE(0x046d, 0x08f5) },
{ USB_AUDIO_DEVICE(0x046d, 0x08f6) },
{ USB_AUDIO_DEVICE(0x046d, 0x0990) },

/*
 * Yamaha devices
 */

#define YAMAHA_DEVICE(id, name) { \
	USB_DEVICE(0x0499, id), \
	.driver_info = (unsigned long) & (const struct snd_usb_audio_quirk) { \
		.vendor_name = "Yamaha", \
		.product_name = name, \
		.ifnum = QUIRK_ANY_INTERFACE, \
		.type = QUIRK_MIDI_YAMAHA \
	} \
}
#define YAMAHA_INTERFACE(id, intf, name) { \
	USB_DEVICE_VENDOR_SPEC(0x0499, id), \
	.driver_info = (unsigned long) & (const struct snd_usb_audio_quirk) { \
		.vendor_name = "Yamaha", \
		.product_name = name, \
		.ifnum = intf, \
		.type = QUIRK_MIDI_YAMAHA \
	} \
}
YAMAHA_DEVICE(0x1000, "UX256"),
YAMAHA_DEVICE(0x1001, "MU1000"),
YAMAHA_DEVICE(0x1002, "MU2000"),
YAMAHA_DEVICE(0x1003, "MU500"),
YAMAHA_INTERFACE(0x1004, 3, "UW500"),
YAMAHA_DEVICE(0x1005, "MOTIF6"),
YAMAHA_DEVICE(0x1006, "MOTIF7"),
YAMAHA_DEVICE(0x1007, "MOTIF8"),
YAMAHA_DEVICE(0x1008, "UX96"),
YAMAHA_DEVICE(0x1009, "UX16"),
YAMAHA_INTERFACE(0x100a, 3, "EOS BX"),
YAMAHA_DEVICE(0x100c, "UC-MX"),
YAMAHA_DEVICE(0x100d, "UC-KX"),
YAMAHA_DEVICE(0x100e, "S08"),
YAMAHA_DEVICE(0x100f, "CLP-150"),
YAMAHA_DEVICE(0x1010, "CLP-170"),
YAMAHA_DEVICE(0x1011, "P-250"),
YAMAHA_DEVICE(0x1012, "TYROS"),
YAMAHA_DEVICE(0x1013, "PF-500"),
YAMAHA_DEVICE(0x1014, "S90"),
YAMAHA_DEVICE(0x1015, "MOTIF-R"),
YAMAHA_DEVICE(0x1016, "MDP-5"),
YAMAHA_DEVICE(0x1017, "CVP-204"),
YAMAHA_DEVICE(0x1018, "CVP-206"),
YAMAHA_DEVICE(0x1019, "CVP-208"),
YAMAHA_DEVICE(0x101a, "CVP-210"),
YAMAHA_DEVICE(0x101b, "PSR-1100"),
YAMAHA_DEVICE(0x101c, "PSR-2100"),
YAMAHA_DEVICE(0x101d, "CLP-175"),
YAMAHA_DEVICE(0x101e, "PSR-K1"),
YAMAHA_DEVICE(0x101f, "EZ-J24"),
YAMAHA_DEVICE(0x1020, "EZ-250i"),
YAMAHA_DEVICE(0x1021, "MOTIF ES 6"),
YAMAHA_DEVICE(0x1022, "MOTIF ES 7"),
YAMAHA_DEVICE(0x1023, "MOTIF ES 8"),
YAMAHA_DEVICE(0x1024, "CVP-301"),
YAMAHA_DEVICE(0x1025, "CVP-303"),
YAMAHA_DEVICE(0x1026, "CVP-305"),
YAMAHA_DEVICE(0x1027, "CVP-307"),
YAMAHA_DEVICE(0x1028, "CVP-309"),
YAMAHA_DEVICE(0x1029, "CVP-309GP"),
YAMAHA_DEVICE(0x102a, "PSR-1500"),
YAMAHA_DEVICE(0x102b, "PSR-3000"),
YAMAHA_DEVICE(0x102e, "ELS-01/01C"),
YAMAHA_DEVICE(0x1030, "PSR-295/293"),
YAMAHA_DEVICE(0x1031, "DGX-205/203"),
YAMAHA_DEVICE(0x1032, "DGX-305"),
YAMAHA_DEVICE(0x1033, "DGX-505"),
YAMAHA_DEVICE(0x1034, NULL),
YAMAHA_DEVICE(0x1035, NULL),
YAMAHA_DEVICE(0x1036, NULL),
YAMAHA_DEVICE(0x1037, NULL),
YAMAHA_DEVICE(0x1038, NULL),
YAMAHA_DEVICE(0x1039, NULL),
YAMAHA_DEVICE(0x103a, NULL),
YAMAHA_DEVICE(0x103b, NULL),
YAMAHA_DEVICE(0x103c, NULL),
YAMAHA_DEVICE(0x103d, NULL),
YAMAHA_DEVICE(0x103e, NULL),
YAMAHA_DEVICE(0x103f, NULL),
YAMAHA_DEVICE(0x1040, NULL),
YAMAHA_DEVICE(0x1041, NULL),
YAMAHA_DEVICE(0x1042, NULL),
YAMAHA_DEVICE(0x1043, NULL),
YAMAHA_DEVICE(0x1044, NULL),
YAMAHA_DEVICE(0x1045, NULL),
YAMAHA_INTERFACE(0x104e, 0, NULL),
YAMAHA_DEVICE(0x104f, NULL),
YAMAHA_DEVICE(0x1050, NULL),
YAMAHA_DEVICE(0x1051, NULL),
YAMAHA_DEVICE(0x1052, NULL),
YAMAHA_INTERFACE(0x1053, 0, NULL),
YAMAHA_INTERFACE(0x1054, 0, NULL),
YAMAHA_DEVICE(0x1055, NULL),
YAMAHA_DEVICE(0x1056, NULL),
YAMAHA_DEVICE(0x1057, NULL),
YAMAHA_DEVICE(0x1058, NULL),
YAMAHA_DEVICE(0x1059, NULL),
YAMAHA_DEVICE(0x105a, NULL),
YAMAHA_DEVICE(0x105b, NULL),
YAMAHA_DEVICE(0x105c, NULL),
YAMAHA_DEVICE(0x105d, NULL),
{
	USB_DEVICE(0x0499, 0x1503),
	.driver_info = (unsigned long) & (const struct snd_usb_audio_quirk) {
		/* .vendor_name = "Yamaha", */
		/* .product_name = "MOX6/MOX8", */
		.ifnum = QUIRK_ANY_INTERFACE,
		.type = QUIRK_COMPOSITE,
		.data = (const struct snd_usb_audio_quirk[]) {
			{
				.ifnum = 1,
				.type = QUIRK_AUDIO_STANDARD_INTERFACE
			},
			{
				.ifnum = 2,
				.type = QUIRK_AUDIO_STANDARD_INTERFACE
			},
			{
				.ifnum = 3,
				.type = QUIRK_MIDI_YAMAHA
			},
			{
				.ifnum = -1
			}
		}
	}
},
{
	USB_DEVICE(0x0499, 0x1507),
	.driver_info = (unsigned long) & (const struct snd_usb_audio_quirk) {
		/* .vendor_name = "Yamaha", */
		/* .product_name = "THR10", */
		.ifnum = QUIRK_ANY_INTERFACE,
		.type = QUIRK_COMPOSITE,
		.data = (const struct snd_usb_audio_quirk[]) {
			{
				.ifnum = 1,
				.type = QUIRK_AUDIO_STANDARD_INTERFACE
			},
			{
				.ifnum = 2,
				.type = QUIRK_AUDIO_STANDARD_INTERFACE
			},
			{
				.ifnum = 3,
				.type = QUIRK_MIDI_YAMAHA
			},
			{
				.ifnum = -1
			}
		}
	}
},
{
	USB_DEVICE(0x0499, 0x1509),
	.driver_info = (unsigned long) & (const struct snd_usb_audio_quirk) {
		/* .vendor_name = "Yamaha", */
		/* .product_name = "Steinberg UR22", */
		.ifnum = QUIRK_ANY_INTERFACE,
		.type = QUIRK_COMPOSITE,
		.data = (const struct snd_usb_audio_quirk[]) {
			{
				.ifnum = 1,
				.type = QUIRK_AUDIO_STANDARD_INTERFACE
			},
			{
				.ifnum = 2,
				.type = QUIRK_AUDIO_STANDARD_INTERFACE
			},
			{
				.ifnum = 3,
				.type = QUIRK_MIDI_YAMAHA
			},
			{
				.ifnum = 4,
				.type = QUIRK_IGNORE_INTERFACE
			},
			{
				.ifnum = -1
			}
		}
	}
},
{
	USB_DEVICE(0x0499, 0x150a),
	.driver_info = (unsigned long) & (const struct snd_usb_audio_quirk) {
		/* .vendor_name = "Yamaha", */
		/* .product_name = "THR5A", */
		.ifnum = QUIRK_ANY_INTERFACE,
		.type = QUIRK_COMPOSITE,
		.data = (const struct snd_usb_audio_quirk[]) {
			{
				.ifnum = 1,
				.type = QUIRK_AUDIO_STANDARD_INTERFACE
			},
			{
				.ifnum = 2,
				.type = QUIRK_AUDIO_STANDARD_INTERFACE
			},
			{
				.ifnum = 3,
				.type = QUIRK_MIDI_YAMAHA
			},
			{
				.ifnum = -1
			}
		}
	}
},
{
	USB_DEVICE(0x0499, 0x150c),
	.driver_info = (unsigned long) & (const struct snd_usb_audio_quirk) {
		/* .vendor_name = "Yamaha", */
		/* .product_name = "THR10C", */
		.ifnum = QUIRK_ANY_INTERFACE,
		.type = QUIRK_COMPOSITE,
		.data = (const struct snd_usb_audio_quirk[]) {
			{
				.ifnum = 1,
				.type = QUIRK_AUDIO_STANDARD_INTERFACE
			},
			{
				.ifnum = 2,
				.type = QUIRK_AUDIO_STANDARD_INTERFACE
			},
			{
				.ifnum = 3,
				.type = QUIRK_MIDI_YAMAHA
			},
			{
				.ifnum = -1
			}
		}
	}
},
YAMAHA_DEVICE(0x2000, "DGP-7"),
YAMAHA_DEVICE(0x2001, "DGP-5"),
YAMAHA_DEVICE(0x2002, NULL),
YAMAHA_DEVICE(0x2003, NULL),
YAMAHA_DEVICE(0x5000, "CS1D"),
YAMAHA_DEVICE(0x5001, "DSP1D"),
YAMAHA_DEVICE(0x5002, "DME32"),
YAMAHA_DEVICE(0x5003, "DM2000"),
YAMAHA_DEVICE(0x5004, "02R96"),
YAMAHA_DEVICE(0x5005, "ACU16-C"),
YAMAHA_DEVICE(0x5006, "NHB32-C"),
YAMAHA_DEVICE(0x5007, "DM1000"),
YAMAHA_DEVICE(0x5008, "01V96"),
YAMAHA_DEVICE(0x5009, "SPX2000"),
YAMAHA_DEVICE(0x500a, "PM5D"),
YAMAHA_DEVICE(0x500b, "DME64N"),
YAMAHA_DEVICE(0x500c, "DME24N"),
YAMAHA_DEVICE(0x500d, NULL),
YAMAHA_DEVICE(0x500e, NULL),
YAMAHA_DEVICE(0x500f, NULL),
YAMAHA_DEVICE(0x7000, "DTX"),
YAMAHA_DEVICE(0x7010, "UB99"),
#undef YAMAHA_DEVICE
#undef YAMAHA_INTERFACE
/* this catches most recent vendor-specific Yamaha devices */
{
	.match_flags = USB_DEVICE_ID_MATCH_VENDOR |
	               USB_DEVICE_ID_MATCH_INT_CLASS,
	.idVendor = 0x0499,
	.bInterfaceClass = USB_CLASS_VENDOR_SPEC,
	.driver_info = (unsigned long) &(const struct snd_usb_audio_quirk) {
		.ifnum = QUIRK_ANY_INTERFACE,
		.type = QUIRK_AUTODETECT
	}
},

/*
 * Roland/RolandED/Edirol/BOSS devices
 */
{
	USB_DEVICE(0x0582, 0x0000),
	.driver_info = (unsigned long) & (const struct snd_usb_audio_quirk) {
		.vendor_name = "Roland",
		.product_name = "UA-100",
		.ifnum = QUIRK_ANY_INTERFACE,
		.type = QUIRK_COMPOSITE,
		.data = (const struct snd_usb_audio_quirk[]) {
			{
				.ifnum = 0,
				.type = QUIRK_AUDIO_FIXED_ENDPOINT,
				.data = & (const struct audioformat) {
					.formats = SNDRV_PCM_FMTBIT_S16_LE,
					.channels = 4,
					.iface = 0,
					.altsetting = 1,
					.altset_idx = 1,
					.attributes = 0,
					.endpoint = 0x01,
					.ep_attr = 0x09,
					.rates = SNDRV_PCM_RATE_CONTINUOUS,
					.rate_min = 44100,
					.rate_max = 44100,
				}
			},
			{
				.ifnum = 1,
				.type = QUIRK_AUDIO_FIXED_ENDPOINT,
				.data = & (const struct audioformat) {
					.formats = SNDRV_PCM_FMTBIT_S16_LE,
					.channels = 2,
					.iface = 1,
					.altsetting = 1,
					.altset_idx = 1,
					.attributes = UAC_EP_CS_ATTR_FILL_MAX,
					.endpoint = 0x81,
					.ep_attr = 0x05,
					.rates = SNDRV_PCM_RATE_CONTINUOUS,
					.rate_min = 44100,
					.rate_max = 44100,
				}
			},
			{
				.ifnum = 2,
				.type = QUIRK_MIDI_FIXED_ENDPOINT,
				.data = & (const struct snd_usb_midi_endpoint_info) {
					.out_cables = 0x0007,
					.in_cables  = 0x0007
				}
			},
			{
				.ifnum = -1
			}
		}
	}
},
{
	USB_DEVICE(0x0582, 0x0002),
	.driver_info = (unsigned long) & (const struct snd_usb_audio_quirk) {
		.vendor_name = "EDIROL",
		.product_name = "UM-4",
		.ifnum = QUIRK_ANY_INTERFACE,
		.type = QUIRK_COMPOSITE,
		.data = (const struct snd_usb_audio_quirk[]) {
			{
				.ifnum = 0,
				.type = QUIRK_IGNORE_INTERFACE
			},
			{
				.ifnum = 1,
				.type = QUIRK_IGNORE_INTERFACE
			},
			{
				.ifnum = 2,
				.type = QUIRK_MIDI_FIXED_ENDPOINT,
				.data = & (const struct snd_usb_midi_endpoint_info) {
					.out_cables = 0x000f,
					.in_cables  = 0x000f
				}
			},
			{
				.ifnum = -1
			}
		}
	}
},
{
	USB_DEVICE(0x0582, 0x0003),
	.driver_info = (unsigned long) & (const struct snd_usb_audio_quirk) {
		.vendor_name = "Roland",
		.product_name = "SC-8850",
		.ifnum = QUIRK_ANY_INTERFACE,
		.type = QUIRK_COMPOSITE,
		.data = (const struct snd_usb_audio_quirk[]) {
			{
				.ifnum = 0,
				.type = QUIRK_IGNORE_INTERFACE
			},
			{
				.ifnum = 1,
				.type = QUIRK_IGNORE_INTERFACE
			},
			{
				.ifnum = 2,
				.type = QUIRK_MIDI_FIXED_ENDPOINT,
				.data = & (const struct snd_usb_midi_endpoint_info) {
					.out_cables = 0x003f,
					.in_cables  = 0x003f
				}
			},
			{
				.ifnum = -1
			}
		}
	}
},
{
	USB_DEVICE(0x0582, 0x0004),
	.driver_info = (unsigned long) & (const struct snd_usb_audio_quirk) {
		.vendor_name = "Roland",
		.product_name = "U-8",
		.ifnum = QUIRK_ANY_INTERFACE,
		.type = QUIRK_COMPOSITE,
		.data = (const struct snd_usb_audio_quirk[]) {
			{
				.ifnum = 0,
				.type = QUIRK_IGNORE_INTERFACE
			},
			{
				.ifnum = 1,
				.type = QUIRK_IGNORE_INTERFACE
			},
			{
				.ifnum = 2,
				.type = QUIRK_MIDI_FIXED_ENDPOINT,
				.data = & (const struct snd_usb_midi_endpoint_info) {
					.out_cables = 0x0005,
					.in_cables  = 0x0005
				}
			},
			{
				.ifnum = -1
			}
		}
	}
},
{
	/* Has ID 0x0099 when not in "Advanced Driver" mode.
	 * The UM-2EX has only one input, but we cannot detect this. */
	USB_DEVICE(0x0582, 0x0005),
	.driver_info = (unsigned long) & (const struct snd_usb_audio_quirk) {
		.vendor_name = "EDIROL",
		.product_name = "UM-2",
		.ifnum = QUIRK_ANY_INTERFACE,
		.type = QUIRK_COMPOSITE,
		.data = (const struct snd_usb_audio_quirk[]) {
			{
				.ifnum = 0,
				.type = QUIRK_IGNORE_INTERFACE
			},
			{
				.ifnum = 1,
				.type = QUIRK_IGNORE_INTERFACE
			},
			{
				.ifnum = 2,
				.type = QUIRK_MIDI_FIXED_ENDPOINT,
				.data = & (const struct snd_usb_midi_endpoint_info) {
					.out_cables = 0x0003,
					.in_cables  = 0x0003
				}
			},
			{
				.ifnum = -1
			}
		}
	}
},
{
	USB_DEVICE(0x0582, 0x0007),
	.driver_info = (unsigned long) & (const struct snd_usb_audio_quirk) {
		.vendor_name = "Roland",
		.product_name = "SC-8820",
		.ifnum = QUIRK_ANY_INTERFACE,
		.type = QUIRK_COMPOSITE,
		.data = (const struct snd_usb_audio_quirk[]) {
			{
				.ifnum = 0,
				.type = QUIRK_IGNORE_INTERFACE
			},
			{
				.ifnum = 1,
				.type = QUIRK_IGNORE_INTERFACE
			},
			{
				.ifnum = 2,
				.type = QUIRK_MIDI_FIXED_ENDPOINT,
				.data = & (const struct snd_usb_midi_endpoint_info) {
					.out_cables = 0x0013,
					.in_cables  = 0x0013
				}
			},
			{
				.ifnum = -1
			}
		}
	}
},
{
	USB_DEVICE(0x0582, 0x0008),
	.driver_info = (unsigned long) & (const struct snd_usb_audio_quirk) {
		.vendor_name = "Roland",
		.product_name = "PC-300",
		.ifnum = QUIRK_ANY_INTERFACE,
		.type = QUIRK_COMPOSITE,
		.data = (const struct snd_usb_audio_quirk[]) {
			{
				.ifnum = 0,
				.type = QUIRK_IGNORE_INTERFACE
			},
			{
				.ifnum = 1,
				.type = QUIRK_IGNORE_INTERFACE
			},
			{
				.ifnum = 2,
				.type = QUIRK_MIDI_FIXED_ENDPOINT,
				.data = & (const struct snd_usb_midi_endpoint_info) {
					.out_cables = 0x0001,
					.in_cables  = 0x0001
				}
			},
			{
				.ifnum = -1
			}
		}
	}
},
{
	/* has ID 0x009d when not in "Advanced Driver" mode */
	USB_DEVICE(0x0582, 0x0009),
	.driver_info = (unsigned long) & (const struct snd_usb_audio_quirk) {
		.vendor_name = "EDIROL",
		.product_name = "UM-1",
		.ifnum = QUIRK_ANY_INTERFACE,
		.type = QUIRK_COMPOSITE,
		.data = (const struct snd_usb_audio_quirk[]) {
			{
				.ifnum = 0,
				.type = QUIRK_IGNORE_INTERFACE
			},
			{
				.ifnum = 1,
				.type = QUIRK_IGNORE_INTERFACE
			},
			{
				.ifnum = 2,
				.type = QUIRK_MIDI_FIXED_ENDPOINT,
				.data = & (const struct snd_usb_midi_endpoint_info) {
					.out_cables = 0x0001,
					.in_cables  = 0x0001
				}
			},
			{
				.ifnum = -1
			}
		}
	}
},
{
	USB_DEVICE(0x0582, 0x000b),
	.driver_info = (unsigned long) & (const struct snd_usb_audio_quirk) {
		.vendor_name = "Roland",
		.product_name = "SK-500",
		.ifnum = QUIRK_ANY_INTERFACE,
		.type = QUIRK_COMPOSITE,
		.data = (const struct snd_usb_audio_quirk[]) {
			{
				.ifnum = 0,
				.type = QUIRK_IGNORE_INTERFACE
			},
			{
				.ifnum = 1,
				.type = QUIRK_IGNORE_INTERFACE
			},
			{
				.ifnum = 2,
				.type = QUIRK_MIDI_FIXED_ENDPOINT,
				.data = & (const struct snd_usb_midi_endpoint_info) {
					.out_cables = 0x0013,
					.in_cables  = 0x0013
				}
			},
			{
				.ifnum = -1
			}
		}
	}
},
{
	/* thanks to Emiliano Grilli <emillo@libero.it>
	 * for helping researching this data */
	USB_DEVICE(0x0582, 0x000c),
	.driver_info = (unsigned long) & (const struct snd_usb_audio_quirk) {
		.vendor_name = "Roland",
		.product_name = "SC-D70",
		.ifnum = QUIRK_ANY_INTERFACE,
		.type = QUIRK_COMPOSITE,
		.data = (const struct snd_usb_audio_quirk[]) {
			{
				.ifnum = 0,
				.type = QUIRK_AUDIO_STANDARD_INTERFACE
			},
			{
				.ifnum = 1,
				.type = QUIRK_AUDIO_STANDARD_INTERFACE
			},
			{
				.ifnum = 2,
				.type = QUIRK_MIDI_FIXED_ENDPOINT,
				.data = & (const struct snd_usb_midi_endpoint_info) {
					.out_cables = 0x0007,
					.in_cables  = 0x0007
				}
			},
			{
				.ifnum = -1
			}
		}
	}
},
{	/*
	 * This quirk is for the "Advanced Driver" mode of the Edirol UA-5.
	 * If the advanced mode switch at the back of the unit is off, the
	 * UA-5 has ID 0x0582/0x0011 and is standard compliant (no quirks),
	 * but offers only 16-bit PCM.
	 * In advanced mode, the UA-5 will output S24_3LE samples (two
	 * channels) at the rate indicated on the front switch, including
	 * the 96kHz sample rate.
	 */
	USB_DEVICE(0x0582, 0x0010),
	.driver_info = (unsigned long) & (const struct snd_usb_audio_quirk) {
		.vendor_name = "EDIROL",
		.product_name = "UA-5",
		.ifnum = QUIRK_ANY_INTERFACE,
		.type = QUIRK_COMPOSITE,
		.data = (const struct snd_usb_audio_quirk[]) {
			{
				.ifnum = 1,
				.type = QUIRK_AUDIO_STANDARD_INTERFACE
			},
			{
				.ifnum = 2,
				.type = QUIRK_AUDIO_STANDARD_INTERFACE
			},
			{
				.ifnum = -1
			}
		}
	}
},
{
	/* has ID 0x0013 when not in "Advanced Driver" mode */
	USB_DEVICE(0x0582, 0x0012),
	.driver_info = (unsigned long) & (const struct snd_usb_audio_quirk) {
		.vendor_name = "Roland",
		.product_name = "XV-5050",
		.ifnum = 0,
		.type = QUIRK_MIDI_FIXED_ENDPOINT,
		.data = & (const struct snd_usb_midi_endpoint_info) {
			.out_cables = 0x0001,
			.in_cables  = 0x0001
		}
	}
},
{
	/* has ID 0x0015 when not in "Advanced Driver" mode */
	USB_DEVICE(0x0582, 0x0014),
	.driver_info = (unsigned long) & (const struct snd_usb_audio_quirk) {
		.vendor_name = "EDIROL",
		.product_name = "UM-880",
		.ifnum = 0,
		.type = QUIRK_MIDI_FIXED_ENDPOINT,
		.data = & (const struct snd_usb_midi_endpoint_info) {
			.out_cables = 0x01ff,
			.in_cables  = 0x01ff
		}
	}
},
{
	/* has ID 0x0017 when not in "Advanced Driver" mode */
	USB_DEVICE(0x0582, 0x0016),
	.driver_info = (unsigned long) & (const struct snd_usb_audio_quirk) {
		.vendor_name = "EDIROL",
		.product_name = "SD-90",
		.ifnum = QUIRK_ANY_INTERFACE,
		.type = QUIRK_COMPOSITE,
		.data = (const struct snd_usb_audio_quirk[]) {
			{
				.ifnum = 0,
				.type = QUIRK_AUDIO_STANDARD_INTERFACE
			},
			{
				.ifnum = 1,
				.type = QUIRK_AUDIO_STANDARD_INTERFACE
			},
			{
				.ifnum = 2,
				.type = QUIRK_MIDI_FIXED_ENDPOINT,
				.data = & (const struct snd_usb_midi_endpoint_info) {
					.out_cables = 0x000f,
					.in_cables  = 0x000f
				}
			},
			{
				.ifnum = -1
			}
		}
	}
},
{
	/* has ID 0x001c when not in "Advanced Driver" mode */
	USB_DEVICE(0x0582, 0x001b),
	.driver_info = (unsigned long) & (const struct snd_usb_audio_quirk) {
		.vendor_name = "Roland",
		.product_name = "MMP-2",
		.ifnum = QUIRK_ANY_INTERFACE,
		.type = QUIRK_COMPOSITE,
		.data = (const struct snd_usb_audio_quirk[]) {
			{
				.ifnum = 0,
				.type = QUIRK_IGNORE_INTERFACE
			},
			{
				.ifnum = 1,
				.type = QUIRK_IGNORE_INTERFACE
			},
			{
				.ifnum = 2,
				.type = QUIRK_MIDI_FIXED_ENDPOINT,
				.data = & (const struct snd_usb_midi_endpoint_info) {
					.out_cables = 0x0001,
					.in_cables  = 0x0001
				}
			},
			{
				.ifnum = -1
			}
		}
	}
},
{
	/* has ID 0x001e when not in "Advanced Driver" mode */
	USB_DEVICE(0x0582, 0x001d),
	.driver_info = (unsigned long) & (const struct snd_usb_audio_quirk) {
		.vendor_name = "Roland",
		.product_name = "V-SYNTH",
		.ifnum = 0,
		.type = QUIRK_MIDI_FIXED_ENDPOINT,
		.data = & (const struct snd_usb_midi_endpoint_info) {
			.out_cables = 0x0001,
			.in_cables  = 0x0001
		}
	}
},
{
	/* has ID 0x0024 when not in "Advanced Driver" mode */
	USB_DEVICE(0x0582, 0x0023),
	.driver_info = (unsigned long) & (const struct snd_usb_audio_quirk) {
		.vendor_name = "EDIROL",
		.product_name = "UM-550",
		.ifnum = 0,
		.type = QUIRK_MIDI_FIXED_ENDPOINT,
		.data = & (const struct snd_usb_midi_endpoint_info) {
			.out_cables = 0x003f,
			.in_cables  = 0x003f
		}
	}
},
{
	/*
	 * This quirk is for the "Advanced Driver" mode. If off, the UA-20
	 * has ID 0x0026 and is standard compliant, but has only 16-bit PCM
	 * and no MIDI.
	 */
	USB_DEVICE(0x0582, 0x0025),
	.driver_info = (unsigned long) & (const struct snd_usb_audio_quirk) {
		.vendor_name = "EDIROL",
		.product_name = "UA-20",
		.ifnum = QUIRK_ANY_INTERFACE,
		.type = QUIRK_COMPOSITE,
		.data = (const struct snd_usb_audio_quirk[]) {
			{
				.ifnum = 0,
				.type = QUIRK_IGNORE_INTERFACE
			},
			{
				.ifnum = 1,
				.type = QUIRK_AUDIO_FIXED_ENDPOINT,
				.data = & (const struct audioformat) {
					.formats = SNDRV_PCM_FMTBIT_S24_3LE,
					.channels = 2,
					.iface = 1,
					.altsetting = 1,
					.altset_idx = 1,
					.attributes = 0,
					.endpoint = 0x01,
					.ep_attr = 0x01,
					.rates = SNDRV_PCM_RATE_CONTINUOUS,
					.rate_min = 44100,
					.rate_max = 44100,
				}
			},
			{
				.ifnum = 2,
				.type = QUIRK_AUDIO_FIXED_ENDPOINT,
				.data = & (const struct audioformat) {
					.formats = SNDRV_PCM_FMTBIT_S24_3LE,
					.channels = 2,
					.iface = 2,
					.altsetting = 1,
					.altset_idx = 1,
					.attributes = 0,
					.endpoint = 0x82,
					.ep_attr = 0x01,
					.rates = SNDRV_PCM_RATE_CONTINUOUS,
					.rate_min = 44100,
					.rate_max = 44100,
				}
			},
			{
				.ifnum = 3,
				.type = QUIRK_MIDI_FIXED_ENDPOINT,
				.data = & (const struct snd_usb_midi_endpoint_info) {
					.out_cables = 0x0001,
					.in_cables  = 0x0001
				}
			},
			{
				.ifnum = -1
			}
		}
	}
},
{
	/* has ID 0x0028 when not in "Advanced Driver" mode */
	USB_DEVICE(0x0582, 0x0027),
	.driver_info = (unsigned long) & (const struct snd_usb_audio_quirk) {
		.vendor_name = "EDIROL",
		.product_name = "SD-20",
		.ifnum = 0,
		.type = QUIRK_MIDI_FIXED_ENDPOINT,
		.data = & (const struct snd_usb_midi_endpoint_info) {
			.out_cables = 0x0003,
			.in_cables  = 0x0007
		}
	}
},
{
	/* has ID 0x002a when not in "Advanced Driver" mode */
	USB_DEVICE(0x0582, 0x0029),
	.driver_info = (unsigned long) & (const struct snd_usb_audio_quirk) {
		.vendor_name = "EDIROL",
		.product_name = "SD-80",
		.ifnum = 0,
		.type = QUIRK_MIDI_FIXED_ENDPOINT,
		.data = & (const struct snd_usb_midi_endpoint_info) {
			.out_cables = 0x000f,
			.in_cables  = 0x000f
		}
	}
},
{	/*
	 * This quirk is for the "Advanced" modes of the Edirol UA-700.
	 * If the sample format switch is not in an advanced setting, the
	 * UA-700 has ID 0x0582/0x002c and is standard compliant (no quirks),
	 * but offers only 16-bit PCM and no MIDI.
	 */
	USB_DEVICE_VENDOR_SPEC(0x0582, 0x002b),
	.driver_info = (unsigned long) & (const struct snd_usb_audio_quirk) {
		.vendor_name = "EDIROL",
		.product_name = "UA-700",
		.ifnum = QUIRK_ANY_INTERFACE,
		.type = QUIRK_COMPOSITE,
		.data = (const struct snd_usb_audio_quirk[]) {
			{
				.ifnum = 1,
				.type = QUIRK_AUDIO_EDIROL_UAXX
			},
			{
				.ifnum = 2,
				.type = QUIRK_AUDIO_EDIROL_UAXX
			},
			{
				.ifnum = 3,
				.type = QUIRK_AUDIO_EDIROL_UAXX
			},
			{
				.ifnum = -1
			}
		}
	}
},
{
	/* has ID 0x002e when not in "Advanced Driver" mode */
	USB_DEVICE(0x0582, 0x002d),
	.driver_info = (unsigned long) & (const struct snd_usb_audio_quirk) {
		.vendor_name = "Roland",
		.product_name = "XV-2020",
		.ifnum = 0,
		.type = QUIRK_MIDI_FIXED_ENDPOINT,
		.data = & (const struct snd_usb_midi_endpoint_info) {
			.out_cables = 0x0001,
			.in_cables  = 0x0001
		}
	}
},
{
	/* has ID 0x0030 when not in "Advanced Driver" mode */
	USB_DEVICE(0x0582, 0x002f),
	.driver_info = (unsigned long) & (const struct snd_usb_audio_quirk) {
		.vendor_name = "Roland",
		.product_name = "VariOS",
		.ifnum = 0,
		.type = QUIRK_MIDI_FIXED_ENDPOINT,
		.data = & (const struct snd_usb_midi_endpoint_info) {
			.out_cables = 0x0007,
			.in_cables  = 0x0007
		}
	}
},
{
	/* has ID 0x0034 when not in "Advanced Driver" mode */
	USB_DEVICE(0x0582, 0x0033),
	.driver_info = (unsigned long) & (const struct snd_usb_audio_quirk) {
		.vendor_name = "EDIROL",
		.product_name = "PCR",
		.ifnum = 0,
		.type = QUIRK_MIDI_FIXED_ENDPOINT,
		.data = & (const struct snd_usb_midi_endpoint_info) {
			.out_cables = 0x0003,
			.in_cables  = 0x0007
		}
	}
},
{
	/*
	 * Has ID 0x0038 when not in "Advanced Driver" mode;
	 * later revisions use IDs 0x0054 and 0x00a2.
	 */
	USB_DEVICE(0x0582, 0x0037),
	.driver_info = (unsigned long) & (const struct snd_usb_audio_quirk) {
		.vendor_name = "Roland",
		.product_name = "Digital Piano",
		.ifnum = 0,
		.type = QUIRK_MIDI_FIXED_ENDPOINT,
		.data = & (const struct snd_usb_midi_endpoint_info) {
			.out_cables = 0x0001,
			.in_cables  = 0x0001
		}
	}
},
{
	/*
	 * This quirk is for the "Advanced Driver" mode.  If off, the GS-10
	 * has ID 0x003c and is standard compliant, but has only 16-bit PCM
	 * and no MIDI.
	 */
	USB_DEVICE_VENDOR_SPEC(0x0582, 0x003b),
	.driver_info = (unsigned long) & (const struct snd_usb_audio_quirk) {
		.vendor_name = "BOSS",
		.product_name = "GS-10",
		.ifnum = QUIRK_ANY_INTERFACE,
		.type = QUIRK_COMPOSITE,
		.data = & (const struct snd_usb_audio_quirk[]) {
			{
				.ifnum = 1,
				.type = QUIRK_AUDIO_STANDARD_INTERFACE
			},
			{
				.ifnum = 2,
				.type = QUIRK_AUDIO_STANDARD_INTERFACE
			},
			{
				.ifnum = 3,
				.type = QUIRK_MIDI_STANDARD_INTERFACE
			},
			{
				.ifnum = -1
			}
		}
	}
},
{
	/* has ID 0x0041 when not in "Advanced Driver" mode */
	USB_DEVICE(0x0582, 0x0040),
	.driver_info = (unsigned long) & (const struct snd_usb_audio_quirk) {
		.vendor_name = "Roland",
		.product_name = "GI-20",
		.ifnum = 0,
		.type = QUIRK_MIDI_FIXED_ENDPOINT,
		.data = & (const struct snd_usb_midi_endpoint_info) {
			.out_cables = 0x0001,
			.in_cables  = 0x0001
		}
	}
},
{
	/* has ID 0x0043 when not in "Advanced Driver" mode */
	USB_DEVICE(0x0582, 0x0042),
	.driver_info = (unsigned long) & (const struct snd_usb_audio_quirk) {
		.vendor_name = "Roland",
		.product_name = "RS-70",
		.ifnum = 0,
		.type = QUIRK_MIDI_FIXED_ENDPOINT,
		.data = & (const struct snd_usb_midi_endpoint_info) {
			.out_cables = 0x0001,
			.in_cables  = 0x0001
		}
	}
},
{
	/* has ID 0x0049 when not in "Advanced Driver" mode */
	USB_DEVICE(0x0582, 0x0047),
	.driver_info = (unsigned long) & (const struct snd_usb_audio_quirk) {
		/* .vendor_name = "EDIROL", */
		/* .product_name = "UR-80", */
		.ifnum = QUIRK_ANY_INTERFACE,
		.type = QUIRK_COMPOSITE,
		.data = (const struct snd_usb_audio_quirk[]) {
			/* in the 96 kHz modes, only interface 1 is there */
			{
				.ifnum = 1,
				.type = QUIRK_AUDIO_STANDARD_INTERFACE
			},
			{
				.ifnum = 2,
				.type = QUIRK_AUDIO_STANDARD_INTERFACE
			},
			{
				.ifnum = -1
			}
		}
	}
},
{
	/* has ID 0x004a when not in "Advanced Driver" mode */
	USB_DEVICE(0x0582, 0x0048),
	.driver_info = (unsigned long) & (const struct snd_usb_audio_quirk) {
		/* .vendor_name = "EDIROL", */
		/* .product_name = "UR-80", */
		.ifnum = 0,
		.type = QUIRK_MIDI_FIXED_ENDPOINT,
		.data = & (const struct snd_usb_midi_endpoint_info) {
			.out_cables = 0x0003,
			.in_cables  = 0x0007
		}
	}
},
{
	/* has ID 0x004e when not in "Advanced Driver" mode */
	USB_DEVICE(0x0582, 0x004c),
	.driver_info = (unsigned long) & (const struct snd_usb_audio_quirk) {
		.vendor_name = "EDIROL",
		.product_name = "PCR-A",
		.ifnum = QUIRK_ANY_INTERFACE,
		.type = QUIRK_COMPOSITE,
		.data = (const struct snd_usb_audio_quirk[]) {
			{
				.ifnum = 1,
				.type = QUIRK_AUDIO_STANDARD_INTERFACE
			},
			{
				.ifnum = 2,
				.type = QUIRK_AUDIO_STANDARD_INTERFACE
			},
			{
				.ifnum = -1
			}
		}
	}
},
{
	/* has ID 0x004f when not in "Advanced Driver" mode */
	USB_DEVICE(0x0582, 0x004d),
	.driver_info = (unsigned long) & (const struct snd_usb_audio_quirk) {
		.vendor_name = "EDIROL",
		.product_name = "PCR-A",
		.ifnum = 0,
		.type = QUIRK_MIDI_FIXED_ENDPOINT,
		.data = & (const struct snd_usb_midi_endpoint_info) {
			.out_cables = 0x0003,
			.in_cables  = 0x0007
		}
	}
},
{
	/*
	 * This quirk is for the "Advanced Driver" mode. If off, the UA-3FX
	 * is standard compliant, but has only 16-bit PCM.
	 */
	USB_DEVICE(0x0582, 0x0050),
	.driver_info = (unsigned long) & (const struct snd_usb_audio_quirk) {
		.vendor_name = "EDIROL",
		.product_name = "UA-3FX",
		.ifnum = QUIRK_ANY_INTERFACE,
		.type = QUIRK_COMPOSITE,
		.data = (const struct snd_usb_audio_quirk[]) {
			{
				.ifnum = 1,
				.type = QUIRK_AUDIO_STANDARD_INTERFACE
			},
			{
				.ifnum = 2,
				.type = QUIRK_AUDIO_STANDARD_INTERFACE
			},
			{
				.ifnum = -1
			}
		}
	}
},
{
	USB_DEVICE(0x0582, 0x0052),
	.driver_info = (unsigned long) & (const struct snd_usb_audio_quirk) {
		.vendor_name = "EDIROL",
		.product_name = "UM-1SX",
		.ifnum = 0,
		.type = QUIRK_MIDI_STANDARD_INTERFACE
	}
},
{
	USB_DEVICE(0x0582, 0x0060),
	.driver_info = (unsigned long) & (const struct snd_usb_audio_quirk) {
		.vendor_name = "Roland",
		.product_name = "EXR Series",
		.ifnum = 0,
		.type = QUIRK_MIDI_STANDARD_INTERFACE
	}
},
{
	/* has ID 0x0066 when not in "Advanced Driver" mode */
	USB_DEVICE(0x0582, 0x0064),
	.driver_info = (unsigned long) & (const struct snd_usb_audio_quirk) {
		/* .vendor_name = "EDIROL", */
		/* .product_name = "PCR-1", */
		.ifnum = QUIRK_ANY_INTERFACE,
		.type = QUIRK_COMPOSITE,
		.data = (const struct snd_usb_audio_quirk[]) {
			{
				.ifnum = 1,
				.type = QUIRK_AUDIO_STANDARD_INTERFACE
			},
			{
				.ifnum = 2,
				.type = QUIRK_AUDIO_STANDARD_INTERFACE
			},
			{
				.ifnum = -1
			}
		}
	}
},
{
	/* has ID 0x0067 when not in "Advanced Driver" mode */
	USB_DEVICE(0x0582, 0x0065),
	.driver_info = (unsigned long) & (const struct snd_usb_audio_quirk) {
		/* .vendor_name = "EDIROL", */
		/* .product_name = "PCR-1", */
		.ifnum = 0,
		.type = QUIRK_MIDI_FIXED_ENDPOINT,
		.data = & (const struct snd_usb_midi_endpoint_info) {
			.out_cables = 0x0001,
			.in_cables  = 0x0003
		}
	}
},
{
	/* has ID 0x006e when not in "Advanced Driver" mode */
	USB_DEVICE(0x0582, 0x006d),
	.driver_info = (unsigned long) & (const struct snd_usb_audio_quirk) {
		.vendor_name = "Roland",
		.product_name = "FANTOM-X",
		.ifnum = 0,
		.type = QUIRK_MIDI_FIXED_ENDPOINT,
		.data = & (const struct snd_usb_midi_endpoint_info) {
			.out_cables = 0x0001,
			.in_cables  = 0x0001
		}
	}
},
{	/*
	 * This quirk is for the "Advanced" modes of the Edirol UA-25.
	 * If the switch is not in an advanced setting, the UA-25 has
	 * ID 0x0582/0x0073 and is standard compliant (no quirks), but
	 * offers only 16-bit PCM at 44.1 kHz and no MIDI.
	 */
	USB_DEVICE_VENDOR_SPEC(0x0582, 0x0074),
	.driver_info = (unsigned long) & (const struct snd_usb_audio_quirk) {
		.vendor_name = "EDIROL",
		.product_name = "UA-25",
		.ifnum = QUIRK_ANY_INTERFACE,
		.type = QUIRK_COMPOSITE,
		.data = (const struct snd_usb_audio_quirk[]) {
			{
				.ifnum = 0,
				.type = QUIRK_AUDIO_EDIROL_UAXX
			},
			{
				.ifnum = 1,
				.type = QUIRK_AUDIO_EDIROL_UAXX
			},
			{
				.ifnum = 2,
				.type = QUIRK_AUDIO_EDIROL_UAXX
			},
			{
				.ifnum = -1
			}
		}
	}
},
{
	/* has ID 0x0076 when not in "Advanced Driver" mode */
	USB_DEVICE(0x0582, 0x0075),
	.driver_info = (unsigned long) & (const struct snd_usb_audio_quirk) {
		.vendor_name = "BOSS",
		.product_name = "DR-880",
		.ifnum = 0,
		.type = QUIRK_MIDI_FIXED_ENDPOINT,
		.data = & (const struct snd_usb_midi_endpoint_info) {
			.out_cables = 0x0001,
			.in_cables  = 0x0001
		}
	}
},
{
	/* has ID 0x007b when not in "Advanced Driver" mode */
	USB_DEVICE_VENDOR_SPEC(0x0582, 0x007a),
	.driver_info = (unsigned long) & (const struct snd_usb_audio_quirk) {
		.vendor_name = "Roland",
		/* "RD" or "RD-700SX"? */
		.ifnum = 0,
		.type = QUIRK_MIDI_FIXED_ENDPOINT,
		.data = & (const struct snd_usb_midi_endpoint_info) {
			.out_cables = 0x0003,
			.in_cables  = 0x0003
		}
	}
},
{
	/* has ID 0x0081 when not in "Advanced Driver" mode */
	USB_DEVICE(0x0582, 0x0080),
	.driver_info = (unsigned long) & (const struct snd_usb_audio_quirk) {
		.vendor_name = "Roland",
		.product_name = "G-70",
		.ifnum = 0,
		.type = QUIRK_MIDI_FIXED_ENDPOINT,
		.data = & (const struct snd_usb_midi_endpoint_info) {
			.out_cables = 0x0001,
			.in_cables  = 0x0001
		}
	}
},
{
	/* has ID 0x008c when not in "Advanced Driver" mode */
	USB_DEVICE(0x0582, 0x008b),
	.driver_info = (unsigned long) & (const struct snd_usb_audio_quirk) {
		.vendor_name = "EDIROL",
		.product_name = "PC-50",
		.ifnum = 0,
		.type = QUIRK_MIDI_FIXED_ENDPOINT,
		.data = & (const struct snd_usb_midi_endpoint_info) {
			.out_cables = 0x0001,
			.in_cables  = 0x0001
		}
	}
},
{
	/*
	 * This quirk is for the "Advanced Driver" mode. If off, the UA-4FX
	 * is standard compliant, but has only 16-bit PCM and no MIDI.
	 */
	USB_DEVICE(0x0582, 0x00a3),
	.driver_info = (unsigned long) & (const struct snd_usb_audio_quirk) {
		.vendor_name = "EDIROL",
		.product_name = "UA-4FX",
		.ifnum = QUIRK_ANY_INTERFACE,
		.type = QUIRK_COMPOSITE,
		.data = (const struct snd_usb_audio_quirk[]) {
			{
				.ifnum = 0,
				.type = QUIRK_AUDIO_EDIROL_UAXX
			},
			{
				.ifnum = 1,
				.type = QUIRK_AUDIO_EDIROL_UAXX
			},
			{
				.ifnum = 2,
				.type = QUIRK_AUDIO_EDIROL_UAXX
			},
			{
				.ifnum = -1
			}
		}
	}
},
{
	/* Edirol M-16DX */
	USB_DEVICE(0x0582, 0x00c4),
	.driver_info = (unsigned long) & (const struct snd_usb_audio_quirk) {
		.ifnum = QUIRK_ANY_INTERFACE,
		.type = QUIRK_COMPOSITE,
		.data = (const struct snd_usb_audio_quirk[]) {
			{
				.ifnum = 0,
				.type = QUIRK_AUDIO_STANDARD_INTERFACE
			},
			{
				.ifnum = 1,
				.type = QUIRK_AUDIO_STANDARD_INTERFACE
			},
			{
				.ifnum = 2,
				.type = QUIRK_MIDI_FIXED_ENDPOINT,
				.data = & (const struct snd_usb_midi_endpoint_info) {
					.out_cables = 0x0001,
					.in_cables  = 0x0001
				}
			},
			{
				.ifnum = -1
			}
		}
	}
},
{
	/* Advanced modes of the Edirol UA-25EX.
	 * For the standard mode, UA-25EX has ID 0582:00e7, which
	 * offers only 16-bit PCM at 44.1 kHz and no MIDI.
	 */
	USB_DEVICE_VENDOR_SPEC(0x0582, 0x00e6),
	.driver_info = (unsigned long) & (const struct snd_usb_audio_quirk) {
		.vendor_name = "EDIROL",
		.product_name = "UA-25EX",
		.ifnum = QUIRK_ANY_INTERFACE,
		.type = QUIRK_COMPOSITE,
		.data = (const struct snd_usb_audio_quirk[]) {
			{
				.ifnum = 0,
				.type = QUIRK_AUDIO_EDIROL_UAXX
			},
			{
				.ifnum = 1,
				.type = QUIRK_AUDIO_EDIROL_UAXX
			},
			{
				.ifnum = 2,
				.type = QUIRK_AUDIO_EDIROL_UAXX
			},
			{
				.ifnum = -1
			}
		}
	}
},
{
	/* Edirol UM-3G */
	USB_DEVICE_VENDOR_SPEC(0x0582, 0x0108),
	.driver_info = (unsigned long) & (const struct snd_usb_audio_quirk) {
		.ifnum = 0,
		.type = QUIRK_MIDI_FIXED_ENDPOINT,
		.data = & (const struct snd_usb_midi_endpoint_info) {
			.out_cables = 0x0007,
			.in_cables  = 0x0007
		}
	}
},
{
	/* BOSS ME-25 */
	USB_DEVICE(0x0582, 0x0113),
	.driver_info = (unsigned long) & (const struct snd_usb_audio_quirk) {
		.ifnum = QUIRK_ANY_INTERFACE,
		.type = QUIRK_COMPOSITE,
		.data = (const struct snd_usb_audio_quirk[]) {
			{
				.ifnum = 0,
				.type = QUIRK_AUDIO_STANDARD_INTERFACE
			},
			{
				.ifnum = 1,
				.type = QUIRK_AUDIO_STANDARD_INTERFACE
			},
			{
				.ifnum = 2,
				.type = QUIRK_MIDI_FIXED_ENDPOINT,
				.data = & (const struct snd_usb_midi_endpoint_info) {
					.out_cables = 0x0001,
					.in_cables  = 0x0001
				}
			},
			{
				.ifnum = -1
			}
		}
	}
},
{
	/* only 44.1 kHz works at the moment */
	USB_DEVICE(0x0582, 0x0120),
	.driver_info = (unsigned long) & (const struct snd_usb_audio_quirk) {
		/* .vendor_name = "Roland", */
		/* .product_name = "OCTO-CAPTURE", */
		.ifnum = QUIRK_ANY_INTERFACE,
		.type = QUIRK_COMPOSITE,
		.data = (const struct snd_usb_audio_quirk[]) {
			{
				.ifnum = 0,
				.type = QUIRK_AUDIO_FIXED_ENDPOINT,
				.data = & (const struct audioformat) {
					.formats = SNDRV_PCM_FMTBIT_S32_LE,
					.channels = 10,
					.iface = 0,
					.altsetting = 1,
					.altset_idx = 1,
					.endpoint = 0x05,
					.ep_attr = 0x05,
					.rates = SNDRV_PCM_RATE_44100,
					.rate_min = 44100,
					.rate_max = 44100,
					.nr_rates = 1,
					.rate_table = (unsigned int[]) { 44100 }
				}
			},
			{
				.ifnum = 1,
				.type = QUIRK_AUDIO_FIXED_ENDPOINT,
				.data = & (const struct audioformat) {
					.formats = SNDRV_PCM_FMTBIT_S32_LE,
					.channels = 12,
					.iface = 1,
					.altsetting = 1,
					.altset_idx = 1,
					.endpoint = 0x85,
					.ep_attr = 0x25,
					.rates = SNDRV_PCM_RATE_44100,
					.rate_min = 44100,
					.rate_max = 44100,
					.nr_rates = 1,
					.rate_table = (unsigned int[]) { 44100 }
				}
			},
			{
				.ifnum = 2,
				.type = QUIRK_MIDI_FIXED_ENDPOINT,
				.data = & (const struct snd_usb_midi_endpoint_info) {
					.out_cables = 0x0001,
					.in_cables  = 0x0001
				}
			},
			{
				.ifnum = 3,
				.type = QUIRK_IGNORE_INTERFACE
			},
			{
				.ifnum = 4,
				.type = QUIRK_IGNORE_INTERFACE
			},
			{
				.ifnum = -1
			}
		}
	}
},
{
	/* only 44.1 kHz works at the moment */
	USB_DEVICE(0x0582, 0x012f),
	.driver_info = (unsigned long) & (const struct snd_usb_audio_quirk) {
		/* .vendor_name = "Roland", */
		/* .product_name = "QUAD-CAPTURE", */
		.ifnum = QUIRK_ANY_INTERFACE,
		.type = QUIRK_COMPOSITE,
		.data = (const struct snd_usb_audio_quirk[]) {
			{
				.ifnum = 0,
				.type = QUIRK_AUDIO_FIXED_ENDPOINT,
				.data = & (const struct audioformat) {
					.formats = SNDRV_PCM_FMTBIT_S32_LE,
					.channels = 4,
					.iface = 0,
					.altsetting = 1,
					.altset_idx = 1,
					.endpoint = 0x05,
					.ep_attr = 0x05,
					.rates = SNDRV_PCM_RATE_44100,
					.rate_min = 44100,
					.rate_max = 44100,
					.nr_rates = 1,
					.rate_table = (unsigned int[]) { 44100 }
				}
			},
			{
				.ifnum = 1,
				.type = QUIRK_AUDIO_FIXED_ENDPOINT,
				.data = & (const struct audioformat) {
					.formats = SNDRV_PCM_FMTBIT_S32_LE,
					.channels = 6,
					.iface = 1,
					.altsetting = 1,
					.altset_idx = 1,
					.endpoint = 0x85,
					.ep_attr = 0x25,
					.rates = SNDRV_PCM_RATE_44100,
					.rate_min = 44100,
					.rate_max = 44100,
					.nr_rates = 1,
					.rate_table = (unsigned int[]) { 44100 }
				}
			},
			{
				.ifnum = 2,
				.type = QUIRK_MIDI_FIXED_ENDPOINT,
				.data = & (const struct snd_usb_midi_endpoint_info) {
					.out_cables = 0x0001,
					.in_cables  = 0x0001
				}
			},
			{
				.ifnum = 3,
				.type = QUIRK_IGNORE_INTERFACE
			},
			{
				.ifnum = 4,
				.type = QUIRK_IGNORE_INTERFACE
			},
			{
				.ifnum = -1
			}
		}
	}
},
{
	USB_DEVICE(0x0582, 0x0159),
	.driver_info = (unsigned long) & (const struct snd_usb_audio_quirk) {
		/* .vendor_name = "Roland", */
		/* .product_name = "UA-22", */
		.ifnum = QUIRK_ANY_INTERFACE,
		.type = QUIRK_COMPOSITE,
		.data = (const struct snd_usb_audio_quirk[]) {
			{
				.ifnum = 0,
				.type = QUIRK_AUDIO_STANDARD_INTERFACE
			},
			{
				.ifnum = 1,
				.type = QUIRK_AUDIO_STANDARD_INTERFACE
			},
			{
				.ifnum = 2,
				.type = QUIRK_MIDI_FIXED_ENDPOINT,
				.data = & (const struct snd_usb_midi_endpoint_info) {
					.out_cables = 0x0001,
					.in_cables = 0x0001
				}
			},
			{
				.ifnum = -1
			}
		}
	}
},
/* this catches most recent vendor-specific Roland devices */
{
	.match_flags = USB_DEVICE_ID_MATCH_VENDOR |
	               USB_DEVICE_ID_MATCH_INT_CLASS,
	.idVendor = 0x0582,
	.bInterfaceClass = USB_CLASS_VENDOR_SPEC,
	.driver_info = (unsigned long) &(const struct snd_usb_audio_quirk) {
		.ifnum = QUIRK_ANY_INTERFACE,
		.type = QUIRK_AUTODETECT
	}
},

/* Guillemot devices */
{
	/*
	 * This is for the "Windows Edition" where the external MIDI ports are
	 * the only MIDI ports; the control data is reported through HID
	 * interfaces.  The "Macintosh Edition" has ID 0xd002 and uses standard
	 * compliant USB MIDI ports for external MIDI and controls.
	 */
	USB_DEVICE_VENDOR_SPEC(0x06f8, 0xb000),
	.driver_info = (unsigned long) & (const struct snd_usb_audio_quirk) {
		.vendor_name = "Hercules",
		.product_name = "DJ Console (WE)",
		.ifnum = 4,
		.type = QUIRK_MIDI_FIXED_ENDPOINT,
		.data = & (const struct snd_usb_midi_endpoint_info) {
			.out_cables = 0x0001,
			.in_cables = 0x0001
		}
	}
},

/* Midiman/M-Audio devices */
{
	USB_DEVICE_VENDOR_SPEC(0x0763, 0x1002),
	.driver_info = (unsigned long) & (const struct snd_usb_audio_quirk) {
		.vendor_name = "M-Audio",
		.product_name = "MidiSport 2x2",
		.ifnum = QUIRK_ANY_INTERFACE,
		.type = QUIRK_MIDI_MIDIMAN,
		.data = & (const struct snd_usb_midi_endpoint_info) {
			.out_cables = 0x0003,
			.in_cables  = 0x0003
		}
	}
},
{
	USB_DEVICE_VENDOR_SPEC(0x0763, 0x1011),
	.driver_info = (unsigned long) & (const struct snd_usb_audio_quirk) {
		.vendor_name = "M-Audio",
		.product_name = "MidiSport 1x1",
		.ifnum = QUIRK_ANY_INTERFACE,
		.type = QUIRK_MIDI_MIDIMAN,
		.data = & (const struct snd_usb_midi_endpoint_info) {
			.out_cables = 0x0001,
			.in_cables  = 0x0001
		}
	}
},
{
	USB_DEVICE_VENDOR_SPEC(0x0763, 0x1015),
	.driver_info = (unsigned long) & (const struct snd_usb_audio_quirk) {
		.vendor_name = "M-Audio",
		.product_name = "Keystation",
		.ifnum = QUIRK_ANY_INTERFACE,
		.type = QUIRK_MIDI_MIDIMAN,
		.data = & (const struct snd_usb_midi_endpoint_info) {
			.out_cables = 0x0001,
			.in_cables  = 0x0001
		}
	}
},
{
	USB_DEVICE_VENDOR_SPEC(0x0763, 0x1021),
	.driver_info = (unsigned long) & (const struct snd_usb_audio_quirk) {
		.vendor_name = "M-Audio",
		.product_name = "MidiSport 4x4",
		.ifnum = QUIRK_ANY_INTERFACE,
		.type = QUIRK_MIDI_MIDIMAN,
		.data = & (const struct snd_usb_midi_endpoint_info) {
			.out_cables = 0x000f,
			.in_cables  = 0x000f
		}
	}
},
{
	/*
	 * For hardware revision 1.05; in the later revisions (1.10 and
	 * 1.21), 0x1031 is the ID for the device without firmware.
	 * Thanks to Olaf Giesbrecht <Olaf_Giesbrecht@yahoo.de>
	 */
	USB_DEVICE_VER(0x0763, 0x1031, 0x0100, 0x0109),
	.driver_info = (unsigned long) & (const struct snd_usb_audio_quirk) {
		.vendor_name = "M-Audio",
		.product_name = "MidiSport 8x8",
		.ifnum = QUIRK_ANY_INTERFACE,
		.type = QUIRK_MIDI_MIDIMAN,
		.data = & (const struct snd_usb_midi_endpoint_info) {
			.out_cables = 0x01ff,
			.in_cables  = 0x01ff
		}
	}
},
{
	USB_DEVICE_VENDOR_SPEC(0x0763, 0x1033),
	.driver_info = (unsigned long) & (const struct snd_usb_audio_quirk) {
		.vendor_name = "M-Audio",
		.product_name = "MidiSport 8x8",
		.ifnum = QUIRK_ANY_INTERFACE,
		.type = QUIRK_MIDI_MIDIMAN,
		.data = & (const struct snd_usb_midi_endpoint_info) {
			.out_cables = 0x01ff,
			.in_cables  = 0x01ff
		}
	}
},
{
	USB_DEVICE_VENDOR_SPEC(0x0763, 0x1041),
	.driver_info = (unsigned long) & (const struct snd_usb_audio_quirk) {
		.vendor_name = "M-Audio",
		.product_name = "MidiSport 2x4",
		.ifnum = QUIRK_ANY_INTERFACE,
		.type = QUIRK_MIDI_MIDIMAN,
		.data = & (const struct snd_usb_midi_endpoint_info) {
			.out_cables = 0x000f,
			.in_cables  = 0x0003
		}
	}
},
{
	USB_DEVICE_VENDOR_SPEC(0x0763, 0x2001),
	.driver_info = (unsigned long) & (const struct snd_usb_audio_quirk) {
		.vendor_name = "M-Audio",
		.product_name = "Quattro",
		.ifnum = QUIRK_ANY_INTERFACE,
		.type = QUIRK_COMPOSITE,
		.data = & (const struct snd_usb_audio_quirk[]) {
			/*
			 * Interfaces 0-2 are "Windows-compatible", 16-bit only,
			 * and share endpoints with the other interfaces.
			 * Ignore them.  The other interfaces can do 24 bits,
			 * but captured samples are big-endian (see usbaudio.c).
			 */
			{
				.ifnum = 0,
				.type = QUIRK_IGNORE_INTERFACE
			},
			{
				.ifnum = 1,
				.type = QUIRK_IGNORE_INTERFACE
			},
			{
				.ifnum = 2,
				.type = QUIRK_IGNORE_INTERFACE
			},
			{
				.ifnum = 3,
				.type = QUIRK_IGNORE_INTERFACE
			},
			{
				.ifnum = 4,
				.type = QUIRK_AUDIO_STANDARD_INTERFACE
			},
			{
				.ifnum = 5,
				.type = QUIRK_AUDIO_STANDARD_INTERFACE
			},
			{
				.ifnum = 6,
				.type = QUIRK_IGNORE_INTERFACE
			},
			{
				.ifnum = 7,
				.type = QUIRK_AUDIO_STANDARD_INTERFACE
			},
			{
				.ifnum = 8,
				.type = QUIRK_AUDIO_STANDARD_INTERFACE
			},
			{
				.ifnum = 9,
				.type = QUIRK_MIDI_MIDIMAN,
				.data = & (const struct snd_usb_midi_endpoint_info) {
					.out_cables = 0x0001,
					.in_cables  = 0x0001
				}
			},
			{
				.ifnum = -1
			}
		}
	}
},
{
	USB_DEVICE_VENDOR_SPEC(0x0763, 0x2003),
	.driver_info = (unsigned long) & (const struct snd_usb_audio_quirk) {
		.vendor_name = "M-Audio",
		.product_name = "AudioPhile",
		.ifnum = 6,
		.type = QUIRK_MIDI_MIDIMAN,
		.data = & (const struct snd_usb_midi_endpoint_info) {
			.out_cables = 0x0001,
			.in_cables  = 0x0001
		}
	}
},
{
	USB_DEVICE_VENDOR_SPEC(0x0763, 0x2008),
	.driver_info = (unsigned long) & (const struct snd_usb_audio_quirk) {
		.vendor_name = "M-Audio",
		.product_name = "Ozone",
		.ifnum = 3,
		.type = QUIRK_MIDI_MIDIMAN,
		.data = & (const struct snd_usb_midi_endpoint_info) {
			.out_cables = 0x0001,
			.in_cables  = 0x0001
		}
	}
},
{
	USB_DEVICE_VENDOR_SPEC(0x0763, 0x200d),
	.driver_info = (unsigned long) & (const struct snd_usb_audio_quirk) {
		.vendor_name = "M-Audio",
		.product_name = "OmniStudio",
		.ifnum = QUIRK_ANY_INTERFACE,
		.type = QUIRK_COMPOSITE,
		.data = & (const struct snd_usb_audio_quirk[]) {
			{
				.ifnum = 0,
				.type = QUIRK_IGNORE_INTERFACE
			},
			{
				.ifnum = 1,
				.type = QUIRK_IGNORE_INTERFACE
			},
			{
				.ifnum = 2,
				.type = QUIRK_IGNORE_INTERFACE
			},
			{
				.ifnum = 3,
				.type = QUIRK_IGNORE_INTERFACE
			},
			{
				.ifnum = 4,
				.type = QUIRK_AUDIO_STANDARD_INTERFACE
			},
			{
				.ifnum = 5,
				.type = QUIRK_AUDIO_STANDARD_INTERFACE
			},
			{
				.ifnum = 6,
				.type = QUIRK_IGNORE_INTERFACE
			},
			{
				.ifnum = 7,
				.type = QUIRK_AUDIO_STANDARD_INTERFACE
			},
			{
				.ifnum = 8,
				.type = QUIRK_AUDIO_STANDARD_INTERFACE
			},
			{
				.ifnum = 9,
				.type = QUIRK_MIDI_MIDIMAN,
				.data = & (const struct snd_usb_midi_endpoint_info) {
					.out_cables = 0x0001,
					.in_cables  = 0x0001
				}
			},
			{
				.ifnum = -1
			}
		}
	}
},
{
	USB_DEVICE(0x0763, 0x2019),
	.driver_info = (unsigned long) & (const struct snd_usb_audio_quirk) {
		/* .vendor_name = "M-Audio", */
		/* .product_name = "Ozone Academic", */
		.ifnum = QUIRK_ANY_INTERFACE,
		.type = QUIRK_COMPOSITE,
		.data = & (const struct snd_usb_audio_quirk[]) {
			{
				.ifnum = 0,
				.type = QUIRK_AUDIO_STANDARD_INTERFACE
			},
			{
				.ifnum = 1,
				.type = QUIRK_AUDIO_STANDARD_INTERFACE
			},
			{
				.ifnum = 2,
				.type = QUIRK_AUDIO_STANDARD_INTERFACE
			},
			{
				.ifnum = 3,
				.type = QUIRK_MIDI_MIDIMAN,
				.data = & (const struct snd_usb_midi_endpoint_info) {
					.out_cables = 0x0001,
					.in_cables  = 0x0001
				}
			},
			{
				.ifnum = -1
			}
		}
	}
},
{
	USB_DEVICE_VENDOR_SPEC(0x0763, 0x2030),
	.driver_info = (unsigned long) &(const struct snd_usb_audio_quirk) {
		/* .vendor_name = "M-Audio", */
		/* .product_name = "Fast Track C400", */
		.ifnum = QUIRK_ANY_INTERFACE,
		.type = QUIRK_COMPOSITE,
		.data = &(const struct snd_usb_audio_quirk[]) {
			{
				.ifnum = 1,
				.type = QUIRK_AUDIO_STANDARD_MIXER,
			},
			/* Playback */
			{
				.ifnum = 2,
				.type = QUIRK_AUDIO_FIXED_ENDPOINT,
				.data = &(const struct audioformat) {
					.formats = SNDRV_PCM_FMTBIT_S24_3LE,
					.channels = 6,
					.iface = 2,
					.altsetting = 1,
					.altset_idx = 1,
					.attributes = UAC_EP_CS_ATTR_SAMPLE_RATE,
					.endpoint = 0x01,
					.ep_attr = 0x09,
					.rates = SNDRV_PCM_RATE_44100 |
						 SNDRV_PCM_RATE_48000 |
						 SNDRV_PCM_RATE_88200 |
						 SNDRV_PCM_RATE_96000,
					.rate_min = 44100,
					.rate_max = 96000,
					.nr_rates = 4,
					.rate_table = (unsigned int[]) {
							44100, 48000, 88200, 96000
					},
					.clock = 0x80,
				}
			},
			/* Capture */
			{
				.ifnum = 3,
				.type = QUIRK_AUDIO_FIXED_ENDPOINT,
				.data = &(const struct audioformat) {
					.formats = SNDRV_PCM_FMTBIT_S24_3LE,
					.channels = 4,
					.iface = 3,
					.altsetting = 1,
					.altset_idx = 1,
					.attributes = UAC_EP_CS_ATTR_SAMPLE_RATE,
					.endpoint = 0x81,
					.ep_attr = 0x05,
					.rates = SNDRV_PCM_RATE_44100 |
						 SNDRV_PCM_RATE_48000 |
						 SNDRV_PCM_RATE_88200 |
						 SNDRV_PCM_RATE_96000,
					.rate_min = 44100,
					.rate_max = 96000,
					.nr_rates = 4,
					.rate_table = (unsigned int[]) {
						44100, 48000, 88200, 96000
					},
					.clock = 0x80,
				}
			},
			/* MIDI */
			{
				.ifnum = -1 /* Interface = 4 */
			}
		}
	}
},
{
	USB_DEVICE_VENDOR_SPEC(0x0763, 0x2031),
	.driver_info = (unsigned long) &(const struct snd_usb_audio_quirk) {
		/* .vendor_name = "M-Audio", */
		/* .product_name = "Fast Track C600", */
		.ifnum = QUIRK_ANY_INTERFACE,
		.type = QUIRK_COMPOSITE,
		.data = &(const struct snd_usb_audio_quirk[]) {
			{
				.ifnum = 1,
				.type = QUIRK_AUDIO_STANDARD_MIXER,
			},
			/* Playback */
			{
				.ifnum = 2,
				.type = QUIRK_AUDIO_FIXED_ENDPOINT,
				.data = &(const struct audioformat) {
					.formats = SNDRV_PCM_FMTBIT_S24_3LE,
					.channels = 8,
					.iface = 2,
					.altsetting = 1,
					.altset_idx = 1,
					.attributes = UAC_EP_CS_ATTR_SAMPLE_RATE,
					.endpoint = 0x01,
					.ep_attr = 0x09,
					.rates = SNDRV_PCM_RATE_44100 |
						 SNDRV_PCM_RATE_48000 |
						 SNDRV_PCM_RATE_88200 |
						 SNDRV_PCM_RATE_96000,
					.rate_min = 44100,
					.rate_max = 96000,
					.nr_rates = 4,
					.rate_table = (unsigned int[]) {
							44100, 48000, 88200, 96000
					},
					.clock = 0x80,
				}
			},
			/* Capture */
			{
				.ifnum = 3,
				.type = QUIRK_AUDIO_FIXED_ENDPOINT,
				.data = &(const struct audioformat) {
					.formats = SNDRV_PCM_FMTBIT_S24_3LE,
					.channels = 6,
					.iface = 3,
					.altsetting = 1,
					.altset_idx = 1,
					.attributes = UAC_EP_CS_ATTR_SAMPLE_RATE,
					.endpoint = 0x81,
					.ep_attr = 0x05,
					.rates = SNDRV_PCM_RATE_44100 |
						 SNDRV_PCM_RATE_48000 |
						 SNDRV_PCM_RATE_88200 |
						 SNDRV_PCM_RATE_96000,
					.rate_min = 44100,
					.rate_max = 96000,
					.nr_rates = 4,
					.rate_table = (unsigned int[]) {
						44100, 48000, 88200, 96000
					},
					.clock = 0x80,
				}
			},
			/* MIDI */
			{
				.ifnum = -1 /* Interface = 4 */
			}
		}
	}
},
{
	USB_DEVICE_VENDOR_SPEC(0x0763, 0x2080),
	.driver_info = (unsigned long) & (const struct snd_usb_audio_quirk) {
		/* .vendor_name = "M-Audio", */
		/* .product_name = "Fast Track Ultra", */
		.ifnum = QUIRK_ANY_INTERFACE,
		.type = QUIRK_COMPOSITE,
		.data = & (const struct snd_usb_audio_quirk[]) {
			{
				.ifnum = 0,
				.type = QUIRK_AUDIO_STANDARD_MIXER,
			},
			{
				.ifnum = 1,
				.type = QUIRK_AUDIO_FIXED_ENDPOINT,
				.data = & (const struct audioformat) {
					.formats = SNDRV_PCM_FMTBIT_S24_3LE,
					.channels = 8,
					.iface = 1,
					.altsetting = 1,
					.altset_idx = 1,
					.attributes = UAC_EP_CS_ATTR_SAMPLE_RATE,
					.endpoint = 0x01,
					.ep_attr = 0x09,
					.rates = SNDRV_PCM_RATE_44100 |
						 SNDRV_PCM_RATE_48000 |
						 SNDRV_PCM_RATE_88200 |
						 SNDRV_PCM_RATE_96000,
					.rate_min = 44100,
					.rate_max = 96000,
					.nr_rates = 4,
					.rate_table = (unsigned int[]) {
						44100, 48000, 88200, 96000
					}
				}
			},
			{
				.ifnum = 2,
				.type = QUIRK_AUDIO_FIXED_ENDPOINT,
				.data = & (const struct audioformat) {
					.formats = SNDRV_PCM_FMTBIT_S24_3LE,
					.channels = 8,
					.iface = 2,
					.altsetting = 1,
					.altset_idx = 1,
					.attributes = UAC_EP_CS_ATTR_SAMPLE_RATE,
					.endpoint = 0x81,
					.ep_attr = 0x05,
					.rates = SNDRV_PCM_RATE_44100 |
						 SNDRV_PCM_RATE_48000 |
						 SNDRV_PCM_RATE_88200 |
						 SNDRV_PCM_RATE_96000,
					.rate_min = 44100,
					.rate_max = 96000,
					.nr_rates = 4,
					.rate_table = (unsigned int[]) {
						44100, 48000, 88200, 96000
					}
				}
			},
			/* interface 3 (MIDI) is standard compliant */
			{
				.ifnum = -1
			}
		}
	}
},
{
	USB_DEVICE_VENDOR_SPEC(0x0763, 0x2081),
	.driver_info = (unsigned long) & (const struct snd_usb_audio_quirk) {
		/* .vendor_name = "M-Audio", */
		/* .product_name = "Fast Track Ultra 8R", */
		.ifnum = QUIRK_ANY_INTERFACE,
		.type = QUIRK_COMPOSITE,
		.data = & (const struct snd_usb_audio_quirk[]) {
			{
				.ifnum = 0,
				.type = QUIRK_AUDIO_STANDARD_MIXER,
			},
			{
				.ifnum = 1,
				.type = QUIRK_AUDIO_FIXED_ENDPOINT,
				.data = & (const struct audioformat) {
					.formats = SNDRV_PCM_FMTBIT_S24_3LE,
					.channels = 8,
					.iface = 1,
					.altsetting = 1,
					.altset_idx = 1,
					.attributes = UAC_EP_CS_ATTR_SAMPLE_RATE,
					.endpoint = 0x01,
					.ep_attr = 0x09,
					.rates = SNDRV_PCM_RATE_44100 |
						 SNDRV_PCM_RATE_48000 |
						 SNDRV_PCM_RATE_88200 |
						 SNDRV_PCM_RATE_96000,
					.rate_min = 44100,
					.rate_max = 96000,
					.nr_rates = 4,
					.rate_table = (unsigned int[]) {
							44100, 48000, 88200, 96000
					}
				}
			},
			{
				.ifnum = 2,
				.type = QUIRK_AUDIO_FIXED_ENDPOINT,
				.data = & (const struct audioformat) {
					.formats = SNDRV_PCM_FMTBIT_S24_3LE,
					.channels = 8,
					.iface = 2,
					.altsetting = 1,
					.altset_idx = 1,
					.attributes = UAC_EP_CS_ATTR_SAMPLE_RATE,
					.endpoint = 0x81,
					.ep_attr = 0x05,
					.rates = SNDRV_PCM_RATE_44100 |
						 SNDRV_PCM_RATE_48000 |
						 SNDRV_PCM_RATE_88200 |
						 SNDRV_PCM_RATE_96000,
					.rate_min = 44100,
					.rate_max = 96000,
					.nr_rates = 4,
					.rate_table = (unsigned int[]) {
						44100, 48000, 88200, 96000
					}
				}
			},
			/* interface 3 (MIDI) is standard compliant */
			{
				.ifnum = -1
			}
		}
	}
},

/* Casio devices */
{
	USB_DEVICE(0x07cf, 0x6801),
	.driver_info = (unsigned long) & (const struct snd_usb_audio_quirk) {
		.vendor_name = "Casio",
		.product_name = "PL-40R",
		.ifnum = 0,
		.type = QUIRK_MIDI_YAMAHA
	}
},
{
	/* this ID is used by several devices without a product ID */
	USB_DEVICE(0x07cf, 0x6802),
	.driver_info = (unsigned long) & (const struct snd_usb_audio_quirk) {
		.vendor_name = "Casio",
		.product_name = "Keyboard",
		.ifnum = 0,
		.type = QUIRK_MIDI_YAMAHA
	}
},

/* Mark of the Unicorn devices */
{
	/* thanks to Robert A. Lerche <ral 'at' msbit.com> */
	.match_flags = USB_DEVICE_ID_MATCH_VENDOR |
		       USB_DEVICE_ID_MATCH_PRODUCT |
		       USB_DEVICE_ID_MATCH_DEV_SUBCLASS,
	.idVendor = 0x07fd,
	.idProduct = 0x0001,
	.bDeviceSubClass = 2,
	.driver_info = (unsigned long) & (const struct snd_usb_audio_quirk) {
		.vendor_name = "MOTU",
		.product_name = "Fastlane",
		.ifnum = QUIRK_ANY_INTERFACE,
		.type = QUIRK_COMPOSITE,
		.data = & (const struct snd_usb_audio_quirk[]) {
			{
				.ifnum = 0,
				.type = QUIRK_MIDI_RAW_BYTES
			},
			{
				.ifnum = 1,
				.type = QUIRK_IGNORE_INTERFACE
			},
			{
				.ifnum = -1
			}
		}
	}
},

/* Emagic devices */
{
	USB_DEVICE(0x086a, 0x0001),
	.driver_info = (unsigned long) & (const struct snd_usb_audio_quirk) {
		.vendor_name = "Emagic",
		.product_name = "Unitor8",
		.ifnum = 2,
		.type = QUIRK_MIDI_EMAGIC,
		.data = & (const struct snd_usb_midi_endpoint_info) {
			.out_cables = 0x80ff,
			.in_cables  = 0x80ff
		}
	}
},
{
	USB_DEVICE(0x086a, 0x0002),
	.driver_info = (unsigned long) & (const struct snd_usb_audio_quirk) {
		.vendor_name = "Emagic",
		/* .product_name = "AMT8", */
		.ifnum = 2,
		.type = QUIRK_MIDI_EMAGIC,
		.data = & (const struct snd_usb_midi_endpoint_info) {
			.out_cables = 0x80ff,
			.in_cables  = 0x80ff
		}
	}
},
{
	USB_DEVICE(0x086a, 0x0003),
	.driver_info = (unsigned long) & (const struct snd_usb_audio_quirk) {
		.vendor_name = "Emagic",
		/* .product_name = "MT4", */
		.ifnum = 2,
		.type = QUIRK_MIDI_EMAGIC,
		.data = & (const struct snd_usb_midi_endpoint_info) {
			.out_cables = 0x800f,
			.in_cables  = 0x8003
		}
	}
},

/* KORG devices */
{
	USB_DEVICE_VENDOR_SPEC(0x0944, 0x0200),
	.driver_info = (unsigned long) & (const struct snd_usb_audio_quirk) {
		.vendor_name = "KORG, Inc.",
		/* .product_name = "PANDORA PX5D", */
		.ifnum = 3,
		.type = QUIRK_MIDI_STANDARD_INTERFACE,
	}
},

{
	USB_DEVICE_VENDOR_SPEC(0x0944, 0x0201),
	.driver_info = (unsigned long) & (const struct snd_usb_audio_quirk) {
		.vendor_name = "KORG, Inc.",
		/* .product_name = "ToneLab ST", */
		.ifnum = 3,
		.type = QUIRK_MIDI_STANDARD_INTERFACE,
	}
},

/* AKAI devices */
{
	USB_DEVICE(0x09e8, 0x0062),
	.driver_info = (unsigned long) & (const struct snd_usb_audio_quirk) {
		.vendor_name = "AKAI",
		.product_name = "MPD16",
		.ifnum = 0,
		.type = QUIRK_MIDI_AKAI,
	}
},

{
	/* Akai MPC Element */
	USB_DEVICE(0x09e8, 0x0021),
	.driver_info = (unsigned long) & (const struct snd_usb_audio_quirk) {
		.ifnum = QUIRK_ANY_INTERFACE,
		.type = QUIRK_COMPOSITE,
		.data = & (const struct snd_usb_audio_quirk[]) {
			{
				.ifnum = 0,
				.type = QUIRK_IGNORE_INTERFACE
			},
			{
				.ifnum = 1,
				.type = QUIRK_MIDI_STANDARD_INTERFACE
			},
			{
				.ifnum = -1
			}
		}
	}
},

/* Steinberg devices */
{
	/* Steinberg MI2 */
	USB_DEVICE_VENDOR_SPEC(0x0a4e, 0x2040),
	.driver_info = (unsigned long) & (const struct snd_usb_audio_quirk) {
		.ifnum = QUIRK_ANY_INTERFACE,
		.type = QUIRK_COMPOSITE,
		.data = & (const struct snd_usb_audio_quirk[]) {
			{
				.ifnum = 0,
				.type = QUIRK_AUDIO_STANDARD_INTERFACE
			},
			{
				.ifnum = 1,
				.type = QUIRK_AUDIO_STANDARD_INTERFACE
			},
			{
				.ifnum = 2,
				.type = QUIRK_AUDIO_STANDARD_INTERFACE
			},
			{
				.ifnum = 3,
				.type = QUIRK_MIDI_FIXED_ENDPOINT,
				.data = &(const struct snd_usb_midi_endpoint_info) {
					.out_cables = 0x0001,
					.in_cables  = 0x0001
				}
			},
			{
				.ifnum = -1
			}
		}
	}
},
{
	/* Steinberg MI4 */
	USB_DEVICE_VENDOR_SPEC(0x0a4e, 0x4040),
	.driver_info = (unsigned long) & (const struct snd_usb_audio_quirk) {
		.ifnum = QUIRK_ANY_INTERFACE,
		.type = QUIRK_COMPOSITE,
		.data = & (const struct snd_usb_audio_quirk[]) {
			{
				.ifnum = 0,
				.type = QUIRK_AUDIO_STANDARD_INTERFACE
			},
			{
				.ifnum = 1,
				.type = QUIRK_AUDIO_STANDARD_INTERFACE
			},
			{
				.ifnum = 2,
				.type = QUIRK_AUDIO_STANDARD_INTERFACE
			},
			{
				.ifnum = 3,
				.type = QUIRK_MIDI_FIXED_ENDPOINT,
				.data = &(const struct snd_usb_midi_endpoint_info) {
					.out_cables = 0x0001,
					.in_cables  = 0x0001
				}
			},
			{
				.ifnum = -1
			}
		}
	}
},

/* TerraTec devices */
{
	USB_DEVICE_VENDOR_SPEC(0x0ccd, 0x0012),
	.driver_info = (unsigned long) & (const struct snd_usb_audio_quirk) {
		.vendor_name = "TerraTec",
		.product_name = "PHASE 26",
		.ifnum = 3,
		.type = QUIRK_MIDI_STANDARD_INTERFACE
	}
},
{
	USB_DEVICE_VENDOR_SPEC(0x0ccd, 0x0013),
	.driver_info = (unsigned long) & (const struct snd_usb_audio_quirk) {
		.vendor_name = "TerraTec",
		.product_name = "PHASE 26",
		.ifnum = 3,
		.type = QUIRK_MIDI_STANDARD_INTERFACE
	}
},
{
	USB_DEVICE_VENDOR_SPEC(0x0ccd, 0x0014),
	.driver_info = (unsigned long) & (const struct snd_usb_audio_quirk) {
		.vendor_name = "TerraTec",
		.product_name = "PHASE 26",
		.ifnum = 3,
		.type = QUIRK_MIDI_STANDARD_INTERFACE
	}
},
{
	USB_DEVICE(0x0ccd, 0x0035),
	.driver_info = (unsigned long) & (const struct snd_usb_audio_quirk) {
		.vendor_name = "Miditech",
		.product_name = "Play'n Roll",
		.ifnum = 0,
		.type = QUIRK_MIDI_CME
	}
},

/* Novation EMS devices */
{
	USB_DEVICE_VENDOR_SPEC(0x1235, 0x0001),
	.driver_info = (unsigned long) & (const struct snd_usb_audio_quirk) {
		.vendor_name = "Novation",
		.product_name = "ReMOTE Audio/XStation",
		.ifnum = 4,
		.type = QUIRK_MIDI_NOVATION
	}
},
{
	USB_DEVICE_VENDOR_SPEC(0x1235, 0x0002),
	.driver_info = (unsigned long) & (const struct snd_usb_audio_quirk) {
		.vendor_name = "Novation",
		.product_name = "Speedio",
		.ifnum = 3,
		.type = QUIRK_MIDI_NOVATION
	}
},
{
	USB_DEVICE(0x1235, 0x000a),
	.driver_info = (unsigned long) & (const struct snd_usb_audio_quirk) {
		/* .vendor_name = "Novation", */
		/* .product_name = "Nocturn", */
		.ifnum = 0,
		.type = QUIRK_MIDI_RAW_BYTES
	}
},
{
	USB_DEVICE(0x1235, 0x000e),
	.driver_info = (unsigned long) & (const struct snd_usb_audio_quirk) {
		/* .vendor_name = "Novation", */
		/* .product_name = "Launchpad", */
		.ifnum = 0,
		.type = QUIRK_MIDI_RAW_BYTES
	}
},
{
	USB_DEVICE(0x1235, 0x0010),
	.driver_info = (unsigned long) &(const struct snd_usb_audio_quirk) {
		.vendor_name = "Focusrite",
		.product_name = "Saffire 6 USB",
		.ifnum = QUIRK_ANY_INTERFACE,
		.type = QUIRK_COMPOSITE,
		.data = (const struct snd_usb_audio_quirk[]) {
			{
				.ifnum = 0,
				.type = QUIRK_AUDIO_STANDARD_MIXER,
			},
			{
				.ifnum = 0,
				.type = QUIRK_AUDIO_FIXED_ENDPOINT,
				.data = &(const struct audioformat) {
					.formats = SNDRV_PCM_FMTBIT_S24_3LE,
					.channels = 4,
					.iface = 0,
					.altsetting = 1,
					.altset_idx = 1,
					.attributes = UAC_EP_CS_ATTR_SAMPLE_RATE,
					.endpoint = 0x01,
					.ep_attr = USB_ENDPOINT_XFER_ISOC,
					.datainterval = 1,
					.maxpacksize = 0x024c,
					.rates = SNDRV_PCM_RATE_44100 |
						 SNDRV_PCM_RATE_48000,
					.rate_min = 44100,
					.rate_max = 48000,
					.nr_rates = 2,
					.rate_table = (unsigned int[]) {
						44100, 48000
					}
				}
			},
			{
				.ifnum = 0,
				.type = QUIRK_AUDIO_FIXED_ENDPOINT,
				.data = &(const struct audioformat) {
					.formats = SNDRV_PCM_FMTBIT_S24_3LE,
					.channels = 2,
					.iface = 0,
					.altsetting = 1,
					.altset_idx = 1,
					.attributes = 0,
					.endpoint = 0x82,
					.ep_attr = USB_ENDPOINT_XFER_ISOC,
					.datainterval = 1,
					.maxpacksize = 0x0126,
					.rates = SNDRV_PCM_RATE_44100 |
						 SNDRV_PCM_RATE_48000,
					.rate_min = 44100,
					.rate_max = 48000,
					.nr_rates = 2,
					.rate_table = (unsigned int[]) {
						44100, 48000
					}
				}
			},
			{
				.ifnum = 1,
				.type = QUIRK_MIDI_RAW_BYTES
			},
			{
				.ifnum = -1
			}
		}
	}
},
{
	USB_DEVICE(0x1235, 0x0018),
	.driver_info = (unsigned long) & (const struct snd_usb_audio_quirk) {
		.vendor_name = "Novation",
		.product_name = "Twitch",
		.ifnum = QUIRK_ANY_INTERFACE,
		.type = QUIRK_COMPOSITE,
		.data = (const struct snd_usb_audio_quirk[]) {
			{
				.ifnum = 0,
				.type = QUIRK_AUDIO_FIXED_ENDPOINT,
				.data = & (const struct audioformat) {
					.formats = SNDRV_PCM_FMTBIT_S24_3LE,
					.channels = 4,
					.iface = 0,
					.altsetting = 1,
					.altset_idx = 1,
					.attributes = UAC_EP_CS_ATTR_SAMPLE_RATE,
					.endpoint = 0x01,
					.ep_attr = USB_ENDPOINT_XFER_ISOC,
					.rates = SNDRV_PCM_RATE_44100 |
						 SNDRV_PCM_RATE_48000,
					.rate_min = 44100,
					.rate_max = 48000,
					.nr_rates = 2,
					.rate_table = (unsigned int[]) {
						44100, 48000
					}
				}
			},
			{
				.ifnum = 1,
				.type = QUIRK_MIDI_RAW_BYTES
			},
			{
				.ifnum = -1
			}
		}
	}
},
{
	USB_DEVICE_VENDOR_SPEC(0x1235, 0x4661),
	.driver_info = (unsigned long) & (const struct snd_usb_audio_quirk) {
		.vendor_name = "Novation",
		.product_name = "ReMOTE25",
		.ifnum = 0,
		.type = QUIRK_MIDI_NOVATION
	}
},

/* Access Music devices */
{
	/* VirusTI Desktop */
	USB_DEVICE_VENDOR_SPEC(0x133e, 0x0815),
	.driver_info = (unsigned long) &(const struct snd_usb_audio_quirk) {
		.ifnum = QUIRK_ANY_INTERFACE,
		.type = QUIRK_COMPOSITE,
		.data = &(const struct snd_usb_audio_quirk[]) {
			{
				.ifnum = 3,
				.type = QUIRK_MIDI_FIXED_ENDPOINT,
				.data = &(const struct snd_usb_midi_endpoint_info) {
					.out_cables = 0x0003,
					.in_cables  = 0x0003
				}
			},
			{
				.ifnum = 4,
				.type = QUIRK_IGNORE_INTERFACE
			},
			{
				.ifnum = -1
			}
		}
	}
},

<<<<<<< HEAD
/* */
{
	/* aka. Serato Scratch Live DJ Box */
	USB_DEVICE(0x13e5, 0x0001),
	QUIRK_RENAME_DEVICE("Rane", "SL-1")
},

/* Lenovo ThinkStation P620 Rear Line-in, Line-out and Microphone */
{
	USB_DEVICE(0x17aa, 0x1046),
	QUIRK_DEVICE_PROFILE("Lenovo", "ThinkStation P620 Rear",
			     "Lenovo-ThinkStation-P620-Rear"),
},
/* Lenovo ThinkStation P620 Internal Speaker + Front Headset */
{
	USB_DEVICE(0x17aa, 0x104d),
	QUIRK_DEVICE_PROFILE("Lenovo", "ThinkStation P620 Main",
			     "Lenovo-ThinkStation-P620-Main"),
},

=======
>>>>>>> 51ab5d77
/* Native Instruments MK2 series */
{
	/* Komplete Audio 6 */
	.match_flags = USB_DEVICE_ID_MATCH_DEVICE,
	.idVendor = 0x17cc,
	.idProduct = 0x1000,
},
{
	/* Traktor Audio 6 */
	.match_flags = USB_DEVICE_ID_MATCH_DEVICE,
	.idVendor = 0x17cc,
	.idProduct = 0x1010,
},
{
	/* Traktor Audio 10 */
	.match_flags = USB_DEVICE_ID_MATCH_DEVICE,
	.idVendor = 0x17cc,
	.idProduct = 0x1020,
},

/* QinHeng devices */
{
	USB_DEVICE(0x1a86, 0x752d),
	.driver_info = (unsigned long) &(const struct snd_usb_audio_quirk) {
		.vendor_name = "QinHeng",
		.product_name = "CH345",
		.ifnum = 1,
		.type = QUIRK_MIDI_CH345
	}
},

/* KeithMcMillen Stringport */
{ USB_AUDIO_CLASS(0x1f38, 0x0001) },

/* Miditech devices */
{
	USB_DEVICE(0x4752, 0x0011),
	.driver_info = (unsigned long) & (const struct snd_usb_audio_quirk) {
		.vendor_name = "Miditech",
		.product_name = "Midistart-2",
		.ifnum = 0,
		.type = QUIRK_MIDI_CME
	}
},

/* Central Music devices */
{
	/* this ID used by both Miditech MidiStudio-2 and CME UF-x */
	USB_DEVICE(0x7104, 0x2202),
	.driver_info = (unsigned long) & (const struct snd_usb_audio_quirk) {
		.ifnum = 0,
		.type = QUIRK_MIDI_CME
	}
},

/*
 * Auvitek au0828 devices with audio interface.
 * This should be kept in sync with drivers/media/usb/au0828/au0828-cards.c
 * Please notice that some drivers are DVB only, and don't need to be
 * here. That's the case, for example, of DVICO_FUSIONHDTV7.
 */

#define AU0828_DEVICE(vid, pid, vname, pname) { \
	USB_AUDIO_DEVICE(vid, pid), \
	.driver_info = (unsigned long) &(const struct snd_usb_audio_quirk) { \
		.vendor_name = vname, \
		.product_name = pname, \
		.ifnum = QUIRK_ANY_INTERFACE, \
		.type = QUIRK_AUDIO_ALIGN_TRANSFER, \
		.shares_media_device = 1, \
	} \
}

AU0828_DEVICE(0x2040, 0x7200, "Hauppauge", "HVR-950Q"),
AU0828_DEVICE(0x2040, 0x7240, "Hauppauge", "HVR-850"),
AU0828_DEVICE(0x2040, 0x7210, "Hauppauge", "HVR-950Q"),
AU0828_DEVICE(0x2040, 0x7217, "Hauppauge", "HVR-950Q"),
AU0828_DEVICE(0x2040, 0x721b, "Hauppauge", "HVR-950Q"),
AU0828_DEVICE(0x2040, 0x721e, "Hauppauge", "HVR-950Q"),
AU0828_DEVICE(0x2040, 0x721f, "Hauppauge", "HVR-950Q"),
AU0828_DEVICE(0x2040, 0x7280, "Hauppauge", "HVR-950Q"),
AU0828_DEVICE(0x0fd9, 0x0008, "Hauppauge", "HVR-950Q"),
AU0828_DEVICE(0x2040, 0x7201, "Hauppauge", "HVR-950Q-MXL"),
AU0828_DEVICE(0x2040, 0x7211, "Hauppauge", "HVR-950Q-MXL"),
AU0828_DEVICE(0x2040, 0x7281, "Hauppauge", "HVR-950Q-MXL"),
AU0828_DEVICE(0x05e1, 0x0480, "Hauppauge", "Woodbury"),
AU0828_DEVICE(0x2040, 0x8200, "Hauppauge", "Woodbury"),
AU0828_DEVICE(0x2040, 0x7260, "Hauppauge", "HVR-950Q"),
AU0828_DEVICE(0x2040, 0x7213, "Hauppauge", "HVR-950Q"),
AU0828_DEVICE(0x2040, 0x7270, "Hauppauge", "HVR-950Q"),

/* Syntek STK1160 */
{
	USB_AUDIO_DEVICE(0x05e1, 0x0408),
	.driver_info = (unsigned long) &(const struct snd_usb_audio_quirk) {
		.vendor_name = "Syntek",
		.product_name = "STK1160",
		.ifnum = QUIRK_ANY_INTERFACE,
		.type = QUIRK_AUDIO_ALIGN_TRANSFER
	}
},

/* Digidesign Mbox */
{
	/* Thanks to Clemens Ladisch <clemens@ladisch.de> */
	USB_DEVICE(0x0dba, 0x1000),
	.driver_info = (unsigned long) &(const struct snd_usb_audio_quirk) {
		.vendor_name = "Digidesign",
		.product_name = "MBox",
		.ifnum = QUIRK_ANY_INTERFACE,
		.type = QUIRK_COMPOSITE,
		.data = (const struct snd_usb_audio_quirk[]){
			{
				.ifnum = 0,
				.type = QUIRK_AUDIO_STANDARD_MIXER,
			},
			{
				.ifnum = 1,
				.type = QUIRK_AUDIO_FIXED_ENDPOINT,
				.data = &(const struct audioformat) {
					.formats = SNDRV_PCM_FMTBIT_S24_3BE,
					.channels = 2,
					.iface = 1,
					.altsetting = 1,
					.altset_idx = 1,
					.attributes = 0x4,
					.endpoint = 0x02,
					.ep_attr = USB_ENDPOINT_XFER_ISOC |
						USB_ENDPOINT_SYNC_SYNC,
					.maxpacksize = 0x130,
					.rates = SNDRV_PCM_RATE_48000,
					.rate_min = 48000,
					.rate_max = 48000,
					.nr_rates = 1,
					.rate_table = (unsigned int[]) {
						48000
					}
				}
			},
			{
				.ifnum = 1,
				.type = QUIRK_AUDIO_FIXED_ENDPOINT,
				.data = &(const struct audioformat) {
					.formats = SNDRV_PCM_FMTBIT_S24_3BE,
					.channels = 2,
					.iface = 1,
					.altsetting = 1,
					.altset_idx = 1,
					.attributes = 0x4,
					.endpoint = 0x81,
					.ep_attr = USB_ENDPOINT_XFER_ISOC |
						USB_ENDPOINT_SYNC_ASYNC,
					.maxpacksize = 0x130,
					.rates = SNDRV_PCM_RATE_48000,
					.rate_min = 48000,
					.rate_max = 48000,
					.nr_rates = 1,
					.rate_table = (unsigned int[]) {
						48000
					}
				}
			},
			{
				.ifnum = -1
			}
		}
	}
},

/* DIGIDESIGN MBOX 2 */
{
	USB_DEVICE(0x0dba, 0x3000),
	.driver_info = (unsigned long) &(const struct snd_usb_audio_quirk) {
		.vendor_name = "Digidesign",
		.product_name = "Mbox 2",
		.ifnum = QUIRK_ANY_INTERFACE,
		.type = QUIRK_COMPOSITE,
		.data = (const struct snd_usb_audio_quirk[]) {
			{
				.ifnum = 0,
				.type = QUIRK_IGNORE_INTERFACE
			},
			{
				.ifnum = 1,
				.type = QUIRK_IGNORE_INTERFACE
			},
			{
				.ifnum = 2,
				.type = QUIRK_AUDIO_FIXED_ENDPOINT,
				.data = &(const struct audioformat) {
					.formats = SNDRV_PCM_FMTBIT_S24_3BE,
					.channels = 2,
					.iface = 2,
					.altsetting = 2,
					.altset_idx = 1,
					.attributes = 0x00,
					.endpoint = 0x03,
					.ep_attr = USB_ENDPOINT_SYNC_ASYNC,
					.rates = SNDRV_PCM_RATE_48000,
					.rate_min = 48000,
					.rate_max = 48000,
					.nr_rates = 1,
					.rate_table = (unsigned int[]) {
						48000
					}
				}
			},
			{
				.ifnum = 3,
				.type = QUIRK_IGNORE_INTERFACE
			},
			{
				.ifnum = 4,
				.type = QUIRK_AUDIO_FIXED_ENDPOINT,
				.data = &(const struct audioformat) {
				.formats = SNDRV_PCM_FMTBIT_S24_3BE,
					.channels = 2,
					.iface = 4,
					.altsetting = 2,
					.altset_idx = 1,
					.attributes = UAC_EP_CS_ATTR_SAMPLE_RATE,
					.endpoint = 0x85,
					.ep_attr = USB_ENDPOINT_SYNC_SYNC,
					.rates = SNDRV_PCM_RATE_48000,
					.rate_min = 48000,
					.rate_max = 48000,
					.nr_rates = 1,
					.rate_table = (unsigned int[]) {
						48000
					}
				}
			},
			{
				.ifnum = 5,
				.type = QUIRK_IGNORE_INTERFACE
			},
			{
				.ifnum = 6,
				.type = QUIRK_MIDI_MIDIMAN,
				.data = &(const struct snd_usb_midi_endpoint_info) {
					.out_ep =  0x02,
					.out_cables = 0x0001,
					.in_ep = 0x81,
					.in_interval = 0x01,
					.in_cables = 0x0001
				}
			},
			{
				.ifnum = -1
			}
		}
	}
},
{
	/* Tascam US122 MKII - playback-only support */
	USB_AUDIO_CLASS(0x0644, 0x8021),
	.driver_info = (unsigned long) &(const struct snd_usb_audio_quirk) {
		.vendor_name = "TASCAM",
		.product_name = "US122 MKII",
		.ifnum = QUIRK_ANY_INTERFACE,
		.type = QUIRK_COMPOSITE,
		.data = (const struct snd_usb_audio_quirk[]) {
			{
				.ifnum = 0,
				.type = QUIRK_IGNORE_INTERFACE
			},
			{
				.ifnum = 1,
				.type = QUIRK_AUDIO_FIXED_ENDPOINT,
				.data = &(const struct audioformat) {
					.formats = SNDRV_PCM_FMTBIT_S24_3LE,
					.channels = 2,
					.iface = 1,
					.altsetting = 1,
					.altset_idx = 1,
					.attributes = UAC_EP_CS_ATTR_SAMPLE_RATE,
					.endpoint = 0x02,
					.ep_attr = USB_ENDPOINT_XFER_ISOC,
					.rates = SNDRV_PCM_RATE_44100 |
						 SNDRV_PCM_RATE_48000 |
						 SNDRV_PCM_RATE_88200 |
						 SNDRV_PCM_RATE_96000,
					.rate_min = 44100,
					.rate_max = 96000,
					.nr_rates = 4,
					.rate_table = (unsigned int[]) {
						44100, 48000, 88200, 96000
					}
				}
			},
			{
				.ifnum = -1
			}
		}
	}
},

/* Microsoft XboxLive Headset/Xbox Communicator */
{
	USB_DEVICE(0x045e, 0x0283),
	.bInterfaceClass = USB_CLASS_PER_INTERFACE,
	.driver_info = (unsigned long) &(const struct snd_usb_audio_quirk) {
		.vendor_name = "Microsoft",
		.product_name = "XboxLive Headset/Xbox Communicator",
		.ifnum = QUIRK_ANY_INTERFACE,
		.type = QUIRK_COMPOSITE,
		.data = &(const struct snd_usb_audio_quirk[]) {
			{
				/* playback */
				.ifnum = 0,
				.type = QUIRK_AUDIO_FIXED_ENDPOINT,
				.data = &(const struct audioformat) {
					.formats = SNDRV_PCM_FMTBIT_S16_LE,
					.channels = 1,
					.iface = 0,
					.altsetting = 0,
					.altset_idx = 0,
					.attributes = 0,
					.endpoint = 0x04,
					.ep_attr = 0x05,
					.rates = SNDRV_PCM_RATE_CONTINUOUS,
					.rate_min = 22050,
					.rate_max = 22050
				}
			},
			{
				/* capture */
				.ifnum = 1,
				.type = QUIRK_AUDIO_FIXED_ENDPOINT,
				.data = &(const struct audioformat) {
					.formats = SNDRV_PCM_FMTBIT_S16_LE,
					.channels = 1,
					.iface = 1,
					.altsetting = 0,
					.altset_idx = 0,
					.attributes = 0,
					.endpoint = 0x85,
					.ep_attr = 0x05,
					.rates = SNDRV_PCM_RATE_CONTINUOUS,
					.rate_min = 16000,
					.rate_max = 16000
				}
			},
			{
				.ifnum = -1
			}
		}
	}
},

/* Reloop Play */
{
	USB_DEVICE(0x200c, 0x100b),
	.bInterfaceClass = USB_CLASS_PER_INTERFACE,
	.driver_info = (unsigned long) &(const struct snd_usb_audio_quirk) {
		.ifnum = QUIRK_ANY_INTERFACE,
		.type = QUIRK_COMPOSITE,
		.data = &(const struct snd_usb_audio_quirk[]) {
			{
				.ifnum = 0,
				.type = QUIRK_AUDIO_STANDARD_MIXER,
			},
			{
				.ifnum = 1,
				.type = QUIRK_AUDIO_FIXED_ENDPOINT,
				.data = &(const struct audioformat) {
					.formats = SNDRV_PCM_FMTBIT_S24_3LE,
					.channels = 4,
					.iface = 1,
					.altsetting = 1,
					.altset_idx = 1,
					.attributes = UAC_EP_CS_ATTR_SAMPLE_RATE,
					.endpoint = 0x01,
					.ep_attr = USB_ENDPOINT_SYNC_ADAPTIVE,
					.rates = SNDRV_PCM_RATE_44100 |
						 SNDRV_PCM_RATE_48000,
					.rate_min = 44100,
					.rate_max = 48000,
					.nr_rates = 2,
					.rate_table = (unsigned int[]) {
						44100, 48000
					}
				}
			},
			{
				.ifnum = -1
			}
		}
	}
},

{
	/*
	 * ZOOM R16/24 in audio interface mode.
	 * Playback requires an extra four byte LE length indicator
	 * at the start of each isochronous packet. This quirk is
	 * enabled in create_standard_audio_quirk().
	 */
	USB_DEVICE(0x1686, 0x00dd),
	.driver_info = (unsigned long) & (const struct snd_usb_audio_quirk) {
		.ifnum = QUIRK_ANY_INTERFACE,
		.type = QUIRK_COMPOSITE,
		.data = (const struct snd_usb_audio_quirk[]) {
			{
				/* Playback  */
				.ifnum = 1,
				.type = QUIRK_AUDIO_STANDARD_INTERFACE,
			},
			{
				/* Capture */
				.ifnum = 2,
				.type = QUIRK_AUDIO_STANDARD_INTERFACE,
			},
			{
				/* Midi */
				.ifnum = 3,
				.type = QUIRK_MIDI_STANDARD_INTERFACE
			},
			{
				.ifnum = -1
			},
		}
	}
},

{
	/*
	 * Some USB MIDI devices don't have an audio control interface,
	 * so we have to grab MIDI streaming interfaces here.
	 */
	.match_flags = USB_DEVICE_ID_MATCH_INT_CLASS |
		       USB_DEVICE_ID_MATCH_INT_SUBCLASS,
	.bInterfaceClass = USB_CLASS_AUDIO,
	.bInterfaceSubClass = USB_SUBCLASS_MIDISTREAMING,
	.driver_info = (unsigned long) & (const struct snd_usb_audio_quirk) {
		.ifnum = QUIRK_ANY_INTERFACE,
		.type = QUIRK_MIDI_STANDARD_INTERFACE
	}
},

<<<<<<< HEAD
/*
 * The original product_name is "USB Sound Device", however this name
 * is also used by the CM106 based cards, so make it unique.
 */
{
	USB_DEVICE(0x0d8c, 0x0102),
	QUIRK_RENAME_DEVICE(NULL, "ICUSBAUDIO7D")
},
{
	USB_DEVICE(0x0d8c, 0x0103),
	QUIRK_RENAME_DEVICE(NULL, "Audio Advantage MicroII")
},

=======
>>>>>>> 51ab5d77
/* disabled due to regression for other devices;
 * see https://bugzilla.kernel.org/show_bug.cgi?id=199905
 */
#if 0
{
	/*
	 * Nura's first gen headphones use Cambridge Silicon Radio's vendor
	 * ID, but it looks like the product ID actually is only for Nura.
	 * The capture interface does not work at all (even on Windows),
	 * and only the 48 kHz sample rate works for the playback interface.
	 */
	USB_DEVICE(0x0a12, 0x1243),
	.driver_info = (unsigned long) &(const struct snd_usb_audio_quirk) {
		.ifnum = QUIRK_ANY_INTERFACE,
		.type = QUIRK_COMPOSITE,
		.data = (const struct snd_usb_audio_quirk[]) {
			{
				.ifnum = 0,
				.type = QUIRK_AUDIO_STANDARD_MIXER,
			},
			/* Capture */
			{
				.ifnum = 1,
				.type = QUIRK_IGNORE_INTERFACE,
			},
			/* Playback */
			{
				.ifnum = 2,
				.type = QUIRK_AUDIO_FIXED_ENDPOINT,
				.data = &(const struct audioformat) {
					.formats = SNDRV_PCM_FMTBIT_S16_LE,
					.channels = 2,
					.iface = 2,
					.altsetting = 1,
					.altset_idx = 1,
					.attributes = UAC_EP_CS_ATTR_FILL_MAX |
						UAC_EP_CS_ATTR_SAMPLE_RATE,
					.endpoint = 0x03,
					.ep_attr = USB_ENDPOINT_XFER_ISOC,
					.rates = SNDRV_PCM_RATE_48000,
					.rate_min = 48000,
					.rate_max = 48000,
					.nr_rates = 1,
					.rate_table = (unsigned int[]) {
						48000
					}
				}
			},
			{
				.ifnum = -1
			},
		}
	}
},
#endif /* disabled */

{
	/*
	 * Bower's & Wilkins PX headphones only support the 48 kHz sample rate
	 * even though it advertises more. The capture interface doesn't work
	 * even on windows.
	 */
	USB_DEVICE(0x19b5, 0x0021),
	.driver_info = (unsigned long) &(const struct snd_usb_audio_quirk) {
		.ifnum = QUIRK_ANY_INTERFACE,
		.type = QUIRK_COMPOSITE,
		.data = (const struct snd_usb_audio_quirk[]) {
			{
				.ifnum = 0,
				.type = QUIRK_AUDIO_STANDARD_MIXER,
			},
			/* Playback */
			{
				.ifnum = 1,
				.type = QUIRK_AUDIO_FIXED_ENDPOINT,
				.data = &(const struct audioformat) {
					.formats = SNDRV_PCM_FMTBIT_S16_LE,
					.channels = 2,
					.iface = 1,
					.altsetting = 1,
					.altset_idx = 1,
					.attributes = UAC_EP_CS_ATTR_FILL_MAX |
						UAC_EP_CS_ATTR_SAMPLE_RATE,
					.endpoint = 0x03,
					.ep_attr = USB_ENDPOINT_XFER_ISOC,
					.rates = SNDRV_PCM_RATE_48000,
					.rate_min = 48000,
					.rate_max = 48000,
					.nr_rates = 1,
					.rate_table = (unsigned int[]) {
						48000
					}
				}
			},
			{
				.ifnum = -1
			},
		}
	}
},
/* Dell WD19 Dock */
{
	USB_DEVICE(0x0bda, 0x402e),
	.driver_info = (unsigned long) & (const struct snd_usb_audio_quirk) {
		.ifnum = QUIRK_ANY_INTERFACE,
		.type = QUIRK_SETUP_FMT_AFTER_RESUME
	}
},
/* MOTU Microbook II */
{
	USB_DEVICE_VENDOR_SPEC(0x07fd, 0x0004),
	.driver_info = (unsigned long) &(const struct snd_usb_audio_quirk) {
		.vendor_name = "MOTU",
		.product_name = "MicroBookII",
		.ifnum = QUIRK_ANY_INTERFACE,
		.type = QUIRK_COMPOSITE,
		.data = (const struct snd_usb_audio_quirk[]) {
			{
				.ifnum = 0,
				.type = QUIRK_AUDIO_STANDARD_MIXER,
			},
			{
				.ifnum = 0,
				.type = QUIRK_AUDIO_FIXED_ENDPOINT,
				.data = &(const struct audioformat) {
					.formats = SNDRV_PCM_FMTBIT_S24_3BE,
					.channels = 6,
					.iface = 0,
					.altsetting = 1,
					.altset_idx = 1,
					.attributes = 0,
					.endpoint = 0x84,
					.rates = SNDRV_PCM_RATE_96000,
					.ep_attr = USB_ENDPOINT_XFER_ISOC |
						   USB_ENDPOINT_SYNC_ASYNC,
					.rate_min = 96000,
					.rate_max = 96000,
					.nr_rates = 1,
					.maxpacksize = 0x00d8,
					.rate_table = (unsigned int[]) {
						96000
					}
				}
			},
			{
				.ifnum = 0,
				.type = QUIRK_AUDIO_FIXED_ENDPOINT,
				.data = &(const struct audioformat) {
					.formats = SNDRV_PCM_FMTBIT_S24_3BE,
					.channels = 8,
					.iface = 0,
					.altsetting = 1,
					.altset_idx = 1,
					.attributes = 0,
					.endpoint = 0x03,
					.rates = SNDRV_PCM_RATE_96000,
					.ep_attr = USB_ENDPOINT_XFER_ISOC |
						   USB_ENDPOINT_SYNC_ASYNC,
					.rate_min = 96000,
					.rate_max = 96000,
					.nr_rates = 1,
					.maxpacksize = 0x0120,
					.rate_table = (unsigned int[]) {
						96000
					}
				}
			},
			{
				.ifnum = -1
			}
		}
	}
},
{
	/*
	 * PIONEER DJ DDJ-SX3
	 * PCM is 12 channels out, 10 channels in @ 44.1 fixed
	 * interface 0, vendor class alt setting 1 for endpoints 5 and 0x86
	 * The feedback for the output is the input.
	 */
	USB_DEVICE_VENDOR_SPEC(0x2b73, 0x0023),
	.driver_info = (unsigned long) &(const struct snd_usb_audio_quirk) {
		.ifnum = QUIRK_ANY_INTERFACE,
		.type = QUIRK_COMPOSITE,
		.data = (const struct snd_usb_audio_quirk[]) {
			{
				.ifnum = 0,
				.type = QUIRK_AUDIO_FIXED_ENDPOINT,
				.data = &(const struct audioformat) {
					.formats = SNDRV_PCM_FMTBIT_S32_LE,
					.channels = 12,
					.iface = 0,
					.altsetting = 1,
					.altset_idx = 1,
					.endpoint = 0x05,
					.ep_attr = USB_ENDPOINT_XFER_ISOC|
						   USB_ENDPOINT_SYNC_ASYNC,
					.rates = SNDRV_PCM_RATE_44100,
					.rate_min = 44100,
					.rate_max = 44100,
					.nr_rates = 1,
					.rate_table = (unsigned int[]) { 44100 }
				}
			},
			{
				.ifnum = 0,
				.type = QUIRK_AUDIO_FIXED_ENDPOINT,
				.data = &(const struct audioformat) {
					.formats = SNDRV_PCM_FMTBIT_S32_LE,
					.channels = 10,
					.iface = 0,
					.altsetting = 1,
					.altset_idx = 1,
					.endpoint = 0x86,
					.ep_attr = USB_ENDPOINT_XFER_ISOC|
						 USB_ENDPOINT_SYNC_ASYNC|
						 USB_ENDPOINT_USAGE_IMPLICIT_FB,
					.rates = SNDRV_PCM_RATE_44100,
					.rate_min = 44100,
					.rate_max = 44100,
					.nr_rates = 1,
					.rate_table = (unsigned int[]) { 44100 }
				}
			},
			{
				.ifnum = -1
			}
		}
	}
},
{
	/*
	 * Pioneer DJ DJM-250MK2
	 * PCM is 8 channels out @ 48 fixed (endpoints 0x01).
	 * The output from computer to the mixer is usable.
	 *
	 * The input (phono or line to computer) is not working.
	 * It should be at endpoint 0x82 and probably also 8 channels,
	 * but it seems that it works only with Pioneer proprietary software.
	 * Even on officially supported OS, the Audacity was unable to record
	 * and Mixxx to recognize the control vinyls.
	 */
	USB_DEVICE_VENDOR_SPEC(0x2b73, 0x0017),
	.driver_info = (unsigned long) &(const struct snd_usb_audio_quirk) {
		.ifnum = QUIRK_ANY_INTERFACE,
		.type = QUIRK_COMPOSITE,
		.data = (const struct snd_usb_audio_quirk[]) {
			{
				.ifnum = 0,
				.type = QUIRK_AUDIO_FIXED_ENDPOINT,
				.data = &(const struct audioformat) {
					.formats = SNDRV_PCM_FMTBIT_S24_3LE,
					.channels = 8, // outputs
					.iface = 0,
					.altsetting = 1,
					.altset_idx = 1,
					.endpoint = 0x01,
					.ep_attr = USB_ENDPOINT_XFER_ISOC|
						USB_ENDPOINT_SYNC_ASYNC,
					.rates = SNDRV_PCM_RATE_48000,
					.rate_min = 48000,
					.rate_max = 48000,
					.nr_rates = 1,
					.rate_table = (unsigned int[]) { 48000 }
				}
			},
			{
				.ifnum = -1
			}
		}
	}
},
<<<<<<< HEAD
{
	/*
	 * PIONEER DJ DDJ-RB
	 * PCM is 4 channels out, 2 dummy channels in @ 44.1 fixed
	 * The feedback for the output is the dummy input.
	 */
	USB_DEVICE_VENDOR_SPEC(0x2b73, 0x000e),
	.driver_info = (unsigned long) &(const struct snd_usb_audio_quirk) {
		.ifnum = QUIRK_ANY_INTERFACE,
		.type = QUIRK_COMPOSITE,
		.data = (const struct snd_usb_audio_quirk[]) {
			{
				.ifnum = 0,
				.type = QUIRK_AUDIO_FIXED_ENDPOINT,
				.data = &(const struct audioformat) {
					.formats = SNDRV_PCM_FMTBIT_S24_3LE,
					.channels = 4,
					.iface = 0,
					.altsetting = 1,
					.altset_idx = 1,
					.endpoint = 0x01,
					.ep_attr = USB_ENDPOINT_XFER_ISOC|
						   USB_ENDPOINT_SYNC_ASYNC,
					.rates = SNDRV_PCM_RATE_44100,
					.rate_min = 44100,
					.rate_max = 44100,
					.nr_rates = 1,
					.rate_table = (unsigned int[]) { 44100 }
				}
			},
			{
				.ifnum = 0,
				.type = QUIRK_AUDIO_FIXED_ENDPOINT,
				.data = &(const struct audioformat) {
					.formats = SNDRV_PCM_FMTBIT_S24_3LE,
					.channels = 2,
					.iface = 0,
					.altsetting = 1,
					.altset_idx = 1,
					.endpoint = 0x82,
					.ep_attr = USB_ENDPOINT_XFER_ISOC|
						 USB_ENDPOINT_SYNC_ASYNC|
						 USB_ENDPOINT_USAGE_IMPLICIT_FB,
					.rates = SNDRV_PCM_RATE_44100,
					.rate_min = 44100,
					.rate_max = 44100,
					.nr_rates = 1,
					.rate_table = (unsigned int[]) { 44100 }
				}
			},
			{
				.ifnum = -1
			}
		}
	}
},

#define ALC1220_VB_DESKTOP(vend, prod) { \
	USB_DEVICE(vend, prod),	\
	QUIRK_DEVICE_PROFILE("Realtek", "ALC1220-VB-DT", \
			     "Realtek-ALC1220-VB-Desktop") \
}
ALC1220_VB_DESKTOP(0x0414, 0xa002), /* Gigabyte TRX40 Aorus Pro WiFi */
ALC1220_VB_DESKTOP(0x0db0, 0x0d64), /* MSI TRX40 Creator */
ALC1220_VB_DESKTOP(0x0db0, 0x543d), /* MSI TRX40 */
ALC1220_VB_DESKTOP(0x26ce, 0x0a01), /* Asrock TRX40 Creator */
#undef ALC1220_VB_DESKTOP

/* Two entries for Gigabyte TRX40 Aorus Master:
 * TRX40 Aorus Master has two USB-audio devices, one for the front headphone
 * with ESS SABRE9218 DAC chip, while another for the rest I/O (the rear
 * panel and the front mic) with Realtek ALC1220-VB.
 * Here we provide two distinct names for making UCM profiles easier.
 */
=======
>>>>>>> 51ab5d77
{
	/*
	 * PIONEER DJ DDJ-RB
	 * PCM is 4 channels out, 2 dummy channels in @ 44.1 fixed
	 * The feedback for the output is the dummy input.
	 */
	USB_DEVICE_VENDOR_SPEC(0x2b73, 0x000e),
	.driver_info = (unsigned long) &(const struct snd_usb_audio_quirk) {
		.ifnum = QUIRK_ANY_INTERFACE,
		.type = QUIRK_COMPOSITE,
		.data = (const struct snd_usb_audio_quirk[]) {
			{
				.ifnum = 0,
				.type = QUIRK_AUDIO_FIXED_ENDPOINT,
				.data = &(const struct audioformat) {
					.formats = SNDRV_PCM_FMTBIT_S24_3LE,
					.channels = 4,
					.iface = 0,
					.altsetting = 1,
					.altset_idx = 1,
					.endpoint = 0x01,
					.ep_attr = USB_ENDPOINT_XFER_ISOC|
						   USB_ENDPOINT_SYNC_ASYNC,
					.rates = SNDRV_PCM_RATE_44100,
					.rate_min = 44100,
					.rate_max = 44100,
					.nr_rates = 1,
					.rate_table = (unsigned int[]) { 44100 }
				}
			},
			{
				.ifnum = 0,
				.type = QUIRK_AUDIO_FIXED_ENDPOINT,
				.data = &(const struct audioformat) {
					.formats = SNDRV_PCM_FMTBIT_S24_3LE,
					.channels = 2,
					.iface = 0,
					.altsetting = 1,
					.altset_idx = 1,
					.endpoint = 0x82,
					.ep_attr = USB_ENDPOINT_XFER_ISOC|
						 USB_ENDPOINT_SYNC_ASYNC|
						 USB_ENDPOINT_USAGE_IMPLICIT_FB,
					.rates = SNDRV_PCM_RATE_44100,
					.rate_min = 44100,
					.rate_max = 44100,
					.nr_rates = 1,
					.rate_table = (unsigned int[]) { 44100 }
				}
			},
			{
				.ifnum = -1
			}
		}
	}
},

{
	/*
	 * Pioneer DJ DJM-900NXS2
	 * 10 channels playback & 12 channels capture @ 44.1/48/96kHz S24LE
	 */
	USB_DEVICE_VENDOR_SPEC(0x2b73, 0x000a),
	.driver_info = (unsigned long) &(const struct snd_usb_audio_quirk) {
		.ifnum = QUIRK_ANY_INTERFACE,
		.type = QUIRK_COMPOSITE,
		.data = (const struct snd_usb_audio_quirk[]) {
			{
				.ifnum = 0,
				.type = QUIRK_AUDIO_FIXED_ENDPOINT,
				.data = &(const struct audioformat) {
					.formats = SNDRV_PCM_FMTBIT_S24_3LE,
					.channels = 10,
					.iface = 0,
					.altsetting = 1,
					.altset_idx = 1,
					.endpoint = 0x01,
					.ep_attr = USB_ENDPOINT_XFER_ISOC|
					    USB_ENDPOINT_SYNC_ASYNC,
					.rates = SNDRV_PCM_RATE_44100|
					    SNDRV_PCM_RATE_48000|
					    SNDRV_PCM_RATE_96000,
					.rate_min = 44100,
					.rate_max = 96000,
					.nr_rates = 3,
					.rate_table = (unsigned int[]) {
						44100, 48000, 96000
					}
				}
			},
			{
				.ifnum = 0,
				.type = QUIRK_AUDIO_FIXED_ENDPOINT,
				.data = &(const struct audioformat) {
					.formats = SNDRV_PCM_FMTBIT_S24_3LE,
					.channels = 12,
					.iface = 0,
					.altsetting = 1,
					.altset_idx = 1,
					.endpoint = 0x82,
					.ep_attr = USB_ENDPOINT_XFER_ISOC|
					    USB_ENDPOINT_SYNC_ASYNC|
					    USB_ENDPOINT_USAGE_IMPLICIT_FB,
					.rates = SNDRV_PCM_RATE_44100|
					    SNDRV_PCM_RATE_48000|
					    SNDRV_PCM_RATE_96000,
					.rate_min = 44100,
					.rate_max = 96000,
					.nr_rates = 3,
					.rate_table = (unsigned int[]) {
						44100, 48000, 96000
					}
				}
			},
			{
				.ifnum = -1
			}
		}
	}
},

/*
 * MacroSilicon MS2109 based HDMI capture cards
 *
 * These claim 96kHz 1ch in the descriptors, but are actually 48kHz 2ch.
 * They also need QUIRK_AUDIO_ALIGN_TRANSFER, which makes one wonder if
 * they pretend to be 96kHz mono as a workaround for stereo being broken
 * by that...
 *
<<<<<<< HEAD
 * They also have swapped L-R channels, but that's for userspace to deal
 * with.
 */
{
	.match_flags = USB_DEVICE_ID_MATCH_DEVICE |
		       USB_DEVICE_ID_MATCH_INT_CLASS |
		       USB_DEVICE_ID_MATCH_INT_SUBCLASS,
	.idVendor = 0x534d,
	.idProduct = 0x2109,
	.bInterfaceClass = USB_CLASS_AUDIO,
	.bInterfaceSubClass = USB_SUBCLASS_AUDIOCONTROL,
=======
 * They also have an issue with initial stream alignment that causes the
 * channels to be swapped and out of phase, which is dealt with in quirks.c.
 */
{
	USB_AUDIO_DEVICE(0x534d, 0x2109),
>>>>>>> 51ab5d77
	.driver_info = (unsigned long) &(const struct snd_usb_audio_quirk) {
		.vendor_name = "MacroSilicon",
		.product_name = "MS2109",
		.ifnum = QUIRK_ANY_INTERFACE,
		.type = QUIRK_COMPOSITE,
		.data = &(const struct snd_usb_audio_quirk[]) {
			{
				.ifnum = 2,
				.type = QUIRK_AUDIO_ALIGN_TRANSFER,
			},
			{
				.ifnum = 2,
				.type = QUIRK_AUDIO_STANDARD_MIXER,
			},
			{
				.ifnum = 3,
				.type = QUIRK_AUDIO_FIXED_ENDPOINT,
				.data = &(const struct audioformat) {
					.formats = SNDRV_PCM_FMTBIT_S16_LE,
					.channels = 2,
					.iface = 3,
					.altsetting = 1,
					.altset_idx = 1,
					.attributes = 0,
					.endpoint = 0x82,
					.ep_attr = USB_ENDPOINT_XFER_ISOC |
						USB_ENDPOINT_SYNC_ASYNC,
					.rates = SNDRV_PCM_RATE_CONTINUOUS,
					.rate_min = 48000,
					.rate_max = 48000,
				}
			},
			{
				.ifnum = -1
			}
		}
	}
},

<<<<<<< HEAD
#undef USB_DEVICE_VENDOR_SPEC
=======
#undef USB_DEVICE_VENDOR_SPEC
#undef USB_AUDIO_DEVICE
#undef USB_AUDIO_CLASS
>>>>>>> 51ab5d77
<|MERGE_RESOLUTION|>--- conflicted
+++ resolved
@@ -2707,29 +2707,6 @@
 	}
 },
 
-<<<<<<< HEAD
-/* */
-{
-	/* aka. Serato Scratch Live DJ Box */
-	USB_DEVICE(0x13e5, 0x0001),
-	QUIRK_RENAME_DEVICE("Rane", "SL-1")
-},
-
-/* Lenovo ThinkStation P620 Rear Line-in, Line-out and Microphone */
-{
-	USB_DEVICE(0x17aa, 0x1046),
-	QUIRK_DEVICE_PROFILE("Lenovo", "ThinkStation P620 Rear",
-			     "Lenovo-ThinkStation-P620-Rear"),
-},
-/* Lenovo ThinkStation P620 Internal Speaker + Front Headset */
-{
-	USB_DEVICE(0x17aa, 0x104d),
-	QUIRK_DEVICE_PROFILE("Lenovo", "ThinkStation P620 Main",
-			     "Lenovo-ThinkStation-P620-Main"),
-},
-
-=======
->>>>>>> 51ab5d77
 /* Native Instruments MK2 series */
 {
 	/* Komplete Audio 6 */
@@ -3170,22 +3147,6 @@
 	}
 },
 
-<<<<<<< HEAD
-/*
- * The original product_name is "USB Sound Device", however this name
- * is also used by the CM106 based cards, so make it unique.
- */
-{
-	USB_DEVICE(0x0d8c, 0x0102),
-	QUIRK_RENAME_DEVICE(NULL, "ICUSBAUDIO7D")
-},
-{
-	USB_DEVICE(0x0d8c, 0x0103),
-	QUIRK_RENAME_DEVICE(NULL, "Audio Advantage MicroII")
-},
-
-=======
->>>>>>> 51ab5d77
 /* disabled due to regression for other devices;
  * see https://bugzilla.kernel.org/show_bug.cgi?id=199905
  */
@@ -3458,83 +3419,6 @@
 		}
 	}
 },
-<<<<<<< HEAD
-{
-	/*
-	 * PIONEER DJ DDJ-RB
-	 * PCM is 4 channels out, 2 dummy channels in @ 44.1 fixed
-	 * The feedback for the output is the dummy input.
-	 */
-	USB_DEVICE_VENDOR_SPEC(0x2b73, 0x000e),
-	.driver_info = (unsigned long) &(const struct snd_usb_audio_quirk) {
-		.ifnum = QUIRK_ANY_INTERFACE,
-		.type = QUIRK_COMPOSITE,
-		.data = (const struct snd_usb_audio_quirk[]) {
-			{
-				.ifnum = 0,
-				.type = QUIRK_AUDIO_FIXED_ENDPOINT,
-				.data = &(const struct audioformat) {
-					.formats = SNDRV_PCM_FMTBIT_S24_3LE,
-					.channels = 4,
-					.iface = 0,
-					.altsetting = 1,
-					.altset_idx = 1,
-					.endpoint = 0x01,
-					.ep_attr = USB_ENDPOINT_XFER_ISOC|
-						   USB_ENDPOINT_SYNC_ASYNC,
-					.rates = SNDRV_PCM_RATE_44100,
-					.rate_min = 44100,
-					.rate_max = 44100,
-					.nr_rates = 1,
-					.rate_table = (unsigned int[]) { 44100 }
-				}
-			},
-			{
-				.ifnum = 0,
-				.type = QUIRK_AUDIO_FIXED_ENDPOINT,
-				.data = &(const struct audioformat) {
-					.formats = SNDRV_PCM_FMTBIT_S24_3LE,
-					.channels = 2,
-					.iface = 0,
-					.altsetting = 1,
-					.altset_idx = 1,
-					.endpoint = 0x82,
-					.ep_attr = USB_ENDPOINT_XFER_ISOC|
-						 USB_ENDPOINT_SYNC_ASYNC|
-						 USB_ENDPOINT_USAGE_IMPLICIT_FB,
-					.rates = SNDRV_PCM_RATE_44100,
-					.rate_min = 44100,
-					.rate_max = 44100,
-					.nr_rates = 1,
-					.rate_table = (unsigned int[]) { 44100 }
-				}
-			},
-			{
-				.ifnum = -1
-			}
-		}
-	}
-},
-
-#define ALC1220_VB_DESKTOP(vend, prod) { \
-	USB_DEVICE(vend, prod),	\
-	QUIRK_DEVICE_PROFILE("Realtek", "ALC1220-VB-DT", \
-			     "Realtek-ALC1220-VB-Desktop") \
-}
-ALC1220_VB_DESKTOP(0x0414, 0xa002), /* Gigabyte TRX40 Aorus Pro WiFi */
-ALC1220_VB_DESKTOP(0x0db0, 0x0d64), /* MSI TRX40 Creator */
-ALC1220_VB_DESKTOP(0x0db0, 0x543d), /* MSI TRX40 */
-ALC1220_VB_DESKTOP(0x26ce, 0x0a01), /* Asrock TRX40 Creator */
-#undef ALC1220_VB_DESKTOP
-
-/* Two entries for Gigabyte TRX40 Aorus Master:
- * TRX40 Aorus Master has two USB-audio devices, one for the front headphone
- * with ESS SABRE9218 DAC chip, while another for the rest I/O (the rear
- * panel and the front mic) with Realtek ALC1220-VB.
- * Here we provide two distinct names for making UCM profiles easier.
- */
-=======
->>>>>>> 51ab5d77
 {
 	/*
 	 * PIONEER DJ DDJ-RB
@@ -3664,25 +3548,11 @@
  * they pretend to be 96kHz mono as a workaround for stereo being broken
  * by that...
  *
-<<<<<<< HEAD
- * They also have swapped L-R channels, but that's for userspace to deal
- * with.
- */
-{
-	.match_flags = USB_DEVICE_ID_MATCH_DEVICE |
-		       USB_DEVICE_ID_MATCH_INT_CLASS |
-		       USB_DEVICE_ID_MATCH_INT_SUBCLASS,
-	.idVendor = 0x534d,
-	.idProduct = 0x2109,
-	.bInterfaceClass = USB_CLASS_AUDIO,
-	.bInterfaceSubClass = USB_SUBCLASS_AUDIOCONTROL,
-=======
  * They also have an issue with initial stream alignment that causes the
  * channels to be swapped and out of phase, which is dealt with in quirks.c.
  */
 {
 	USB_AUDIO_DEVICE(0x534d, 0x2109),
->>>>>>> 51ab5d77
 	.driver_info = (unsigned long) &(const struct snd_usb_audio_quirk) {
 		.vendor_name = "MacroSilicon",
 		.product_name = "MS2109",
@@ -3722,10 +3592,6 @@
 	}
 },
 
-<<<<<<< HEAD
-#undef USB_DEVICE_VENDOR_SPEC
-=======
 #undef USB_DEVICE_VENDOR_SPEC
 #undef USB_AUDIO_DEVICE
-#undef USB_AUDIO_CLASS
->>>>>>> 51ab5d77
+#undef USB_AUDIO_CLASS