/* SPDX-License-Identifier: GPL-2.0-or-later */
/*
 * ALSA USB Audio Driver
 *
 * Copyright (c) 2002 by Takashi Iwai <tiwai@suse.de>,
 *                       Clemens Ladisch <clemens@ladisch.de>
 */

/*
 * The contents of this file are part of the driver's id_table.
 *
 * In a perfect world, this file would be empty.
 */

/*
 * Use this for devices where other interfaces are standard compliant,
 * to prevent the quirk being applied to those interfaces. (To work with
 * hotplugging, bDeviceClass must be set to USB_CLASS_PER_INTERFACE.)
 */
#define USB_DEVICE_VENDOR_SPEC(vend, prod) \
	.match_flags = USB_DEVICE_ID_MATCH_VENDOR | \
		       USB_DEVICE_ID_MATCH_PRODUCT | \
		       USB_DEVICE_ID_MATCH_INT_CLASS, \
	.idVendor = vend, \
	.idProduct = prod, \
	.bInterfaceClass = USB_CLASS_VENDOR_SPEC

#define QUIRK_RENAME_DEVICE(_vendor, _device)				\
	.driver_info = (unsigned long) & (const struct snd_usb_audio_quirk) { \
		.vendor_name = _vendor,					\
		.product_name = _device,				\
		.ifnum = QUIRK_NO_INTERFACE				\
	}

#define QUIRK_DEVICE_PROFILE(_vendor, _device, _profile)		\
	.driver_info = (unsigned long) & (const struct snd_usb_audio_quirk) { \
		.vendor_name = _vendor,					\
		.product_name = _device,				\
		.profile_name = _profile,				\
		.ifnum = QUIRK_NO_INTERFACE				\
	}

/* HP Thunderbolt Dock Audio Headset */
{
	USB_DEVICE(0x03f0, 0x0269),
	QUIRK_DEVICE_PROFILE("HP", "Thunderbolt Dock Audio Headset",
			     "HP-Thunderbolt-Dock-Audio-Headset"),
},
/* HP Thunderbolt Dock Audio Module */
{
	USB_DEVICE(0x03f0, 0x0567),
	QUIRK_DEVICE_PROFILE("HP", "Thunderbolt Dock Audio Module",
			     "HP-Thunderbolt-Dock-Audio-Module"),
},
/* FTDI devices */
{
	USB_DEVICE(0x0403, 0xb8d8),
	.driver_info = (unsigned long) & (const struct snd_usb_audio_quirk) {
		/* .vendor_name = "STARR LABS", */
		/* .product_name = "Starr Labs MIDI USB device", */
		.ifnum = 0,
		.type = QUIRK_MIDI_FTDI
	}
},

{
	/* Creative BT-D1 */
	USB_DEVICE(0x041e, 0x0005),
	.driver_info = (unsigned long) &(const struct snd_usb_audio_quirk) {
		.ifnum = 1,
		.type = QUIRK_AUDIO_FIXED_ENDPOINT,
		.data = &(const struct audioformat) {
			.formats = SNDRV_PCM_FMTBIT_S16_LE,
			.channels = 2,
			.iface = 1,
			.altsetting = 1,
			.altset_idx = 1,
			.endpoint = 0x03,
			.ep_attr = USB_ENDPOINT_XFER_ISOC,
			.attributes = 0,
			.rates = SNDRV_PCM_RATE_CONTINUOUS,
			.rate_min = 48000,
			.rate_max = 48000,
		}
	}
},

/* Creative/E-Mu devices */
{
	USB_DEVICE(0x041e, 0x3010),
	QUIRK_RENAME_DEVICE("Creative Labs", "Sound Blaster MP3+")
},
/* Creative/Toshiba Multimedia Center SB-0500 */
{
	USB_DEVICE(0x041e, 0x3048),
	QUIRK_RENAME_DEVICE("Toshiba", "SB-0500")
},
{
	/* E-Mu 0202 USB */
	.match_flags = USB_DEVICE_ID_MATCH_DEVICE,
	.idVendor = 0x041e,
	.idProduct = 0x3f02,
	.bInterfaceClass = USB_CLASS_AUDIO,
},
{
	/* E-Mu 0404 USB */
	.match_flags = USB_DEVICE_ID_MATCH_DEVICE,
	.idVendor = 0x041e,
	.idProduct = 0x3f04,
	.bInterfaceClass = USB_CLASS_AUDIO,
},
{
	/* E-Mu Tracker Pre */
	.match_flags = USB_DEVICE_ID_MATCH_DEVICE,
	.idVendor = 0x041e,
	.idProduct = 0x3f0a,
	.bInterfaceClass = USB_CLASS_AUDIO,
},
{
	/* E-Mu 0204 USB */
	.match_flags = USB_DEVICE_ID_MATCH_DEVICE,
	.idVendor = 0x041e,
	.idProduct = 0x3f19,
	.bInterfaceClass = USB_CLASS_AUDIO,
},

/*
 * HP Wireless Audio
 * When not ignored, causes instability issues for some users, forcing them to
 * skip the entire module.
 */
{
	USB_DEVICE(0x0424, 0xb832),
	.driver_info = (unsigned long) &(const struct snd_usb_audio_quirk) {
		.vendor_name = "Standard Microsystems Corp.",
		.product_name = "HP Wireless Audio",
		.ifnum = QUIRK_ANY_INTERFACE,
		.type = QUIRK_COMPOSITE,
		.data = (const struct snd_usb_audio_quirk[]) {
			/* Mixer */
			{
				.ifnum = 0,
				.type = QUIRK_IGNORE_INTERFACE,
			},
			/* Playback */
			{
				.ifnum = 1,
				.type = QUIRK_IGNORE_INTERFACE,
			},
			/* Capture */
			{
				.ifnum = 2,
				.type = QUIRK_IGNORE_INTERFACE,
			},
			/* HID Device, .ifnum = 3 */
			{
				.ifnum = -1,
			}
		}
	}
},

/*
 * Logitech QuickCam: bDeviceClass is vendor-specific, so generic interface
 * class matches do not take effect without an explicit ID match.
 */
{
	.match_flags = USB_DEVICE_ID_MATCH_DEVICE |
		       USB_DEVICE_ID_MATCH_INT_CLASS |
		       USB_DEVICE_ID_MATCH_INT_SUBCLASS,
	.idVendor = 0x046d,
	.idProduct = 0x0850,
	.bInterfaceClass = USB_CLASS_AUDIO,
	.bInterfaceSubClass = USB_SUBCLASS_AUDIOCONTROL
},
{
	.match_flags = USB_DEVICE_ID_MATCH_DEVICE |
		       USB_DEVICE_ID_MATCH_INT_CLASS |
		       USB_DEVICE_ID_MATCH_INT_SUBCLASS,
	.idVendor = 0x046d,
	.idProduct = 0x08ae,
	.bInterfaceClass = USB_CLASS_AUDIO,
	.bInterfaceSubClass = USB_SUBCLASS_AUDIOCONTROL
},
{
	.match_flags = USB_DEVICE_ID_MATCH_DEVICE |
		       USB_DEVICE_ID_MATCH_INT_CLASS |
		       USB_DEVICE_ID_MATCH_INT_SUBCLASS,
	.idVendor = 0x046d,
	.idProduct = 0x08c6,
	.bInterfaceClass = USB_CLASS_AUDIO,
	.bInterfaceSubClass = USB_SUBCLASS_AUDIOCONTROL
},
{
	.match_flags = USB_DEVICE_ID_MATCH_DEVICE |
		       USB_DEVICE_ID_MATCH_INT_CLASS |
		       USB_DEVICE_ID_MATCH_INT_SUBCLASS,
	.idVendor = 0x046d,
	.idProduct = 0x08f0,
	.bInterfaceClass = USB_CLASS_AUDIO,
	.bInterfaceSubClass = USB_SUBCLASS_AUDIOCONTROL
},
{
	.match_flags = USB_DEVICE_ID_MATCH_DEVICE |
		       USB_DEVICE_ID_MATCH_INT_CLASS |
		       USB_DEVICE_ID_MATCH_INT_SUBCLASS,
	.idVendor = 0x046d,
	.idProduct = 0x08f5,
	.bInterfaceClass = USB_CLASS_AUDIO,
	.bInterfaceSubClass = USB_SUBCLASS_AUDIOCONTROL
},
{
	.match_flags = USB_DEVICE_ID_MATCH_DEVICE |
		       USB_DEVICE_ID_MATCH_INT_CLASS |
		       USB_DEVICE_ID_MATCH_INT_SUBCLASS,
	.idVendor = 0x046d,
	.idProduct = 0x08f6,
	.bInterfaceClass = USB_CLASS_AUDIO,
	.bInterfaceSubClass = USB_SUBCLASS_AUDIOCONTROL
},
{
	.match_flags = USB_DEVICE_ID_MATCH_DEVICE |
		       USB_DEVICE_ID_MATCH_INT_CLASS |
		       USB_DEVICE_ID_MATCH_INT_SUBCLASS,
	.idVendor = 0x046d,
	.idProduct = 0x0990,
	.bInterfaceClass = USB_CLASS_AUDIO,
	.bInterfaceSubClass = USB_SUBCLASS_AUDIOCONTROL,
	QUIRK_RENAME_DEVICE("Logitech, Inc.", "QuickCam Pro 9000")
},

/*
 * Yamaha devices
 */

#define YAMAHA_DEVICE(id, name) { \
	USB_DEVICE(0x0499, id), \
	.driver_info = (unsigned long) & (const struct snd_usb_audio_quirk) { \
		.vendor_name = "Yamaha", \
		.product_name = name, \
		.ifnum = QUIRK_ANY_INTERFACE, \
		.type = QUIRK_MIDI_YAMAHA \
	} \
}
#define YAMAHA_INTERFACE(id, intf, name) { \
	USB_DEVICE_VENDOR_SPEC(0x0499, id), \
	.driver_info = (unsigned long) & (const struct snd_usb_audio_quirk) { \
		.vendor_name = "Yamaha", \
		.product_name = name, \
		.ifnum = intf, \
		.type = QUIRK_MIDI_YAMAHA \
	} \
}
YAMAHA_DEVICE(0x1000, "UX256"),
YAMAHA_DEVICE(0x1001, "MU1000"),
YAMAHA_DEVICE(0x1002, "MU2000"),
YAMAHA_DEVICE(0x1003, "MU500"),
YAMAHA_INTERFACE(0x1004, 3, "UW500"),
YAMAHA_DEVICE(0x1005, "MOTIF6"),
YAMAHA_DEVICE(0x1006, "MOTIF7"),
YAMAHA_DEVICE(0x1007, "MOTIF8"),
YAMAHA_DEVICE(0x1008, "UX96"),
YAMAHA_DEVICE(0x1009, "UX16"),
YAMAHA_INTERFACE(0x100a, 3, "EOS BX"),
YAMAHA_DEVICE(0x100c, "UC-MX"),
YAMAHA_DEVICE(0x100d, "UC-KX"),
YAMAHA_DEVICE(0x100e, "S08"),
YAMAHA_DEVICE(0x100f, "CLP-150"),
YAMAHA_DEVICE(0x1010, "CLP-170"),
YAMAHA_DEVICE(0x1011, "P-250"),
YAMAHA_DEVICE(0x1012, "TYROS"),
YAMAHA_DEVICE(0x1013, "PF-500"),
YAMAHA_DEVICE(0x1014, "S90"),
YAMAHA_DEVICE(0x1015, "MOTIF-R"),
YAMAHA_DEVICE(0x1016, "MDP-5"),
YAMAHA_DEVICE(0x1017, "CVP-204"),
YAMAHA_DEVICE(0x1018, "CVP-206"),
YAMAHA_DEVICE(0x1019, "CVP-208"),
YAMAHA_DEVICE(0x101a, "CVP-210"),
YAMAHA_DEVICE(0x101b, "PSR-1100"),
YAMAHA_DEVICE(0x101c, "PSR-2100"),
YAMAHA_DEVICE(0x101d, "CLP-175"),
YAMAHA_DEVICE(0x101e, "PSR-K1"),
YAMAHA_DEVICE(0x101f, "EZ-J24"),
YAMAHA_DEVICE(0x1020, "EZ-250i"),
YAMAHA_DEVICE(0x1021, "MOTIF ES 6"),
YAMAHA_DEVICE(0x1022, "MOTIF ES 7"),
YAMAHA_DEVICE(0x1023, "MOTIF ES 8"),
YAMAHA_DEVICE(0x1024, "CVP-301"),
YAMAHA_DEVICE(0x1025, "CVP-303"),
YAMAHA_DEVICE(0x1026, "CVP-305"),
YAMAHA_DEVICE(0x1027, "CVP-307"),
YAMAHA_DEVICE(0x1028, "CVP-309"),
YAMAHA_DEVICE(0x1029, "CVP-309GP"),
YAMAHA_DEVICE(0x102a, "PSR-1500"),
YAMAHA_DEVICE(0x102b, "PSR-3000"),
YAMAHA_DEVICE(0x102e, "ELS-01/01C"),
YAMAHA_DEVICE(0x1030, "PSR-295/293"),
YAMAHA_DEVICE(0x1031, "DGX-205/203"),
YAMAHA_DEVICE(0x1032, "DGX-305"),
YAMAHA_DEVICE(0x1033, "DGX-505"),
YAMAHA_DEVICE(0x1034, NULL),
YAMAHA_DEVICE(0x1035, NULL),
YAMAHA_DEVICE(0x1036, NULL),
YAMAHA_DEVICE(0x1037, NULL),
YAMAHA_DEVICE(0x1038, NULL),
YAMAHA_DEVICE(0x1039, NULL),
YAMAHA_DEVICE(0x103a, NULL),
YAMAHA_DEVICE(0x103b, NULL),
YAMAHA_DEVICE(0x103c, NULL),
YAMAHA_DEVICE(0x103d, NULL),
YAMAHA_DEVICE(0x103e, NULL),
YAMAHA_DEVICE(0x103f, NULL),
YAMAHA_DEVICE(0x1040, NULL),
YAMAHA_DEVICE(0x1041, NULL),
YAMAHA_DEVICE(0x1042, NULL),
YAMAHA_DEVICE(0x1043, NULL),
YAMAHA_DEVICE(0x1044, NULL),
YAMAHA_DEVICE(0x1045, NULL),
YAMAHA_INTERFACE(0x104e, 0, NULL),
YAMAHA_DEVICE(0x104f, NULL),
YAMAHA_DEVICE(0x1050, NULL),
YAMAHA_DEVICE(0x1051, NULL),
YAMAHA_DEVICE(0x1052, NULL),
YAMAHA_INTERFACE(0x1053, 0, NULL),
YAMAHA_INTERFACE(0x1054, 0, NULL),
YAMAHA_DEVICE(0x1055, NULL),
YAMAHA_DEVICE(0x1056, NULL),
YAMAHA_DEVICE(0x1057, NULL),
YAMAHA_DEVICE(0x1058, NULL),
YAMAHA_DEVICE(0x1059, NULL),
YAMAHA_DEVICE(0x105a, NULL),
YAMAHA_DEVICE(0x105b, NULL),
YAMAHA_DEVICE(0x105c, NULL),
YAMAHA_DEVICE(0x105d, NULL),
{
	USB_DEVICE(0x0499, 0x1503),
	.driver_info = (unsigned long) & (const struct snd_usb_audio_quirk) {
		/* .vendor_name = "Yamaha", */
		/* .product_name = "MOX6/MOX8", */
		.ifnum = QUIRK_ANY_INTERFACE,
		.type = QUIRK_COMPOSITE,
		.data = (const struct snd_usb_audio_quirk[]) {
			{
				.ifnum = 1,
				.type = QUIRK_AUDIO_STANDARD_INTERFACE
			},
			{
				.ifnum = 2,
				.type = QUIRK_AUDIO_STANDARD_INTERFACE
			},
			{
				.ifnum = 3,
				.type = QUIRK_MIDI_YAMAHA
			},
			{
				.ifnum = -1
			}
		}
	}
},
{
	USB_DEVICE(0x0499, 0x1507),
	.driver_info = (unsigned long) & (const struct snd_usb_audio_quirk) {
		/* .vendor_name = "Yamaha", */
		/* .product_name = "THR10", */
		.ifnum = QUIRK_ANY_INTERFACE,
		.type = QUIRK_COMPOSITE,
		.data = (const struct snd_usb_audio_quirk[]) {
			{
				.ifnum = 1,
				.type = QUIRK_AUDIO_STANDARD_INTERFACE
			},
			{
				.ifnum = 2,
				.type = QUIRK_AUDIO_STANDARD_INTERFACE
			},
			{
				.ifnum = 3,
				.type = QUIRK_MIDI_YAMAHA
			},
			{
				.ifnum = -1
			}
		}
	}
},
{
	USB_DEVICE(0x0499, 0x1509),
	.driver_info = (unsigned long) & (const struct snd_usb_audio_quirk) {
		/* .vendor_name = "Yamaha", */
		/* .product_name = "Steinberg UR22", */
		.ifnum = QUIRK_ANY_INTERFACE,
		.type = QUIRK_COMPOSITE,
		.data = (const struct snd_usb_audio_quirk[]) {
			{
				.ifnum = 1,
				.type = QUIRK_AUDIO_STANDARD_INTERFACE
			},
			{
				.ifnum = 2,
				.type = QUIRK_AUDIO_STANDARD_INTERFACE
			},
			{
				.ifnum = 3,
				.type = QUIRK_MIDI_YAMAHA
			},
			{
				.ifnum = 4,
				.type = QUIRK_IGNORE_INTERFACE
			},
			{
				.ifnum = -1
			}
		}
	}
},
{
	USB_DEVICE(0x0499, 0x150a),
	.driver_info = (unsigned long) & (const struct snd_usb_audio_quirk) {
		/* .vendor_name = "Yamaha", */
		/* .product_name = "THR5A", */
		.ifnum = QUIRK_ANY_INTERFACE,
		.type = QUIRK_COMPOSITE,
		.data = (const struct snd_usb_audio_quirk[]) {
			{
				.ifnum = 1,
				.type = QUIRK_AUDIO_STANDARD_INTERFACE
			},
			{
				.ifnum = 2,
				.type = QUIRK_AUDIO_STANDARD_INTERFACE
			},
			{
				.ifnum = 3,
				.type = QUIRK_MIDI_YAMAHA
			},
			{
				.ifnum = -1
			}
		}
	}
},
{
	USB_DEVICE(0x0499, 0x150c),
	.driver_info = (unsigned long) & (const struct snd_usb_audio_quirk) {
		/* .vendor_name = "Yamaha", */
		/* .product_name = "THR10C", */
		.ifnum = QUIRK_ANY_INTERFACE,
		.type = QUIRK_COMPOSITE,
		.data = (const struct snd_usb_audio_quirk[]) {
			{
				.ifnum = 1,
				.type = QUIRK_AUDIO_STANDARD_INTERFACE
			},
			{
				.ifnum = 2,
				.type = QUIRK_AUDIO_STANDARD_INTERFACE
			},
			{
				.ifnum = 3,
				.type = QUIRK_MIDI_YAMAHA
			},
			{
				.ifnum = -1
			}
		}
	}
},
YAMAHA_DEVICE(0x2000, "DGP-7"),
YAMAHA_DEVICE(0x2001, "DGP-5"),
YAMAHA_DEVICE(0x2002, NULL),
YAMAHA_DEVICE(0x2003, NULL),
YAMAHA_DEVICE(0x5000, "CS1D"),
YAMAHA_DEVICE(0x5001, "DSP1D"),
YAMAHA_DEVICE(0x5002, "DME32"),
YAMAHA_DEVICE(0x5003, "DM2000"),
YAMAHA_DEVICE(0x5004, "02R96"),
YAMAHA_DEVICE(0x5005, "ACU16-C"),
YAMAHA_DEVICE(0x5006, "NHB32-C"),
YAMAHA_DEVICE(0x5007, "DM1000"),
YAMAHA_DEVICE(0x5008, "01V96"),
YAMAHA_DEVICE(0x5009, "SPX2000"),
YAMAHA_DEVICE(0x500a, "PM5D"),
YAMAHA_DEVICE(0x500b, "DME64N"),
YAMAHA_DEVICE(0x500c, "DME24N"),
YAMAHA_DEVICE(0x500d, NULL),
YAMAHA_DEVICE(0x500e, NULL),
YAMAHA_DEVICE(0x500f, NULL),
YAMAHA_DEVICE(0x7000, "DTX"),
YAMAHA_DEVICE(0x7010, "UB99"),
#undef YAMAHA_DEVICE
#undef YAMAHA_INTERFACE
/* this catches most recent vendor-specific Yamaha devices */
{
	.match_flags = USB_DEVICE_ID_MATCH_VENDOR |
	               USB_DEVICE_ID_MATCH_INT_CLASS,
	.idVendor = 0x0499,
	.bInterfaceClass = USB_CLASS_VENDOR_SPEC,
	.driver_info = (unsigned long) &(const struct snd_usb_audio_quirk) {
		.ifnum = QUIRK_ANY_INTERFACE,
		.type = QUIRK_AUTODETECT
	}
},

/*
 * Roland/RolandED/Edirol/BOSS devices
 */
{
	USB_DEVICE(0x0582, 0x0000),
	.driver_info = (unsigned long) & (const struct snd_usb_audio_quirk) {
		.vendor_name = "Roland",
		.product_name = "UA-100",
		.ifnum = QUIRK_ANY_INTERFACE,
		.type = QUIRK_COMPOSITE,
		.data = (const struct snd_usb_audio_quirk[]) {
			{
				.ifnum = 0,
				.type = QUIRK_AUDIO_FIXED_ENDPOINT,
				.data = & (const struct audioformat) {
					.formats = SNDRV_PCM_FMTBIT_S16_LE,
					.channels = 4,
					.iface = 0,
					.altsetting = 1,
					.altset_idx = 1,
					.attributes = 0,
					.endpoint = 0x01,
					.ep_attr = 0x09,
					.rates = SNDRV_PCM_RATE_CONTINUOUS,
					.rate_min = 44100,
					.rate_max = 44100,
				}
			},
			{
				.ifnum = 1,
				.type = QUIRK_AUDIO_FIXED_ENDPOINT,
				.data = & (const struct audioformat) {
					.formats = SNDRV_PCM_FMTBIT_S16_LE,
					.channels = 2,
					.iface = 1,
					.altsetting = 1,
					.altset_idx = 1,
					.attributes = UAC_EP_CS_ATTR_FILL_MAX,
					.endpoint = 0x81,
					.ep_attr = 0x05,
					.rates = SNDRV_PCM_RATE_CONTINUOUS,
					.rate_min = 44100,
					.rate_max = 44100,
				}
			},
			{
				.ifnum = 2,
				.type = QUIRK_MIDI_FIXED_ENDPOINT,
				.data = & (const struct snd_usb_midi_endpoint_info) {
					.out_cables = 0x0007,
					.in_cables  = 0x0007
				}
			},
			{
				.ifnum = -1
			}
		}
	}
},
{
	USB_DEVICE(0x0582, 0x0002),
	.driver_info = (unsigned long) & (const struct snd_usb_audio_quirk) {
		.vendor_name = "EDIROL",
		.product_name = "UM-4",
		.ifnum = QUIRK_ANY_INTERFACE,
		.type = QUIRK_COMPOSITE,
		.data = (const struct snd_usb_audio_quirk[]) {
			{
				.ifnum = 0,
				.type = QUIRK_IGNORE_INTERFACE
			},
			{
				.ifnum = 1,
				.type = QUIRK_IGNORE_INTERFACE
			},
			{
				.ifnum = 2,
				.type = QUIRK_MIDI_FIXED_ENDPOINT,
				.data = & (const struct snd_usb_midi_endpoint_info) {
					.out_cables = 0x000f,
					.in_cables  = 0x000f
				}
			},
			{
				.ifnum = -1
			}
		}
	}
},
{
	USB_DEVICE(0x0582, 0x0003),
	.driver_info = (unsigned long) & (const struct snd_usb_audio_quirk) {
		.vendor_name = "Roland",
		.product_name = "SC-8850",
		.ifnum = QUIRK_ANY_INTERFACE,
		.type = QUIRK_COMPOSITE,
		.data = (const struct snd_usb_audio_quirk[]) {
			{
				.ifnum = 0,
				.type = QUIRK_IGNORE_INTERFACE
			},
			{
				.ifnum = 1,
				.type = QUIRK_IGNORE_INTERFACE
			},
			{
				.ifnum = 2,
				.type = QUIRK_MIDI_FIXED_ENDPOINT,
				.data = & (const struct snd_usb_midi_endpoint_info) {
					.out_cables = 0x003f,
					.in_cables  = 0x003f
				}
			},
			{
				.ifnum = -1
			}
		}
	}
},
{
	USB_DEVICE(0x0582, 0x0004),
	.driver_info = (unsigned long) & (const struct snd_usb_audio_quirk) {
		.vendor_name = "Roland",
		.product_name = "U-8",
		.ifnum = QUIRK_ANY_INTERFACE,
		.type = QUIRK_COMPOSITE,
		.data = (const struct snd_usb_audio_quirk[]) {
			{
				.ifnum = 0,
				.type = QUIRK_IGNORE_INTERFACE
			},
			{
				.ifnum = 1,
				.type = QUIRK_IGNORE_INTERFACE
			},
			{
				.ifnum = 2,
				.type = QUIRK_MIDI_FIXED_ENDPOINT,
				.data = & (const struct snd_usb_midi_endpoint_info) {
					.out_cables = 0x0005,
					.in_cables  = 0x0005
				}
			},
			{
				.ifnum = -1
			}
		}
	}
},
{
	/* Has ID 0x0099 when not in "Advanced Driver" mode.
	 * The UM-2EX has only one input, but we cannot detect this. */
	USB_DEVICE(0x0582, 0x0005),
	.driver_info = (unsigned long) & (const struct snd_usb_audio_quirk) {
		.vendor_name = "EDIROL",
		.product_name = "UM-2",
		.ifnum = QUIRK_ANY_INTERFACE,
		.type = QUIRK_COMPOSITE,
		.data = (const struct snd_usb_audio_quirk[]) {
			{
				.ifnum = 0,
				.type = QUIRK_IGNORE_INTERFACE
			},
			{
				.ifnum = 1,
				.type = QUIRK_IGNORE_INTERFACE
			},
			{
				.ifnum = 2,
				.type = QUIRK_MIDI_FIXED_ENDPOINT,
				.data = & (const struct snd_usb_midi_endpoint_info) {
					.out_cables = 0x0003,
					.in_cables  = 0x0003
				}
			},
			{
				.ifnum = -1
			}
		}
	}
},
{
	USB_DEVICE(0x0582, 0x0007),
	.driver_info = (unsigned long) & (const struct snd_usb_audio_quirk) {
		.vendor_name = "Roland",
		.product_name = "SC-8820",
		.ifnum = QUIRK_ANY_INTERFACE,
		.type = QUIRK_COMPOSITE,
		.data = (const struct snd_usb_audio_quirk[]) {
			{
				.ifnum = 0,
				.type = QUIRK_IGNORE_INTERFACE
			},
			{
				.ifnum = 1,
				.type = QUIRK_IGNORE_INTERFACE
			},
			{
				.ifnum = 2,
				.type = QUIRK_MIDI_FIXED_ENDPOINT,
				.data = & (const struct snd_usb_midi_endpoint_info) {
					.out_cables = 0x0013,
					.in_cables  = 0x0013
				}
			},
			{
				.ifnum = -1
			}
		}
	}
},
{
	USB_DEVICE(0x0582, 0x0008),
	.driver_info = (unsigned long) & (const struct snd_usb_audio_quirk) {
		.vendor_name = "Roland",
		.product_name = "PC-300",
		.ifnum = QUIRK_ANY_INTERFACE,
		.type = QUIRK_COMPOSITE,
		.data = (const struct snd_usb_audio_quirk[]) {
			{
				.ifnum = 0,
				.type = QUIRK_IGNORE_INTERFACE
			},
			{
				.ifnum = 1,
				.type = QUIRK_IGNORE_INTERFACE
			},
			{
				.ifnum = 2,
				.type = QUIRK_MIDI_FIXED_ENDPOINT,
				.data = & (const struct snd_usb_midi_endpoint_info) {
					.out_cables = 0x0001,
					.in_cables  = 0x0001
				}
			},
			{
				.ifnum = -1
			}
		}
	}
},
{
	/* has ID 0x009d when not in "Advanced Driver" mode */
	USB_DEVICE(0x0582, 0x0009),
	.driver_info = (unsigned long) & (const struct snd_usb_audio_quirk) {
		.vendor_name = "EDIROL",
		.product_name = "UM-1",
		.ifnum = QUIRK_ANY_INTERFACE,
		.type = QUIRK_COMPOSITE,
		.data = (const struct snd_usb_audio_quirk[]) {
			{
				.ifnum = 0,
				.type = QUIRK_IGNORE_INTERFACE
			},
			{
				.ifnum = 1,
				.type = QUIRK_IGNORE_INTERFACE
			},
			{
				.ifnum = 2,
				.type = QUIRK_MIDI_FIXED_ENDPOINT,
				.data = & (const struct snd_usb_midi_endpoint_info) {
					.out_cables = 0x0001,
					.in_cables  = 0x0001
				}
			},
			{
				.ifnum = -1
			}
		}
	}
},
{
	USB_DEVICE(0x0582, 0x000b),
	.driver_info = (unsigned long) & (const struct snd_usb_audio_quirk) {
		.vendor_name = "Roland",
		.product_name = "SK-500",
		.ifnum = QUIRK_ANY_INTERFACE,
		.type = QUIRK_COMPOSITE,
		.data = (const struct snd_usb_audio_quirk[]) {
			{
				.ifnum = 0,
				.type = QUIRK_IGNORE_INTERFACE
			},
			{
				.ifnum = 1,
				.type = QUIRK_IGNORE_INTERFACE
			},
			{
				.ifnum = 2,
				.type = QUIRK_MIDI_FIXED_ENDPOINT,
				.data = & (const struct snd_usb_midi_endpoint_info) {
					.out_cables = 0x0013,
					.in_cables  = 0x0013
				}
			},
			{
				.ifnum = -1
			}
		}
	}
},
{
	/* thanks to Emiliano Grilli <emillo@libero.it>
	 * for helping researching this data */
	USB_DEVICE(0x0582, 0x000c),
	.driver_info = (unsigned long) & (const struct snd_usb_audio_quirk) {
		.vendor_name = "Roland",
		.product_name = "SC-D70",
		.ifnum = QUIRK_ANY_INTERFACE,
		.type = QUIRK_COMPOSITE,
		.data = (const struct snd_usb_audio_quirk[]) {
			{
				.ifnum = 0,
				.type = QUIRK_AUDIO_STANDARD_INTERFACE
			},
			{
				.ifnum = 1,
				.type = QUIRK_AUDIO_STANDARD_INTERFACE
			},
			{
				.ifnum = 2,
				.type = QUIRK_MIDI_FIXED_ENDPOINT,
				.data = & (const struct snd_usb_midi_endpoint_info) {
					.out_cables = 0x0007,
					.in_cables  = 0x0007
				}
			},
			{
				.ifnum = -1
			}
		}
	}
},
{	/*
	 * This quirk is for the "Advanced Driver" mode of the Edirol UA-5.
	 * If the advanced mode switch at the back of the unit is off, the
	 * UA-5 has ID 0x0582/0x0011 and is standard compliant (no quirks),
	 * but offers only 16-bit PCM.
	 * In advanced mode, the UA-5 will output S24_3LE samples (two
	 * channels) at the rate indicated on the front switch, including
	 * the 96kHz sample rate.
	 */
	USB_DEVICE(0x0582, 0x0010),
	.driver_info = (unsigned long) & (const struct snd_usb_audio_quirk) {
		.vendor_name = "EDIROL",
		.product_name = "UA-5",
		.ifnum = QUIRK_ANY_INTERFACE,
		.type = QUIRK_COMPOSITE,
		.data = (const struct snd_usb_audio_quirk[]) {
			{
				.ifnum = 1,
				.type = QUIRK_AUDIO_STANDARD_INTERFACE
			},
			{
				.ifnum = 2,
				.type = QUIRK_AUDIO_STANDARD_INTERFACE
			},
			{
				.ifnum = -1
			}
		}
	}
},
{
	/* has ID 0x0013 when not in "Advanced Driver" mode */
	USB_DEVICE(0x0582, 0x0012),
	.driver_info = (unsigned long) & (const struct snd_usb_audio_quirk) {
		.vendor_name = "Roland",
		.product_name = "XV-5050",
		.ifnum = 0,
		.type = QUIRK_MIDI_FIXED_ENDPOINT,
		.data = & (const struct snd_usb_midi_endpoint_info) {
			.out_cables = 0x0001,
			.in_cables  = 0x0001
		}
	}
},
{
	/* has ID 0x0015 when not in "Advanced Driver" mode */
	USB_DEVICE(0x0582, 0x0014),
	.driver_info = (unsigned long) & (const struct snd_usb_audio_quirk) {
		.vendor_name = "EDIROL",
		.product_name = "UM-880",
		.ifnum = 0,
		.type = QUIRK_MIDI_FIXED_ENDPOINT,
		.data = & (const struct snd_usb_midi_endpoint_info) {
			.out_cables = 0x01ff,
			.in_cables  = 0x01ff
		}
	}
},
{
	/* has ID 0x0017 when not in "Advanced Driver" mode */
	USB_DEVICE(0x0582, 0x0016),
	.driver_info = (unsigned long) & (const struct snd_usb_audio_quirk) {
		.vendor_name = "EDIROL",
		.product_name = "SD-90",
		.ifnum = QUIRK_ANY_INTERFACE,
		.type = QUIRK_COMPOSITE,
		.data = (const struct snd_usb_audio_quirk[]) {
			{
				.ifnum = 0,
				.type = QUIRK_AUDIO_STANDARD_INTERFACE
			},
			{
				.ifnum = 1,
				.type = QUIRK_AUDIO_STANDARD_INTERFACE
			},
			{
				.ifnum = 2,
				.type = QUIRK_MIDI_FIXED_ENDPOINT,
				.data = & (const struct snd_usb_midi_endpoint_info) {
					.out_cables = 0x000f,
					.in_cables  = 0x000f
				}
			},
			{
				.ifnum = -1
			}
		}
	}
},
{
	/* has ID 0x001c when not in "Advanced Driver" mode */
	USB_DEVICE(0x0582, 0x001b),
	.driver_info = (unsigned long) & (const struct snd_usb_audio_quirk) {
		.vendor_name = "Roland",
		.product_name = "MMP-2",
		.ifnum = QUIRK_ANY_INTERFACE,
		.type = QUIRK_COMPOSITE,
		.data = (const struct snd_usb_audio_quirk[]) {
			{
				.ifnum = 0,
				.type = QUIRK_IGNORE_INTERFACE
			},
			{
				.ifnum = 1,
				.type = QUIRK_IGNORE_INTERFACE
			},
			{
				.ifnum = 2,
				.type = QUIRK_MIDI_FIXED_ENDPOINT,
				.data = & (const struct snd_usb_midi_endpoint_info) {
					.out_cables = 0x0001,
					.in_cables  = 0x0001
				}
			},
			{
				.ifnum = -1
			}
		}
	}
},
{
	/* has ID 0x001e when not in "Advanced Driver" mode */
	USB_DEVICE(0x0582, 0x001d),
	.driver_info = (unsigned long) & (const struct snd_usb_audio_quirk) {
		.vendor_name = "Roland",
		.product_name = "V-SYNTH",
		.ifnum = 0,
		.type = QUIRK_MIDI_FIXED_ENDPOINT,
		.data = & (const struct snd_usb_midi_endpoint_info) {
			.out_cables = 0x0001,
			.in_cables  = 0x0001
		}
	}
},
{
	/* has ID 0x0024 when not in "Advanced Driver" mode */
	USB_DEVICE(0x0582, 0x0023),
	.driver_info = (unsigned long) & (const struct snd_usb_audio_quirk) {
		.vendor_name = "EDIROL",
		.product_name = "UM-550",
		.ifnum = 0,
		.type = QUIRK_MIDI_FIXED_ENDPOINT,
		.data = & (const struct snd_usb_midi_endpoint_info) {
			.out_cables = 0x003f,
			.in_cables  = 0x003f
		}
	}
},
{
	/*
	 * This quirk is for the "Advanced Driver" mode. If off, the UA-20
	 * has ID 0x0026 and is standard compliant, but has only 16-bit PCM
	 * and no MIDI.
	 */
	USB_DEVICE(0x0582, 0x0025),
	.driver_info = (unsigned long) & (const struct snd_usb_audio_quirk) {
		.vendor_name = "EDIROL",
		.product_name = "UA-20",
		.ifnum = QUIRK_ANY_INTERFACE,
		.type = QUIRK_COMPOSITE,
		.data = (const struct snd_usb_audio_quirk[]) {
			{
				.ifnum = 0,
				.type = QUIRK_IGNORE_INTERFACE
			},
			{
				.ifnum = 1,
				.type = QUIRK_AUDIO_FIXED_ENDPOINT,
				.data = & (const struct audioformat) {
					.formats = SNDRV_PCM_FMTBIT_S24_3LE,
					.channels = 2,
					.iface = 1,
					.altsetting = 1,
					.altset_idx = 1,
					.attributes = 0,
					.endpoint = 0x01,
					.ep_attr = 0x01,
					.rates = SNDRV_PCM_RATE_CONTINUOUS,
					.rate_min = 44100,
					.rate_max = 44100,
				}
			},
			{
				.ifnum = 2,
				.type = QUIRK_AUDIO_FIXED_ENDPOINT,
				.data = & (const struct audioformat) {
					.formats = SNDRV_PCM_FMTBIT_S24_3LE,
					.channels = 2,
					.iface = 2,
					.altsetting = 1,
					.altset_idx = 1,
					.attributes = 0,
					.endpoint = 0x82,
					.ep_attr = 0x01,
					.rates = SNDRV_PCM_RATE_CONTINUOUS,
					.rate_min = 44100,
					.rate_max = 44100,
				}
			},
			{
				.ifnum = 3,
				.type = QUIRK_MIDI_FIXED_ENDPOINT,
				.data = & (const struct snd_usb_midi_endpoint_info) {
					.out_cables = 0x0001,
					.in_cables  = 0x0001
				}
			},
			{
				.ifnum = -1
			}
		}
	}
},
{
	/* has ID 0x0028 when not in "Advanced Driver" mode */
	USB_DEVICE(0x0582, 0x0027),
	.driver_info = (unsigned long) & (const struct snd_usb_audio_quirk) {
		.vendor_name = "EDIROL",
		.product_name = "SD-20",
		.ifnum = 0,
		.type = QUIRK_MIDI_FIXED_ENDPOINT,
		.data = & (const struct snd_usb_midi_endpoint_info) {
			.out_cables = 0x0003,
			.in_cables  = 0x0007
		}
	}
},
{
	/* has ID 0x002a when not in "Advanced Driver" mode */
	USB_DEVICE(0x0582, 0x0029),
	.driver_info = (unsigned long) & (const struct snd_usb_audio_quirk) {
		.vendor_name = "EDIROL",
		.product_name = "SD-80",
		.ifnum = 0,
		.type = QUIRK_MIDI_FIXED_ENDPOINT,
		.data = & (const struct snd_usb_midi_endpoint_info) {
			.out_cables = 0x000f,
			.in_cables  = 0x000f
		}
	}
},
{	/*
	 * This quirk is for the "Advanced" modes of the Edirol UA-700.
	 * If the sample format switch is not in an advanced setting, the
	 * UA-700 has ID 0x0582/0x002c and is standard compliant (no quirks),
	 * but offers only 16-bit PCM and no MIDI.
	 */
	USB_DEVICE_VENDOR_SPEC(0x0582, 0x002b),
	.driver_info = (unsigned long) & (const struct snd_usb_audio_quirk) {
		.vendor_name = "EDIROL",
		.product_name = "UA-700",
		.ifnum = QUIRK_ANY_INTERFACE,
		.type = QUIRK_COMPOSITE,
		.data = (const struct snd_usb_audio_quirk[]) {
			{
				.ifnum = 1,
				.type = QUIRK_AUDIO_EDIROL_UAXX
			},
			{
				.ifnum = 2,
				.type = QUIRK_AUDIO_EDIROL_UAXX
			},
			{
				.ifnum = 3,
				.type = QUIRK_AUDIO_EDIROL_UAXX
			},
			{
				.ifnum = -1
			}
		}
	}
},
{
	/* has ID 0x002e when not in "Advanced Driver" mode */
	USB_DEVICE(0x0582, 0x002d),
	.driver_info = (unsigned long) & (const struct snd_usb_audio_quirk) {
		.vendor_name = "Roland",
		.product_name = "XV-2020",
		.ifnum = 0,
		.type = QUIRK_MIDI_FIXED_ENDPOINT,
		.data = & (const struct snd_usb_midi_endpoint_info) {
			.out_cables = 0x0001,
			.in_cables  = 0x0001
		}
	}
},
{
	/* has ID 0x0030 when not in "Advanced Driver" mode */
	USB_DEVICE(0x0582, 0x002f),
	.driver_info = (unsigned long) & (const struct snd_usb_audio_quirk) {
		.vendor_name = "Roland",
		.product_name = "VariOS",
		.ifnum = 0,
		.type = QUIRK_MIDI_FIXED_ENDPOINT,
		.data = & (const struct snd_usb_midi_endpoint_info) {
			.out_cables = 0x0007,
			.in_cables  = 0x0007
		}
	}
},
{
	/* has ID 0x0034 when not in "Advanced Driver" mode */
	USB_DEVICE(0x0582, 0x0033),
	.driver_info = (unsigned long) & (const struct snd_usb_audio_quirk) {
		.vendor_name = "EDIROL",
		.product_name = "PCR",
		.ifnum = 0,
		.type = QUIRK_MIDI_FIXED_ENDPOINT,
		.data = & (const struct snd_usb_midi_endpoint_info) {
			.out_cables = 0x0003,
			.in_cables  = 0x0007
		}
	}
},
{
	/*
	 * Has ID 0x0038 when not in "Advanced Driver" mode;
	 * later revisions use IDs 0x0054 and 0x00a2.
	 */
	USB_DEVICE(0x0582, 0x0037),
	.driver_info = (unsigned long) & (const struct snd_usb_audio_quirk) {
		.vendor_name = "Roland",
		.product_name = "Digital Piano",
		.ifnum = 0,
		.type = QUIRK_MIDI_FIXED_ENDPOINT,
		.data = & (const struct snd_usb_midi_endpoint_info) {
			.out_cables = 0x0001,
			.in_cables  = 0x0001
		}
	}
},
{
	/*
	 * This quirk is for the "Advanced Driver" mode.  If off, the GS-10
	 * has ID 0x003c and is standard compliant, but has only 16-bit PCM
	 * and no MIDI.
	 */
	USB_DEVICE_VENDOR_SPEC(0x0582, 0x003b),
	.driver_info = (unsigned long) & (const struct snd_usb_audio_quirk) {
		.vendor_name = "BOSS",
		.product_name = "GS-10",
		.ifnum = QUIRK_ANY_INTERFACE,
		.type = QUIRK_COMPOSITE,
		.data = & (const struct snd_usb_audio_quirk[]) {
			{
				.ifnum = 1,
				.type = QUIRK_AUDIO_STANDARD_INTERFACE
			},
			{
				.ifnum = 2,
				.type = QUIRK_AUDIO_STANDARD_INTERFACE
			},
			{
				.ifnum = 3,
				.type = QUIRK_MIDI_STANDARD_INTERFACE
			},
			{
				.ifnum = -1
			}
		}
	}
},
{
	/* has ID 0x0041 when not in "Advanced Driver" mode */
	USB_DEVICE(0x0582, 0x0040),
	.driver_info = (unsigned long) & (const struct snd_usb_audio_quirk) {
		.vendor_name = "Roland",
		.product_name = "GI-20",
		.ifnum = 0,
		.type = QUIRK_MIDI_FIXED_ENDPOINT,
		.data = & (const struct snd_usb_midi_endpoint_info) {
			.out_cables = 0x0001,
			.in_cables  = 0x0001
		}
	}
},
{
	/* has ID 0x0043 when not in "Advanced Driver" mode */
	USB_DEVICE(0x0582, 0x0042),
	.driver_info = (unsigned long) & (const struct snd_usb_audio_quirk) {
		.vendor_name = "Roland",
		.product_name = "RS-70",
		.ifnum = 0,
		.type = QUIRK_MIDI_FIXED_ENDPOINT,
		.data = & (const struct snd_usb_midi_endpoint_info) {
			.out_cables = 0x0001,
			.in_cables  = 0x0001
		}
	}
},
{
	/* has ID 0x0049 when not in "Advanced Driver" mode */
	USB_DEVICE(0x0582, 0x0047),
	.driver_info = (unsigned long) & (const struct snd_usb_audio_quirk) {
		/* .vendor_name = "EDIROL", */
		/* .product_name = "UR-80", */
		.ifnum = QUIRK_ANY_INTERFACE,
		.type = QUIRK_COMPOSITE,
		.data = (const struct snd_usb_audio_quirk[]) {
			/* in the 96 kHz modes, only interface 1 is there */
			{
				.ifnum = 1,
				.type = QUIRK_AUDIO_STANDARD_INTERFACE
			},
			{
				.ifnum = 2,
				.type = QUIRK_AUDIO_STANDARD_INTERFACE
			},
			{
				.ifnum = -1
			}
		}
	}
},
{
	/* has ID 0x004a when not in "Advanced Driver" mode */
	USB_DEVICE(0x0582, 0x0048),
	.driver_info = (unsigned long) & (const struct snd_usb_audio_quirk) {
		/* .vendor_name = "EDIROL", */
		/* .product_name = "UR-80", */
		.ifnum = 0,
		.type = QUIRK_MIDI_FIXED_ENDPOINT,
		.data = & (const struct snd_usb_midi_endpoint_info) {
			.out_cables = 0x0003,
			.in_cables  = 0x0007
		}
	}
},
{
	/* has ID 0x004e when not in "Advanced Driver" mode */
	USB_DEVICE(0x0582, 0x004c),
	.driver_info = (unsigned long) & (const struct snd_usb_audio_quirk) {
		.vendor_name = "EDIROL",
		.product_name = "PCR-A",
		.ifnum = QUIRK_ANY_INTERFACE,
		.type = QUIRK_COMPOSITE,
		.data = (const struct snd_usb_audio_quirk[]) {
			{
				.ifnum = 1,
				.type = QUIRK_AUDIO_STANDARD_INTERFACE
			},
			{
				.ifnum = 2,
				.type = QUIRK_AUDIO_STANDARD_INTERFACE
			},
			{
				.ifnum = -1
			}
		}
	}
},
{
	/* has ID 0x004f when not in "Advanced Driver" mode */
	USB_DEVICE(0x0582, 0x004d),
	.driver_info = (unsigned long) & (const struct snd_usb_audio_quirk) {
		.vendor_name = "EDIROL",
		.product_name = "PCR-A",
		.ifnum = 0,
		.type = QUIRK_MIDI_FIXED_ENDPOINT,
		.data = & (const struct snd_usb_midi_endpoint_info) {
			.out_cables = 0x0003,
			.in_cables  = 0x0007
		}
	}
},
{
	/*
	 * This quirk is for the "Advanced Driver" mode. If off, the UA-3FX
	 * is standard compliant, but has only 16-bit PCM.
	 */
	USB_DEVICE(0x0582, 0x0050),
	.driver_info = (unsigned long) & (const struct snd_usb_audio_quirk) {
		.vendor_name = "EDIROL",
		.product_name = "UA-3FX",
		.ifnum = QUIRK_ANY_INTERFACE,
		.type = QUIRK_COMPOSITE,
		.data = (const struct snd_usb_audio_quirk[]) {
			{
				.ifnum = 1,
				.type = QUIRK_AUDIO_STANDARD_INTERFACE
			},
			{
				.ifnum = 2,
				.type = QUIRK_AUDIO_STANDARD_INTERFACE
			},
			{
				.ifnum = -1
			}
		}
	}
},
{
	USB_DEVICE(0x0582, 0x0052),
	.driver_info = (unsigned long) & (const struct snd_usb_audio_quirk) {
		.vendor_name = "EDIROL",
		.product_name = "UM-1SX",
		.ifnum = 0,
		.type = QUIRK_MIDI_STANDARD_INTERFACE
	}
},
{
	USB_DEVICE(0x0582, 0x0060),
	.driver_info = (unsigned long) & (const struct snd_usb_audio_quirk) {
		.vendor_name = "Roland",
		.product_name = "EXR Series",
		.ifnum = 0,
		.type = QUIRK_MIDI_STANDARD_INTERFACE
	}
},
{
	/* has ID 0x0066 when not in "Advanced Driver" mode */
	USB_DEVICE(0x0582, 0x0064),
	.driver_info = (unsigned long) & (const struct snd_usb_audio_quirk) {
		/* .vendor_name = "EDIROL", */
		/* .product_name = "PCR-1", */
		.ifnum = QUIRK_ANY_INTERFACE,
		.type = QUIRK_COMPOSITE,
		.data = (const struct snd_usb_audio_quirk[]) {
			{
				.ifnum = 1,
				.type = QUIRK_AUDIO_STANDARD_INTERFACE
			},
			{
				.ifnum = 2,
				.type = QUIRK_AUDIO_STANDARD_INTERFACE
			},
			{
				.ifnum = -1
			}
		}
	}
},
{
	/* has ID 0x0067 when not in "Advanced Driver" mode */
	USB_DEVICE(0x0582, 0x0065),
	.driver_info = (unsigned long) & (const struct snd_usb_audio_quirk) {
		/* .vendor_name = "EDIROL", */
		/* .product_name = "PCR-1", */
		.ifnum = 0,
		.type = QUIRK_MIDI_FIXED_ENDPOINT,
		.data = & (const struct snd_usb_midi_endpoint_info) {
			.out_cables = 0x0001,
			.in_cables  = 0x0003
		}
	}
},
{
	/* has ID 0x006e when not in "Advanced Driver" mode */
	USB_DEVICE(0x0582, 0x006d),
	.driver_info = (unsigned long) & (const struct snd_usb_audio_quirk) {
		.vendor_name = "Roland",
		.product_name = "FANTOM-X",
		.ifnum = 0,
		.type = QUIRK_MIDI_FIXED_ENDPOINT,
		.data = & (const struct snd_usb_midi_endpoint_info) {
			.out_cables = 0x0001,
			.in_cables  = 0x0001
		}
	}
},
{	/*
	 * This quirk is for the "Advanced" modes of the Edirol UA-25.
	 * If the switch is not in an advanced setting, the UA-25 has
	 * ID 0x0582/0x0073 and is standard compliant (no quirks), but
	 * offers only 16-bit PCM at 44.1 kHz and no MIDI.
	 */
	USB_DEVICE_VENDOR_SPEC(0x0582, 0x0074),
	.driver_info = (unsigned long) & (const struct snd_usb_audio_quirk) {
		.vendor_name = "EDIROL",
		.product_name = "UA-25",
		.ifnum = QUIRK_ANY_INTERFACE,
		.type = QUIRK_COMPOSITE,
		.data = (const struct snd_usb_audio_quirk[]) {
			{
				.ifnum = 0,
				.type = QUIRK_AUDIO_EDIROL_UAXX
			},
			{
				.ifnum = 1,
				.type = QUIRK_AUDIO_EDIROL_UAXX
			},
			{
				.ifnum = 2,
				.type = QUIRK_AUDIO_EDIROL_UAXX
			},
			{
				.ifnum = -1
			}
		}
	}
},
{
	/* has ID 0x0076 when not in "Advanced Driver" mode */
	USB_DEVICE(0x0582, 0x0075),
	.driver_info = (unsigned long) & (const struct snd_usb_audio_quirk) {
		.vendor_name = "BOSS",
		.product_name = "DR-880",
		.ifnum = 0,
		.type = QUIRK_MIDI_FIXED_ENDPOINT,
		.data = & (const struct snd_usb_midi_endpoint_info) {
			.out_cables = 0x0001,
			.in_cables  = 0x0001
		}
	}
},
{
	/* has ID 0x007b when not in "Advanced Driver" mode */
	USB_DEVICE_VENDOR_SPEC(0x0582, 0x007a),
	.driver_info = (unsigned long) & (const struct snd_usb_audio_quirk) {
		.vendor_name = "Roland",
		/* "RD" or "RD-700SX"? */
		.ifnum = 0,
		.type = QUIRK_MIDI_FIXED_ENDPOINT,
		.data = & (const struct snd_usb_midi_endpoint_info) {
			.out_cables = 0x0003,
			.in_cables  = 0x0003
		}
	}
},
{
	/* has ID 0x0081 when not in "Advanced Driver" mode */
	USB_DEVICE(0x0582, 0x0080),
	.driver_info = (unsigned long) & (const struct snd_usb_audio_quirk) {
		.vendor_name = "Roland",
		.product_name = "G-70",
		.ifnum = 0,
		.type = QUIRK_MIDI_FIXED_ENDPOINT,
		.data = & (const struct snd_usb_midi_endpoint_info) {
			.out_cables = 0x0001,
			.in_cables  = 0x0001
		}
	}
},
{
	/* has ID 0x008c when not in "Advanced Driver" mode */
	USB_DEVICE(0x0582, 0x008b),
	.driver_info = (unsigned long) & (const struct snd_usb_audio_quirk) {
		.vendor_name = "EDIROL",
		.product_name = "PC-50",
		.ifnum = 0,
		.type = QUIRK_MIDI_FIXED_ENDPOINT,
		.data = & (const struct snd_usb_midi_endpoint_info) {
			.out_cables = 0x0001,
			.in_cables  = 0x0001
		}
	}
},
{
	/*
	 * This quirk is for the "Advanced Driver" mode. If off, the UA-4FX
	 * is standard compliant, but has only 16-bit PCM and no MIDI.
	 */
	USB_DEVICE(0x0582, 0x00a3),
	.driver_info = (unsigned long) & (const struct snd_usb_audio_quirk) {
		.vendor_name = "EDIROL",
		.product_name = "UA-4FX",
		.ifnum = QUIRK_ANY_INTERFACE,
		.type = QUIRK_COMPOSITE,
		.data = (const struct snd_usb_audio_quirk[]) {
			{
				.ifnum = 0,
				.type = QUIRK_AUDIO_EDIROL_UAXX
			},
			{
				.ifnum = 1,
				.type = QUIRK_AUDIO_EDIROL_UAXX
			},
			{
				.ifnum = 2,
				.type = QUIRK_AUDIO_EDIROL_UAXX
			},
			{
				.ifnum = -1
			}
		}
	}
},
{
	/* Edirol M-16DX */
	USB_DEVICE(0x0582, 0x00c4),
	.driver_info = (unsigned long) & (const struct snd_usb_audio_quirk) {
		.ifnum = QUIRK_ANY_INTERFACE,
		.type = QUIRK_COMPOSITE,
		.data = (const struct snd_usb_audio_quirk[]) {
			{
				.ifnum = 0,
				.type = QUIRK_AUDIO_STANDARD_INTERFACE
			},
			{
				.ifnum = 1,
				.type = QUIRK_AUDIO_STANDARD_INTERFACE
			},
			{
				.ifnum = 2,
				.type = QUIRK_MIDI_FIXED_ENDPOINT,
				.data = & (const struct snd_usb_midi_endpoint_info) {
					.out_cables = 0x0001,
					.in_cables  = 0x0001
				}
			},
			{
				.ifnum = -1
			}
		}
	}
},
{
	/* Advanced modes of the Edirol UA-25EX.
	 * For the standard mode, UA-25EX has ID 0582:00e7, which
	 * offers only 16-bit PCM at 44.1 kHz and no MIDI.
	 */
	USB_DEVICE_VENDOR_SPEC(0x0582, 0x00e6),
	.driver_info = (unsigned long) & (const struct snd_usb_audio_quirk) {
		.vendor_name = "EDIROL",
		.product_name = "UA-25EX",
		.ifnum = QUIRK_ANY_INTERFACE,
		.type = QUIRK_COMPOSITE,
		.data = (const struct snd_usb_audio_quirk[]) {
			{
				.ifnum = 0,
				.type = QUIRK_AUDIO_EDIROL_UAXX
			},
			{
				.ifnum = 1,
				.type = QUIRK_AUDIO_EDIROL_UAXX
			},
			{
				.ifnum = 2,
				.type = QUIRK_AUDIO_EDIROL_UAXX
			},
			{
				.ifnum = -1
			}
		}
	}
},
{
	/* Edirol UM-3G */
	USB_DEVICE_VENDOR_SPEC(0x0582, 0x0108),
	.driver_info = (unsigned long) & (const struct snd_usb_audio_quirk) {
		.ifnum = 0,
		.type = QUIRK_MIDI_FIXED_ENDPOINT,
		.data = & (const struct snd_usb_midi_endpoint_info) {
			.out_cables = 0x0007,
			.in_cables  = 0x0007
		}
	}
},
{
	/* BOSS ME-25 */
	USB_DEVICE(0x0582, 0x0113),
	.driver_info = (unsigned long) & (const struct snd_usb_audio_quirk) {
		.ifnum = QUIRK_ANY_INTERFACE,
		.type = QUIRK_COMPOSITE,
		.data = (const struct snd_usb_audio_quirk[]) {
			{
				.ifnum = 0,
				.type = QUIRK_AUDIO_STANDARD_INTERFACE
			},
			{
				.ifnum = 1,
				.type = QUIRK_AUDIO_STANDARD_INTERFACE
			},
			{
				.ifnum = 2,
				.type = QUIRK_MIDI_FIXED_ENDPOINT,
				.data = & (const struct snd_usb_midi_endpoint_info) {
					.out_cables = 0x0001,
					.in_cables  = 0x0001
				}
			},
			{
				.ifnum = -1
			}
		}
	}
},
{
	/* only 44.1 kHz works at the moment */
	USB_DEVICE(0x0582, 0x0120),
	.driver_info = (unsigned long) & (const struct snd_usb_audio_quirk) {
		/* .vendor_name = "Roland", */
		/* .product_name = "OCTO-CAPTURE", */
		.ifnum = QUIRK_ANY_INTERFACE,
		.type = QUIRK_COMPOSITE,
		.data = (const struct snd_usb_audio_quirk[]) {
			{
				.ifnum = 0,
				.type = QUIRK_AUDIO_FIXED_ENDPOINT,
				.data = & (const struct audioformat) {
					.formats = SNDRV_PCM_FMTBIT_S32_LE,
					.channels = 10,
					.iface = 0,
					.altsetting = 1,
					.altset_idx = 1,
					.endpoint = 0x05,
					.ep_attr = 0x05,
					.rates = SNDRV_PCM_RATE_44100,
					.rate_min = 44100,
					.rate_max = 44100,
					.nr_rates = 1,
					.rate_table = (unsigned int[]) { 44100 }
				}
			},
			{
				.ifnum = 1,
				.type = QUIRK_AUDIO_FIXED_ENDPOINT,
				.data = & (const struct audioformat) {
					.formats = SNDRV_PCM_FMTBIT_S32_LE,
					.channels = 12,
					.iface = 1,
					.altsetting = 1,
					.altset_idx = 1,
					.endpoint = 0x85,
					.ep_attr = 0x25,
					.rates = SNDRV_PCM_RATE_44100,
					.rate_min = 44100,
					.rate_max = 44100,
					.nr_rates = 1,
					.rate_table = (unsigned int[]) { 44100 }
				}
			},
			{
				.ifnum = 2,
				.type = QUIRK_MIDI_FIXED_ENDPOINT,
				.data = & (const struct snd_usb_midi_endpoint_info) {
					.out_cables = 0x0001,
					.in_cables  = 0x0001
				}
			},
			{
				.ifnum = 3,
				.type = QUIRK_IGNORE_INTERFACE
			},
			{
				.ifnum = 4,
				.type = QUIRK_IGNORE_INTERFACE
			},
			{
				.ifnum = -1
			}
		}
	}
},
{
	/* only 44.1 kHz works at the moment */
	USB_DEVICE(0x0582, 0x012f),
	.driver_info = (unsigned long) & (const struct snd_usb_audio_quirk) {
		/* .vendor_name = "Roland", */
		/* .product_name = "QUAD-CAPTURE", */
		.ifnum = QUIRK_ANY_INTERFACE,
		.type = QUIRK_COMPOSITE,
		.data = (const struct snd_usb_audio_quirk[]) {
			{
				.ifnum = 0,
				.type = QUIRK_AUDIO_FIXED_ENDPOINT,
				.data = & (const struct audioformat) {
					.formats = SNDRV_PCM_FMTBIT_S32_LE,
					.channels = 4,
					.iface = 0,
					.altsetting = 1,
					.altset_idx = 1,
					.endpoint = 0x05,
					.ep_attr = 0x05,
					.rates = SNDRV_PCM_RATE_44100,
					.rate_min = 44100,
					.rate_max = 44100,
					.nr_rates = 1,
					.rate_table = (unsigned int[]) { 44100 }
				}
			},
			{
				.ifnum = 1,
				.type = QUIRK_AUDIO_FIXED_ENDPOINT,
				.data = & (const struct audioformat) {
					.formats = SNDRV_PCM_FMTBIT_S32_LE,
					.channels = 6,
					.iface = 1,
					.altsetting = 1,
					.altset_idx = 1,
					.endpoint = 0x85,
					.ep_attr = 0x25,
					.rates = SNDRV_PCM_RATE_44100,
					.rate_min = 44100,
					.rate_max = 44100,
					.nr_rates = 1,
					.rate_table = (unsigned int[]) { 44100 }
				}
			},
			{
				.ifnum = 2,
				.type = QUIRK_MIDI_FIXED_ENDPOINT,
				.data = & (const struct snd_usb_midi_endpoint_info) {
					.out_cables = 0x0001,
					.in_cables  = 0x0001
				}
			},
			{
				.ifnum = 3,
				.type = QUIRK_IGNORE_INTERFACE
			},
			{
				.ifnum = 4,
				.type = QUIRK_IGNORE_INTERFACE
			},
			{
				.ifnum = -1
			}
		}
	}
},
{
	USB_DEVICE(0x0582, 0x0159),
	.driver_info = (unsigned long) & (const struct snd_usb_audio_quirk) {
		/* .vendor_name = "Roland", */
		/* .product_name = "UA-22", */
		.ifnum = QUIRK_ANY_INTERFACE,
		.type = QUIRK_COMPOSITE,
		.data = (const struct snd_usb_audio_quirk[]) {
			{
				.ifnum = 0,
				.type = QUIRK_AUDIO_STANDARD_INTERFACE
			},
			{
				.ifnum = 1,
				.type = QUIRK_AUDIO_STANDARD_INTERFACE
			},
			{
				.ifnum = 2,
				.type = QUIRK_MIDI_FIXED_ENDPOINT,
				.data = & (const struct snd_usb_midi_endpoint_info) {
					.out_cables = 0x0001,
					.in_cables = 0x0001
				}
			},
			{
				.ifnum = -1
			}
		}
	}
},
/* this catches most recent vendor-specific Roland devices */
{
	.match_flags = USB_DEVICE_ID_MATCH_VENDOR |
	               USB_DEVICE_ID_MATCH_INT_CLASS,
	.idVendor = 0x0582,
	.bInterfaceClass = USB_CLASS_VENDOR_SPEC,
	.driver_info = (unsigned long) &(const struct snd_usb_audio_quirk) {
		.ifnum = QUIRK_ANY_INTERFACE,
		.type = QUIRK_AUTODETECT
	}
},

/* Guillemot devices */
{
	/*
	 * This is for the "Windows Edition" where the external MIDI ports are
	 * the only MIDI ports; the control data is reported through HID
	 * interfaces.  The "Macintosh Edition" has ID 0xd002 and uses standard
	 * compliant USB MIDI ports for external MIDI and controls.
	 */
	USB_DEVICE_VENDOR_SPEC(0x06f8, 0xb000),
	.driver_info = (unsigned long) & (const struct snd_usb_audio_quirk) {
		.vendor_name = "Hercules",
		.product_name = "DJ Console (WE)",
		.ifnum = 4,
		.type = QUIRK_MIDI_FIXED_ENDPOINT,
		.data = & (const struct snd_usb_midi_endpoint_info) {
			.out_cables = 0x0001,
			.in_cables = 0x0001
		}
	}
},

/* Midiman/M-Audio devices */
{
	USB_DEVICE_VENDOR_SPEC(0x0763, 0x1002),
	.driver_info = (unsigned long) & (const struct snd_usb_audio_quirk) {
		.vendor_name = "M-Audio",
		.product_name = "MidiSport 2x2",
		.ifnum = QUIRK_ANY_INTERFACE,
		.type = QUIRK_MIDI_MIDIMAN,
		.data = & (const struct snd_usb_midi_endpoint_info) {
			.out_cables = 0x0003,
			.in_cables  = 0x0003
		}
	}
},
{
	USB_DEVICE_VENDOR_SPEC(0x0763, 0x1011),
	.driver_info = (unsigned long) & (const struct snd_usb_audio_quirk) {
		.vendor_name = "M-Audio",
		.product_name = "MidiSport 1x1",
		.ifnum = QUIRK_ANY_INTERFACE,
		.type = QUIRK_MIDI_MIDIMAN,
		.data = & (const struct snd_usb_midi_endpoint_info) {
			.out_cables = 0x0001,
			.in_cables  = 0x0001
		}
	}
},
{
	USB_DEVICE_VENDOR_SPEC(0x0763, 0x1015),
	.driver_info = (unsigned long) & (const struct snd_usb_audio_quirk) {
		.vendor_name = "M-Audio",
		.product_name = "Keystation",
		.ifnum = QUIRK_ANY_INTERFACE,
		.type = QUIRK_MIDI_MIDIMAN,
		.data = & (const struct snd_usb_midi_endpoint_info) {
			.out_cables = 0x0001,
			.in_cables  = 0x0001
		}
	}
},
{
	USB_DEVICE_VENDOR_SPEC(0x0763, 0x1021),
	.driver_info = (unsigned long) & (const struct snd_usb_audio_quirk) {
		.vendor_name = "M-Audio",
		.product_name = "MidiSport 4x4",
		.ifnum = QUIRK_ANY_INTERFACE,
		.type = QUIRK_MIDI_MIDIMAN,
		.data = & (const struct snd_usb_midi_endpoint_info) {
			.out_cables = 0x000f,
			.in_cables  = 0x000f
		}
	}
},
{
	/*
	 * For hardware revision 1.05; in the later revisions (1.10 and
	 * 1.21), 0x1031 is the ID for the device without firmware.
	 * Thanks to Olaf Giesbrecht <Olaf_Giesbrecht@yahoo.de>
	 */
	USB_DEVICE_VER(0x0763, 0x1031, 0x0100, 0x0109),
	.driver_info = (unsigned long) & (const struct snd_usb_audio_quirk) {
		.vendor_name = "M-Audio",
		.product_name = "MidiSport 8x8",
		.ifnum = QUIRK_ANY_INTERFACE,
		.type = QUIRK_MIDI_MIDIMAN,
		.data = & (const struct snd_usb_midi_endpoint_info) {
			.out_cables = 0x01ff,
			.in_cables  = 0x01ff
		}
	}
},
{
	USB_DEVICE_VENDOR_SPEC(0x0763, 0x1033),
	.driver_info = (unsigned long) & (const struct snd_usb_audio_quirk) {
		.vendor_name = "M-Audio",
		.product_name = "MidiSport 8x8",
		.ifnum = QUIRK_ANY_INTERFACE,
		.type = QUIRK_MIDI_MIDIMAN,
		.data = & (const struct snd_usb_midi_endpoint_info) {
			.out_cables = 0x01ff,
			.in_cables  = 0x01ff
		}
	}
},
{
	USB_DEVICE_VENDOR_SPEC(0x0763, 0x1041),
	.driver_info = (unsigned long) & (const struct snd_usb_audio_quirk) {
		.vendor_name = "M-Audio",
		.product_name = "MidiSport 2x4",
		.ifnum = QUIRK_ANY_INTERFACE,
		.type = QUIRK_MIDI_MIDIMAN,
		.data = & (const struct snd_usb_midi_endpoint_info) {
			.out_cables = 0x000f,
			.in_cables  = 0x0003
		}
	}
},
{
	USB_DEVICE_VENDOR_SPEC(0x0763, 0x2001),
	.driver_info = (unsigned long) & (const struct snd_usb_audio_quirk) {
		.vendor_name = "M-Audio",
		.product_name = "Quattro",
		.ifnum = QUIRK_ANY_INTERFACE,
		.type = QUIRK_COMPOSITE,
		.data = & (const struct snd_usb_audio_quirk[]) {
			/*
			 * Interfaces 0-2 are "Windows-compatible", 16-bit only,
			 * and share endpoints with the other interfaces.
			 * Ignore them.  The other interfaces can do 24 bits,
			 * but captured samples are big-endian (see usbaudio.c).
			 */
			{
				.ifnum = 0,
				.type = QUIRK_IGNORE_INTERFACE
			},
			{
				.ifnum = 1,
				.type = QUIRK_IGNORE_INTERFACE
			},
			{
				.ifnum = 2,
				.type = QUIRK_IGNORE_INTERFACE
			},
			{
				.ifnum = 3,
				.type = QUIRK_IGNORE_INTERFACE
			},
			{
				.ifnum = 4,
				.type = QUIRK_AUDIO_STANDARD_INTERFACE
			},
			{
				.ifnum = 5,
				.type = QUIRK_AUDIO_STANDARD_INTERFACE
			},
			{
				.ifnum = 6,
				.type = QUIRK_IGNORE_INTERFACE
			},
			{
				.ifnum = 7,
				.type = QUIRK_AUDIO_STANDARD_INTERFACE
			},
			{
				.ifnum = 8,
				.type = QUIRK_AUDIO_STANDARD_INTERFACE
			},
			{
				.ifnum = 9,
				.type = QUIRK_MIDI_MIDIMAN,
				.data = & (const struct snd_usb_midi_endpoint_info) {
					.out_cables = 0x0001,
					.in_cables  = 0x0001
				}
			},
			{
				.ifnum = -1
			}
		}
	}
},
{
	USB_DEVICE_VENDOR_SPEC(0x0763, 0x2003),
	.driver_info = (unsigned long) & (const struct snd_usb_audio_quirk) {
		.vendor_name = "M-Audio",
		.product_name = "AudioPhile",
		.ifnum = 6,
		.type = QUIRK_MIDI_MIDIMAN,
		.data = & (const struct snd_usb_midi_endpoint_info) {
			.out_cables = 0x0001,
			.in_cables  = 0x0001
		}
	}
},
{
	USB_DEVICE_VENDOR_SPEC(0x0763, 0x2008),
	.driver_info = (unsigned long) & (const struct snd_usb_audio_quirk) {
		.vendor_name = "M-Audio",
		.product_name = "Ozone",
		.ifnum = 3,
		.type = QUIRK_MIDI_MIDIMAN,
		.data = & (const struct snd_usb_midi_endpoint_info) {
			.out_cables = 0x0001,
			.in_cables  = 0x0001
		}
	}
},
{
	USB_DEVICE_VENDOR_SPEC(0x0763, 0x200d),
	.driver_info = (unsigned long) & (const struct snd_usb_audio_quirk) {
		.vendor_name = "M-Audio",
		.product_name = "OmniStudio",
		.ifnum = QUIRK_ANY_INTERFACE,
		.type = QUIRK_COMPOSITE,
		.data = & (const struct snd_usb_audio_quirk[]) {
			{
				.ifnum = 0,
				.type = QUIRK_IGNORE_INTERFACE
			},
			{
				.ifnum = 1,
				.type = QUIRK_IGNORE_INTERFACE
			},
			{
				.ifnum = 2,
				.type = QUIRK_IGNORE_INTERFACE
			},
			{
				.ifnum = 3,
				.type = QUIRK_IGNORE_INTERFACE
			},
			{
				.ifnum = 4,
				.type = QUIRK_AUDIO_STANDARD_INTERFACE
			},
			{
				.ifnum = 5,
				.type = QUIRK_AUDIO_STANDARD_INTERFACE
			},
			{
				.ifnum = 6,
				.type = QUIRK_IGNORE_INTERFACE
			},
			{
				.ifnum = 7,
				.type = QUIRK_AUDIO_STANDARD_INTERFACE
			},
			{
				.ifnum = 8,
				.type = QUIRK_AUDIO_STANDARD_INTERFACE
			},
			{
				.ifnum = 9,
				.type = QUIRK_MIDI_MIDIMAN,
				.data = & (const struct snd_usb_midi_endpoint_info) {
					.out_cables = 0x0001,
					.in_cables  = 0x0001
				}
			},
			{
				.ifnum = -1
			}
		}
	}
},
{
	USB_DEVICE(0x0763, 0x2019),
	.driver_info = (unsigned long) & (const struct snd_usb_audio_quirk) {
		/* .vendor_name = "M-Audio", */
		/* .product_name = "Ozone Academic", */
		.ifnum = QUIRK_ANY_INTERFACE,
		.type = QUIRK_COMPOSITE,
		.data = & (const struct snd_usb_audio_quirk[]) {
			{
				.ifnum = 0,
				.type = QUIRK_AUDIO_STANDARD_INTERFACE
			},
			{
				.ifnum = 1,
				.type = QUIRK_AUDIO_STANDARD_INTERFACE
			},
			{
				.ifnum = 2,
				.type = QUIRK_AUDIO_STANDARD_INTERFACE
			},
			{
				.ifnum = 3,
				.type = QUIRK_MIDI_MIDIMAN,
				.data = & (const struct snd_usb_midi_endpoint_info) {
					.out_cables = 0x0001,
					.in_cables  = 0x0001
				}
			},
			{
				.ifnum = -1
			}
		}
	}
},
{
	USB_DEVICE_VENDOR_SPEC(0x0763, 0x2030),
	.driver_info = (unsigned long) &(const struct snd_usb_audio_quirk) {
		/* .vendor_name = "M-Audio", */
		/* .product_name = "Fast Track C400", */
		.ifnum = QUIRK_ANY_INTERFACE,
		.type = QUIRK_COMPOSITE,
		.data = &(const struct snd_usb_audio_quirk[]) {
			{
				.ifnum = 1,
				.type = QUIRK_AUDIO_STANDARD_MIXER,
			},
			/* Playback */
			{
				.ifnum = 2,
				.type = QUIRK_AUDIO_FIXED_ENDPOINT,
				.data = &(const struct audioformat) {
					.formats = SNDRV_PCM_FMTBIT_S24_3LE,
					.channels = 6,
					.iface = 2,
					.altsetting = 1,
					.altset_idx = 1,
					.attributes = UAC_EP_CS_ATTR_SAMPLE_RATE,
					.endpoint = 0x01,
					.ep_attr = 0x09,
					.rates = SNDRV_PCM_RATE_44100 |
						 SNDRV_PCM_RATE_48000 |
						 SNDRV_PCM_RATE_88200 |
						 SNDRV_PCM_RATE_96000,
					.rate_min = 44100,
					.rate_max = 96000,
					.nr_rates = 4,
					.rate_table = (unsigned int[]) {
							44100, 48000, 88200, 96000
					},
					.clock = 0x80,
				}
			},
			/* Capture */
			{
				.ifnum = 3,
				.type = QUIRK_AUDIO_FIXED_ENDPOINT,
				.data = &(const struct audioformat) {
					.formats = SNDRV_PCM_FMTBIT_S24_3LE,
					.channels = 4,
					.iface = 3,
					.altsetting = 1,
					.altset_idx = 1,
					.attributes = UAC_EP_CS_ATTR_SAMPLE_RATE,
					.endpoint = 0x81,
					.ep_attr = 0x05,
					.rates = SNDRV_PCM_RATE_44100 |
						 SNDRV_PCM_RATE_48000 |
						 SNDRV_PCM_RATE_88200 |
						 SNDRV_PCM_RATE_96000,
					.rate_min = 44100,
					.rate_max = 96000,
					.nr_rates = 4,
					.rate_table = (unsigned int[]) {
						44100, 48000, 88200, 96000
					},
					.clock = 0x80,
				}
			},
			/* MIDI */
			{
				.ifnum = -1 /* Interface = 4 */
			}
		}
	}
},
{
	USB_DEVICE_VENDOR_SPEC(0x0763, 0x2031),
	.driver_info = (unsigned long) &(const struct snd_usb_audio_quirk) {
		/* .vendor_name = "M-Audio", */
		/* .product_name = "Fast Track C600", */
		.ifnum = QUIRK_ANY_INTERFACE,
		.type = QUIRK_COMPOSITE,
		.data = &(const struct snd_usb_audio_quirk[]) {
			{
				.ifnum = 1,
				.type = QUIRK_AUDIO_STANDARD_MIXER,
			},
			/* Playback */
			{
				.ifnum = 2,
				.type = QUIRK_AUDIO_FIXED_ENDPOINT,
				.data = &(const struct audioformat) {
					.formats = SNDRV_PCM_FMTBIT_S24_3LE,
					.channels = 8,
					.iface = 2,
					.altsetting = 1,
					.altset_idx = 1,
					.attributes = UAC_EP_CS_ATTR_SAMPLE_RATE,
					.endpoint = 0x01,
					.ep_attr = 0x09,
					.rates = SNDRV_PCM_RATE_44100 |
						 SNDRV_PCM_RATE_48000 |
						 SNDRV_PCM_RATE_88200 |
						 SNDRV_PCM_RATE_96000,
					.rate_min = 44100,
					.rate_max = 96000,
					.nr_rates = 4,
					.rate_table = (unsigned int[]) {
							44100, 48000, 88200, 96000
					},
					.clock = 0x80,
				}
			},
			/* Capture */
			{
				.ifnum = 3,
				.type = QUIRK_AUDIO_FIXED_ENDPOINT,
				.data = &(const struct audioformat) {
					.formats = SNDRV_PCM_FMTBIT_S24_3LE,
					.channels = 6,
					.iface = 3,
					.altsetting = 1,
					.altset_idx = 1,
					.attributes = UAC_EP_CS_ATTR_SAMPLE_RATE,
					.endpoint = 0x81,
					.ep_attr = 0x05,
					.rates = SNDRV_PCM_RATE_44100 |
						 SNDRV_PCM_RATE_48000 |
						 SNDRV_PCM_RATE_88200 |
						 SNDRV_PCM_RATE_96000,
					.rate_min = 44100,
					.rate_max = 96000,
					.nr_rates = 4,
					.rate_table = (unsigned int[]) {
						44100, 48000, 88200, 96000
					},
					.clock = 0x80,
				}
			},
			/* MIDI */
			{
				.ifnum = -1 /* Interface = 4 */
			}
		}
	}
},
{
	USB_DEVICE_VENDOR_SPEC(0x0763, 0x2080),
	.driver_info = (unsigned long) & (const struct snd_usb_audio_quirk) {
		/* .vendor_name = "M-Audio", */
		/* .product_name = "Fast Track Ultra", */
		.ifnum = QUIRK_ANY_INTERFACE,
		.type = QUIRK_COMPOSITE,
		.data = & (const struct snd_usb_audio_quirk[]) {
			{
				.ifnum = 0,
				.type = QUIRK_AUDIO_STANDARD_MIXER,
			},
			{
				.ifnum = 1,
				.type = QUIRK_AUDIO_FIXED_ENDPOINT,
				.data = & (const struct audioformat) {
					.formats = SNDRV_PCM_FMTBIT_S24_3LE,
					.channels = 8,
					.iface = 1,
					.altsetting = 1,
					.altset_idx = 1,
					.attributes = UAC_EP_CS_ATTR_SAMPLE_RATE,
					.endpoint = 0x01,
					.ep_attr = 0x09,
					.rates = SNDRV_PCM_RATE_44100 |
						 SNDRV_PCM_RATE_48000 |
						 SNDRV_PCM_RATE_88200 |
						 SNDRV_PCM_RATE_96000,
					.rate_min = 44100,
					.rate_max = 96000,
					.nr_rates = 4,
					.rate_table = (unsigned int[]) {
						44100, 48000, 88200, 96000
					}
				}
			},
			{
				.ifnum = 2,
				.type = QUIRK_AUDIO_FIXED_ENDPOINT,
				.data = & (const struct audioformat) {
					.formats = SNDRV_PCM_FMTBIT_S24_3LE,
					.channels = 8,
					.iface = 2,
					.altsetting = 1,
					.altset_idx = 1,
					.attributes = UAC_EP_CS_ATTR_SAMPLE_RATE,
					.endpoint = 0x81,
					.ep_attr = 0x05,
					.rates = SNDRV_PCM_RATE_44100 |
						 SNDRV_PCM_RATE_48000 |
						 SNDRV_PCM_RATE_88200 |
						 SNDRV_PCM_RATE_96000,
					.rate_min = 44100,
					.rate_max = 96000,
					.nr_rates = 4,
					.rate_table = (unsigned int[]) {
						44100, 48000, 88200, 96000
					}
				}
			},
			/* interface 3 (MIDI) is standard compliant */
			{
				.ifnum = -1
			}
		}
	}
},
{
	USB_DEVICE_VENDOR_SPEC(0x0763, 0x2081),
	.driver_info = (unsigned long) & (const struct snd_usb_audio_quirk) {
		/* .vendor_name = "M-Audio", */
		/* .product_name = "Fast Track Ultra 8R", */
		.ifnum = QUIRK_ANY_INTERFACE,
		.type = QUIRK_COMPOSITE,
		.data = & (const struct snd_usb_audio_quirk[]) {
			{
				.ifnum = 0,
				.type = QUIRK_AUDIO_STANDARD_MIXER,
			},
			{
				.ifnum = 1,
				.type = QUIRK_AUDIO_FIXED_ENDPOINT,
				.data = & (const struct audioformat) {
					.formats = SNDRV_PCM_FMTBIT_S24_3LE,
					.channels = 8,
					.iface = 1,
					.altsetting = 1,
					.altset_idx = 1,
					.attributes = UAC_EP_CS_ATTR_SAMPLE_RATE,
					.endpoint = 0x01,
					.ep_attr = 0x09,
					.rates = SNDRV_PCM_RATE_44100 |
						 SNDRV_PCM_RATE_48000 |
						 SNDRV_PCM_RATE_88200 |
						 SNDRV_PCM_RATE_96000,
					.rate_min = 44100,
					.rate_max = 96000,
					.nr_rates = 4,
					.rate_table = (unsigned int[]) {
							44100, 48000, 88200, 96000
					}
				}
			},
			{
				.ifnum = 2,
				.type = QUIRK_AUDIO_FIXED_ENDPOINT,
				.data = & (const struct audioformat) {
					.formats = SNDRV_PCM_FMTBIT_S24_3LE,
					.channels = 8,
					.iface = 2,
					.altsetting = 1,
					.altset_idx = 1,
					.attributes = UAC_EP_CS_ATTR_SAMPLE_RATE,
					.endpoint = 0x81,
					.ep_attr = 0x05,
					.rates = SNDRV_PCM_RATE_44100 |
						 SNDRV_PCM_RATE_48000 |
						 SNDRV_PCM_RATE_88200 |
						 SNDRV_PCM_RATE_96000,
					.rate_min = 44100,
					.rate_max = 96000,
					.nr_rates = 4,
					.rate_table = (unsigned int[]) {
						44100, 48000, 88200, 96000
					}
				}
			},
			/* interface 3 (MIDI) is standard compliant */
			{
				.ifnum = -1
			}
		}
	}
},

/* Casio devices */
{
	USB_DEVICE(0x07cf, 0x6801),
	.driver_info = (unsigned long) & (const struct snd_usb_audio_quirk) {
		.vendor_name = "Casio",
		.product_name = "PL-40R",
		.ifnum = 0,
		.type = QUIRK_MIDI_YAMAHA
	}
},
{
	/* this ID is used by several devices without a product ID */
	USB_DEVICE(0x07cf, 0x6802),
	.driver_info = (unsigned long) & (const struct snd_usb_audio_quirk) {
		.vendor_name = "Casio",
		.product_name = "Keyboard",
		.ifnum = 0,
		.type = QUIRK_MIDI_YAMAHA
	}
},

/* Mark of the Unicorn devices */
{
	/* thanks to Robert A. Lerche <ral 'at' msbit.com> */
	.match_flags = USB_DEVICE_ID_MATCH_VENDOR |
		       USB_DEVICE_ID_MATCH_PRODUCT |
		       USB_DEVICE_ID_MATCH_DEV_SUBCLASS,
	.idVendor = 0x07fd,
	.idProduct = 0x0001,
	.bDeviceSubClass = 2,
	.driver_info = (unsigned long) & (const struct snd_usb_audio_quirk) {
		.vendor_name = "MOTU",
		.product_name = "Fastlane",
		.ifnum = QUIRK_ANY_INTERFACE,
		.type = QUIRK_COMPOSITE,
		.data = & (const struct snd_usb_audio_quirk[]) {
			{
				.ifnum = 0,
				.type = QUIRK_MIDI_RAW_BYTES
			},
			{
				.ifnum = 1,
				.type = QUIRK_IGNORE_INTERFACE
			},
			{
				.ifnum = -1
			}
		}
	}
},

/* Emagic devices */
{
	USB_DEVICE(0x086a, 0x0001),
	.driver_info = (unsigned long) & (const struct snd_usb_audio_quirk) {
		.vendor_name = "Emagic",
		.product_name = "Unitor8",
		.ifnum = 2,
		.type = QUIRK_MIDI_EMAGIC,
		.data = & (const struct snd_usb_midi_endpoint_info) {
			.out_cables = 0x80ff,
			.in_cables  = 0x80ff
		}
	}
},
{
	USB_DEVICE(0x086a, 0x0002),
	.driver_info = (unsigned long) & (const struct snd_usb_audio_quirk) {
		.vendor_name = "Emagic",
		/* .product_name = "AMT8", */
		.ifnum = 2,
		.type = QUIRK_MIDI_EMAGIC,
		.data = & (const struct snd_usb_midi_endpoint_info) {
			.out_cables = 0x80ff,
			.in_cables  = 0x80ff
		}
	}
},
{
	USB_DEVICE(0x086a, 0x0003),
	.driver_info = (unsigned long) & (const struct snd_usb_audio_quirk) {
		.vendor_name = "Emagic",
		/* .product_name = "MT4", */
		.ifnum = 2,
		.type = QUIRK_MIDI_EMAGIC,
		.data = & (const struct snd_usb_midi_endpoint_info) {
			.out_cables = 0x800f,
			.in_cables  = 0x8003
		}
	}
},

/* KORG devices */
{
	USB_DEVICE_VENDOR_SPEC(0x0944, 0x0200),
	.driver_info = (unsigned long) & (const struct snd_usb_audio_quirk) {
		.vendor_name = "KORG, Inc.",
		/* .product_name = "PANDORA PX5D", */
		.ifnum = 3,
		.type = QUIRK_MIDI_STANDARD_INTERFACE,
	}
},

{
	USB_DEVICE_VENDOR_SPEC(0x0944, 0x0201),
	.driver_info = (unsigned long) & (const struct snd_usb_audio_quirk) {
		.vendor_name = "KORG, Inc.",
		/* .product_name = "ToneLab ST", */
		.ifnum = 3,
		.type = QUIRK_MIDI_STANDARD_INTERFACE,
	}
},

/* AKAI devices */
{
	USB_DEVICE(0x09e8, 0x0062),
	.driver_info = (unsigned long) & (const struct snd_usb_audio_quirk) {
		.vendor_name = "AKAI",
		.product_name = "MPD16",
		.ifnum = 0,
		.type = QUIRK_MIDI_AKAI,
	}
},

{
	/* Akai MPC Element */
	USB_DEVICE(0x09e8, 0x0021),
	.driver_info = (unsigned long) & (const struct snd_usb_audio_quirk) {
		.ifnum = QUIRK_ANY_INTERFACE,
		.type = QUIRK_COMPOSITE,
		.data = & (const struct snd_usb_audio_quirk[]) {
			{
				.ifnum = 0,
				.type = QUIRK_IGNORE_INTERFACE
			},
			{
				.ifnum = 1,
				.type = QUIRK_MIDI_STANDARD_INTERFACE
			},
			{
				.ifnum = -1
			}
		}
	}
},

/* Steinberg devices */
{
	/* Steinberg MI2 */
	USB_DEVICE_VENDOR_SPEC(0x0a4e, 0x2040),
	.driver_info = (unsigned long) & (const struct snd_usb_audio_quirk) {
		.ifnum = QUIRK_ANY_INTERFACE,
		.type = QUIRK_COMPOSITE,
		.data = & (const struct snd_usb_audio_quirk[]) {
			{
				.ifnum = 0,
				.type = QUIRK_AUDIO_STANDARD_INTERFACE
			},
			{
				.ifnum = 1,
				.type = QUIRK_AUDIO_STANDARD_INTERFACE
			},
			{
				.ifnum = 2,
				.type = QUIRK_AUDIO_STANDARD_INTERFACE
			},
			{
				.ifnum = 3,
				.type = QUIRK_MIDI_FIXED_ENDPOINT,
				.data = &(const struct snd_usb_midi_endpoint_info) {
					.out_cables = 0x0001,
					.in_cables  = 0x0001
				}
			},
			{
				.ifnum = -1
			}
		}
	}
},
{
	/* Steinberg MI4 */
	USB_DEVICE_VENDOR_SPEC(0x0a4e, 0x4040),
	.driver_info = (unsigned long) & (const struct snd_usb_audio_quirk) {
		.ifnum = QUIRK_ANY_INTERFACE,
		.type = QUIRK_COMPOSITE,
		.data = & (const struct snd_usb_audio_quirk[]) {
			{
				.ifnum = 0,
				.type = QUIRK_AUDIO_STANDARD_INTERFACE
			},
			{
				.ifnum = 1,
				.type = QUIRK_AUDIO_STANDARD_INTERFACE
			},
			{
				.ifnum = 2,
				.type = QUIRK_AUDIO_STANDARD_INTERFACE
			},
			{
				.ifnum = 3,
				.type = QUIRK_MIDI_FIXED_ENDPOINT,
				.data = &(const struct snd_usb_midi_endpoint_info) {
					.out_cables = 0x0001,
					.in_cables  = 0x0001
				}
			},
			{
				.ifnum = -1
			}
		}
	}
},

/* TerraTec devices */
{
	USB_DEVICE_VENDOR_SPEC(0x0ccd, 0x0012),
	.driver_info = (unsigned long) & (const struct snd_usb_audio_quirk) {
		.vendor_name = "TerraTec",
		.product_name = "PHASE 26",
		.ifnum = 3,
		.type = QUIRK_MIDI_STANDARD_INTERFACE
	}
},
{
	USB_DEVICE_VENDOR_SPEC(0x0ccd, 0x0013),
	.driver_info = (unsigned long) & (const struct snd_usb_audio_quirk) {
		.vendor_name = "TerraTec",
		.product_name = "PHASE 26",
		.ifnum = 3,
		.type = QUIRK_MIDI_STANDARD_INTERFACE
	}
},
{
	USB_DEVICE_VENDOR_SPEC(0x0ccd, 0x0014),
	.driver_info = (unsigned long) & (const struct snd_usb_audio_quirk) {
		.vendor_name = "TerraTec",
		.product_name = "PHASE 26",
		.ifnum = 3,
		.type = QUIRK_MIDI_STANDARD_INTERFACE
	}
},
{
	USB_DEVICE(0x0ccd, 0x0028),
	QUIRK_RENAME_DEVICE("TerraTec", "Aureon5.1MkII")
},
{
	USB_DEVICE(0x0ccd, 0x0035),
	.driver_info = (unsigned long) & (const struct snd_usb_audio_quirk) {
		.vendor_name = "Miditech",
		.product_name = "Play'n Roll",
		.ifnum = 0,
		.type = QUIRK_MIDI_CME
	}
},

/* Stanton/N2IT Final Scratch v1 device ('Scratchamp') */
{
	USB_DEVICE(0x103d, 0x0100),
	QUIRK_RENAME_DEVICE("Stanton", "ScratchAmp")
},
{
	USB_DEVICE(0x103d, 0x0101),
	QUIRK_RENAME_DEVICE("Stanton", "ScratchAmp")
},

/* Novation EMS devices */
{
	USB_DEVICE_VENDOR_SPEC(0x1235, 0x0001),
	.driver_info = (unsigned long) & (const struct snd_usb_audio_quirk) {
		.vendor_name = "Novation",
		.product_name = "ReMOTE Audio/XStation",
		.ifnum = 4,
		.type = QUIRK_MIDI_NOVATION
	}
},
{
	USB_DEVICE_VENDOR_SPEC(0x1235, 0x0002),
	.driver_info = (unsigned long) & (const struct snd_usb_audio_quirk) {
		.vendor_name = "Novation",
		.product_name = "Speedio",
		.ifnum = 3,
		.type = QUIRK_MIDI_NOVATION
	}
},
{
	USB_DEVICE(0x1235, 0x000a),
	.driver_info = (unsigned long) & (const struct snd_usb_audio_quirk) {
		/* .vendor_name = "Novation", */
		/* .product_name = "Nocturn", */
		.ifnum = 0,
		.type = QUIRK_MIDI_RAW_BYTES
	}
},
{
	USB_DEVICE(0x1235, 0x000e),
	.driver_info = (unsigned long) & (const struct snd_usb_audio_quirk) {
		/* .vendor_name = "Novation", */
		/* .product_name = "Launchpad", */
		.ifnum = 0,
		.type = QUIRK_MIDI_RAW_BYTES
	}
},
{
	USB_DEVICE(0x1235, 0x0010),
	.driver_info = (unsigned long) &(const struct snd_usb_audio_quirk) {
		.vendor_name = "Focusrite",
		.product_name = "Saffire 6 USB",
		.ifnum = QUIRK_ANY_INTERFACE,
		.type = QUIRK_COMPOSITE,
		.data = (const struct snd_usb_audio_quirk[]) {
			{
				.ifnum = 0,
				.type = QUIRK_AUDIO_FIXED_ENDPOINT,
				.data = &(const struct audioformat) {
					.formats = SNDRV_PCM_FMTBIT_S24_3LE,
					.channels = 4,
					.iface = 0,
					.altsetting = 1,
					.altset_idx = 1,
					.attributes = UAC_EP_CS_ATTR_SAMPLE_RATE,
					.endpoint = 0x01,
					.ep_attr = USB_ENDPOINT_XFER_ISOC,
					.rates = SNDRV_PCM_RATE_44100 |
						 SNDRV_PCM_RATE_48000,
					.rate_min = 44100,
					.rate_max = 48000,
					.nr_rates = 2,
					.rate_table = (unsigned int[]) {
						44100, 48000
					}
				}
			},
			{
				.ifnum = 1,
				.type = QUIRK_MIDI_RAW_BYTES
			},
			{
				.ifnum = -1
			}
		}
	}
},
{
	USB_DEVICE(0x1235, 0x0018),
	.driver_info = (unsigned long) & (const struct snd_usb_audio_quirk) {
		.vendor_name = "Novation",
		.product_name = "Twitch",
		.ifnum = QUIRK_ANY_INTERFACE,
		.type = QUIRK_COMPOSITE,
		.data = (const struct snd_usb_audio_quirk[]) {
			{
				.ifnum = 0,
				.type = QUIRK_AUDIO_FIXED_ENDPOINT,
				.data = & (const struct audioformat) {
					.formats = SNDRV_PCM_FMTBIT_S24_3LE,
					.channels = 4,
					.iface = 0,
					.altsetting = 1,
					.altset_idx = 1,
					.attributes = UAC_EP_CS_ATTR_SAMPLE_RATE,
					.endpoint = 0x01,
					.ep_attr = USB_ENDPOINT_XFER_ISOC,
					.rates = SNDRV_PCM_RATE_44100 |
						 SNDRV_PCM_RATE_48000,
					.rate_min = 44100,
					.rate_max = 48000,
					.nr_rates = 2,
					.rate_table = (unsigned int[]) {
						44100, 48000
					}
				}
			},
			{
				.ifnum = 1,
				.type = QUIRK_MIDI_RAW_BYTES
			},
			{
				.ifnum = -1
			}
		}
	}
},
{
	USB_DEVICE_VENDOR_SPEC(0x1235, 0x4661),
	.driver_info = (unsigned long) & (const struct snd_usb_audio_quirk) {
		.vendor_name = "Novation",
		.product_name = "ReMOTE25",
		.ifnum = 0,
		.type = QUIRK_MIDI_NOVATION
	}
},

/* Access Music devices */
{
	/* VirusTI Desktop */
	USB_DEVICE_VENDOR_SPEC(0x133e, 0x0815),
	.driver_info = (unsigned long) &(const struct snd_usb_audio_quirk) {
		.ifnum = QUIRK_ANY_INTERFACE,
		.type = QUIRK_COMPOSITE,
		.data = &(const struct snd_usb_audio_quirk[]) {
			{
				.ifnum = 3,
				.type = QUIRK_MIDI_FIXED_ENDPOINT,
				.data = &(const struct snd_usb_midi_endpoint_info) {
					.out_cables = 0x0003,
					.in_cables  = 0x0003
				}
			},
			{
				.ifnum = 4,
				.type = QUIRK_IGNORE_INTERFACE
			},
			{
				.ifnum = -1
			}
		}
	}
},

/* */
{
	/* aka. Serato Scratch Live DJ Box */
	USB_DEVICE(0x13e5, 0x0001),
	QUIRK_RENAME_DEVICE("Rane", "SL-1")
},

/* Lenovo ThinkStation P620 Rear Line-in, Line-out and Microphone */
{
	USB_DEVICE(0x17aa, 0x1046),
	QUIRK_DEVICE_PROFILE("Lenovo", "ThinkStation P620 Rear",
			     "Lenovo-ThinkStation-P620-Rear"),
},
/* Lenovo ThinkStation P620 Internal Speaker + Front Headset */
{
	USB_DEVICE(0x17aa, 0x104d),
	QUIRK_DEVICE_PROFILE("Lenovo", "ThinkStation P620 Main",
			     "Lenovo-ThinkStation-P620-Main"),
},

/* Native Instruments MK2 series */
{
	/* Komplete Audio 6 */
	.match_flags = USB_DEVICE_ID_MATCH_DEVICE,
	.idVendor = 0x17cc,
	.idProduct = 0x1000,
},
{
	/* Traktor Audio 6 */
	.match_flags = USB_DEVICE_ID_MATCH_DEVICE,
	.idVendor = 0x17cc,
	.idProduct = 0x1010,
},
{
	/* Traktor Audio 10 */
	.match_flags = USB_DEVICE_ID_MATCH_DEVICE,
	.idVendor = 0x17cc,
	.idProduct = 0x1020,
},

/* QinHeng devices */
{
	USB_DEVICE(0x1a86, 0x752d),
	.driver_info = (unsigned long) &(const struct snd_usb_audio_quirk) {
		.vendor_name = "QinHeng",
		.product_name = "CH345",
		.ifnum = 1,
		.type = QUIRK_MIDI_CH345
	}
},

/* KeithMcMillen Stringport */
{
	USB_DEVICE(0x1f38, 0x0001),
	.bInterfaceClass = USB_CLASS_AUDIO,
},

/* Miditech devices */
{
	USB_DEVICE(0x4752, 0x0011),
	.driver_info = (unsigned long) & (const struct snd_usb_audio_quirk) {
		.vendor_name = "Miditech",
		.product_name = "Midistart-2",
		.ifnum = 0,
		.type = QUIRK_MIDI_CME
	}
},

/* Central Music devices */
{
	/* this ID used by both Miditech MidiStudio-2 and CME UF-x */
	USB_DEVICE(0x7104, 0x2202),
	.driver_info = (unsigned long) & (const struct snd_usb_audio_quirk) {
		.ifnum = 0,
		.type = QUIRK_MIDI_CME
	}
},

/*
 * Auvitek au0828 devices with audio interface.
 * This should be kept in sync with drivers/media/usb/au0828/au0828-cards.c
 * Please notice that some drivers are DVB only, and don't need to be
 * here. That's the case, for example, of DVICO_FUSIONHDTV7.
 */

#define AU0828_DEVICE(vid, pid, vname, pname) { \
	.idVendor = vid, \
	.idProduct = pid, \
	.match_flags = USB_DEVICE_ID_MATCH_DEVICE | \
		       USB_DEVICE_ID_MATCH_INT_CLASS | \
		       USB_DEVICE_ID_MATCH_INT_SUBCLASS, \
	.bInterfaceClass = USB_CLASS_AUDIO, \
	.bInterfaceSubClass = USB_SUBCLASS_AUDIOCONTROL, \
	.driver_info = (unsigned long) &(const struct snd_usb_audio_quirk) { \
		.vendor_name = vname, \
		.product_name = pname, \
		.ifnum = QUIRK_ANY_INTERFACE, \
		.type = QUIRK_AUDIO_ALIGN_TRANSFER, \
		.shares_media_device = 1, \
	} \
}

AU0828_DEVICE(0x2040, 0x7200, "Hauppauge", "HVR-950Q"),
AU0828_DEVICE(0x2040, 0x7240, "Hauppauge", "HVR-850"),
AU0828_DEVICE(0x2040, 0x7210, "Hauppauge", "HVR-950Q"),
AU0828_DEVICE(0x2040, 0x7217, "Hauppauge", "HVR-950Q"),
AU0828_DEVICE(0x2040, 0x721b, "Hauppauge", "HVR-950Q"),
AU0828_DEVICE(0x2040, 0x721e, "Hauppauge", "HVR-950Q"),
AU0828_DEVICE(0x2040, 0x721f, "Hauppauge", "HVR-950Q"),
AU0828_DEVICE(0x2040, 0x7280, "Hauppauge", "HVR-950Q"),
AU0828_DEVICE(0x0fd9, 0x0008, "Hauppauge", "HVR-950Q"),
AU0828_DEVICE(0x2040, 0x7201, "Hauppauge", "HVR-950Q-MXL"),
AU0828_DEVICE(0x2040, 0x7211, "Hauppauge", "HVR-950Q-MXL"),
AU0828_DEVICE(0x2040, 0x7281, "Hauppauge", "HVR-950Q-MXL"),
AU0828_DEVICE(0x05e1, 0x0480, "Hauppauge", "Woodbury"),
AU0828_DEVICE(0x2040, 0x8200, "Hauppauge", "Woodbury"),
AU0828_DEVICE(0x2040, 0x7260, "Hauppauge", "HVR-950Q"),
AU0828_DEVICE(0x2040, 0x7213, "Hauppauge", "HVR-950Q"),
AU0828_DEVICE(0x2040, 0x7270, "Hauppauge", "HVR-950Q"),

/* Syntek STK1160 */
{
	.match_flags = USB_DEVICE_ID_MATCH_DEVICE |
		       USB_DEVICE_ID_MATCH_INT_CLASS |
		       USB_DEVICE_ID_MATCH_INT_SUBCLASS,
	.idVendor = 0x05e1,
	.idProduct = 0x0408,
	.bInterfaceClass = USB_CLASS_AUDIO,
	.bInterfaceSubClass = USB_SUBCLASS_AUDIOCONTROL,
	.driver_info = (unsigned long) &(const struct snd_usb_audio_quirk) {
		.vendor_name = "Syntek",
		.product_name = "STK1160",
		.ifnum = QUIRK_ANY_INTERFACE,
		.type = QUIRK_AUDIO_ALIGN_TRANSFER
	}
},

/* Digidesign Mbox */
{
	/* Thanks to Clemens Ladisch <clemens@ladisch.de> */
	USB_DEVICE(0x0dba, 0x1000),
	.driver_info = (unsigned long) &(const struct snd_usb_audio_quirk) {
		.vendor_name = "Digidesign",
		.product_name = "MBox",
		.ifnum = QUIRK_ANY_INTERFACE,
		.type = QUIRK_COMPOSITE,
		.data = (const struct snd_usb_audio_quirk[]){
			{
				.ifnum = 0,
				.type = QUIRK_AUDIO_STANDARD_MIXER,
			},
			{
				.ifnum = 1,
				.type = QUIRK_AUDIO_FIXED_ENDPOINT,
				.data = &(const struct audioformat) {
					.formats = SNDRV_PCM_FMTBIT_S24_3BE,
					.channels = 2,
					.iface = 1,
					.altsetting = 1,
					.altset_idx = 1,
					.attributes = 0x4,
					.endpoint = 0x02,
					.ep_attr = USB_ENDPOINT_XFER_ISOC |
						USB_ENDPOINT_SYNC_SYNC,
					.maxpacksize = 0x130,
					.rates = SNDRV_PCM_RATE_48000,
					.rate_min = 48000,
					.rate_max = 48000,
					.nr_rates = 1,
					.rate_table = (unsigned int[]) {
						48000
					}
				}
			},
			{
				.ifnum = 1,
				.type = QUIRK_AUDIO_FIXED_ENDPOINT,
				.data = &(const struct audioformat) {
					.formats = SNDRV_PCM_FMTBIT_S24_3BE,
					.channels = 2,
					.iface = 1,
					.altsetting = 1,
					.altset_idx = 1,
					.attributes = 0x4,
					.endpoint = 0x81,
					.ep_attr = USB_ENDPOINT_XFER_ISOC |
						USB_ENDPOINT_SYNC_ASYNC,
					.maxpacksize = 0x130,
					.rates = SNDRV_PCM_RATE_48000,
					.rate_min = 48000,
					.rate_max = 48000,
					.nr_rates = 1,
					.rate_table = (unsigned int[]) {
						48000
					}
				}
			},
			{
				.ifnum = -1
			}
		}
	}
},

/* DIGIDESIGN MBOX 2 */
{
	USB_DEVICE(0x0dba, 0x3000),
	.driver_info = (unsigned long) &(const struct snd_usb_audio_quirk) {
		.vendor_name = "Digidesign",
		.product_name = "Mbox 2",
		.ifnum = QUIRK_ANY_INTERFACE,
		.type = QUIRK_COMPOSITE,
		.data = (const struct snd_usb_audio_quirk[]) {
			{
				.ifnum = 0,
				.type = QUIRK_IGNORE_INTERFACE
			},
			{
				.ifnum = 1,
				.type = QUIRK_IGNORE_INTERFACE
			},
			{
				.ifnum = 2,
				.type = QUIRK_AUDIO_FIXED_ENDPOINT,
				.data = &(const struct audioformat) {
					.formats = SNDRV_PCM_FMTBIT_S24_3BE,
					.channels = 2,
					.iface = 2,
					.altsetting = 2,
					.altset_idx = 1,
					.attributes = 0x00,
					.endpoint = 0x03,
					.ep_attr = USB_ENDPOINT_SYNC_ASYNC,
					.rates = SNDRV_PCM_RATE_48000,
					.rate_min = 48000,
					.rate_max = 48000,
					.nr_rates = 1,
					.rate_table = (unsigned int[]) {
						48000
					}
				}
			},
			{
				.ifnum = 3,
				.type = QUIRK_IGNORE_INTERFACE
			},
			{
				.ifnum = 4,
				.type = QUIRK_AUDIO_FIXED_ENDPOINT,
				.data = &(const struct audioformat) {
				.formats = SNDRV_PCM_FMTBIT_S24_3BE,
					.channels = 2,
					.iface = 4,
					.altsetting = 2,
					.altset_idx = 1,
					.attributes = UAC_EP_CS_ATTR_SAMPLE_RATE,
					.endpoint = 0x85,
					.ep_attr = USB_ENDPOINT_SYNC_SYNC,
					.rates = SNDRV_PCM_RATE_48000,
					.rate_min = 48000,
					.rate_max = 48000,
					.nr_rates = 1,
					.rate_table = (unsigned int[]) {
						48000
					}
				}
			},
			{
				.ifnum = 5,
				.type = QUIRK_IGNORE_INTERFACE
			},
			{
				.ifnum = 6,
				.type = QUIRK_MIDI_MIDIMAN,
				.data = &(const struct snd_usb_midi_endpoint_info) {
					.out_ep =  0x02,
					.out_cables = 0x0001,
					.in_ep = 0x81,
					.in_interval = 0x01,
					.in_cables = 0x0001
				}
			},
			{
				.ifnum = -1
			}
		}
	}
},
{
	/* Tascam US122 MKII - playback-only support */
	.match_flags = USB_DEVICE_ID_MATCH_DEVICE,
	.idVendor = 0x0644,
	.idProduct = 0x8021,
	.bInterfaceClass = USB_CLASS_AUDIO,
	.driver_info = (unsigned long) &(const struct snd_usb_audio_quirk) {
		.vendor_name = "TASCAM",
		.product_name = "US122 MKII",
		.ifnum = QUIRK_ANY_INTERFACE,
		.type = QUIRK_COMPOSITE,
		.data = (const struct snd_usb_audio_quirk[]) {
			{
				.ifnum = 0,
				.type = QUIRK_IGNORE_INTERFACE
			},
			{
				.ifnum = 1,
				.type = QUIRK_AUDIO_FIXED_ENDPOINT,
				.data = &(const struct audioformat) {
					.formats = SNDRV_PCM_FMTBIT_S24_3LE,
					.channels = 2,
					.iface = 1,
					.altsetting = 1,
					.altset_idx = 1,
					.attributes = UAC_EP_CS_ATTR_SAMPLE_RATE,
					.endpoint = 0x02,
					.ep_attr = USB_ENDPOINT_XFER_ISOC,
					.rates = SNDRV_PCM_RATE_44100 |
						 SNDRV_PCM_RATE_48000 |
						 SNDRV_PCM_RATE_88200 |
						 SNDRV_PCM_RATE_96000,
					.rate_min = 44100,
					.rate_max = 96000,
					.nr_rates = 4,
					.rate_table = (unsigned int[]) {
						44100, 48000, 88200, 96000
					}
				}
			},
			{
				.ifnum = -1
			}
		}
	}
},

/* Microsoft XboxLive Headset/Xbox Communicator */
{
	USB_DEVICE(0x045e, 0x0283),
	.bInterfaceClass = USB_CLASS_PER_INTERFACE,
	.driver_info = (unsigned long) &(const struct snd_usb_audio_quirk) {
		.vendor_name = "Microsoft",
		.product_name = "XboxLive Headset/Xbox Communicator",
		.ifnum = QUIRK_ANY_INTERFACE,
		.type = QUIRK_COMPOSITE,
		.data = &(const struct snd_usb_audio_quirk[]) {
			{
				/* playback */
				.ifnum = 0,
				.type = QUIRK_AUDIO_FIXED_ENDPOINT,
				.data = &(const struct audioformat) {
					.formats = SNDRV_PCM_FMTBIT_S16_LE,
					.channels = 1,
					.iface = 0,
					.altsetting = 0,
					.altset_idx = 0,
					.attributes = 0,
					.endpoint = 0x04,
					.ep_attr = 0x05,
					.rates = SNDRV_PCM_RATE_CONTINUOUS,
					.rate_min = 22050,
					.rate_max = 22050
				}
			},
			{
				/* capture */
				.ifnum = 1,
				.type = QUIRK_AUDIO_FIXED_ENDPOINT,
				.data = &(const struct audioformat) {
					.formats = SNDRV_PCM_FMTBIT_S16_LE,
					.channels = 1,
					.iface = 1,
					.altsetting = 0,
					.altset_idx = 0,
					.attributes = 0,
					.endpoint = 0x85,
					.ep_attr = 0x05,
					.rates = SNDRV_PCM_RATE_CONTINUOUS,
					.rate_min = 16000,
					.rate_max = 16000
				}
			},
			{
				.ifnum = -1
			}
		}
	}
},

/* Reloop Play */
{
	USB_DEVICE(0x200c, 0x100b),
	.bInterfaceClass = USB_CLASS_PER_INTERFACE,
	.driver_info = (unsigned long) &(const struct snd_usb_audio_quirk) {
		.ifnum = QUIRK_ANY_INTERFACE,
		.type = QUIRK_COMPOSITE,
		.data = &(const struct snd_usb_audio_quirk[]) {
			{
				.ifnum = 0,
				.type = QUIRK_AUDIO_STANDARD_MIXER,
			},
			{
				.ifnum = 1,
				.type = QUIRK_AUDIO_FIXED_ENDPOINT,
				.data = &(const struct audioformat) {
					.formats = SNDRV_PCM_FMTBIT_S24_3LE,
					.channels = 4,
					.iface = 1,
					.altsetting = 1,
					.altset_idx = 1,
					.attributes = UAC_EP_CS_ATTR_SAMPLE_RATE,
					.endpoint = 0x01,
					.ep_attr = USB_ENDPOINT_SYNC_ADAPTIVE,
					.rates = SNDRV_PCM_RATE_44100 |
						 SNDRV_PCM_RATE_48000,
					.rate_min = 44100,
					.rate_max = 48000,
					.nr_rates = 2,
					.rate_table = (unsigned int[]) {
						44100, 48000
					}
				}
			},
			{
				.ifnum = -1
			}
		}
	}
},

{
	/*
	 * ZOOM R16/24 in audio interface mode.
	 * Playback requires an extra four byte LE length indicator
	 * at the start of each isochronous packet. This quirk is
	 * enabled in create_standard_audio_quirk().
	 */
	USB_DEVICE(0x1686, 0x00dd),
	.driver_info = (unsigned long) & (const struct snd_usb_audio_quirk) {
		.ifnum = QUIRK_ANY_INTERFACE,
		.type = QUIRK_COMPOSITE,
		.data = (const struct snd_usb_audio_quirk[]) {
			{
				/* Playback  */
				.ifnum = 1,
				.type = QUIRK_AUDIO_STANDARD_INTERFACE,
			},
			{
				/* Capture */
				.ifnum = 2,
				.type = QUIRK_AUDIO_STANDARD_INTERFACE,
			},
			{
				/* Midi */
				.ifnum = 3,
				.type = QUIRK_MIDI_STANDARD_INTERFACE
			},
			{
				.ifnum = -1
			},
		}
	}
},

{
	/*
	 * Some USB MIDI devices don't have an audio control interface,
	 * so we have to grab MIDI streaming interfaces here.
	 */
	.match_flags = USB_DEVICE_ID_MATCH_INT_CLASS |
		       USB_DEVICE_ID_MATCH_INT_SUBCLASS,
	.bInterfaceClass = USB_CLASS_AUDIO,
	.bInterfaceSubClass = USB_SUBCLASS_MIDISTREAMING,
	.driver_info = (unsigned long) & (const struct snd_usb_audio_quirk) {
		.ifnum = QUIRK_ANY_INTERFACE,
		.type = QUIRK_MIDI_STANDARD_INTERFACE
	}
},

/*
 * The original product_name is "USB Sound Device", however this name
 * is also used by the CM106 based cards, so make it unique.
 */
{
	USB_DEVICE(0x0d8c, 0x0102),
	QUIRK_RENAME_DEVICE(NULL, "ICUSBAUDIO7D")
},
{
	USB_DEVICE(0x0d8c, 0x0103),
	QUIRK_RENAME_DEVICE(NULL, "Audio Advantage MicroII")
},

/* disabled due to regression for other devices;
 * see https://bugzilla.kernel.org/show_bug.cgi?id=199905
 */
#if 0
{
	/*
	 * Nura's first gen headphones use Cambridge Silicon Radio's vendor
	 * ID, but it looks like the product ID actually is only for Nura.
	 * The capture interface does not work at all (even on Windows),
	 * and only the 48 kHz sample rate works for the playback interface.
	 */
	USB_DEVICE(0x0a12, 0x1243),
	.driver_info = (unsigned long) &(const struct snd_usb_audio_quirk) {
		.ifnum = QUIRK_ANY_INTERFACE,
		.type = QUIRK_COMPOSITE,
		.data = (const struct snd_usb_audio_quirk[]) {
			{
				.ifnum = 0,
				.type = QUIRK_AUDIO_STANDARD_MIXER,
			},
			/* Capture */
			{
				.ifnum = 1,
				.type = QUIRK_IGNORE_INTERFACE,
			},
			/* Playback */
			{
				.ifnum = 2,
				.type = QUIRK_AUDIO_FIXED_ENDPOINT,
				.data = &(const struct audioformat) {
					.formats = SNDRV_PCM_FMTBIT_S16_LE,
					.channels = 2,
					.iface = 2,
					.altsetting = 1,
					.altset_idx = 1,
					.attributes = UAC_EP_CS_ATTR_FILL_MAX |
						UAC_EP_CS_ATTR_SAMPLE_RATE,
					.endpoint = 0x03,
					.ep_attr = USB_ENDPOINT_XFER_ISOC,
					.rates = SNDRV_PCM_RATE_48000,
					.rate_min = 48000,
					.rate_max = 48000,
					.nr_rates = 1,
					.rate_table = (unsigned int[]) {
						48000
					}
				}
			},
			{
				.ifnum = -1
			},
		}
	}
},
#endif /* disabled */

{
	/*
	 * Bower's & Wilkins PX headphones only support the 48 kHz sample rate
	 * even though it advertises more. The capture interface doesn't work
	 * even on windows.
	 */
	USB_DEVICE(0x19b5, 0x0021),
	.driver_info = (unsigned long) &(const struct snd_usb_audio_quirk) {
		.ifnum = QUIRK_ANY_INTERFACE,
		.type = QUIRK_COMPOSITE,
		.data = (const struct snd_usb_audio_quirk[]) {
			{
				.ifnum = 0,
				.type = QUIRK_AUDIO_STANDARD_MIXER,
			},
			/* Playback */
			{
				.ifnum = 1,
				.type = QUIRK_AUDIO_FIXED_ENDPOINT,
				.data = &(const struct audioformat) {
					.formats = SNDRV_PCM_FMTBIT_S16_LE,
					.channels = 2,
					.iface = 1,
					.altsetting = 1,
					.altset_idx = 1,
					.attributes = UAC_EP_CS_ATTR_FILL_MAX |
						UAC_EP_CS_ATTR_SAMPLE_RATE,
					.endpoint = 0x03,
					.ep_attr = USB_ENDPOINT_XFER_ISOC,
					.rates = SNDRV_PCM_RATE_48000,
					.rate_min = 48000,
					.rate_max = 48000,
					.nr_rates = 1,
					.rate_table = (unsigned int[]) {
						48000
					}
				}
			},
			{
				.ifnum = -1
			},
		}
	}
},
/* Dell WD15 Dock */
{
	USB_DEVICE(0x0bda, 0x4014),
	QUIRK_DEVICE_PROFILE("Dell", "WD15 Dock", "Dell-WD15-Dock")
},
/* Dell WD19 Dock */
{
	USB_DEVICE(0x0bda, 0x402e),
	.driver_info = (unsigned long) & (const struct snd_usb_audio_quirk) {
		.vendor_name = "Dell",
		.product_name = "WD19 Dock",
		.profile_name = "Dell-WD15-Dock",
		.ifnum = QUIRK_ANY_INTERFACE,
		.type = QUIRK_SETUP_FMT_AFTER_RESUME
	}
},
/* MOTU Microbook II */
{
	USB_DEVICE_VENDOR_SPEC(0x07fd, 0x0004),
	.driver_info = (unsigned long) &(const struct snd_usb_audio_quirk) {
		.vendor_name = "MOTU",
		.product_name = "MicroBookII",
		.ifnum = QUIRK_ANY_INTERFACE,
		.type = QUIRK_COMPOSITE,
		.data = (const struct snd_usb_audio_quirk[]) {
			{
				.ifnum = 0,
				.type = QUIRK_AUDIO_STANDARD_MIXER,
			},
			{
				.ifnum = 0,
				.type = QUIRK_AUDIO_FIXED_ENDPOINT,
				.data = &(const struct audioformat) {
					.formats = SNDRV_PCM_FMTBIT_S24_3BE,
					.channels = 6,
					.iface = 0,
					.altsetting = 1,
					.altset_idx = 1,
					.attributes = 0,
					.endpoint = 0x84,
					.rates = SNDRV_PCM_RATE_96000,
					.ep_attr = USB_ENDPOINT_XFER_ISOC |
						   USB_ENDPOINT_SYNC_ASYNC,
					.rate_min = 96000,
					.rate_max = 96000,
					.nr_rates = 1,
					.maxpacksize = 0x00d8,
					.rate_table = (unsigned int[]) {
						96000
					}
				}
			},
			{
				.ifnum = 0,
				.type = QUIRK_AUDIO_FIXED_ENDPOINT,
				.data = &(const struct audioformat) {
					.formats = SNDRV_PCM_FMTBIT_S24_3BE,
					.channels = 8,
					.iface = 0,
					.altsetting = 1,
					.altset_idx = 1,
					.attributes = 0,
					.endpoint = 0x03,
					.rates = SNDRV_PCM_RATE_96000,
					.ep_attr = USB_ENDPOINT_XFER_ISOC |
						   USB_ENDPOINT_SYNC_ASYNC,
					.rate_min = 96000,
					.rate_max = 96000,
					.nr_rates = 1,
					.maxpacksize = 0x0120,
					.rate_table = (unsigned int[]) {
						96000
					}
				}
			},
			{
				.ifnum = -1
			}
		}
	}
},
{
	/*
	 * PIONEER DJ DDJ-SX3
	 * PCM is 12 channels out, 10 channels in @ 44.1 fixed
	 * interface 0, vendor class alt setting 1 for endpoints 5 and 0x86
	 * The feedback for the output is the input.
	 */
	USB_DEVICE_VENDOR_SPEC(0x2b73, 0x0023),
	.driver_info = (unsigned long) &(const struct snd_usb_audio_quirk) {
		.ifnum = QUIRK_ANY_INTERFACE,
		.type = QUIRK_COMPOSITE,
		.data = (const struct snd_usb_audio_quirk[]) {
			{
				.ifnum = 0,
				.type = QUIRK_AUDIO_FIXED_ENDPOINT,
				.data = &(const struct audioformat) {
					.formats = SNDRV_PCM_FMTBIT_S32_LE,
					.channels = 12,
					.iface = 0,
					.altsetting = 1,
					.altset_idx = 1,
					.endpoint = 0x05,
					.ep_attr = USB_ENDPOINT_XFER_ISOC|
						   USB_ENDPOINT_SYNC_ASYNC,
					.rates = SNDRV_PCM_RATE_44100,
					.rate_min = 44100,
					.rate_max = 44100,
					.nr_rates = 1,
					.rate_table = (unsigned int[]) { 44100 }
				}
			},
			{
				.ifnum = 0,
				.type = QUIRK_AUDIO_FIXED_ENDPOINT,
				.data = &(const struct audioformat) {
					.formats = SNDRV_PCM_FMTBIT_S32_LE,
					.channels = 10,
					.iface = 0,
					.altsetting = 1,
					.altset_idx = 1,
					.endpoint = 0x86,
					.ep_attr = USB_ENDPOINT_XFER_ISOC|
						 USB_ENDPOINT_SYNC_ASYNC|
						 USB_ENDPOINT_USAGE_IMPLICIT_FB,
					.rates = SNDRV_PCM_RATE_44100,
					.rate_min = 44100,
					.rate_max = 44100,
					.nr_rates = 1,
					.rate_table = (unsigned int[]) { 44100 }
				}
			},
			{
				.ifnum = -1
			}
		}
	}
},
{
	/*
	 * Pioneer DJ DJM-250MK2
	 * PCM is 8 channels out @ 48 fixed (endpoints 0x01).
	 * The output from computer to the mixer is usable.
	 *
	 * The input (phono or line to computer) is not working.
	 * It should be at endpoint 0x82 and probably also 8 channels,
	 * but it seems that it works only with Pioneer proprietary software.
	 * Even on officially supported OS, the Audacity was unable to record
	 * and Mixxx to recognize the control vinyls.
	 */
	USB_DEVICE_VENDOR_SPEC(0x2b73, 0x0017),
	.driver_info = (unsigned long) &(const struct snd_usb_audio_quirk) {
		.ifnum = QUIRK_ANY_INTERFACE,
		.type = QUIRK_COMPOSITE,
		.data = (const struct snd_usb_audio_quirk[]) {
			{
				.ifnum = 0,
				.type = QUIRK_AUDIO_FIXED_ENDPOINT,
				.data = &(const struct audioformat) {
					.formats = SNDRV_PCM_FMTBIT_S24_3LE,
					.channels = 8, // outputs
					.iface = 0,
					.altsetting = 1,
					.altset_idx = 1,
					.endpoint = 0x01,
					.ep_attr = USB_ENDPOINT_XFER_ISOC|
						USB_ENDPOINT_SYNC_ASYNC,
					.rates = SNDRV_PCM_RATE_48000,
					.rate_min = 48000,
					.rate_max = 48000,
					.nr_rates = 1,
					.rate_table = (unsigned int[]) { 48000 }
				}
			},
			{
				.ifnum = -1
			}
		}
	}
},
{
	/*
	 * PIONEER DJ DDJ-RB
	 * PCM is 4 channels out, 2 dummy channels in @ 44.1 fixed
	 * The feedback for the output is the dummy input.
	 */
	USB_DEVICE_VENDOR_SPEC(0x2b73, 0x000e),
	.driver_info = (unsigned long) &(const struct snd_usb_audio_quirk) {
		.ifnum = QUIRK_ANY_INTERFACE,
		.type = QUIRK_COMPOSITE,
		.data = (const struct snd_usb_audio_quirk[]) {
			{
				.ifnum = 0,
				.type = QUIRK_AUDIO_FIXED_ENDPOINT,
				.data = &(const struct audioformat) {
					.formats = SNDRV_PCM_FMTBIT_S24_3LE,
					.channels = 4,
					.iface = 0,
					.altsetting = 1,
					.altset_idx = 1,
					.endpoint = 0x01,
					.ep_attr = USB_ENDPOINT_XFER_ISOC|
						   USB_ENDPOINT_SYNC_ASYNC,
					.rates = SNDRV_PCM_RATE_44100,
					.rate_min = 44100,
					.rate_max = 44100,
					.nr_rates = 1,
					.rate_table = (unsigned int[]) { 44100 }
				}
			},
			{
				.ifnum = 0,
				.type = QUIRK_AUDIO_FIXED_ENDPOINT,
				.data = &(const struct audioformat) {
					.formats = SNDRV_PCM_FMTBIT_S24_3LE,
					.channels = 2,
					.iface = 0,
					.altsetting = 1,
					.altset_idx = 1,
					.endpoint = 0x82,
					.ep_attr = USB_ENDPOINT_XFER_ISOC|
						 USB_ENDPOINT_SYNC_ASYNC|
						 USB_ENDPOINT_USAGE_IMPLICIT_FB,
					.rates = SNDRV_PCM_RATE_44100,
					.rate_min = 44100,
					.rate_max = 44100,
					.nr_rates = 1,
					.rate_table = (unsigned int[]) { 44100 }
				}
			},
			{
				.ifnum = -1
			}
		}
	}
},

#define ALC1220_VB_DESKTOP(vend, prod) { \
	USB_DEVICE(vend, prod),	\
	QUIRK_DEVICE_PROFILE("Realtek", "ALC1220-VB-DT", \
			     "Realtek-ALC1220-VB-Desktop") \
}
ALC1220_VB_DESKTOP(0x0414, 0xa002), /* Gigabyte TRX40 Aorus Pro WiFi */
ALC1220_VB_DESKTOP(0x0db0, 0x0d64), /* MSI TRX40 Creator */
ALC1220_VB_DESKTOP(0x0db0, 0x543d), /* MSI TRX40 */
ALC1220_VB_DESKTOP(0x26ce, 0x0a01), /* Asrock TRX40 Creator */
#undef ALC1220_VB_DESKTOP

/* Two entries for Gigabyte TRX40 Aorus Master:
 * TRX40 Aorus Master has two USB-audio devices, one for the front headphone
 * with ESS SABRE9218 DAC chip, while another for the rest I/O (the rear
 * panel and the front mic) with Realtek ALC1220-VB.
 * Here we provide two distinct names for making UCM profiles easier.
 */
{
	USB_DEVICE(0x0414, 0xa000),
	QUIRK_DEVICE_PROFILE("Gigabyte", "Aorus Master Front Headphone",
			     "Gigabyte-Aorus-Master-Front-Headphone")
},
{
	USB_DEVICE(0x0414, 0xa001),
	QUIRK_DEVICE_PROFILE("Gigabyte", "Aorus Master Main Audio",
			     "Gigabyte-Aorus-Master-Main-Audio")
},
{
	/*
	 * Pioneer DJ DJM-900NXS2
	 * 10 channels playback & 12 channels capture @ 44.1/48/96kHz S24LE
	 */
	USB_DEVICE_VENDOR_SPEC(0x2b73, 0x000a),
	.driver_info = (unsigned long) &(const struct snd_usb_audio_quirk) {
		.ifnum = QUIRK_ANY_INTERFACE,
		.type = QUIRK_COMPOSITE,
		.data = (const struct snd_usb_audio_quirk[]) {
			{
				.ifnum = 0,
				.type = QUIRK_AUDIO_FIXED_ENDPOINT,
				.data = &(const struct audioformat) {
					.formats = SNDRV_PCM_FMTBIT_S24_3LE,
					.channels = 10,
					.iface = 0,
					.altsetting = 1,
					.altset_idx = 1,
					.endpoint = 0x01,
					.ep_attr = USB_ENDPOINT_XFER_ISOC|
					    USB_ENDPOINT_SYNC_ASYNC,
					.rates = SNDRV_PCM_RATE_44100|
					    SNDRV_PCM_RATE_48000|
					    SNDRV_PCM_RATE_96000,
					.rate_min = 44100,
					.rate_max = 96000,
					.nr_rates = 3,
					.rate_table = (unsigned int[]) {
						44100, 48000, 96000
					}
				}
			},
			{
				.ifnum = 0,
				.type = QUIRK_AUDIO_FIXED_ENDPOINT,
				.data = &(const struct audioformat) {
					.formats = SNDRV_PCM_FMTBIT_S24_3LE,
					.channels = 12,
					.iface = 0,
					.altsetting = 1,
					.altset_idx = 1,
					.endpoint = 0x82,
					.ep_attr = USB_ENDPOINT_XFER_ISOC|
					    USB_ENDPOINT_SYNC_ASYNC|
					    USB_ENDPOINT_USAGE_IMPLICIT_FB,
					.rates = SNDRV_PCM_RATE_44100|
					    SNDRV_PCM_RATE_48000|
					    SNDRV_PCM_RATE_96000,
					.rate_min = 44100,
					.rate_max = 96000,
					.nr_rates = 3,
					.rate_table = (unsigned int[]) {
						44100, 48000, 96000
					}
				}
			},
			{
				.ifnum = -1
			}
		}
	}
},

/*
 * MacroSilicon MS2109 based HDMI capture cards
 *
 * These claim 96kHz 1ch in the descriptors, but are actually 48kHz 2ch.
 * They also need QUIRK_AUDIO_ALIGN_TRANSFER, which makes one wonder if
 * they pretend to be 96kHz mono as a workaround for stereo being broken
 * by that...
 *
 * They also have swapped L-R channels, but that's for userspace to deal
 * with.
 */
{
<<<<<<< HEAD
	USB_DEVICE(0x534d, 0x2109),
=======
	.match_flags = USB_DEVICE_ID_MATCH_DEVICE |
		       USB_DEVICE_ID_MATCH_INT_CLASS |
		       USB_DEVICE_ID_MATCH_INT_SUBCLASS,
	.idVendor = 0x534d,
	.idProduct = 0x2109,
	.bInterfaceClass = USB_CLASS_AUDIO,
	.bInterfaceSubClass = USB_SUBCLASS_AUDIOCONTROL,
>>>>>>> 34dedd2a
	.driver_info = (unsigned long) &(const struct snd_usb_audio_quirk) {
		.vendor_name = "MacroSilicon",
		.product_name = "MS2109",
		.ifnum = QUIRK_ANY_INTERFACE,
		.type = QUIRK_COMPOSITE,
		.data = &(const struct snd_usb_audio_quirk[]) {
			{
				.ifnum = 2,
				.type = QUIRK_AUDIO_ALIGN_TRANSFER,
			},
			{
				.ifnum = 2,
				.type = QUIRK_AUDIO_STANDARD_MIXER,
			},
			{
				.ifnum = 3,
				.type = QUIRK_AUDIO_FIXED_ENDPOINT,
				.data = &(const struct audioformat) {
					.formats = SNDRV_PCM_FMTBIT_S16_LE,
					.channels = 2,
					.iface = 3,
					.altsetting = 1,
					.altset_idx = 1,
					.attributes = 0,
					.endpoint = 0x82,
					.ep_attr = USB_ENDPOINT_XFER_ISOC |
						USB_ENDPOINT_SYNC_ASYNC,
					.rates = SNDRV_PCM_RATE_CONTINUOUS,
					.rate_min = 48000,
					.rate_max = 48000,
				}
			},
			{
				.ifnum = -1
			}
		}
	}
},

#undef USB_DEVICE_VENDOR_SPEC<|MERGE_RESOLUTION|>--- conflicted
+++ resolved
@@ -3718,9 +3718,6 @@
  * with.
  */
 {
-<<<<<<< HEAD
-	USB_DEVICE(0x534d, 0x2109),
-=======
 	.match_flags = USB_DEVICE_ID_MATCH_DEVICE |
 		       USB_DEVICE_ID_MATCH_INT_CLASS |
 		       USB_DEVICE_ID_MATCH_INT_SUBCLASS,
@@ -3728,7 +3725,6 @@
 	.idProduct = 0x2109,
 	.bInterfaceClass = USB_CLASS_AUDIO,
 	.bInterfaceSubClass = USB_SUBCLASS_AUDIOCONTROL,
->>>>>>> 34dedd2a
 	.driver_info = (unsigned long) &(const struct snd_usb_audio_quirk) {
 		.vendor_name = "MacroSilicon",
 		.product_name = "MS2109",
