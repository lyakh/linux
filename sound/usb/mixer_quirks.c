--- conflicted
+++ resolved
@@ -2255,11 +2255,7 @@
 	err = snd_usb_ctl_msg(chip->dev,
 			      usb_sndctrlpipe(chip->dev, 0), usb_req,
 			      USB_DIR_OUT | USB_TYPE_VENDOR | USB_RECIP_DEVICE,
-<<<<<<< HEAD
-			      usb_val, usb_idx, 0, 0);
-=======
 			      usb_val, usb_idx, NULL, 0);
->>>>>>> 3bec25e7
 
 	snd_usb_unlock_shutdown(chip);
 	return err;
@@ -2398,11 +2394,7 @@
 			      SND_BBFPRO_USBREQ_MIXER,
 			      USB_DIR_OUT | USB_TYPE_VENDOR |
 			      USB_RECIP_DEVICE,
-<<<<<<< HEAD
-			      usb_val, usb_idx, 0, 0);
-=======
 			      usb_val, usb_idx, NULL, 0);
->>>>>>> 3bec25e7
 
 	snd_usb_unlock_shutdown(chip);
 	return err;
