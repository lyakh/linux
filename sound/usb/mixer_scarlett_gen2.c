// SPDX-License-Identifier: GPL-2.0
/*
 *   Focusrite Scarlett 6i6/18i8/18i20 Gen 2 Driver for ALSA
 *
 *   Copyright (c) 2018-2019 by Geoffrey D. Bennett <g at b4.vu>
 *
 *   Based on the Scarlett (Gen 1) Driver for ALSA:
 *
 *   Copyright (c) 2013 by Tobias Hoffmann
 *   Copyright (c) 2013 by Robin Gareus <robin at gareus.org>
 *   Copyright (c) 2002 by Takashi Iwai <tiwai at suse.de>
 *   Copyright (c) 2014 by Chris J Arges <chris.j.arges at canonical.com>
 *
 *   Many codes borrowed from audio.c by
 *     Alan Cox (alan at lxorguk.ukuu.org.uk)
 *     Thomas Sailer (sailer at ife.ee.ethz.ch)
 *
 *   Code cleanup:
 *   David Henningsson <david.henningsson at canonical.com>
 */

/* Mixer Interface for the Focusrite Scarlett 6i6/18i8/18i20 Gen 2 audio
 * interface. Based on the Gen 1 driver and rewritten.
 */

/* The protocol was reverse engineered by looking at the communication
 * between Focusrite Control 2.3.4 and the Focusrite(R) Scarlett 18i20
 * (firmware 1083) using usbmon in July-August 2018.
 *
 * Scarlett 18i8 support added in April 2019.
 *
 * Scarlett 6i6 support added in June 2019 (thanks to Martin Wittmann
 * for providing usbmon output and testing).
 *
 * Support for loading mixer volume and mux configuration from the
 * interface during driver initialisation added in May 2021 (thanks to
 * Vladimir Sadovnikov for figuring out how).
 *
 * This ALSA mixer gives access to:
 *  - input, output, mixer-matrix muxes
 *  - 18x10 mixer-matrix gain stages
 *  - gain/volume controls
 *  - level meters
 *  - line/inst level and pad controls
 *
 * <ditaa>
 *    /--------------\    18chn            20chn     /--------------\
 *    | Hardware  in +--+------\    /-------------+--+ ALSA PCM out |
 *    \--------------/  |      |    |             |  \--------------/
 *                      |      |    |    /-----\  |
 *                      |      |    |    |     |  |
 *                      |      v    v    v     |  |
 *                      |   +---------------+  |  |
 *                      |    \ Matrix  Mux /   |  |
 *                      |     +-----+-----+    |  |
 *                      |           |          |  |
 *                      |           |18chn     |  |
 *                      |           |          |  |
 *                      |           |     10chn|  |
 *                      |           v          |  |
 *                      |     +------------+   |  |
 *                      |     | Mixer      |   |  |
 *                      |     |     Matrix |   |  |
 *                      |     |            |   |  |
 *                      |     | 18x10 Gain |   |  |
 *                      |     |   stages   |   |  |
 *                      |     +-----+------+   |  |
 *                      |           |          |  |
 *                      |18chn      |10chn     |  |20chn
 *                      |           |          |  |
 *                      |           +----------/  |
 *                      |           |             |
 *                      v           v             v
 *                      ===========================
 *               +---------------+       +--—------------+
 *                \ Output  Mux /         \ Capture Mux /
 *                 +---+---+---+           +-----+-----+
 *                     |   |                     |
 *                10chn|   |                     |18chn
 *                     |   |                     |
 *  /--------------\   |   |                     |   /--------------\
 *  | S/PDIF, ADAT |<--/   |10chn                \-->| ALSA PCM in  |
 *  | Hardware out |       |                         \--------------/
 *  \--------------/       |
 *                         v
 *                  +-------------+    Software gain per channel.
 *                  | Master Gain |<-- 18i20 only: Switch per channel
 *                  +------+------+    to select HW or SW gain control.
 *                         |
 *                         |10chn
 *  /--------------\       |
 *  | Analogue     |<------/
 *  | Hardware out |
 *  \--------------/
 * </ditaa>
 *
 */

#include <linux/slab.h>
#include <linux/usb.h>
#include <linux/moduleparam.h>

#include <sound/control.h>
#include <sound/tlv.h>

#include "usbaudio.h"
#include "mixer.h"
#include "helper.h"

#include "mixer_scarlett_gen2.h"

/* device_setup value to enable */
#define SCARLETT2_ENABLE 0x01

/* some gui mixers can't handle negative ctl values */
#define SCARLETT2_VOLUME_BIAS 127

/* mixer range from -80dB to +6dB in 0.5dB steps */
#define SCARLETT2_MIXER_MIN_DB -80
#define SCARLETT2_MIXER_BIAS (-SCARLETT2_MIXER_MIN_DB * 2)
#define SCARLETT2_MIXER_MAX_DB 6
#define SCARLETT2_MIXER_MAX_VALUE \
	((SCARLETT2_MIXER_MAX_DB - SCARLETT2_MIXER_MIN_DB) * 2)
#define SCARLETT2_MIXER_VALUE_COUNT (SCARLETT2_MIXER_MAX_VALUE + 1)

/* map from (dB + 80) * 2 to mixer value
 * for dB in 0 .. 172: int(8192 * pow(10, ((dB - 160) / 2 / 20)))
 */
static const u16 scarlett2_mixer_values[SCARLETT2_MIXER_VALUE_COUNT] = {
	0, 0, 0, 0, 1, 1, 1, 1, 1, 1, 1, 1, 1, 1, 1, 1, 2, 2, 2, 2, 2,
	2, 2, 3, 3, 3, 3, 3, 4, 4, 4, 4, 5, 5, 5, 6, 6, 6, 7, 7, 8, 8,
	9, 9, 10, 10, 11, 12, 12, 13, 14, 15, 16, 17, 18, 19, 20, 21,
	23, 24, 25, 27, 29, 30, 32, 34, 36, 38, 41, 43, 46, 48, 51,
	54, 57, 61, 65, 68, 73, 77, 81, 86, 91, 97, 103, 109, 115,
	122, 129, 137, 145, 154, 163, 173, 183, 194, 205, 217, 230,
	244, 259, 274, 290, 307, 326, 345, 365, 387, 410, 434, 460,
	487, 516, 547, 579, 614, 650, 689, 730, 773, 819, 867, 919,
	973, 1031, 1092, 1157, 1225, 1298, 1375, 1456, 1543, 1634,
	1731, 1833, 1942, 2057, 2179, 2308, 2445, 2590, 2744, 2906,
	3078, 3261, 3454, 3659, 3876, 4105, 4349, 4606, 4879, 5168,
	5475, 5799, 6143, 6507, 6892, 7301, 7733, 8192, 8677, 9191,
	9736, 10313, 10924, 11571, 12257, 12983, 13752, 14567, 15430,
	16345
};

/* Maximum number of analogue outputs */
#define SCARLETT2_ANALOGUE_MAX 10

/* Maximum number of level and pad switches */
#define SCARLETT2_LEVEL_SWITCH_MAX 2
#define SCARLETT2_PAD_SWITCH_MAX 4

/* Maximum number of inputs to the mixer */
#define SCARLETT2_INPUT_MIX_MAX 18

/* Maximum number of outputs from the mixer */
#define SCARLETT2_OUTPUT_MIX_MAX 10

/* Maximum size of the data in the USB mux assignment message:
 * 18 inputs, 20 outputs, 18 matrix inputs, 8 spare
 */
#define SCARLETT2_MUX_MAX 64

/* Number of meters:
 * 18 inputs, 20 outputs, 18 matrix inputs
 */
#define SCARLETT2_NUM_METERS 56

/* Hardware port types:
 * - None (no input to mux)
 * - Analogue I/O
 * - S/PDIF I/O
 * - ADAT I/O
 * - Mixer I/O
 * - PCM I/O
 */
enum {
	SCARLETT2_PORT_TYPE_NONE = 0,
	SCARLETT2_PORT_TYPE_ANALOGUE = 1,
	SCARLETT2_PORT_TYPE_SPDIF = 2,
	SCARLETT2_PORT_TYPE_ADAT = 3,
	SCARLETT2_PORT_TYPE_MIX = 4,
	SCARLETT2_PORT_TYPE_PCM = 5,
	SCARLETT2_PORT_TYPE_COUNT = 6,
};

/* Count of total I/O and number available at each sample rate */
enum {
	SCARLETT2_PORT_IN = 0,
	SCARLETT2_PORT_OUT = 1,
	SCARLETT2_PORT_OUT_44 = 2,
	SCARLETT2_PORT_OUT_88 = 3,
	SCARLETT2_PORT_OUT_176 = 4,
	SCARLETT2_PORT_DIRECTIONS = 5,
};

/* Hardware buttons on the 18i20 */
#define SCARLETT2_BUTTON_MAX 2

static const char *const scarlett2_button_names[SCARLETT2_BUTTON_MAX] = {
	"Mute", "Dim"
};

/* Description of each hardware port type:
 * - id: hardware ID for this port type
 * - num: number of sources/destinations of this port type
 * - src_descr: printf format string for mux input selections
 * - src_num_offset: added to channel number for the fprintf
 * - dst_descr: printf format string for mixer controls
 */
struct scarlett2_ports {
	u16 id;
	int num[SCARLETT2_PORT_DIRECTIONS];
	const char * const src_descr;
	int src_num_offset;
	const char * const dst_descr;
};

struct scarlett2_device_info {
	u8 line_out_hw_vol; /* line out hw volume is sw controlled */
	u8 button_count; /* number of buttons */
	u8 level_input_count; /* inputs with level selectable */
	u8 pad_input_count; /* inputs with pad selectable */
	const char * const line_out_descrs[SCARLETT2_ANALOGUE_MAX];
	struct scarlett2_ports ports[SCARLETT2_PORT_TYPE_COUNT];
};

struct scarlett2_mixer_data {
	struct usb_mixer_interface *mixer;
	struct mutex usb_mutex; /* prevent sending concurrent USB requests */
	struct mutex data_mutex; /* lock access to this data */
	struct delayed_work work;
	const struct scarlett2_device_info *info;
	int num_mux_srcs;
	int num_mux_dsts;
	u16 scarlett2_seq;
	u8 vol_updated;
	u8 master_vol;
	u8 vol[SCARLETT2_ANALOGUE_MAX];
	u8 vol_sw_hw_switch[SCARLETT2_ANALOGUE_MAX];
	u8 level_switch[SCARLETT2_LEVEL_SWITCH_MAX];
	u8 pad_switch[SCARLETT2_PAD_SWITCH_MAX];
	u8 buttons[SCARLETT2_BUTTON_MAX];
	struct snd_kcontrol *master_vol_ctl;
	struct snd_kcontrol *vol_ctls[SCARLETT2_ANALOGUE_MAX];
	struct snd_kcontrol *button_ctls[SCARLETT2_BUTTON_MAX];
	u8 mux[SCARLETT2_MUX_MAX];
	u8 mix[SCARLETT2_INPUT_MIX_MAX * SCARLETT2_OUTPUT_MIX_MAX];
};

/*** Model-specific data ***/

static const struct scarlett2_device_info s6i6_gen2_info = {
	/* The first two analogue inputs can be switched between line
	 * and instrument levels.
	 */
	.level_input_count = 2,

	/* The first two analogue inputs have an optional pad. */
	.pad_input_count = 2,

	.line_out_descrs = {
		"Monitor L",
		"Monitor R",
		"Headphones L",
		"Headphones R",
	},

	.ports = {
		[SCARLETT2_PORT_TYPE_NONE] = {
			.id = 0x000,
			.num = { 1, 0, 8, 8, 8 },
			.src_descr = "Off",
			.src_num_offset = 0,
		},
		[SCARLETT2_PORT_TYPE_ANALOGUE] = {
			.id = 0x080,
			.num = { 4, 4, 4, 4, 4 },
			.src_descr = "Analogue %d",
			.src_num_offset = 1,
			.dst_descr = "Analogue Output %02d Playback"
		},
		[SCARLETT2_PORT_TYPE_SPDIF] = {
			.id = 0x180,
			.num = { 2, 2, 2, 2, 2 },
			.src_descr = "S/PDIF %d",
			.src_num_offset = 1,
			.dst_descr = "S/PDIF Output %d Playback"
		},
		[SCARLETT2_PORT_TYPE_MIX] = {
			.id = 0x300,
			.num = { 10, 18, 18, 18, 18 },
			.src_descr = "Mix %c",
			.src_num_offset = 65,
			.dst_descr = "Mixer Input %02d Capture"
		},
		[SCARLETT2_PORT_TYPE_PCM] = {
			.id = 0x600,
			.num = { 6, 6, 6, 6, 6 },
			.src_descr = "PCM %d",
			.src_num_offset = 1,
			.dst_descr = "PCM %02d Capture"
		},
	},
};

static const struct scarlett2_device_info s18i8_gen2_info = {
	/* The first two analogue inputs can be switched between line
	 * and instrument levels.
	 */
	.level_input_count = 2,

	/* The first four analogue inputs have an optional pad. */
	.pad_input_count = 4,

	.line_out_descrs = {
		"Monitor L",
		"Monitor R",
		"Headphones 1 L",
		"Headphones 1 R",
		"Headphones 2 L",
		"Headphones 2 R",
	},

	.ports = {
		[SCARLETT2_PORT_TYPE_NONE] = {
			.id = 0x000,
			.num = { 1, 0, 8, 8, 4 },
			.src_descr = "Off",
			.src_num_offset = 0,
		},
		[SCARLETT2_PORT_TYPE_ANALOGUE] = {
			.id = 0x080,
			.num = { 8, 6, 6, 6, 6 },
			.src_descr = "Analogue %d",
			.src_num_offset = 1,
			.dst_descr = "Analogue Output %02d Playback"
		},
		[SCARLETT2_PORT_TYPE_SPDIF] = {
			.id = 0x180,
			/* S/PDIF outputs aren't available at 192kHz
			 * but are included in the USB mux I/O
			 * assignment message anyway
			 */
			.num = { 2, 2, 2, 2, 2 },
			.src_descr = "S/PDIF %d",
			.src_num_offset = 1,
			.dst_descr = "S/PDIF Output %d Playback"
		},
		[SCARLETT2_PORT_TYPE_ADAT] = {
			.id = 0x200,
			.num = { 8, 0, 0, 0, 0 },
			.src_descr = "ADAT %d",
			.src_num_offset = 1,
		},
		[SCARLETT2_PORT_TYPE_MIX] = {
			.id = 0x300,
			.num = { 10, 18, 18, 18, 18 },
			.src_descr = "Mix %c",
			.src_num_offset = 65,
			.dst_descr = "Mixer Input %02d Capture"
		},
		[SCARLETT2_PORT_TYPE_PCM] = {
			.id = 0x600,
			.num = { 20, 18, 18, 14, 10 },
			.src_descr = "PCM %d",
			.src_num_offset = 1,
			.dst_descr = "PCM %02d Capture"
		},
	},
};

static const struct scarlett2_device_info s18i20_gen2_info = {
	/* The analogue line outputs on the 18i20 can be switched
	 * between software and hardware volume control
	 */
	.line_out_hw_vol = 1,

	/* Mute and dim buttons */
	.button_count = 2,

	.line_out_descrs = {
		"Monitor L",
		"Monitor R",
		NULL,
		NULL,
		NULL,
		NULL,
		"Headphones 1 L",
		"Headphones 1 R",
		"Headphones 2 L",
		"Headphones 2 R",
	},

	.ports = {
		[SCARLETT2_PORT_TYPE_NONE] = {
			.id = 0x000,
			.num = { 1, 0, 8, 8, 6 },
			.src_descr = "Off",
			.src_num_offset = 0,
		},
		[SCARLETT2_PORT_TYPE_ANALOGUE] = {
			.id = 0x080,
			.num = { 8, 10, 10, 10, 10 },
			.src_descr = "Analogue %d",
			.src_num_offset = 1,
			.dst_descr = "Analogue Output %02d Playback"
		},
		[SCARLETT2_PORT_TYPE_SPDIF] = {
			/* S/PDIF outputs aren't available at 192kHz
			 * but are included in the USB mux I/O
			 * assignment message anyway
			 */
			.id = 0x180,
			.num = { 2, 2, 2, 2, 2 },
			.src_descr = "S/PDIF %d",
			.src_num_offset = 1,
			.dst_descr = "S/PDIF Output %d Playback"
		},
		[SCARLETT2_PORT_TYPE_ADAT] = {
			.id = 0x200,
			.num = { 8, 8, 8, 4, 0 },
			.src_descr = "ADAT %d",
			.src_num_offset = 1,
			.dst_descr = "ADAT Output %d Playback"
		},
		[SCARLETT2_PORT_TYPE_MIX] = {
			.id = 0x300,
			.num = { 10, 18, 18, 18, 18 },
			.src_descr = "Mix %c",
			.src_num_offset = 65,
			.dst_descr = "Mixer Input %02d Capture"
		},
		[SCARLETT2_PORT_TYPE_PCM] = {
			.id = 0x600,
			.num = { 20, 18, 18, 14, 10 },
			.src_descr = "PCM %d",
			.src_num_offset = 1,
			.dst_descr = "PCM %02d Capture"
		},
	},
};

/* get the starting port index number for a given port type/direction */
static int scarlett2_get_port_start_num(const struct scarlett2_ports *ports,
					int direction, int port_type)
{
	int i, num = 0;

	for (i = 0; i < port_type; i++)
		num += ports[i].num[direction];

	return num;
}

/*** USB Interactions ***/

/* Vendor-Specific Interface, Endpoint, MaxPacketSize, Interval */
#define SCARLETT2_USB_VENDOR_SPECIFIC_INTERFACE 5
#define SCARLETT2_USB_INTERRUPT_ENDPOINT 4
#define SCARLETT2_USB_INTERRUPT_MAX_DATA 64
#define SCARLETT2_USB_INTERRUPT_INTERVAL 3

/* Interrupt flags for volume and mute/dim button changes */
#define SCARLETT2_USB_INTERRUPT_VOL_CHANGE 0x400000
#define SCARLETT2_USB_INTERRUPT_BUTTON_CHANGE 0x200000

/* Commands for sending/receiving requests/responses */
#define SCARLETT2_USB_VENDOR_SPECIFIC_CMD_REQ 2
#define SCARLETT2_USB_VENDOR_SPECIFIC_CMD_RESP 3

#define SCARLETT2_USB_INIT_SEQ 0x00000000
#define SCARLETT2_USB_GET_METER_LEVELS 0x00001001
#define SCARLETT2_USB_GET_MIX 0x00002001
#define SCARLETT2_USB_SET_MIX 0x00002002
#define SCARLETT2_USB_GET_MUX 0x00003001
#define SCARLETT2_USB_SET_MUX 0x00003002
#define SCARLETT2_USB_GET_DATA 0x00800000
#define SCARLETT2_USB_SET_DATA 0x00800001
#define SCARLETT2_USB_DATA_CMD 0x00800002
#define SCARLETT2_USB_CONFIG_SAVE 6

#define SCARLETT2_USB_VOLUME_STATUS_OFFSET 0x31
#define SCARLETT2_USB_METER_LEVELS_GET_MAGIC 1

/* volume status is read together (matches scarlett2_config_items[]) */
struct scarlett2_usb_volume_status {
	/* mute & dim buttons */
	u8 buttons[SCARLETT2_BUTTON_MAX];

	u8 pad1;

	/* software volume setting */
	s16 sw_vol[SCARLETT2_ANALOGUE_MAX];

	/* actual volume of output inc. dim (-18dB) */
	s16 hw_vol[SCARLETT2_ANALOGUE_MAX];

	u8 pad2[SCARLETT2_ANALOGUE_MAX];

	/* sw (0) or hw (1) controlled */
	u8 sw_hw_switch[SCARLETT2_ANALOGUE_MAX];

	u8 pad3[6];

	/* front panel volume knob */
	s16 master_vol;
} __packed;

/* Configuration parameters that can be read and written */
enum {
	SCARLETT2_CONFIG_BUTTONS = 0,
	SCARLETT2_CONFIG_LINE_OUT_VOLUME = 1,
	SCARLETT2_CONFIG_SW_HW_SWITCH = 2,
	SCARLETT2_CONFIG_LEVEL_SWITCH = 3,
	SCARLETT2_CONFIG_PAD_SWITCH = 4,
	SCARLETT2_CONFIG_COUNT = 5
};

/* Location, size, and activation command number for the configuration
 * parameters
 */
struct scarlett2_config {
	u8 offset;
	u8 size;
	u8 activate;
};

static const struct scarlett2_config
		scarlett2_config_items[SCARLETT2_CONFIG_COUNT] = {
	/* Mute/Dim Buttons */
	{
		.offset = 0x31,
		.size = 1,
		.activate = 2
	},

	/* Line Out Volume */
	{
		.offset = 0x34,
		.size = 2,
		.activate = 1
	},

	/* SW/HW Volume Switch */
	{
		.offset = 0x66,
		.size = 1,
		.activate = 3
	},

	/* Level Switch */
	{
		.offset = 0x7c,
		.size = 1,
		.activate = 7
	},

	/* Pad Switch */
	{
		.offset = 0x84,
		.size = 1,
		.activate = 8
	}
};

/* proprietary request/response format */
struct scarlett2_usb_packet {
	__le32 cmd;
	__le16 size;
	__le16 seq;
	__le32 error;
	__le32 pad;
	u8 data[];
};

#define SCARLETT2_USB_PACKET_LEN (sizeof(struct scarlett2_usb_packet))

static void scarlett2_fill_request_header(struct scarlett2_mixer_data *private,
					  struct scarlett2_usb_packet *req,
					  u32 cmd, u16 req_size)
{
	/* sequence must go up by 1 for each request */
	u16 seq = private->scarlett2_seq++;

	req->cmd = cpu_to_le32(cmd);
	req->size = cpu_to_le16(req_size);
	req->seq = cpu_to_le16(seq);
	req->error = 0;
	req->pad = 0;
}

/* Send a proprietary format request to the Scarlett interface */
static int scarlett2_usb(
	struct usb_mixer_interface *mixer, u32 cmd,
	void *req_data, u16 req_size, void *resp_data, u16 resp_size)
{
	struct scarlett2_mixer_data *private = mixer->private_data;
	u16 req_buf_size = sizeof(struct scarlett2_usb_packet) + req_size;
	u16 resp_buf_size = sizeof(struct scarlett2_usb_packet) + resp_size;
	struct scarlett2_usb_packet *req = NULL, *resp = NULL;
	int err = 0;

	req = kmalloc(req_buf_size, GFP_KERNEL);
	if (!req) {
		err = -ENOMEM;
		goto error;
	}

	resp = kmalloc(resp_buf_size, GFP_KERNEL);
	if (!resp) {
		err = -ENOMEM;
		goto error;
	}

	mutex_lock(&private->usb_mutex);

	/* build request message and send it */

	scarlett2_fill_request_header(private, req, cmd, req_size);

	if (req_size)
		memcpy(req->data, req_data, req_size);

	err = snd_usb_ctl_msg(mixer->chip->dev,
			usb_sndctrlpipe(mixer->chip->dev, 0),
			SCARLETT2_USB_VENDOR_SPECIFIC_CMD_REQ,
			USB_RECIP_INTERFACE | USB_TYPE_CLASS | USB_DIR_OUT,
			0,
			SCARLETT2_USB_VENDOR_SPECIFIC_INTERFACE,
			req,
			req_buf_size);

	if (err != req_buf_size) {
		usb_audio_err(
			mixer->chip,
			"Scarlett Gen 2 USB request result cmd %x was %d\n",
			cmd, err);
		err = -EINVAL;
		goto unlock;
	}

	/* send a second message to get the response */

	err = snd_usb_ctl_msg(mixer->chip->dev,
			usb_rcvctrlpipe(mixer->chip->dev, 0),
			SCARLETT2_USB_VENDOR_SPECIFIC_CMD_RESP,
			USB_RECIP_INTERFACE | USB_TYPE_CLASS | USB_DIR_IN,
			0,
			SCARLETT2_USB_VENDOR_SPECIFIC_INTERFACE,
			resp,
			resp_buf_size);

	/* validate the response */

	if (err != resp_buf_size) {
		usb_audio_err(
			mixer->chip,
			"Scarlett Gen 2 USB response result cmd %x was %d\n",
			cmd, err);
		err = -EINVAL;
		goto unlock;
	}

	if (resp->cmd != req->cmd ||
	    resp->seq != req->seq ||
	    resp_size != le16_to_cpu(resp->size) ||
	    resp->error ||
	    resp->pad) {
		usb_audio_err(
			mixer->chip,
			"Scarlett Gen 2 USB invalid response; "
			   "cmd tx/rx %d/%d seq %d/%d size %d/%d "
			   "error %d pad %d\n",
			le32_to_cpu(req->cmd), le32_to_cpu(resp->cmd),
			le16_to_cpu(req->seq), le16_to_cpu(resp->seq),
			resp_size, le16_to_cpu(resp->size),
			le32_to_cpu(resp->error),
			le32_to_cpu(resp->pad));
		err = -EINVAL;
		goto unlock;
	}

	if (resp_size > 0)
		memcpy(resp_data, resp->data, resp_size);

unlock:
	mutex_unlock(&private->usb_mutex);
error:
	kfree(req);
	kfree(resp);
	return err;
}

/* Send SCARLETT2_USB_DATA_CMD SCARLETT2_USB_CONFIG_SAVE */
static void scarlett2_config_save(struct usb_mixer_interface *mixer)
{
	__le32 req = cpu_to_le32(SCARLETT2_USB_CONFIG_SAVE);

	scarlett2_usb(mixer, SCARLETT2_USB_DATA_CMD,
		      &req, sizeof(u32),
		      NULL, 0);
}

/* Delayed work to save config */
static void scarlett2_config_save_work(struct work_struct *work)
{
	struct scarlett2_mixer_data *private =
		container_of(work, struct scarlett2_mixer_data, work.work);

	scarlett2_config_save(private->mixer);
}

/* Send a USB message to set a configuration parameter (volume level,
 * sw/hw volume switch, line/inst level switch, or pad switch)
 */
static int scarlett2_usb_set_config(
	struct usb_mixer_interface *mixer,
	int config_item_num, int index, int value)
{
	const struct scarlett2_config config_item =
	       scarlett2_config_items[config_item_num];
	struct {
		__le32 offset;
		__le32 bytes;
		__le32 value;
	} __packed req;
	__le32 req2;
	int err;
	struct scarlett2_mixer_data *private = mixer->private_data;

	/* Cancel any pending NVRAM save */
	cancel_delayed_work_sync(&private->work);

	/* Send the configuration parameter data */
	req.offset = cpu_to_le32(config_item.offset + index * config_item.size);
	req.bytes = cpu_to_le32(config_item.size);
	req.value = cpu_to_le32(value);
	err = scarlett2_usb(mixer, SCARLETT2_USB_SET_DATA,
			    &req, sizeof(u32) * 2 + config_item.size,
			    NULL, 0);
	if (err < 0)
		return err;

	/* Activate the change */
	req2 = cpu_to_le32(config_item.activate);
	err = scarlett2_usb(mixer, SCARLETT2_USB_DATA_CMD,
			    &req2, sizeof(req2), NULL, 0);
	if (err < 0)
		return err;

	/* Schedule the change to be written to NVRAM */
	schedule_delayed_work(&private->work, msecs_to_jiffies(2000));

	return 0;
}

/* Send a USB message to get data; result placed in *buf */
static int scarlett2_usb_get(
	struct usb_mixer_interface *mixer,
	int offset, void *buf, int size)
{
	struct {
		__le32 offset;
		__le32 size;
	} __packed req;

	req.offset = cpu_to_le32(offset);
	req.size = cpu_to_le32(size);
	return scarlett2_usb(mixer, SCARLETT2_USB_GET_DATA,
			     &req, sizeof(req), buf, size);
}

/* Send a USB message to get configuration parameters; result placed in *buf */
static int scarlett2_usb_get_config(
	struct usb_mixer_interface *mixer,
	int config_item_num, int count, void *buf)
{
	const struct scarlett2_config config_item =
	       scarlett2_config_items[config_item_num];
	int size = config_item.size * count;

	return scarlett2_usb_get(mixer, config_item.offset, buf, size);
}

/* Send a USB message to get volume status; result placed in *buf */
static int scarlett2_usb_get_volume_status(
	struct usb_mixer_interface *mixer,
	struct scarlett2_usb_volume_status *buf)
{
	return scarlett2_usb_get(mixer, SCARLETT2_USB_VOLUME_STATUS_OFFSET,
				 buf, sizeof(*buf));
}

/* Send a USB message to get the volumes for all inputs of one mix
 * and put the values into private->mix[]
 */
static int scarlett2_usb_get_mix(struct usb_mixer_interface *mixer,
				 int mix_num)
{
	struct scarlett2_mixer_data *private = mixer->private_data;
	const struct scarlett2_device_info *info = private->info;

	int num_mixer_in =
		info->ports[SCARLETT2_PORT_TYPE_MIX].num[SCARLETT2_PORT_OUT];
	int err, i, j, k;

	struct {
		__le16 mix_num;
		__le16 count;
	} __packed req;

	__le16 data[SCARLETT2_INPUT_MIX_MAX];

	req.mix_num = cpu_to_le16(mix_num);
	req.count = cpu_to_le16(num_mixer_in);

	err = scarlett2_usb(mixer, SCARLETT2_USB_GET_MIX,
			    &req, sizeof(req),
			    data, num_mixer_in * sizeof(u16));
	if (err < 0)
		return err;

	for (i = 0, j = mix_num * num_mixer_in; i < num_mixer_in; i++, j++) {
		u16 mixer_value = le16_to_cpu(data[i]);

		for (k = 0; k < SCARLETT2_MIXER_VALUE_COUNT; k++)
			if (scarlett2_mixer_values[k] >= mixer_value)
				break;
		if (k == SCARLETT2_MIXER_VALUE_COUNT)
			k = SCARLETT2_MIXER_MAX_VALUE;
		private->mix[j] = k;
	}

	return 0;
}

/* Send a USB message to set the volumes for all inputs of one mix
 * (values obtained from private->mix[])
 */
static int scarlett2_usb_set_mix(struct usb_mixer_interface *mixer,
				     int mix_num)
{
	struct scarlett2_mixer_data *private = mixer->private_data;
	const struct scarlett2_device_info *info = private->info;

	struct {
		__le16 mix_num;
		__le16 data[SCARLETT2_INPUT_MIX_MAX];
	} __packed req;

	int i, j;
	int num_mixer_in =
		info->ports[SCARLETT2_PORT_TYPE_MIX].num[SCARLETT2_PORT_OUT];

	req.mix_num = cpu_to_le16(mix_num);

	for (i = 0, j = mix_num * num_mixer_in; i < num_mixer_in; i++, j++)
		req.data[i] = cpu_to_le16(
			scarlett2_mixer_values[private->mix[j]]
		);

	return scarlett2_usb(mixer, SCARLETT2_USB_SET_MIX,
			     &req, (num_mixer_in + 1) * sizeof(u16),
			     NULL, 0);
}

/* Convert a port number index (per info->ports) to a hardware ID */
static u32 scarlett2_mux_src_num_to_id(const struct scarlett2_ports *ports,
				       int num)
{
	int port_type;

	for (port_type = 0;
	     port_type < SCARLETT2_PORT_TYPE_COUNT;
	     port_type++) {
		if (num < ports[port_type].num[SCARLETT2_PORT_IN])
			return ports[port_type].id | num;
		num -= ports[port_type].num[SCARLETT2_PORT_IN];
	}

	/* Oops */
	return 0;
}

/* Convert a hardware ID to a port number index */
static u32 scarlett2_mux_id_to_num(const struct scarlett2_ports *ports,
				   int direction,
				   u32 id)
{
	int port_type;
	int port_num = 0;

	for (port_type = 0;
	     port_type < SCARLETT2_PORT_TYPE_COUNT;
	     port_type++) {
		struct scarlett2_ports port = ports[port_type];
		int count = port.num[direction];

		if (id >= port.id && id < port.id + count)
			return port_num + id - port.id;
		port_num += count;
	}

	/* Oops */
	return -1;
}

/* Convert one mux entry from the interface and load into private->mux[] */
static void scarlett2_usb_populate_mux(struct scarlett2_mixer_data *private,
				       u32 mux_entry)
{
	const struct scarlett2_device_info *info = private->info;
	const struct scarlett2_ports *ports = info->ports;

	int dst_idx, src_idx;

	dst_idx = scarlett2_mux_id_to_num(ports, SCARLETT2_PORT_OUT,
					  mux_entry & 0xFFF);
	if (dst_idx < 0)
		return;

	if (dst_idx >= private->num_mux_dsts) {
		usb_audio_err(private->mixer->chip,
			"BUG: scarlett2_mux_id_to_num(%06x, OUT): %d >= %d",
			mux_entry, dst_idx, private->num_mux_dsts);
		return;
	}

	src_idx = scarlett2_mux_id_to_num(ports, SCARLETT2_PORT_IN,
					  mux_entry >> 12);
	if (src_idx < 0)
		return;

	if (src_idx >= private->num_mux_srcs) {
		usb_audio_err(private->mixer->chip,
			"BUG: scarlett2_mux_id_to_num(%06x, IN): %d >= %d",
			mux_entry, src_idx, private->num_mux_srcs);
		return;
	}

	private->mux[dst_idx] = src_idx;
}

/* Send USB message to get mux inputs and then populate private->mux[] */
static int scarlett2_usb_get_mux(struct usb_mixer_interface *mixer)
{
	struct scarlett2_mixer_data *private = mixer->private_data;
	int count = private->num_mux_dsts;
	int err, i;

	struct {
		__le16 num;
		__le16 count;
	} __packed req;

	__le32 data[SCARLETT2_MUX_MAX];

	req.num = 0;
	req.count = cpu_to_le16(count);

	err = scarlett2_usb(mixer, SCARLETT2_USB_GET_MUX,
			    &req, sizeof(req),
			    data, count * sizeof(u32));
	if (err < 0)
		return err;

	for (i = 0; i < count; i++)
		scarlett2_usb_populate_mux(private, le32_to_cpu(data[i]));

	return 0;
}

/* Send USB messages to set mux inputs */
static int scarlett2_usb_set_mux(struct usb_mixer_interface *mixer)
{
	struct scarlett2_mixer_data *private = mixer->private_data;
	const struct scarlett2_device_info *info = private->info;
	const struct scarlett2_ports *ports = info->ports;
	int rate, port_dir_rate;

	static const int assignment_order[SCARLETT2_PORT_TYPE_COUNT] = {
		SCARLETT2_PORT_TYPE_PCM,
		SCARLETT2_PORT_TYPE_ANALOGUE,
		SCARLETT2_PORT_TYPE_SPDIF,
		SCARLETT2_PORT_TYPE_ADAT,
		SCARLETT2_PORT_TYPE_MIX,
		SCARLETT2_PORT_TYPE_NONE,
	};

	struct {
		__le16 pad;
		__le16 num;
		__le32 data[SCARLETT2_MUX_MAX];
	} __packed req;

	req.pad = 0;

	/* mux settings for each rate */
	for (rate = 0, port_dir_rate = SCARLETT2_PORT_OUT_44;
	     port_dir_rate <= SCARLETT2_PORT_OUT_176;
	     rate++, port_dir_rate++) {
		int order_num, i, err;

		req.num = cpu_to_le16(rate);

		for (order_num = 0, i = 0;
		     order_num < SCARLETT2_PORT_TYPE_COUNT;
		     order_num++) {
			int port_type = assignment_order[order_num];
			int j = scarlett2_get_port_start_num(ports,
							     SCARLETT2_PORT_OUT,
							     port_type);
			int port_id = ports[port_type].id;
			int channel;

			for (channel = 0;
			     channel < ports[port_type].num[port_dir_rate];
			     channel++, i++, j++)
				/* lower 12 bits for the destination and
				 * next 12 bits for the source
				 */
				req.data[i] = !port_id
					? 0
					: cpu_to_le32(
						port_id |
						channel |
						scarlett2_mux_src_num_to_id(
							ports, private->mux[j]
						) << 12
					  );

			/* skip private->mux[j] entries not output */
			j += ports[port_type].num[SCARLETT2_PORT_OUT] -
			     ports[port_type].num[port_dir_rate];
		}

		err = scarlett2_usb(mixer, SCARLETT2_USB_SET_MUX,
				    &req, (i + 1) * sizeof(u32),
				    NULL, 0);
		if (err < 0)
			return err;
	}

	return 0;
}

/* Send USB message to get meter levels */
static int scarlett2_usb_get_meter_levels(struct usb_mixer_interface *mixer,
					  u16 *levels)
{
	struct {
		__le16 pad;
		__le16 num_meters;
		__le32 magic;
	} __packed req;
	u32 resp[SCARLETT2_NUM_METERS];
	int i, err;

	req.pad = 0;
	req.num_meters = cpu_to_le16(SCARLETT2_NUM_METERS);
	req.magic = cpu_to_le32(SCARLETT2_USB_METER_LEVELS_GET_MAGIC);
	err = scarlett2_usb(mixer, SCARLETT2_USB_GET_METER_LEVELS,
			    &req, sizeof(req), resp, sizeof(resp));
	if (err < 0)
		return err;

	/* copy, convert to u16 */
	for (i = 0; i < SCARLETT2_NUM_METERS; i++)
		levels[i] = resp[i];

	return 0;
}

/*** Control Functions ***/

/* helper function to create a new control */
static int scarlett2_add_new_ctl(struct usb_mixer_interface *mixer,
				 const struct snd_kcontrol_new *ncontrol,
				 int index, int channels, const char *name,
				 struct snd_kcontrol **kctl_return)
{
	struct snd_kcontrol *kctl;
	struct usb_mixer_elem_info *elem;
	int err;

	elem = kzalloc(sizeof(*elem), GFP_KERNEL);
	if (!elem)
		return -ENOMEM;

	elem->head.mixer = mixer;
	elem->control = index;
	elem->head.id = index;
	elem->channels = channels;

	kctl = snd_ctl_new1(ncontrol, elem);
	if (!kctl) {
		kfree(elem);
		return -ENOMEM;
	}
	kctl->private_free = snd_usb_mixer_elem_free;

	strscpy(kctl->id.name, name, sizeof(kctl->id.name));

	err = snd_usb_mixer_add_control(&elem->head, kctl);
	if (err < 0)
		return err;

	if (kctl_return)
		*kctl_return = kctl;

	return 0;
}

/*** Analogue Line Out Volume Controls ***/

/* Update hardware volume controls after receiving notification that
 * they have changed
 */
static int scarlett2_update_volumes(struct usb_mixer_interface *mixer)
{
	struct scarlett2_mixer_data *private = mixer->private_data;
	const struct scarlett2_ports *ports = private->info->ports;
	struct scarlett2_usb_volume_status volume_status;
	int num_line_out =
		ports[SCARLETT2_PORT_TYPE_ANALOGUE].num[SCARLETT2_PORT_OUT];
	int err, i;

	private->vol_updated = 0;

	err = scarlett2_usb_get_volume_status(mixer, &volume_status);
	if (err < 0)
		return err;

	private->master_vol = clamp(
		volume_status.master_vol + SCARLETT2_VOLUME_BIAS,
		0, SCARLETT2_VOLUME_BIAS);

	for (i = 0; i < num_line_out; i++) {
		if (private->vol_sw_hw_switch[i])
			private->vol[i] = private->master_vol;
	}

	for (i = 0; i < private->info->button_count; i++)
		private->buttons[i] = !!volume_status.buttons[i];

	return 0;
}

static int scarlett2_volume_ctl_info(struct snd_kcontrol *kctl,
				     struct snd_ctl_elem_info *uinfo)
{
	struct usb_mixer_elem_info *elem = kctl->private_data;

	uinfo->type = SNDRV_CTL_ELEM_TYPE_INTEGER;
	uinfo->count = elem->channels;
	uinfo->value.integer.min = 0;
	uinfo->value.integer.max = SCARLETT2_VOLUME_BIAS;
	uinfo->value.integer.step = 1;
	return 0;
}

static int scarlett2_master_volume_ctl_get(struct snd_kcontrol *kctl,
					   struct snd_ctl_elem_value *ucontrol)
{
	struct usb_mixer_elem_info *elem = kctl->private_data;
	struct usb_mixer_interface *mixer = elem->head.mixer;
	struct scarlett2_mixer_data *private = mixer->private_data;

	if (private->vol_updated) {
		mutex_lock(&private->data_mutex);
		scarlett2_update_volumes(mixer);
		mutex_unlock(&private->data_mutex);
	}

	ucontrol->value.integer.value[0] = private->master_vol;
	return 0;
}

static int scarlett2_volume_ctl_get(struct snd_kcontrol *kctl,
				    struct snd_ctl_elem_value *ucontrol)
{
	struct usb_mixer_elem_info *elem = kctl->private_data;
	struct usb_mixer_interface *mixer = elem->head.mixer;
	struct scarlett2_mixer_data *private = mixer->private_data;
	int index = elem->control;

	if (private->vol_updated) {
		mutex_lock(&private->data_mutex);
		scarlett2_update_volumes(mixer);
		mutex_unlock(&private->data_mutex);
	}

	ucontrol->value.integer.value[0] = private->vol[index];
	return 0;
}

static int scarlett2_volume_ctl_put(struct snd_kcontrol *kctl,
				    struct snd_ctl_elem_value *ucontrol)
{
	struct usb_mixer_elem_info *elem = kctl->private_data;
	struct usb_mixer_interface *mixer = elem->head.mixer;
	struct scarlett2_mixer_data *private = mixer->private_data;
	int index = elem->control;
	int oval, val, err = 0;

	mutex_lock(&private->data_mutex);

	oval = private->vol[index];
	val = ucontrol->value.integer.value[0];

	if (oval == val)
		goto unlock;

	private->vol[index] = val;
	err = scarlett2_usb_set_config(mixer, SCARLETT2_CONFIG_LINE_OUT_VOLUME,
				       index, val - SCARLETT2_VOLUME_BIAS);
	if (err == 0)
		err = 1;

unlock:
	mutex_unlock(&private->data_mutex);
	return err;
}

static const DECLARE_TLV_DB_MINMAX(
	db_scale_scarlett2_gain, -SCARLETT2_VOLUME_BIAS * 100, 0
);

static const struct snd_kcontrol_new scarlett2_master_volume_ctl = {
	.iface = SNDRV_CTL_ELEM_IFACE_MIXER,
	.access = SNDRV_CTL_ELEM_ACCESS_READ |
		  SNDRV_CTL_ELEM_ACCESS_TLV_READ,
	.name = "",
	.info = scarlett2_volume_ctl_info,
	.get  = scarlett2_master_volume_ctl_get,
	.private_value = 0, /* max value */
	.tlv = { .p = db_scale_scarlett2_gain }
};

static const struct snd_kcontrol_new scarlett2_line_out_volume_ctl = {
	.iface = SNDRV_CTL_ELEM_IFACE_MIXER,
	.access = SNDRV_CTL_ELEM_ACCESS_READWRITE |
		  SNDRV_CTL_ELEM_ACCESS_TLV_READ,
	.name = "",
	.info = scarlett2_volume_ctl_info,
	.get  = scarlett2_volume_ctl_get,
	.put  = scarlett2_volume_ctl_put,
	.private_value = 0, /* max value */
	.tlv = { .p = db_scale_scarlett2_gain }
};

/*** HW/SW Volume Switch Controls ***/

static int scarlett2_sw_hw_enum_ctl_info(struct snd_kcontrol *kctl,
					 struct snd_ctl_elem_info *uinfo)
{
	static const char *const values[2] = {
		"SW", "HW"
	};

	return snd_ctl_enum_info(uinfo, 1, 2, values);
}

static int scarlett2_sw_hw_enum_ctl_get(struct snd_kcontrol *kctl,
					struct snd_ctl_elem_value *ucontrol)
{
	struct usb_mixer_elem_info *elem = kctl->private_data;
	struct scarlett2_mixer_data *private = elem->head.mixer->private_data;

	ucontrol->value.enumerated.item[0] =
		private->vol_sw_hw_switch[elem->control];
	return 0;
}

static int scarlett2_sw_hw_enum_ctl_put(struct snd_kcontrol *kctl,
					struct snd_ctl_elem_value *ucontrol)
{
	struct usb_mixer_elem_info *elem = kctl->private_data;
	struct usb_mixer_interface *mixer = elem->head.mixer;
	struct scarlett2_mixer_data *private = mixer->private_data;

	int index = elem->control;
	int oval, val, err = 0;

	mutex_lock(&private->data_mutex);

	oval = private->vol_sw_hw_switch[index];
	val = !!ucontrol->value.integer.value[0];

	if (oval == val)
		goto unlock;

	private->vol_sw_hw_switch[index] = val;

	/* Change access mode to RO (hardware controlled volume)
	 * or RW (software controlled volume)
	 */
	if (val)
		private->vol_ctls[index]->vd[0].access &=
			~SNDRV_CTL_ELEM_ACCESS_WRITE;
	else
		private->vol_ctls[index]->vd[0].access |=
			SNDRV_CTL_ELEM_ACCESS_WRITE;

	/* Reset volume to master volume */
	private->vol[index] = private->master_vol;

	/* Set SW volume to current HW volume */
	err = scarlett2_usb_set_config(
		mixer, SCARLETT2_CONFIG_LINE_OUT_VOLUME,
		index, private->master_vol - SCARLETT2_VOLUME_BIAS);
	if (err < 0)
		goto unlock;

	/* Notify of RO/RW change */
	snd_ctl_notify(mixer->chip->card, SNDRV_CTL_EVENT_MASK_INFO,
		       &private->vol_ctls[index]->id);

	/* Send SW/HW switch change to the device */
	err = scarlett2_usb_set_config(mixer, SCARLETT2_CONFIG_SW_HW_SWITCH,
				       index, val);

unlock:
	mutex_unlock(&private->data_mutex);
	return err;
}

static const struct snd_kcontrol_new scarlett2_sw_hw_enum_ctl = {
	.iface = SNDRV_CTL_ELEM_IFACE_MIXER,
	.name = "",
	.info = scarlett2_sw_hw_enum_ctl_info,
	.get  = scarlett2_sw_hw_enum_ctl_get,
	.put  = scarlett2_sw_hw_enum_ctl_put,
};

/*** Line Level/Instrument Level Switch Controls ***/

static int scarlett2_level_enum_ctl_info(struct snd_kcontrol *kctl,
					 struct snd_ctl_elem_info *uinfo)
{
	static const char *const values[2] = {
		"Line", "Inst"
	};

	return snd_ctl_enum_info(uinfo, 1, 2, values);
}

static int scarlett2_level_enum_ctl_get(struct snd_kcontrol *kctl,
					struct snd_ctl_elem_value *ucontrol)
{
	struct usb_mixer_elem_info *elem = kctl->private_data;
	struct scarlett2_mixer_data *private = elem->head.mixer->private_data;

	ucontrol->value.enumerated.item[0] =
		private->level_switch[elem->control];
	return 0;
}

static int scarlett2_level_enum_ctl_put(struct snd_kcontrol *kctl,
					struct snd_ctl_elem_value *ucontrol)
{
	struct usb_mixer_elem_info *elem = kctl->private_data;
	struct usb_mixer_interface *mixer = elem->head.mixer;
	struct scarlett2_mixer_data *private = mixer->private_data;

	int index = elem->control;
	int oval, val, err = 0;

	mutex_lock(&private->data_mutex);

	oval = private->level_switch[index];
	val = !!ucontrol->value.integer.value[0];

	if (oval == val)
		goto unlock;

	private->level_switch[index] = val;

	/* Send switch change to the device */
	err = scarlett2_usb_set_config(mixer, SCARLETT2_CONFIG_LEVEL_SWITCH,
				       index, val);

unlock:
	mutex_unlock(&private->data_mutex);
	return err;
}

static const struct snd_kcontrol_new scarlett2_level_enum_ctl = {
	.iface = SNDRV_CTL_ELEM_IFACE_MIXER,
	.name = "",
	.info = scarlett2_level_enum_ctl_info,
	.get  = scarlett2_level_enum_ctl_get,
	.put  = scarlett2_level_enum_ctl_put,
};

/*** Pad Switch Controls ***/

static int scarlett2_pad_ctl_get(struct snd_kcontrol *kctl,
				 struct snd_ctl_elem_value *ucontrol)
{
	struct usb_mixer_elem_info *elem = kctl->private_data;
	struct scarlett2_mixer_data *private = elem->head.mixer->private_data;

	ucontrol->value.enumerated.item[0] =
		private->pad_switch[elem->control];
	return 0;
}

static int scarlett2_pad_ctl_put(struct snd_kcontrol *kctl,
				 struct snd_ctl_elem_value *ucontrol)
{
	struct usb_mixer_elem_info *elem = kctl->private_data;
	struct usb_mixer_interface *mixer = elem->head.mixer;
	struct scarlett2_mixer_data *private = mixer->private_data;

	int index = elem->control;
	int oval, val, err = 0;

	mutex_lock(&private->data_mutex);

	oval = private->pad_switch[index];
	val = !!ucontrol->value.integer.value[0];

	if (oval == val)
		goto unlock;

	private->pad_switch[index] = val;

	/* Send switch change to the device */
	err = scarlett2_usb_set_config(mixer, SCARLETT2_CONFIG_PAD_SWITCH,
				       index, val);

unlock:
	mutex_unlock(&private->data_mutex);
	return err;
}

static const struct snd_kcontrol_new scarlett2_pad_ctl = {
	.iface = SNDRV_CTL_ELEM_IFACE_MIXER,
	.name = "",
	.info = snd_ctl_boolean_mono_info,
	.get  = scarlett2_pad_ctl_get,
	.put  = scarlett2_pad_ctl_put,
};

/*** Mute/Dim Controls ***/

static int scarlett2_button_ctl_get(struct snd_kcontrol *kctl,
				    struct snd_ctl_elem_value *ucontrol)
{
	struct usb_mixer_elem_info *elem = kctl->private_data;
	struct usb_mixer_interface *mixer = elem->head.mixer;
	struct scarlett2_mixer_data *private = mixer->private_data;

	if (private->vol_updated) {
		mutex_lock(&private->data_mutex);
		scarlett2_update_volumes(mixer);
		mutex_unlock(&private->data_mutex);
	}

	ucontrol->value.enumerated.item[0] = private->buttons[elem->control];
	return 0;
}

static int scarlett2_button_ctl_put(struct snd_kcontrol *kctl,
				    struct snd_ctl_elem_value *ucontrol)
{
	struct usb_mixer_elem_info *elem = kctl->private_data;
	struct usb_mixer_interface *mixer = elem->head.mixer;
	struct scarlett2_mixer_data *private = mixer->private_data;

	int index = elem->control;
	int oval, val, err = 0;

	mutex_lock(&private->data_mutex);

	oval = private->buttons[index];
	val = !!ucontrol->value.integer.value[0];

	if (oval == val)
		goto unlock;

	private->buttons[index] = val;

	/* Send switch change to the device */
	err = scarlett2_usb_set_config(mixer, SCARLETT2_CONFIG_BUTTONS,
				       index, val);

unlock:
	mutex_unlock(&private->data_mutex);
	return err;
}

static const struct snd_kcontrol_new scarlett2_button_ctl = {
	.iface = SNDRV_CTL_ELEM_IFACE_MIXER,
	.name = "",
	.info = snd_ctl_boolean_mono_info,
	.get  = scarlett2_button_ctl_get,
	.put  = scarlett2_button_ctl_put
};

/*** Create the analogue output controls ***/

static int scarlett2_add_line_out_ctls(struct usb_mixer_interface *mixer)
{
	struct scarlett2_mixer_data *private = mixer->private_data;
	const struct scarlett2_device_info *info = private->info;
	const struct scarlett2_ports *ports = info->ports;
	int num_line_out =
		ports[SCARLETT2_PORT_TYPE_ANALOGUE].num[SCARLETT2_PORT_OUT];
	int err, i;
	char s[SNDRV_CTL_ELEM_ID_NAME_MAXLEN];

	/* Add R/O HW volume control */
	if (info->line_out_hw_vol) {
		snprintf(s, sizeof(s), "Master HW Playback Volume");
		err = scarlett2_add_new_ctl(mixer,
					    &scarlett2_master_volume_ctl,
					    0, 1, s, &private->master_vol_ctl);
		if (err < 0)
			return err;
	}

	/* Add volume controls */
	for (i = 0; i < num_line_out; i++) {

		/* Fader */
		if (info->line_out_descrs[i])
			snprintf(s, sizeof(s),
				 "Line %02d (%s) Playback Volume",
				 i + 1, info->line_out_descrs[i]);
		else
			snprintf(s, sizeof(s),
				 "Line %02d Playback Volume",
				 i + 1);
		err = scarlett2_add_new_ctl(mixer,
					    &scarlett2_line_out_volume_ctl,
					    i, 1, s, &private->vol_ctls[i]);
		if (err < 0)
			return err;

		/* Make the fader read-only if the SW/HW switch is set to HW */
		if (private->vol_sw_hw_switch[i])
			private->vol_ctls[i]->vd[0].access &=
				~SNDRV_CTL_ELEM_ACCESS_WRITE;

		/* SW/HW Switch */
		if (info->line_out_hw_vol) {
			snprintf(s, sizeof(s),
				 "Line Out %02d Volume Control Playback Enum",
				 i + 1);
			err = scarlett2_add_new_ctl(mixer,
						    &scarlett2_sw_hw_enum_ctl,
						    i, 1, s, NULL);
			if (err < 0)
				return err;
		}
	}

	/* Add HW button controls */
	for (i = 0; i < private->info->button_count; i++) {
		err = scarlett2_add_new_ctl(mixer, &scarlett2_button_ctl,
					    i, 1, scarlett2_button_names[i],
					    &private->button_ctls[i]);
		if (err < 0)
			return err;
	}

	return 0;
}

/*** Create the analogue input controls ***/

static int scarlett2_add_line_in_ctls(struct usb_mixer_interface *mixer)
{
	struct scarlett2_mixer_data *private = mixer->private_data;
	const struct scarlett2_device_info *info = private->info;
	int err, i;
	char s[SNDRV_CTL_ELEM_ID_NAME_MAXLEN];

	/* Add input level (line/inst) controls */
	for (i = 0; i < info->level_input_count; i++) {
		snprintf(s, sizeof(s), "Line In %d Level Capture Enum", i + 1);
		err = scarlett2_add_new_ctl(mixer, &scarlett2_level_enum_ctl,
					    i, 1, s, NULL);
		if (err < 0)
			return err;
	}

	/* Add input pad controls */
	for (i = 0; i < info->pad_input_count; i++) {
		snprintf(s, sizeof(s), "Line In %d Pad Capture Switch", i + 1);
		err = scarlett2_add_new_ctl(mixer, &scarlett2_pad_ctl,
					    i, 1, s, NULL);
		if (err < 0)
			return err;
	}

	return 0;
}

/*** Mixer Volume Controls ***/

static int scarlett2_mixer_ctl_info(struct snd_kcontrol *kctl,
				    struct snd_ctl_elem_info *uinfo)
{
	struct usb_mixer_elem_info *elem = kctl->private_data;

	uinfo->type = SNDRV_CTL_ELEM_TYPE_INTEGER;
	uinfo->count = elem->channels;
	uinfo->value.integer.min = 0;
	uinfo->value.integer.max = SCARLETT2_MIXER_MAX_VALUE;
	uinfo->value.integer.step = 1;
	return 0;
}

static int scarlett2_mixer_ctl_get(struct snd_kcontrol *kctl,
				   struct snd_ctl_elem_value *ucontrol)
{
	struct usb_mixer_elem_info *elem = kctl->private_data;
	struct scarlett2_mixer_data *private = elem->head.mixer->private_data;

	ucontrol->value.integer.value[0] = private->mix[elem->control];
	return 0;
}

static int scarlett2_mixer_ctl_put(struct snd_kcontrol *kctl,
				   struct snd_ctl_elem_value *ucontrol)
{
	struct usb_mixer_elem_info *elem = kctl->private_data;
	struct usb_mixer_interface *mixer = elem->head.mixer;
	struct scarlett2_mixer_data *private = mixer->private_data;
	const struct scarlett2_device_info *info = private->info;
	const struct scarlett2_ports *ports = info->ports;
	int oval, val, num_mixer_in, mix_num, err = 0;

	mutex_lock(&private->data_mutex);

	oval = private->mix[elem->control];
	val = ucontrol->value.integer.value[0];
	num_mixer_in = ports[SCARLETT2_PORT_TYPE_MIX].num[SCARLETT2_PORT_OUT];
	mix_num = elem->control / num_mixer_in;

	if (oval == val)
		goto unlock;

	private->mix[elem->control] = val;
	err = scarlett2_usb_set_mix(mixer, mix_num);
	if (err == 0)
		err = 1;

unlock:
	mutex_unlock(&private->data_mutex);
	return err;
}

static const DECLARE_TLV_DB_MINMAX(
	db_scale_scarlett2_mixer,
	SCARLETT2_MIXER_MIN_DB * 100,
	SCARLETT2_MIXER_MAX_DB * 100
);

static const struct snd_kcontrol_new scarlett2_mixer_ctl = {
	.iface = SNDRV_CTL_ELEM_IFACE_MIXER,
	.access = SNDRV_CTL_ELEM_ACCESS_READWRITE |
		  SNDRV_CTL_ELEM_ACCESS_TLV_READ,
	.name = "",
	.info = scarlett2_mixer_ctl_info,
	.get  = scarlett2_mixer_ctl_get,
	.put  = scarlett2_mixer_ctl_put,
	.private_value = SCARLETT2_MIXER_MAX_DB, /* max value */
	.tlv = { .p = db_scale_scarlett2_mixer }
};

static int scarlett2_add_mixer_ctls(struct usb_mixer_interface *mixer)
{
	struct scarlett2_mixer_data *private = mixer->private_data;
	const struct scarlett2_ports *ports = private->info->ports;
	int err, i, j;
	int index;
	char s[SNDRV_CTL_ELEM_ID_NAME_MAXLEN];

	int num_inputs = ports[SCARLETT2_PORT_TYPE_MIX].num[SCARLETT2_PORT_OUT];
	int num_outputs = ports[SCARLETT2_PORT_TYPE_MIX].num[SCARLETT2_PORT_IN];

	for (i = 0, index = 0; i < num_outputs; i++) {
		for (j = 0; j < num_inputs; j++, index++) {
			snprintf(s, sizeof(s),
				 "Mix %c Input %02d Playback Volume",
				 'A' + i, j + 1);
			err = scarlett2_add_new_ctl(mixer, &scarlett2_mixer_ctl,
						    index, 1, s, NULL);
			if (err < 0)
				return err;
		}
	}

	return 0;
}

/*** Mux Source Selection Controls ***/

static int scarlett2_mux_src_enum_ctl_info(struct snd_kcontrol *kctl,
					   struct snd_ctl_elem_info *uinfo)
{
	struct usb_mixer_elem_info *elem = kctl->private_data;
	struct scarlett2_mixer_data *private = elem->head.mixer->private_data;
	const struct scarlett2_ports *ports = private->info->ports;
	unsigned int item = uinfo->value.enumerated.item;
	int items = private->num_mux_srcs;
	int port_type;

	uinfo->type = SNDRV_CTL_ELEM_TYPE_ENUMERATED;
	uinfo->count = elem->channels;
	uinfo->value.enumerated.items = items;

	if (item >= items)
		item = uinfo->value.enumerated.item = items - 1;

	for (port_type = 0;
	     port_type < SCARLETT2_PORT_TYPE_COUNT;
	     port_type++) {
		if (item < ports[port_type].num[SCARLETT2_PORT_IN]) {
			sprintf(uinfo->value.enumerated.name,
				ports[port_type].src_descr,
				item + ports[port_type].src_num_offset);
			return 0;
		}
		item -= ports[port_type].num[SCARLETT2_PORT_IN];
	}

	return -EINVAL;
}

static int scarlett2_mux_src_enum_ctl_get(struct snd_kcontrol *kctl,
					  struct snd_ctl_elem_value *ucontrol)
{
	struct usb_mixer_elem_info *elem = kctl->private_data;
	struct scarlett2_mixer_data *private = elem->head.mixer->private_data;

	ucontrol->value.enumerated.item[0] = private->mux[elem->control];
	return 0;
}

static int scarlett2_mux_src_enum_ctl_put(struct snd_kcontrol *kctl,
					  struct snd_ctl_elem_value *ucontrol)
{
	struct usb_mixer_elem_info *elem = kctl->private_data;
	struct usb_mixer_interface *mixer = elem->head.mixer;
	struct scarlett2_mixer_data *private = mixer->private_data;
	int index = elem->control;
	int oval, val, err = 0;

	mutex_lock(&private->data_mutex);

	oval = private->mux[index];
	val = clamp(ucontrol->value.integer.value[0],
		    0L, private->num_mux_srcs - 1L);

	if (oval == val)
		goto unlock;

	private->mux[index] = val;
	err = scarlett2_usb_set_mux(mixer);
	if (err == 0)
		err = 1;

unlock:
	mutex_unlock(&private->data_mutex);
	return err;
}

static const struct snd_kcontrol_new scarlett2_mux_src_enum_ctl = {
	.iface = SNDRV_CTL_ELEM_IFACE_MIXER,
	.name = "",
	.info = scarlett2_mux_src_enum_ctl_info,
	.get  = scarlett2_mux_src_enum_ctl_get,
	.put  = scarlett2_mux_src_enum_ctl_put,
};

static int scarlett2_add_mux_enums(struct usb_mixer_interface *mixer)
{
	struct scarlett2_mixer_data *private = mixer->private_data;
	const struct scarlett2_ports *ports = private->info->ports;
	int port_type, channel, i;

	for (i = 0, port_type = 0;
	     port_type < SCARLETT2_PORT_TYPE_COUNT;
	     port_type++) {
		for (channel = 0;
		     channel < ports[port_type].num[SCARLETT2_PORT_OUT];
		     channel++, i++) {
			int err;
			char s[SNDRV_CTL_ELEM_ID_NAME_MAXLEN];
			const char *const descr = ports[port_type].dst_descr;

			snprintf(s, sizeof(s) - 5, descr, channel + 1);
			strcat(s, " Enum");

			err = scarlett2_add_new_ctl(mixer,
						    &scarlett2_mux_src_enum_ctl,
						    i, 1, s, NULL);
			if (err < 0)
				return err;
		}
	}

	return 0;
}

/*** Meter Controls ***/

static int scarlett2_meter_ctl_info(struct snd_kcontrol *kctl,
				    struct snd_ctl_elem_info *uinfo)
{
	struct usb_mixer_elem_info *elem = kctl->private_data;

	uinfo->type = SNDRV_CTL_ELEM_TYPE_INTEGER;
	uinfo->count = elem->channels;
	uinfo->value.integer.min = 0;
	uinfo->value.integer.max = 4095;
	uinfo->value.integer.step = 1;
	return 0;
}

static int scarlett2_meter_ctl_get(struct snd_kcontrol *kctl,
				   struct snd_ctl_elem_value *ucontrol)
{
	struct usb_mixer_elem_info *elem = kctl->private_data;
	u16 meter_levels[SCARLETT2_NUM_METERS];
	int i, err;

	err = scarlett2_usb_get_meter_levels(elem->head.mixer, meter_levels);
	if (err < 0)
		return err;

	for (i = 0; i < elem->channels; i++)
		ucontrol->value.integer.value[i] = meter_levels[i];

	return 0;
}

static const struct snd_kcontrol_new scarlett2_meter_ctl = {
	.iface = SNDRV_CTL_ELEM_IFACE_PCM,
	.access = SNDRV_CTL_ELEM_ACCESS_READ | SNDRV_CTL_ELEM_ACCESS_VOLATILE,
	.name = "",
	.info = scarlett2_meter_ctl_info,
	.get  = scarlett2_meter_ctl_get
};

static int scarlett2_add_meter_ctl(struct usb_mixer_interface *mixer)
{
	return scarlett2_add_new_ctl(mixer, &scarlett2_meter_ctl,
				     0, SCARLETT2_NUM_METERS,
				     "Level Meter", NULL);
}

/*** Cleanup/Suspend Callbacks ***/

static void scarlett2_private_free(struct usb_mixer_interface *mixer)
{
	struct scarlett2_mixer_data *private = mixer->private_data;

	cancel_delayed_work_sync(&private->work);
	kfree(private);
	mixer->private_data = NULL;
}

static void scarlett2_private_suspend(struct usb_mixer_interface *mixer)
{
	struct scarlett2_mixer_data *private = mixer->private_data;

	if (cancel_delayed_work_sync(&private->work))
		scarlett2_config_save(private->mixer);
}

/*** Initialisation ***/

static void scarlett2_count_mux_io(struct scarlett2_mixer_data *private)
{
	const struct scarlett2_ports *ports = private->info->ports;
	int port_type, srcs = 0, dsts = 0;

	for (port_type = 0;
	     port_type < SCARLETT2_PORT_TYPE_COUNT;
	     port_type++) {
		srcs += ports[port_type].num[SCARLETT2_PORT_IN];
		dsts += ports[port_type].num[SCARLETT2_PORT_OUT_44];
	}

	private->num_mux_srcs = srcs;
	private->num_mux_dsts = dsts;
}

/* Initialise private data and sequence number */
static int scarlett2_init_private(struct usb_mixer_interface *mixer,
				  const struct scarlett2_device_info *info)
{
	struct scarlett2_mixer_data *private =
		kzalloc(sizeof(struct scarlett2_mixer_data), GFP_KERNEL);

	if (!private)
		return -ENOMEM;

	mutex_init(&private->usb_mutex);
	mutex_init(&private->data_mutex);
	INIT_DELAYED_WORK(&private->work, scarlett2_config_save_work);
	private->info = info;
	scarlett2_count_mux_io(private);
	private->scarlett2_seq = 0;
	private->mixer = mixer;
	mixer->private_data = private;
	mixer->private_free = scarlett2_private_free;
	mixer->private_suspend = scarlett2_private_suspend;

	/* Initialise the sequence number used for the proprietary commands */
	return scarlett2_usb(mixer, SCARLETT2_USB_INIT_SEQ, NULL, 0, NULL, 0);
}

/* Read configuration from the interface on start */
static int scarlett2_read_configs(struct usb_mixer_interface *mixer)
{
	struct scarlett2_mixer_data *private = mixer->private_data;
	const struct scarlett2_device_info *info = private->info;
	const struct scarlett2_ports *ports = info->ports;
	int num_line_out =
		ports[SCARLETT2_PORT_TYPE_ANALOGUE].num[SCARLETT2_PORT_OUT];
	int num_mixer_out =
		ports[SCARLETT2_PORT_TYPE_MIX].num[SCARLETT2_PORT_IN];
	u8 level_switches[SCARLETT2_LEVEL_SWITCH_MAX];
	u8 pad_switches[SCARLETT2_PAD_SWITCH_MAX];
	struct scarlett2_usb_volume_status volume_status;
	int err, i;

	if (info->level_input_count) {
		err = scarlett2_usb_get_config(
			mixer,
			SCARLETT2_CONFIG_LEVEL_SWITCH,
			info->level_input_count,
			level_switches);
		if (err < 0)
			return err;
		for (i = 0; i < info->level_input_count; i++)
			private->level_switch[i] = level_switches[i];
	}

	if (info->pad_input_count) {
		err = scarlett2_usb_get_config(
			mixer,
			SCARLETT2_CONFIG_PAD_SWITCH,
			info->pad_input_count,
			pad_switches);
		if (err < 0)
			return err;
		for (i = 0; i < info->pad_input_count; i++)
			private->pad_switch[i] = pad_switches[i];
	}

	err = scarlett2_usb_get_volume_status(mixer, &volume_status);
	if (err < 0)
		return err;

	private->master_vol = clamp(
		volume_status.master_vol + SCARLETT2_VOLUME_BIAS,
		0, SCARLETT2_VOLUME_BIAS);

	for (i = 0; i < num_line_out; i++) {
		int volume;

		private->vol_sw_hw_switch[i] =
			info->line_out_hw_vol
				&& volume_status.sw_hw_switch[i];

		volume = private->vol_sw_hw_switch[i]
			   ? volume_status.master_vol
			   : volume_status.sw_vol[i];
		volume = clamp(volume + SCARLETT2_VOLUME_BIAS,
			       0, SCARLETT2_VOLUME_BIAS);
		private->vol[i] = volume;
	}

	for (i = 0; i < info->button_count; i++)
		private->buttons[i] = !!volume_status.buttons[i];

	for (i = 0; i < num_mixer_out; i++) {
		err = scarlett2_usb_get_mix(mixer, i);
		if (err < 0)
			return err;
	}

	return scarlett2_usb_get_mux(mixer);
}

/* Notify on volume change */
static void scarlett2_mixer_interrupt_vol_change(
	struct usb_mixer_interface *mixer)
{
	struct scarlett2_mixer_data *private = mixer->private_data;
	const struct scarlett2_ports *ports = private->info->ports;
	int num_line_out =
		ports[SCARLETT2_PORT_TYPE_ANALOGUE].num[SCARLETT2_PORT_OUT];
	int i;

	private->vol_updated = 1;

	snd_ctl_notify(mixer->chip->card, SNDRV_CTL_EVENT_MASK_VALUE,
		       &private->master_vol_ctl->id);

	for (i = 0; i < num_line_out; i++) {
		if (!private->vol_sw_hw_switch[i])
			continue;
		snd_ctl_notify(mixer->chip->card, SNDRV_CTL_EVENT_MASK_VALUE,
			       &private->vol_ctls[i]->id);
	}
}

/* Notify on button change */
static void scarlett2_mixer_interrupt_button_change(
	struct usb_mixer_interface *mixer)
{
	struct scarlett2_mixer_data *private = mixer->private_data;
	int i;

	private->vol_updated = 1;

	for (i = 0; i < private->info->button_count; i++)
		snd_ctl_notify(mixer->chip->card, SNDRV_CTL_EVENT_MASK_VALUE,
			       &private->button_ctls[i]->id);
}

/* Interrupt callback */
static void scarlett2_mixer_interrupt(struct urb *urb)
{
	struct usb_mixer_interface *mixer = urb->context;
	int len = urb->actual_length;
	int ustatus = urb->status;
	u32 data;

	if (ustatus != 0)
		goto requeue;

	if (len == 8) {
		data = le32_to_cpu(*(__le32 *)urb->transfer_buffer);
		if (data & SCARLETT2_USB_INTERRUPT_VOL_CHANGE)
			scarlett2_mixer_interrupt_vol_change(mixer);
		if (data & SCARLETT2_USB_INTERRUPT_BUTTON_CHANGE)
			scarlett2_mixer_interrupt_button_change(mixer);
	} else {
		usb_audio_err(mixer->chip,
			      "scarlett mixer interrupt length %d\n", len);
	}

requeue:
	if (ustatus != -ENOENT &&
	    ustatus != -ECONNRESET &&
	    ustatus != -ESHUTDOWN) {
		urb->dev = mixer->chip->dev;
		usb_submit_urb(urb, GFP_ATOMIC);
	}
}

static int scarlett2_mixer_status_create(struct usb_mixer_interface *mixer)
{
	struct usb_device *dev = mixer->chip->dev;
	unsigned int pipe = usb_rcvintpipe(dev,
					   SCARLETT2_USB_INTERRUPT_ENDPOINT);
	void *transfer_buffer;

	if (mixer->urb) {
		usb_audio_err(mixer->chip,
			      "%s: mixer urb already in use!\n", __func__);
		return 0;
	}

	if (usb_pipe_type_check(dev, pipe))
		return -EINVAL;

	mixer->urb = usb_alloc_urb(0, GFP_KERNEL);
	if (!mixer->urb)
		return -ENOMEM;

	transfer_buffer = kmalloc(SCARLETT2_USB_INTERRUPT_MAX_DATA, GFP_KERNEL);
	if (!transfer_buffer)
		return -ENOMEM;

	usb_fill_int_urb(mixer->urb, dev, pipe,
			 transfer_buffer, SCARLETT2_USB_INTERRUPT_MAX_DATA,
			 scarlett2_mixer_interrupt, mixer,
			 SCARLETT2_USB_INTERRUPT_INTERVAL);

	return usb_submit_urb(mixer->urb, GFP_KERNEL);
}

static int snd_scarlett_gen2_controls_create(struct usb_mixer_interface *mixer,
					     const struct scarlett2_device_info *info)
{
	int err;

<<<<<<< HEAD
	/* Initialise private data, routing, sequence number */
=======
	/* Initialise private data and sequence number */
>>>>>>> 41cf15f9
	err = scarlett2_init_private(mixer, info);
	if (err < 0)
		return err;

	/* Read volume levels and controls from the interface */
	err = scarlett2_read_configs(mixer);
	if (err < 0)
		return err;

	/* Create the analogue output controls */
	err = scarlett2_add_line_out_ctls(mixer);
	if (err < 0)
		return err;

	/* Create the analogue input controls */
	err = scarlett2_add_line_in_ctls(mixer);
	if (err < 0)
		return err;

	/* Create the input, output, and mixer mux input selections */
	err = scarlett2_add_mux_enums(mixer);
	if (err < 0)
		return err;

	/* Create the matrix mixer controls */
	err = scarlett2_add_mixer_ctls(mixer);
	if (err < 0)
		return err;

	/* Create the level meter controls */
	err = scarlett2_add_meter_ctl(mixer);
	if (err < 0)
		return err;

	/* Set up the interrupt polling if there are hardware buttons */
	if (info->button_count) {
		err = scarlett2_mixer_status_create(mixer);
		if (err < 0)
			return err;
	}

	return 0;
}

int snd_scarlett_gen2_init(struct usb_mixer_interface *mixer)
{
	struct snd_usb_audio *chip = mixer->chip;
	const struct scarlett2_device_info *info;
	int err;

	/* only use UAC_VERSION_2 */
	if (!mixer->protocol)
		return 0;

	switch (chip->usb_id) {
	case USB_ID(0x1235, 0x8203):
		info = &s6i6_gen2_info;
		break;
	case USB_ID(0x1235, 0x8204):
		info = &s18i8_gen2_info;
		break;
	case USB_ID(0x1235, 0x8201):
		info = &s18i20_gen2_info;
		break;
	default: /* device not (yet) supported */
		return -EINVAL;
	}

	if (!(chip->setup & SCARLETT2_ENABLE)) {
		usb_audio_info(chip,
			"Focusrite Scarlett Gen 2 Mixer Driver disabled; "
			"use options snd_usb_audio vid=0x%04x pid=0x%04x "
			"device_setup=1 to enable and report any issues "
			"to g@b4.vu",
			USB_ID_VENDOR(chip->usb_id),
			USB_ID_PRODUCT(chip->usb_id));
		return 0;
	}

	usb_audio_info(chip,
		"Focusrite Scarlett Gen 2 Mixer Driver enabled pid=0x%04x",
		USB_ID_PRODUCT(chip->usb_id));

	err = snd_scarlett_gen2_controls_create(mixer, info);
	if (err < 0)
		usb_audio_err(mixer->chip,
			      "Error initialising Scarlett Mixer Driver: %d",
			      err);

	return err;
}<|MERGE_RESOLUTION|>--- conflicted
+++ resolved
@@ -2097,11 +2097,7 @@
 {
 	int err;
 
-<<<<<<< HEAD
-	/* Initialise private data, routing, sequence number */
-=======
 	/* Initialise private data and sequence number */
->>>>>>> 41cf15f9
 	err = scarlett2_init_private(mixer, info);
 	if (err < 0)
 		return err;
