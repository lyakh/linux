--- conflicted
+++ resolved
@@ -167,16 +167,6 @@
 				component->card->debugfs_card_root);
 	}
 
-<<<<<<< HEAD
-	if (IS_ERR(component->debugfs_root)) {
-		dev_warn(component->dev,
-			"ASoC: Failed to create component debugfs directory: %ld\n",
-			PTR_ERR(component->debugfs_root));
-		return;
-	}
-
-=======
->>>>>>> 137befe1
 	snd_soc_dapm_debugfs_init(snd_soc_component_get_dapm(component),
 		component->debugfs_root);
 }
@@ -225,29 +215,11 @@
 {
 	card->debugfs_card_root = debugfs_create_dir(card->name,
 						     snd_soc_debugfs_root);
-<<<<<<< HEAD
-	if (IS_ERR(card->debugfs_card_root)) {
-		dev_warn(card->dev,
-			 "ASoC: Failed to create card debugfs directory: %ld\n",
-			 PTR_ERR(card->debugfs_card_root));
-		card->debugfs_card_root = NULL;
-		return;
-	}
-
-	card->debugfs_pop_time = debugfs_create_u32("dapm_pop_time", 0644,
-						    card->debugfs_card_root,
-						    &card->pop_time);
-	if (IS_ERR(card->debugfs_pop_time))
-		dev_warn(card->dev,
-			 "ASoC: Failed to create pop time debugfs file: %ld\n",
-			 PTR_ERR(card->debugfs_pop_time));
-=======
 
 	debugfs_create_u32("dapm_pop_time", 0644, card->debugfs_card_root,
 			   &card->pop_time);
 
 	snd_soc_dapm_debugfs_init(&card->dapm, card->debugfs_card_root);
->>>>>>> 137befe1
 }
 
 static void soc_cleanup_card_debugfs(struct snd_soc_card *card)
