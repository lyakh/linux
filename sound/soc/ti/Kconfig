--- conflicted
+++ resolved
@@ -222,10 +222,7 @@
 config SND_SOC_J721E_EVM
 	tristate "SoC Audio support for j721e EVM"
 	depends on ARCH_K3_J721E_SOC || COMPILE_TEST
-<<<<<<< HEAD
-=======
 	depends on I2C
->>>>>>> 77e5934e
 	select SND_SOC_PCM3168A_I2C
 	select SND_SOC_DAVINCI_MCASP
 	help
