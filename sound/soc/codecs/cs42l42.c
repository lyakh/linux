// SPDX-License-Identifier: GPL-2.0-only
/*
 * cs42l42.c -- CS42L42 ALSA SoC audio driver
 *
 * Copyright 2016 Cirrus Logic, Inc.
 *
 * Author: James Schulman <james.schulman@cirrus.com>
 * Author: Brian Austin <brian.austin@cirrus.com>
 * Author: Michael White <michael.white@cirrus.com>
 */

#include <linux/module.h>
#include <linux/moduleparam.h>
#include <linux/version.h>
#include <linux/kernel.h>
#include <linux/init.h>
#include <linux/delay.h>
#include <linux/i2c.h>
#include <linux/gpio.h>
#include <linux/regmap.h>
#include <linux/slab.h>
#include <linux/acpi.h>
#include <linux/platform_device.h>
#include <linux/property.h>
#include <linux/regulator/consumer.h>
#include <linux/gpio/consumer.h>
#include <linux/of_device.h>
#include <linux/pm_runtime.h>
#include <sound/core.h>
#include <sound/pcm.h>
#include <sound/pcm_params.h>
#include <sound/soc.h>
#include <sound/soc-dapm.h>
#include <sound/initval.h>
#include <sound/tlv.h>
#include <dt-bindings/sound/cs42l42.h>

#include "cs42l42.h"
#include "cirrus_legacy.h"

static const struct reg_default cs42l42_reg_defaults[] = {
	{ CS42L42_FRZ_CTL,			0x00 },
	{ CS42L42_SRC_CTL,			0x10 },
	{ CS42L42_MCLK_STATUS,			0x02 },
	{ CS42L42_MCLK_CTL,			0x02 },
	{ CS42L42_SFTRAMP_RATE,			0xA4 },
	{ CS42L42_I2C_DEBOUNCE,			0x88 },
	{ CS42L42_I2C_STRETCH,			0x03 },
	{ CS42L42_I2C_TIMEOUT,			0xB7 },
	{ CS42L42_PWR_CTL1,			0xFF },
	{ CS42L42_PWR_CTL2,			0x84 },
	{ CS42L42_PWR_CTL3,			0x20 },
	{ CS42L42_RSENSE_CTL1,			0x40 },
	{ CS42L42_RSENSE_CTL2,			0x00 },
	{ CS42L42_OSC_SWITCH,			0x00 },
	{ CS42L42_OSC_SWITCH_STATUS,		0x05 },
	{ CS42L42_RSENSE_CTL3,			0x1B },
	{ CS42L42_TSENSE_CTL,			0x1B },
	{ CS42L42_TSRS_INT_DISABLE,		0x00 },
	{ CS42L42_TRSENSE_STATUS,		0x00 },
	{ CS42L42_HSDET_CTL1,			0x77 },
	{ CS42L42_HSDET_CTL2,			0x00 },
	{ CS42L42_HS_SWITCH_CTL,		0xF3 },
	{ CS42L42_HS_DET_STATUS,		0x00 },
	{ CS42L42_HS_CLAMP_DISABLE,		0x00 },
	{ CS42L42_MCLK_SRC_SEL,			0x00 },
	{ CS42L42_SPDIF_CLK_CFG,		0x00 },
	{ CS42L42_FSYNC_PW_LOWER,		0x00 },
	{ CS42L42_FSYNC_PW_UPPER,		0x00 },
	{ CS42L42_FSYNC_P_LOWER,		0xF9 },
	{ CS42L42_FSYNC_P_UPPER,		0x00 },
	{ CS42L42_ASP_CLK_CFG,			0x00 },
	{ CS42L42_ASP_FRM_CFG,			0x10 },
	{ CS42L42_FS_RATE_EN,			0x00 },
	{ CS42L42_IN_ASRC_CLK,			0x00 },
	{ CS42L42_OUT_ASRC_CLK,			0x00 },
	{ CS42L42_PLL_DIV_CFG1,			0x00 },
	{ CS42L42_ADC_OVFL_STATUS,		0x00 },
	{ CS42L42_MIXER_STATUS,			0x00 },
	{ CS42L42_SRC_STATUS,			0x00 },
	{ CS42L42_ASP_RX_STATUS,		0x00 },
	{ CS42L42_ASP_TX_STATUS,		0x00 },
	{ CS42L42_CODEC_STATUS,			0x00 },
	{ CS42L42_DET_INT_STATUS1,		0x00 },
	{ CS42L42_DET_INT_STATUS2,		0x00 },
	{ CS42L42_SRCPL_INT_STATUS,		0x00 },
	{ CS42L42_VPMON_STATUS,			0x00 },
	{ CS42L42_PLL_LOCK_STATUS,		0x00 },
	{ CS42L42_TSRS_PLUG_STATUS,		0x00 },
	{ CS42L42_ADC_OVFL_INT_MASK,		0x01 },
	{ CS42L42_MIXER_INT_MASK,		0x0F },
	{ CS42L42_SRC_INT_MASK,			0x0F },
	{ CS42L42_ASP_RX_INT_MASK,		0x1F },
	{ CS42L42_ASP_TX_INT_MASK,		0x0F },
	{ CS42L42_CODEC_INT_MASK,		0x03 },
	{ CS42L42_SRCPL_INT_MASK,		0xFF },
	{ CS42L42_VPMON_INT_MASK,		0x01 },
	{ CS42L42_PLL_LOCK_INT_MASK,		0x01 },
	{ CS42L42_TSRS_PLUG_INT_MASK,		0x0F },
	{ CS42L42_PLL_CTL1,			0x00 },
	{ CS42L42_PLL_DIV_FRAC0,		0x00 },
	{ CS42L42_PLL_DIV_FRAC1,		0x00 },
	{ CS42L42_PLL_DIV_FRAC2,		0x00 },
	{ CS42L42_PLL_DIV_INT,			0x40 },
	{ CS42L42_PLL_CTL3,			0x10 },
	{ CS42L42_PLL_CAL_RATIO,		0x80 },
	{ CS42L42_PLL_CTL4,			0x03 },
	{ CS42L42_LOAD_DET_RCSTAT,		0x00 },
	{ CS42L42_LOAD_DET_DONE,		0x00 },
	{ CS42L42_LOAD_DET_EN,			0x00 },
	{ CS42L42_HSBIAS_SC_AUTOCTL,		0x03 },
	{ CS42L42_WAKE_CTL,			0xC0 },
	{ CS42L42_ADC_DISABLE_MUTE,		0x00 },
	{ CS42L42_TIPSENSE_CTL,			0x02 },
	{ CS42L42_MISC_DET_CTL,			0x03 },
	{ CS42L42_MIC_DET_CTL1,			0x1F },
	{ CS42L42_MIC_DET_CTL2,			0x2F },
	{ CS42L42_DET_STATUS1,			0x00 },
	{ CS42L42_DET_STATUS2,			0x00 },
	{ CS42L42_DET_INT1_MASK,		0xE0 },
	{ CS42L42_DET_INT2_MASK,		0xFF },
	{ CS42L42_HS_BIAS_CTL,			0xC2 },
	{ CS42L42_ADC_CTL,			0x00 },
	{ CS42L42_ADC_VOLUME,			0x00 },
	{ CS42L42_ADC_WNF_HPF_CTL,		0x71 },
	{ CS42L42_DAC_CTL1,			0x00 },
	{ CS42L42_DAC_CTL2,			0x02 },
	{ CS42L42_HP_CTL,			0x0D },
	{ CS42L42_CLASSH_CTL,			0x07 },
	{ CS42L42_MIXER_CHA_VOL,		0x3F },
	{ CS42L42_MIXER_ADC_VOL,		0x3F },
	{ CS42L42_MIXER_CHB_VOL,		0x3F },
	{ CS42L42_EQ_COEF_IN0,			0x22 },
	{ CS42L42_EQ_COEF_IN1,			0x00 },
	{ CS42L42_EQ_COEF_IN2,			0x00 },
	{ CS42L42_EQ_COEF_IN3,			0x00 },
	{ CS42L42_EQ_COEF_RW,			0x00 },
	{ CS42L42_EQ_COEF_OUT0,			0x00 },
	{ CS42L42_EQ_COEF_OUT1,			0x00 },
	{ CS42L42_EQ_COEF_OUT2,			0x00 },
	{ CS42L42_EQ_COEF_OUT3,			0x00 },
	{ CS42L42_EQ_INIT_STAT,			0x00 },
	{ CS42L42_EQ_START_FILT,		0x00 },
	{ CS42L42_EQ_MUTE_CTL,			0x00 },
	{ CS42L42_SP_RX_CH_SEL,			0x04 },
	{ CS42L42_SP_RX_ISOC_CTL,		0x04 },
	{ CS42L42_SP_RX_FS,			0x8C },
	{ CS42l42_SPDIF_CH_SEL,			0x0E },
	{ CS42L42_SP_TX_ISOC_CTL,		0x04 },
	{ CS42L42_SP_TX_FS,			0xCC },
	{ CS42L42_SPDIF_SW_CTL1,		0x3F },
	{ CS42L42_SRC_SDIN_FS,			0x40 },
	{ CS42L42_SRC_SDOUT_FS,			0x40 },
	{ CS42L42_SPDIF_CTL1,			0x01 },
	{ CS42L42_SPDIF_CTL2,			0x00 },
	{ CS42L42_SPDIF_CTL3,			0x00 },
	{ CS42L42_SPDIF_CTL4,			0x42 },
	{ CS42L42_ASP_TX_SZ_EN,			0x00 },
	{ CS42L42_ASP_TX_CH_EN,			0x00 },
	{ CS42L42_ASP_TX_CH_AP_RES,		0x0F },
	{ CS42L42_ASP_TX_CH1_BIT_MSB,		0x00 },
	{ CS42L42_ASP_TX_CH1_BIT_LSB,		0x00 },
	{ CS42L42_ASP_TX_HIZ_DLY_CFG,		0x00 },
	{ CS42L42_ASP_TX_CH2_BIT_MSB,		0x00 },
	{ CS42L42_ASP_TX_CH2_BIT_LSB,		0x00 },
	{ CS42L42_ASP_RX_DAI0_EN,		0x00 },
	{ CS42L42_ASP_RX_DAI0_CH1_AP_RES,	0x03 },
	{ CS42L42_ASP_RX_DAI0_CH1_BIT_MSB,	0x00 },
	{ CS42L42_ASP_RX_DAI0_CH1_BIT_LSB,	0x00 },
	{ CS42L42_ASP_RX_DAI0_CH2_AP_RES,	0x03 },
	{ CS42L42_ASP_RX_DAI0_CH2_BIT_MSB,	0x00 },
	{ CS42L42_ASP_RX_DAI0_CH2_BIT_LSB,	0x00 },
	{ CS42L42_ASP_RX_DAI0_CH3_AP_RES,	0x03 },
	{ CS42L42_ASP_RX_DAI0_CH3_BIT_MSB,	0x00 },
	{ CS42L42_ASP_RX_DAI0_CH3_BIT_LSB,	0x00 },
	{ CS42L42_ASP_RX_DAI0_CH4_AP_RES,	0x03 },
	{ CS42L42_ASP_RX_DAI0_CH4_BIT_MSB,	0x00 },
	{ CS42L42_ASP_RX_DAI0_CH4_BIT_LSB,	0x00 },
	{ CS42L42_ASP_RX_DAI1_CH1_AP_RES,	0x03 },
	{ CS42L42_ASP_RX_DAI1_CH1_BIT_MSB,	0x00 },
	{ CS42L42_ASP_RX_DAI1_CH1_BIT_LSB,	0x00 },
	{ CS42L42_ASP_RX_DAI1_CH2_AP_RES,	0x03 },
	{ CS42L42_ASP_RX_DAI1_CH2_BIT_MSB,	0x00 },
	{ CS42L42_ASP_RX_DAI1_CH2_BIT_LSB,	0x00 },
	{ CS42L42_SUB_REVID,			0x03 },
};

static bool cs42l42_readable_register(struct device *dev, unsigned int reg)
{
	switch (reg) {
	case CS42L42_PAGE_REGISTER:
	case CS42L42_DEVID_AB:
	case CS42L42_DEVID_CD:
	case CS42L42_DEVID_E:
	case CS42L42_FABID:
	case CS42L42_REVID:
	case CS42L42_FRZ_CTL:
	case CS42L42_SRC_CTL:
	case CS42L42_MCLK_STATUS:
	case CS42L42_MCLK_CTL:
	case CS42L42_SFTRAMP_RATE:
	case CS42L42_I2C_DEBOUNCE:
	case CS42L42_I2C_STRETCH:
	case CS42L42_I2C_TIMEOUT:
	case CS42L42_PWR_CTL1:
	case CS42L42_PWR_CTL2:
	case CS42L42_PWR_CTL3:
	case CS42L42_RSENSE_CTL1:
	case CS42L42_RSENSE_CTL2:
	case CS42L42_OSC_SWITCH:
	case CS42L42_OSC_SWITCH_STATUS:
	case CS42L42_RSENSE_CTL3:
	case CS42L42_TSENSE_CTL:
	case CS42L42_TSRS_INT_DISABLE:
	case CS42L42_TRSENSE_STATUS:
	case CS42L42_HSDET_CTL1:
	case CS42L42_HSDET_CTL2:
	case CS42L42_HS_SWITCH_CTL:
	case CS42L42_HS_DET_STATUS:
	case CS42L42_HS_CLAMP_DISABLE:
	case CS42L42_MCLK_SRC_SEL:
	case CS42L42_SPDIF_CLK_CFG:
	case CS42L42_FSYNC_PW_LOWER:
	case CS42L42_FSYNC_PW_UPPER:
	case CS42L42_FSYNC_P_LOWER:
	case CS42L42_FSYNC_P_UPPER:
	case CS42L42_ASP_CLK_CFG:
	case CS42L42_ASP_FRM_CFG:
	case CS42L42_FS_RATE_EN:
	case CS42L42_IN_ASRC_CLK:
	case CS42L42_OUT_ASRC_CLK:
	case CS42L42_PLL_DIV_CFG1:
	case CS42L42_ADC_OVFL_STATUS:
	case CS42L42_MIXER_STATUS:
	case CS42L42_SRC_STATUS:
	case CS42L42_ASP_RX_STATUS:
	case CS42L42_ASP_TX_STATUS:
	case CS42L42_CODEC_STATUS:
	case CS42L42_DET_INT_STATUS1:
	case CS42L42_DET_INT_STATUS2:
	case CS42L42_SRCPL_INT_STATUS:
	case CS42L42_VPMON_STATUS:
	case CS42L42_PLL_LOCK_STATUS:
	case CS42L42_TSRS_PLUG_STATUS:
	case CS42L42_ADC_OVFL_INT_MASK:
	case CS42L42_MIXER_INT_MASK:
	case CS42L42_SRC_INT_MASK:
	case CS42L42_ASP_RX_INT_MASK:
	case CS42L42_ASP_TX_INT_MASK:
	case CS42L42_CODEC_INT_MASK:
	case CS42L42_SRCPL_INT_MASK:
	case CS42L42_VPMON_INT_MASK:
	case CS42L42_PLL_LOCK_INT_MASK:
	case CS42L42_TSRS_PLUG_INT_MASK:
	case CS42L42_PLL_CTL1:
	case CS42L42_PLL_DIV_FRAC0:
	case CS42L42_PLL_DIV_FRAC1:
	case CS42L42_PLL_DIV_FRAC2:
	case CS42L42_PLL_DIV_INT:
	case CS42L42_PLL_CTL3:
	case CS42L42_PLL_CAL_RATIO:
	case CS42L42_PLL_CTL4:
	case CS42L42_LOAD_DET_RCSTAT:
	case CS42L42_LOAD_DET_DONE:
	case CS42L42_LOAD_DET_EN:
	case CS42L42_HSBIAS_SC_AUTOCTL:
	case CS42L42_WAKE_CTL:
	case CS42L42_ADC_DISABLE_MUTE:
	case CS42L42_TIPSENSE_CTL:
	case CS42L42_MISC_DET_CTL:
	case CS42L42_MIC_DET_CTL1:
	case CS42L42_MIC_DET_CTL2:
	case CS42L42_DET_STATUS1:
	case CS42L42_DET_STATUS2:
	case CS42L42_DET_INT1_MASK:
	case CS42L42_DET_INT2_MASK:
	case CS42L42_HS_BIAS_CTL:
	case CS42L42_ADC_CTL:
	case CS42L42_ADC_VOLUME:
	case CS42L42_ADC_WNF_HPF_CTL:
	case CS42L42_DAC_CTL1:
	case CS42L42_DAC_CTL2:
	case CS42L42_HP_CTL:
	case CS42L42_CLASSH_CTL:
	case CS42L42_MIXER_CHA_VOL:
	case CS42L42_MIXER_ADC_VOL:
	case CS42L42_MIXER_CHB_VOL:
	case CS42L42_EQ_COEF_IN0:
	case CS42L42_EQ_COEF_IN1:
	case CS42L42_EQ_COEF_IN2:
	case CS42L42_EQ_COEF_IN3:
	case CS42L42_EQ_COEF_RW:
	case CS42L42_EQ_COEF_OUT0:
	case CS42L42_EQ_COEF_OUT1:
	case CS42L42_EQ_COEF_OUT2:
	case CS42L42_EQ_COEF_OUT3:
	case CS42L42_EQ_INIT_STAT:
	case CS42L42_EQ_START_FILT:
	case CS42L42_EQ_MUTE_CTL:
	case CS42L42_SP_RX_CH_SEL:
	case CS42L42_SP_RX_ISOC_CTL:
	case CS42L42_SP_RX_FS:
	case CS42l42_SPDIF_CH_SEL:
	case CS42L42_SP_TX_ISOC_CTL:
	case CS42L42_SP_TX_FS:
	case CS42L42_SPDIF_SW_CTL1:
	case CS42L42_SRC_SDIN_FS:
	case CS42L42_SRC_SDOUT_FS:
	case CS42L42_SPDIF_CTL1:
	case CS42L42_SPDIF_CTL2:
	case CS42L42_SPDIF_CTL3:
	case CS42L42_SPDIF_CTL4:
	case CS42L42_ASP_TX_SZ_EN:
	case CS42L42_ASP_TX_CH_EN:
	case CS42L42_ASP_TX_CH_AP_RES:
	case CS42L42_ASP_TX_CH1_BIT_MSB:
	case CS42L42_ASP_TX_CH1_BIT_LSB:
	case CS42L42_ASP_TX_HIZ_DLY_CFG:
	case CS42L42_ASP_TX_CH2_BIT_MSB:
	case CS42L42_ASP_TX_CH2_BIT_LSB:
	case CS42L42_ASP_RX_DAI0_EN:
	case CS42L42_ASP_RX_DAI0_CH1_AP_RES:
	case CS42L42_ASP_RX_DAI0_CH1_BIT_MSB:
	case CS42L42_ASP_RX_DAI0_CH1_BIT_LSB:
	case CS42L42_ASP_RX_DAI0_CH2_AP_RES:
	case CS42L42_ASP_RX_DAI0_CH2_BIT_MSB:
	case CS42L42_ASP_RX_DAI0_CH2_BIT_LSB:
	case CS42L42_ASP_RX_DAI0_CH3_AP_RES:
	case CS42L42_ASP_RX_DAI0_CH3_BIT_MSB:
	case CS42L42_ASP_RX_DAI0_CH3_BIT_LSB:
	case CS42L42_ASP_RX_DAI0_CH4_AP_RES:
	case CS42L42_ASP_RX_DAI0_CH4_BIT_MSB:
	case CS42L42_ASP_RX_DAI0_CH4_BIT_LSB:
	case CS42L42_ASP_RX_DAI1_CH1_AP_RES:
	case CS42L42_ASP_RX_DAI1_CH1_BIT_MSB:
	case CS42L42_ASP_RX_DAI1_CH1_BIT_LSB:
	case CS42L42_ASP_RX_DAI1_CH2_AP_RES:
	case CS42L42_ASP_RX_DAI1_CH2_BIT_MSB:
	case CS42L42_ASP_RX_DAI1_CH2_BIT_LSB:
	case CS42L42_SUB_REVID:
		return true;
	default:
		return false;
	}
}

static bool cs42l42_volatile_register(struct device *dev, unsigned int reg)
{
	switch (reg) {
	case CS42L42_DEVID_AB:
	case CS42L42_DEVID_CD:
	case CS42L42_DEVID_E:
	case CS42L42_MCLK_STATUS:
	case CS42L42_TRSENSE_STATUS:
	case CS42L42_HS_DET_STATUS:
	case CS42L42_ADC_OVFL_STATUS:
	case CS42L42_MIXER_STATUS:
	case CS42L42_SRC_STATUS:
	case CS42L42_ASP_RX_STATUS:
	case CS42L42_ASP_TX_STATUS:
	case CS42L42_CODEC_STATUS:
	case CS42L42_DET_INT_STATUS1:
	case CS42L42_DET_INT_STATUS2:
	case CS42L42_SRCPL_INT_STATUS:
	case CS42L42_VPMON_STATUS:
	case CS42L42_PLL_LOCK_STATUS:
	case CS42L42_TSRS_PLUG_STATUS:
	case CS42L42_LOAD_DET_RCSTAT:
	case CS42L42_LOAD_DET_DONE:
	case CS42L42_DET_STATUS1:
	case CS42L42_DET_STATUS2:
		return true;
	default:
		return false;
	}
}

static const struct regmap_range_cfg cs42l42_page_range = {
	.name = "Pages",
	.range_min = 0,
	.range_max = CS42L42_MAX_REGISTER,
	.selector_reg = CS42L42_PAGE_REGISTER,
	.selector_mask = 0xff,
	.selector_shift = 0,
	.window_start = 0,
	.window_len = 256,
};

static const struct regmap_config cs42l42_regmap = {
	.reg_bits = 8,
	.val_bits = 8,

	.readable_reg = cs42l42_readable_register,
	.volatile_reg = cs42l42_volatile_register,

	.ranges = &cs42l42_page_range,
	.num_ranges = 1,

	.max_register = CS42L42_MAX_REGISTER,
	.reg_defaults = cs42l42_reg_defaults,
	.num_reg_defaults = ARRAY_SIZE(cs42l42_reg_defaults),
	.cache_type = REGCACHE_RBTREE,

	.use_single_read = true,
	.use_single_write = true,
};

static DECLARE_TLV_DB_SCALE(adc_tlv, -9600, 100, false);
static DECLARE_TLV_DB_SCALE(mixer_tlv, -6300, 100, true);

static const char * const cs42l42_hpf_freq_text[] = {
	"1.86Hz", "120Hz", "235Hz", "466Hz"
};

static SOC_ENUM_SINGLE_DECL(cs42l42_hpf_freq_enum, CS42L42_ADC_WNF_HPF_CTL,
			    CS42L42_ADC_HPF_CF_SHIFT,
			    cs42l42_hpf_freq_text);

static const char * const cs42l42_wnf3_freq_text[] = {
	"160Hz", "180Hz", "200Hz", "220Hz",
	"240Hz", "260Hz", "280Hz", "300Hz"
};

static SOC_ENUM_SINGLE_DECL(cs42l42_wnf3_freq_enum, CS42L42_ADC_WNF_HPF_CTL,
			    CS42L42_ADC_WNF_CF_SHIFT,
			    cs42l42_wnf3_freq_text);

static const char * const cs42l42_wnf05_freq_text[] = {
	"280Hz", "315Hz", "350Hz", "385Hz",
	"420Hz", "455Hz", "490Hz", "525Hz"
};

static SOC_ENUM_SINGLE_DECL(cs42l42_wnf05_freq_enum, CS42L42_ADC_WNF_HPF_CTL,
			    CS42L42_ADC_WNF_CF_SHIFT,
			    cs42l42_wnf05_freq_text);

static const struct snd_kcontrol_new cs42l42_snd_controls[] = {
	/* ADC Volume and Filter Controls */
	SOC_SINGLE("ADC Notch Switch", CS42L42_ADC_CTL,
				CS42L42_ADC_NOTCH_DIS_SHIFT, true, false),
	SOC_SINGLE("ADC Weak Force Switch", CS42L42_ADC_CTL,
				CS42L42_ADC_FORCE_WEAK_VCM_SHIFT, true, false),
	SOC_SINGLE("ADC Invert Switch", CS42L42_ADC_CTL,
				CS42L42_ADC_INV_SHIFT, true, false),
	SOC_SINGLE("ADC Boost Switch", CS42L42_ADC_CTL,
				CS42L42_ADC_DIG_BOOST_SHIFT, true, false),
	SOC_SINGLE_SX_TLV("ADC Volume", CS42L42_ADC_VOLUME,
				CS42L42_ADC_VOL_SHIFT, 0xA0, 0x6C, adc_tlv),
	SOC_SINGLE("ADC WNF Switch", CS42L42_ADC_WNF_HPF_CTL,
				CS42L42_ADC_WNF_EN_SHIFT, true, false),
	SOC_SINGLE("ADC HPF Switch", CS42L42_ADC_WNF_HPF_CTL,
				CS42L42_ADC_HPF_EN_SHIFT, true, false),
	SOC_ENUM("HPF Corner Freq", cs42l42_hpf_freq_enum),
	SOC_ENUM("WNF 3dB Freq", cs42l42_wnf3_freq_enum),
	SOC_ENUM("WNF 05dB Freq", cs42l42_wnf05_freq_enum),

	/* DAC Volume and Filter Controls */
	SOC_SINGLE("DACA Invert Switch", CS42L42_DAC_CTL1,
				CS42L42_DACA_INV_SHIFT, true, false),
	SOC_SINGLE("DACB Invert Switch", CS42L42_DAC_CTL1,
				CS42L42_DACB_INV_SHIFT, true, false),
	SOC_SINGLE("DAC HPF Switch", CS42L42_DAC_CTL2,
				CS42L42_DAC_HPF_EN_SHIFT, true, false),
	SOC_DOUBLE_R_TLV("Mixer Volume", CS42L42_MIXER_CHA_VOL,
			 CS42L42_MIXER_CHB_VOL, CS42L42_MIXER_CH_VOL_SHIFT,
				0x3f, 1, mixer_tlv)
};

static const struct snd_soc_dapm_widget cs42l42_dapm_widgets[] = {
	/* Playback Path */
	SND_SOC_DAPM_OUTPUT("HP"),
	SND_SOC_DAPM_DAC("DAC", NULL, CS42L42_PWR_CTL1, CS42L42_HP_PDN_SHIFT, 1),
	SND_SOC_DAPM_MIXER("MIXER", CS42L42_PWR_CTL1, CS42L42_MIXER_PDN_SHIFT, 1, NULL, 0),
	SND_SOC_DAPM_AIF_IN("SDIN1", NULL, 0, CS42L42_ASP_RX_DAI0_EN, CS42L42_ASP_RX0_CH1_SHIFT, 0),
	SND_SOC_DAPM_AIF_IN("SDIN2", NULL, 1, CS42L42_ASP_RX_DAI0_EN, CS42L42_ASP_RX0_CH2_SHIFT, 0),

	/* Playback Requirements */
	SND_SOC_DAPM_SUPPLY("ASP DAI0", CS42L42_PWR_CTL1, CS42L42_ASP_DAI_PDN_SHIFT, 1, NULL, 0),

	/* Capture Path */
	SND_SOC_DAPM_INPUT("HS"),
	SND_SOC_DAPM_ADC("ADC", NULL, CS42L42_PWR_CTL1, CS42L42_ADC_PDN_SHIFT, 1),
	SND_SOC_DAPM_AIF_OUT("SDOUT1", NULL, 0, CS42L42_ASP_TX_CH_EN, CS42L42_ASP_TX0_CH1_SHIFT, 0),
	SND_SOC_DAPM_AIF_OUT("SDOUT2", NULL, 1, CS42L42_ASP_TX_CH_EN, CS42L42_ASP_TX0_CH2_SHIFT, 0),

	/* Capture Requirements */
	SND_SOC_DAPM_SUPPLY("ASP DAO0", CS42L42_PWR_CTL1, CS42L42_ASP_DAO_PDN_SHIFT, 1, NULL, 0),
	SND_SOC_DAPM_SUPPLY("ASP TX EN", CS42L42_ASP_TX_SZ_EN, CS42L42_ASP_TX_EN_SHIFT, 0, NULL, 0),

	/* Playback/Capture Requirements */
	SND_SOC_DAPM_SUPPLY("SCLK", CS42L42_ASP_CLK_CFG, CS42L42_ASP_SCLK_EN_SHIFT, 0, NULL, 0),
};

static const struct snd_soc_dapm_route cs42l42_audio_map[] = {
	/* Playback Path */
	{"HP", NULL, "DAC"},
	{"DAC", NULL, "MIXER"},
	{"MIXER", NULL, "SDIN1"},
	{"MIXER", NULL, "SDIN2"},
	{"SDIN1", NULL, "Playback"},
	{"SDIN2", NULL, "Playback"},

	/* Playback Requirements */
	{"SDIN1", NULL, "ASP DAI0"},
	{"SDIN2", NULL, "ASP DAI0"},
	{"SDIN1", NULL, "SCLK"},
	{"SDIN2", NULL, "SCLK"},

	/* Capture Path */
	{"ADC", NULL, "HS"},
	{ "SDOUT1", NULL, "ADC" },
	{ "SDOUT2", NULL, "ADC" },
	{ "Capture", NULL, "SDOUT1" },
	{ "Capture", NULL, "SDOUT2" },

	/* Capture Requirements */
	{ "SDOUT1", NULL, "ASP DAO0" },
	{ "SDOUT2", NULL, "ASP DAO0" },
	{ "SDOUT1", NULL, "SCLK" },
	{ "SDOUT2", NULL, "SCLK" },
	{ "SDOUT1", NULL, "ASP TX EN" },
	{ "SDOUT2", NULL, "ASP TX EN" },
};

static int cs42l42_set_jack(struct snd_soc_component *component, struct snd_soc_jack *jk, void *d)
{
	struct cs42l42_private *cs42l42 = snd_soc_component_get_drvdata(component);

	cs42l42->jack = jk;

	regmap_update_bits(cs42l42->regmap, CS42L42_TSRS_PLUG_INT_MASK,
			   CS42L42_RS_PLUG_MASK | CS42L42_RS_UNPLUG_MASK |
			   CS42L42_TS_PLUG_MASK | CS42L42_TS_UNPLUG_MASK,
			   (1 << CS42L42_RS_PLUG_SHIFT) | (1 << CS42L42_RS_UNPLUG_SHIFT) |
			   (0 << CS42L42_TS_PLUG_SHIFT) | (0 << CS42L42_TS_UNPLUG_SHIFT));

	return 0;
}

static int cs42l42_component_probe(struct snd_soc_component *component)
{
<<<<<<< HEAD
	struct cs42l42_private *cs42l42 =
		(struct cs42l42_private *)snd_soc_component_get_drvdata(component);
	struct snd_soc_card *crd = component->card;
	int ret = 0;
=======
	struct cs42l42_private *cs42l42 = snd_soc_component_get_drvdata(component);
>>>>>>> 7238353f

	cs42l42->component = component;

	ret = snd_soc_card_jack_new(crd, "CS42L42 Headset", SND_JACK_HEADSET | SND_JACK_BTN_0 |
				    SND_JACK_BTN_1 | SND_JACK_BTN_2 | SND_JACK_BTN_3,
				    &cs42l42->jack, NULL, 0);
	if (ret < 0)
		dev_err(component->dev, "Cannot create CS42L42 Headset: %d\n", ret);

	return ret;
}

static const struct snd_soc_component_driver soc_component_dev_cs42l42 = {
	.probe			= cs42l42_component_probe,
	.set_jack		= cs42l42_set_jack,
	.dapm_widgets		= cs42l42_dapm_widgets,
	.num_dapm_widgets	= ARRAY_SIZE(cs42l42_dapm_widgets),
	.dapm_routes		= cs42l42_audio_map,
	.num_dapm_routes	= ARRAY_SIZE(cs42l42_audio_map),
	.controls		= cs42l42_snd_controls,
	.num_controls		= ARRAY_SIZE(cs42l42_snd_controls),
	.idle_bias_on		= 1,
	.endianness		= 1,
	.non_legacy_dai_naming	= 1,
};

/* Switch to SCLK. Atomic delay after the write to allow the switch to complete. */
static const struct reg_sequence cs42l42_to_sclk_seq[] = {
	{
		.reg = CS42L42_OSC_SWITCH,
		.def = CS42L42_SCLK_PRESENT_MASK,
		.delay_us = CS42L42_CLOCK_SWITCH_DELAY_US,
	},
};

/* Switch to OSC. Atomic delay after the write to allow the switch to complete. */
static const struct reg_sequence cs42l42_to_osc_seq[] = {
	{
		.reg = CS42L42_OSC_SWITCH,
		.def = 0,
		.delay_us = CS42L42_CLOCK_SWITCH_DELAY_US,
	},
};

struct cs42l42_pll_params {
	u32 sclk;
	u8 mclk_div;
	u8 mclk_src_sel;
	u8 sclk_prediv;
	u8 pll_div_int;
	u32 pll_div_frac;
	u8 pll_mode;
	u8 pll_divout;
	u32 mclk_int;
	u8 pll_cal_ratio;
};

/*
 * Common PLL Settings for given SCLK
 * Table 4-5 from the Datasheet
 */
static const struct cs42l42_pll_params pll_ratio_table[] = {
	{ 1536000, 0, 1, 0x00, 0x7D, 0x000000, 0x03, 0x10, 12000000, 125 },
	{ 2822400, 0, 1, 0x00, 0x40, 0x000000, 0x03, 0x10, 11289600, 128 },
	{ 3000000, 0, 1, 0x00, 0x40, 0x000000, 0x03, 0x10, 12000000, 128 },
	{ 3072000, 0, 1, 0x00, 0x3E, 0x800000, 0x03, 0x10, 12000000, 125 },
	{ 4000000, 0, 1, 0x00, 0x30, 0x800000, 0x03, 0x10, 12000000, 96 },
	{ 4096000, 0, 1, 0x00, 0x2E, 0xE00000, 0x03, 0x10, 12000000, 94 },
	{ 5644800, 0, 1, 0x01, 0x40, 0x000000, 0x03, 0x10, 11289600, 128 },
	{ 6000000, 0, 1, 0x01, 0x40, 0x000000, 0x03, 0x10, 12000000, 128 },
	{ 6144000, 0, 1, 0x01, 0x3E, 0x800000, 0x03, 0x10, 12000000, 125 },
	{ 11289600, 0, 0, 0, 0, 0, 0, 0, 11289600, 0 },
	{ 12000000, 0, 0, 0, 0, 0, 0, 0, 12000000, 0 },
	{ 12288000, 0, 0, 0, 0, 0, 0, 0, 12288000, 0 },
	{ 22579200, 1, 0, 0, 0, 0, 0, 0, 22579200, 0 },
	{ 24000000, 1, 0, 0, 0, 0, 0, 0, 24000000, 0 },
	{ 24576000, 1, 0, 0, 0, 0, 0, 0, 24576000, 0 }
};

static int cs42l42_pll_config(struct snd_soc_component *component)
{
	struct cs42l42_private *cs42l42 = snd_soc_component_get_drvdata(component);
	int i;
	u32 clk;
	u32 fsync;

	if (!cs42l42->sclk)
		clk = cs42l42->bclk;
	else
		clk = cs42l42->sclk;

	for (i = 0; i < ARRAY_SIZE(pll_ratio_table); i++) {
		if (pll_ratio_table[i].sclk == clk) {
			/* Configure the internal sample rate */
			snd_soc_component_update_bits(component, CS42L42_MCLK_CTL,
					CS42L42_INTERNAL_FS_MASK,
					((pll_ratio_table[i].mclk_int !=
					12000000) &&
					(pll_ratio_table[i].mclk_int !=
					24000000)) <<
					CS42L42_INTERNAL_FS_SHIFT);
			/* Set the MCLK src (PLL or SCLK) and the divide
			 * ratio
			 */
			snd_soc_component_update_bits(component, CS42L42_MCLK_SRC_SEL,
					CS42L42_MCLK_SRC_SEL_MASK |
					CS42L42_MCLKDIV_MASK,
					(pll_ratio_table[i].mclk_src_sel
					<< CS42L42_MCLK_SRC_SEL_SHIFT) |
					(pll_ratio_table[i].mclk_div <<
					CS42L42_MCLKDIV_SHIFT));
			/* Set up the LRCLK */
			fsync = clk / cs42l42->srate;
			if (((fsync * cs42l42->srate) != clk)
				|| ((fsync % 2) != 0)) {
				dev_err(component->dev,
					"Unsupported sclk %d/sample rate %d\n",
					clk,
					cs42l42->srate);
				return -EINVAL;
			}
			/* Set the LRCLK period */
			snd_soc_component_update_bits(component,
					CS42L42_FSYNC_P_LOWER,
					CS42L42_FSYNC_PERIOD_MASK,
					CS42L42_FRAC0_VAL(fsync - 1) <<
					CS42L42_FSYNC_PERIOD_SHIFT);
			snd_soc_component_update_bits(component,
					CS42L42_FSYNC_P_UPPER,
					CS42L42_FSYNC_PERIOD_MASK,
					CS42L42_FRAC1_VAL(fsync - 1) <<
					CS42L42_FSYNC_PERIOD_SHIFT);
			/* Set the LRCLK to 50% duty cycle */
			fsync = fsync / 2;
			snd_soc_component_update_bits(component,
					CS42L42_FSYNC_PW_LOWER,
					CS42L42_FSYNC_PULSE_WIDTH_MASK,
					CS42L42_FRAC0_VAL(fsync - 1) <<
					CS42L42_FSYNC_PULSE_WIDTH_SHIFT);
			snd_soc_component_update_bits(component,
					CS42L42_FSYNC_PW_UPPER,
					CS42L42_FSYNC_PULSE_WIDTH_MASK,
					CS42L42_FRAC1_VAL(fsync - 1) <<
					CS42L42_FSYNC_PULSE_WIDTH_SHIFT);
			snd_soc_component_update_bits(component,
					CS42L42_ASP_FRM_CFG,
					CS42L42_ASP_5050_MASK,
					CS42L42_ASP_5050_MASK);
			/* Set the frame delay to 1.0 SCLK clocks */
			snd_soc_component_update_bits(component, CS42L42_ASP_FRM_CFG,
					CS42L42_ASP_FSD_MASK,
					CS42L42_ASP_FSD_1_0 <<
					CS42L42_ASP_FSD_SHIFT);
			/* Set the sample rates (96k or lower) */
			snd_soc_component_update_bits(component, CS42L42_FS_RATE_EN,
					CS42L42_FS_EN_MASK,
					(CS42L42_FS_EN_IASRC_96K |
					CS42L42_FS_EN_OASRC_96K) <<
					CS42L42_FS_EN_SHIFT);
			/* Set the input/output internal MCLK clock ~12 MHz */
			snd_soc_component_update_bits(component, CS42L42_IN_ASRC_CLK,
					CS42L42_CLK_IASRC_SEL_MASK,
					CS42L42_CLK_IASRC_SEL_12 <<
					CS42L42_CLK_IASRC_SEL_SHIFT);
			snd_soc_component_update_bits(component,
					CS42L42_OUT_ASRC_CLK,
					CS42L42_CLK_OASRC_SEL_MASK,
					CS42L42_CLK_OASRC_SEL_12 <<
					CS42L42_CLK_OASRC_SEL_SHIFT);
			if (pll_ratio_table[i].mclk_src_sel == 0) {
				/* Pass the clock straight through */
				snd_soc_component_update_bits(component,
					CS42L42_PLL_CTL1,
					CS42L42_PLL_START_MASK,	0);
			} else {
				/* Configure PLL per table 4-5 */
				snd_soc_component_update_bits(component,
					CS42L42_PLL_DIV_CFG1,
					CS42L42_SCLK_PREDIV_MASK,
					pll_ratio_table[i].sclk_prediv
					<< CS42L42_SCLK_PREDIV_SHIFT);
				snd_soc_component_update_bits(component,
					CS42L42_PLL_DIV_INT,
					CS42L42_PLL_DIV_INT_MASK,
					pll_ratio_table[i].pll_div_int
					<< CS42L42_PLL_DIV_INT_SHIFT);
				snd_soc_component_update_bits(component,
					CS42L42_PLL_DIV_FRAC0,
					CS42L42_PLL_DIV_FRAC_MASK,
					CS42L42_FRAC0_VAL(
					pll_ratio_table[i].pll_div_frac)
					<< CS42L42_PLL_DIV_FRAC_SHIFT);
				snd_soc_component_update_bits(component,
					CS42L42_PLL_DIV_FRAC1,
					CS42L42_PLL_DIV_FRAC_MASK,
					CS42L42_FRAC1_VAL(
					pll_ratio_table[i].pll_div_frac)
					<< CS42L42_PLL_DIV_FRAC_SHIFT);
				snd_soc_component_update_bits(component,
					CS42L42_PLL_DIV_FRAC2,
					CS42L42_PLL_DIV_FRAC_MASK,
					CS42L42_FRAC2_VAL(
					pll_ratio_table[i].pll_div_frac)
					<< CS42L42_PLL_DIV_FRAC_SHIFT);
				snd_soc_component_update_bits(component,
					CS42L42_PLL_CTL4,
					CS42L42_PLL_MODE_MASK,
					pll_ratio_table[i].pll_mode
					<< CS42L42_PLL_MODE_SHIFT);
				snd_soc_component_update_bits(component,
					CS42L42_PLL_CTL3,
					CS42L42_PLL_DIVOUT_MASK,
					pll_ratio_table[i].pll_divout
					<< CS42L42_PLL_DIVOUT_SHIFT);
				snd_soc_component_update_bits(component,
					CS42L42_PLL_CAL_RATIO,
					CS42L42_PLL_CAL_RATIO_MASK,
					pll_ratio_table[i].pll_cal_ratio
					<< CS42L42_PLL_CAL_RATIO_SHIFT);
			}
			return 0;
		}
	}

	return -EINVAL;
}

static int cs42l42_set_dai_fmt(struct snd_soc_dai *codec_dai, unsigned int fmt)
{
	struct snd_soc_component *component = codec_dai->component;
	u32 asp_cfg_val = 0;

	switch (fmt & SND_SOC_DAIFMT_MASTER_MASK) {
	case SND_SOC_DAIFMT_CBS_CFM:
		asp_cfg_val |= CS42L42_ASP_MASTER_MODE <<
				CS42L42_ASP_MODE_SHIFT;
		break;
	case SND_SOC_DAIFMT_CBS_CFS:
		asp_cfg_val |= CS42L42_ASP_SLAVE_MODE <<
				CS42L42_ASP_MODE_SHIFT;
		break;
	default:
		return -EINVAL;
	}

	/* interface format */
	switch (fmt & SND_SOC_DAIFMT_FORMAT_MASK) {
	case SND_SOC_DAIFMT_I2S:
	case SND_SOC_DAIFMT_LEFT_J:
		break;
	default:
		return -EINVAL;
	}

	/* Bitclock/frame inversion */
	switch (fmt & SND_SOC_DAIFMT_INV_MASK) {
	case SND_SOC_DAIFMT_NB_NF:
		asp_cfg_val |= CS42L42_ASP_SCPOL_NOR << CS42L42_ASP_SCPOL_SHIFT;
		break;
	case SND_SOC_DAIFMT_NB_IF:
		asp_cfg_val |= CS42L42_ASP_SCPOL_NOR << CS42L42_ASP_SCPOL_SHIFT;
		asp_cfg_val |= CS42L42_ASP_LCPOL_INV << CS42L42_ASP_LCPOL_SHIFT;
		break;
	case SND_SOC_DAIFMT_IB_NF:
		break;
	case SND_SOC_DAIFMT_IB_IF:
		asp_cfg_val |= CS42L42_ASP_LCPOL_INV << CS42L42_ASP_LCPOL_SHIFT;
		break;
	}

	snd_soc_component_update_bits(component, CS42L42_ASP_CLK_CFG, CS42L42_ASP_MODE_MASK |
								      CS42L42_ASP_SCPOL_MASK |
								      CS42L42_ASP_LCPOL_MASK,
								      asp_cfg_val);

	return 0;
}

static int cs42l42_pcm_hw_params(struct snd_pcm_substream *substream,
				struct snd_pcm_hw_params *params,
				struct snd_soc_dai *dai)
{
	struct snd_soc_component *component = dai->component;
	struct cs42l42_private *cs42l42 = snd_soc_component_get_drvdata(component);
	unsigned int channels = params_channels(params);
	unsigned int width = (params_width(params) / 8) - 1;
	unsigned int val = 0;

	cs42l42->srate = params_rate(params);
	cs42l42->bclk = snd_soc_params_to_bclk(params);

	switch(substream->stream) {
	case SNDRV_PCM_STREAM_CAPTURE:
		if (channels == 2) {
			val |= CS42L42_ASP_TX_CH2_AP_MASK;
			val |= width << CS42L42_ASP_TX_CH2_RES_SHIFT;
		}
		val |= width << CS42L42_ASP_TX_CH1_RES_SHIFT;

		snd_soc_component_update_bits(component, CS42L42_ASP_TX_CH_AP_RES,
				CS42L42_ASP_TX_CH1_AP_MASK | CS42L42_ASP_TX_CH2_AP_MASK |
				CS42L42_ASP_TX_CH2_RES_MASK | CS42L42_ASP_TX_CH1_RES_MASK, val);
		break;
	case SNDRV_PCM_STREAM_PLAYBACK:
		val |= width << CS42L42_ASP_RX_CH_RES_SHIFT;
		/* channel 1 on low LRCLK */
		snd_soc_component_update_bits(component, CS42L42_ASP_RX_DAI0_CH1_AP_RES,
							 CS42L42_ASP_RX_CH_AP_MASK |
							 CS42L42_ASP_RX_CH_RES_MASK, val);
		/* Channel 2 on high LRCLK */
		val |= CS42L42_ASP_RX_CH_AP_HI << CS42L42_ASP_RX_CH_AP_SHIFT;
		snd_soc_component_update_bits(component, CS42L42_ASP_RX_DAI0_CH2_AP_RES,
							 CS42L42_ASP_RX_CH_AP_MASK |
							 CS42L42_ASP_RX_CH_RES_MASK, val);
		break;
	default:
		break;
	}

	return cs42l42_pll_config(component);
}

static int cs42l42_set_sysclk(struct snd_soc_dai *dai,
				int clk_id, unsigned int freq, int dir)
{
	struct snd_soc_component *component = dai->component;
	struct cs42l42_private *cs42l42 = snd_soc_component_get_drvdata(component);

	cs42l42->sclk = freq;

	return 0;
}

static int cs42l42_mute_stream(struct snd_soc_dai *dai, int mute, int stream)
{
	struct snd_soc_component *component = dai->component;
	struct cs42l42_private *cs42l42 = snd_soc_component_get_drvdata(component);
	unsigned int regval;
	u8 fullScaleVol;
	int ret;

	if (mute) {
		/* Mute the headphone */
		if (stream == SNDRV_PCM_STREAM_PLAYBACK)
			snd_soc_component_update_bits(component, CS42L42_HP_CTL,
						      CS42L42_HP_ANA_AMUTE_MASK |
						      CS42L42_HP_ANA_BMUTE_MASK,
						      CS42L42_HP_ANA_AMUTE_MASK |
						      CS42L42_HP_ANA_BMUTE_MASK);

		cs42l42->stream_use &= ~(1 << stream);
		if(!cs42l42->stream_use) {
			/*
			 * Switch to the internal oscillator.
			 * SCLK must remain running until after this clock switch.
			 * Without a source of clock the I2C bus doesn't work.
			 */
			regmap_multi_reg_write(cs42l42->regmap, cs42l42_to_osc_seq,
					       ARRAY_SIZE(cs42l42_to_osc_seq));
			snd_soc_component_update_bits(component, CS42L42_PLL_CTL1,
						      CS42L42_PLL_START_MASK, 0);
		}
	} else {
		if (!cs42l42->stream_use) {
			/* SCLK must be running before codec unmute */
			if ((cs42l42->bclk < 11289600) && (cs42l42->sclk < 11289600)) {
				snd_soc_component_update_bits(component, CS42L42_PLL_CTL1,
							      CS42L42_PLL_START_MASK, 1);
				ret = regmap_read_poll_timeout(cs42l42->regmap,
							       CS42L42_PLL_LOCK_STATUS,
							       regval,
							       (regval & 1),
							       CS42L42_PLL_LOCK_POLL_US,
							       CS42L42_PLL_LOCK_TIMEOUT_US);
				if (ret < 0)
					dev_warn(component->dev, "PLL failed to lock: %d\n", ret);
			}

			/* Mark SCLK as present, turn off internal oscillator */
			regmap_multi_reg_write(cs42l42->regmap, cs42l42_to_sclk_seq,
					       ARRAY_SIZE(cs42l42_to_sclk_seq));
		}
		cs42l42->stream_use |= 1 << stream;

		if (stream == SNDRV_PCM_STREAM_PLAYBACK) {
			/* Read the headphone load */
			regval = snd_soc_component_read(component, CS42L42_LOAD_DET_RCSTAT);
			if (((regval & CS42L42_RLA_STAT_MASK) >> CS42L42_RLA_STAT_SHIFT) ==
			    CS42L42_RLA_STAT_15_OHM) {
				fullScaleVol = CS42L42_HP_FULL_SCALE_VOL_MASK;
			} else {
				fullScaleVol = 0;
			}

			/* Un-mute the headphone, set the full scale volume flag */
			snd_soc_component_update_bits(component, CS42L42_HP_CTL,
						      CS42L42_HP_ANA_AMUTE_MASK |
						      CS42L42_HP_ANA_BMUTE_MASK |
						      CS42L42_HP_FULL_SCALE_VOL_MASK, fullScaleVol);
		}
	}

	return 0;
}

#define CS42L42_FORMATS (SNDRV_PCM_FMTBIT_S16_LE |\
			 SNDRV_PCM_FMTBIT_S24_LE |\
			 SNDRV_PCM_FMTBIT_S32_LE )


static const struct snd_soc_dai_ops cs42l42_ops = {
	.hw_params	= cs42l42_pcm_hw_params,
	.set_fmt	= cs42l42_set_dai_fmt,
	.set_sysclk	= cs42l42_set_sysclk,
	.mute_stream	= cs42l42_mute_stream,
};

static struct snd_soc_dai_driver cs42l42_dai = {
		.name = "cs42l42",
		.playback = {
			.stream_name = "Playback",
			.channels_min = 1,
			.channels_max = 2,
			.rates = SNDRV_PCM_RATE_8000_192000,
			.formats = CS42L42_FORMATS,
		},
		.capture = {
			.stream_name = "Capture",
			.channels_min = 1,
			.channels_max = 2,
			.rates = SNDRV_PCM_RATE_8000_192000,
			.formats = CS42L42_FORMATS,
		},
		.symmetric_rate = 1,
		.symmetric_sample_bits = 1,
		.ops = &cs42l42_ops,
};

static void cs42l42_process_hs_type_detect(struct cs42l42_private *cs42l42)
{
	unsigned int hs_det_status;
	unsigned int int_status;

	/* Mask the auto detect interrupt */
	regmap_update_bits(cs42l42->regmap,
		CS42L42_CODEC_INT_MASK,
		CS42L42_PDN_DONE_MASK |
		CS42L42_HSDET_AUTO_DONE_MASK,
		(1 << CS42L42_PDN_DONE_SHIFT) |
		(1 << CS42L42_HSDET_AUTO_DONE_SHIFT));

	/* Set hs detect to automatic, disabled mode */
	regmap_update_bits(cs42l42->regmap,
		CS42L42_HSDET_CTL2,
		CS42L42_HSDET_CTRL_MASK |
		CS42L42_HSDET_SET_MASK |
		CS42L42_HSBIAS_REF_MASK |
		CS42L42_HSDET_AUTO_TIME_MASK,
		(2 << CS42L42_HSDET_CTRL_SHIFT) |
		(2 << CS42L42_HSDET_SET_SHIFT) |
		(0 << CS42L42_HSBIAS_REF_SHIFT) |
		(3 << CS42L42_HSDET_AUTO_TIME_SHIFT));

	/* Read and save the hs detection result */
	regmap_read(cs42l42->regmap, CS42L42_HS_DET_STATUS, &hs_det_status);

	cs42l42->hs_type = (hs_det_status & CS42L42_HSDET_TYPE_MASK) >>
				CS42L42_HSDET_TYPE_SHIFT;

	/* Set up button detection */
	if ((cs42l42->hs_type == CS42L42_PLUG_CTIA) ||
	      (cs42l42->hs_type == CS42L42_PLUG_OMTP)) {
		/* Set auto HS bias settings to default */
		regmap_update_bits(cs42l42->regmap,
			CS42L42_HSBIAS_SC_AUTOCTL,
			CS42L42_HSBIAS_SENSE_EN_MASK |
			CS42L42_AUTO_HSBIAS_HIZ_MASK |
			CS42L42_TIP_SENSE_EN_MASK |
			CS42L42_HSBIAS_SENSE_TRIP_MASK,
			(0 << CS42L42_HSBIAS_SENSE_EN_SHIFT) |
			(0 << CS42L42_AUTO_HSBIAS_HIZ_SHIFT) |
			(0 << CS42L42_TIP_SENSE_EN_SHIFT) |
			(3 << CS42L42_HSBIAS_SENSE_TRIP_SHIFT));

		/* Set up hs detect level sensitivity */
		regmap_update_bits(cs42l42->regmap,
			CS42L42_MIC_DET_CTL1,
			CS42L42_LATCH_TO_VP_MASK |
			CS42L42_EVENT_STAT_SEL_MASK |
			CS42L42_HS_DET_LEVEL_MASK,
			(1 << CS42L42_LATCH_TO_VP_SHIFT) |
			(0 << CS42L42_EVENT_STAT_SEL_SHIFT) |
			(cs42l42->bias_thresholds[0] <<
			CS42L42_HS_DET_LEVEL_SHIFT));

		/* Set auto HS bias settings to default */
		regmap_update_bits(cs42l42->regmap,
			CS42L42_HSBIAS_SC_AUTOCTL,
			CS42L42_HSBIAS_SENSE_EN_MASK |
			CS42L42_AUTO_HSBIAS_HIZ_MASK |
			CS42L42_TIP_SENSE_EN_MASK |
			CS42L42_HSBIAS_SENSE_TRIP_MASK,
			(1 << CS42L42_HSBIAS_SENSE_EN_SHIFT) |
			(1 << CS42L42_AUTO_HSBIAS_HIZ_SHIFT) |
			(0 << CS42L42_TIP_SENSE_EN_SHIFT) |
			(3 << CS42L42_HSBIAS_SENSE_TRIP_SHIFT));

		/* Turn on level detect circuitry */
		regmap_update_bits(cs42l42->regmap,
			CS42L42_MISC_DET_CTL,
			CS42L42_DETECT_MODE_MASK |
			CS42L42_HSBIAS_CTL_MASK |
			CS42L42_PDN_MIC_LVL_DET_MASK,
			(0 << CS42L42_DETECT_MODE_SHIFT) |
			(3 << CS42L42_HSBIAS_CTL_SHIFT) |
			(0 << CS42L42_PDN_MIC_LVL_DET_SHIFT));

		msleep(cs42l42->btn_det_init_dbnce);

		/* Clear any button interrupts before unmasking them */
		regmap_read(cs42l42->regmap, CS42L42_DET_INT_STATUS2,
			    &int_status);

		/* Unmask button detect interrupts */
		regmap_update_bits(cs42l42->regmap,
			CS42L42_DET_INT2_MASK,
			CS42L42_M_DETECT_TF_MASK |
			CS42L42_M_DETECT_FT_MASK |
			CS42L42_M_HSBIAS_HIZ_MASK |
			CS42L42_M_SHORT_RLS_MASK |
			CS42L42_M_SHORT_DET_MASK,
			(0 << CS42L42_M_DETECT_TF_SHIFT) |
			(0 << CS42L42_M_DETECT_FT_SHIFT) |
			(0 << CS42L42_M_HSBIAS_HIZ_SHIFT) |
			(1 << CS42L42_M_SHORT_RLS_SHIFT) |
			(1 << CS42L42_M_SHORT_DET_SHIFT));
	} else {
		/* Make sure button detect and HS bias circuits are off */
		regmap_update_bits(cs42l42->regmap,
			CS42L42_MISC_DET_CTL,
			CS42L42_DETECT_MODE_MASK |
			CS42L42_HSBIAS_CTL_MASK |
			CS42L42_PDN_MIC_LVL_DET_MASK,
			(0 << CS42L42_DETECT_MODE_SHIFT) |
			(1 << CS42L42_HSBIAS_CTL_SHIFT) |
			(1 << CS42L42_PDN_MIC_LVL_DET_SHIFT));
	}

	regmap_update_bits(cs42l42->regmap,
				CS42L42_DAC_CTL2,
				CS42L42_HPOUT_PULLDOWN_MASK |
				CS42L42_HPOUT_LOAD_MASK |
				CS42L42_HPOUT_CLAMP_MASK |
				CS42L42_DAC_HPF_EN_MASK |
				CS42L42_DAC_MON_EN_MASK,
				(0 << CS42L42_HPOUT_PULLDOWN_SHIFT) |
				(0 << CS42L42_HPOUT_LOAD_SHIFT) |
				(0 << CS42L42_HPOUT_CLAMP_SHIFT) |
				(1 << CS42L42_DAC_HPF_EN_SHIFT) |
				(0 << CS42L42_DAC_MON_EN_SHIFT));

	/* Unmask tip sense interrupts */
	regmap_update_bits(cs42l42->regmap,
		CS42L42_TSRS_PLUG_INT_MASK,
		CS42L42_RS_PLUG_MASK |
		CS42L42_RS_UNPLUG_MASK |
		CS42L42_TS_PLUG_MASK |
		CS42L42_TS_UNPLUG_MASK,
		(1 << CS42L42_RS_PLUG_SHIFT) |
		(1 << CS42L42_RS_UNPLUG_SHIFT) |
		(0 << CS42L42_TS_PLUG_SHIFT) |
		(0 << CS42L42_TS_UNPLUG_SHIFT));
}

static void cs42l42_init_hs_type_detect(struct cs42l42_private *cs42l42)
{
	/* Mask tip sense interrupts */
	regmap_update_bits(cs42l42->regmap,
				CS42L42_TSRS_PLUG_INT_MASK,
				CS42L42_RS_PLUG_MASK |
				CS42L42_RS_UNPLUG_MASK |
				CS42L42_TS_PLUG_MASK |
				CS42L42_TS_UNPLUG_MASK,
				(1 << CS42L42_RS_PLUG_SHIFT) |
				(1 << CS42L42_RS_UNPLUG_SHIFT) |
				(1 << CS42L42_TS_PLUG_SHIFT) |
				(1 << CS42L42_TS_UNPLUG_SHIFT));

	/* Make sure button detect and HS bias circuits are off */
	regmap_update_bits(cs42l42->regmap,
				CS42L42_MISC_DET_CTL,
				CS42L42_DETECT_MODE_MASK |
				CS42L42_HSBIAS_CTL_MASK |
				CS42L42_PDN_MIC_LVL_DET_MASK,
				(0 << CS42L42_DETECT_MODE_SHIFT) |
				(1 << CS42L42_HSBIAS_CTL_SHIFT) |
				(1 << CS42L42_PDN_MIC_LVL_DET_SHIFT));

	/* Set auto HS bias settings to default */
	regmap_update_bits(cs42l42->regmap,
				CS42L42_HSBIAS_SC_AUTOCTL,
				CS42L42_HSBIAS_SENSE_EN_MASK |
				CS42L42_AUTO_HSBIAS_HIZ_MASK |
				CS42L42_TIP_SENSE_EN_MASK |
				CS42L42_HSBIAS_SENSE_TRIP_MASK,
				(0 << CS42L42_HSBIAS_SENSE_EN_SHIFT) |
				(0 << CS42L42_AUTO_HSBIAS_HIZ_SHIFT) |
				(0 << CS42L42_TIP_SENSE_EN_SHIFT) |
				(3 << CS42L42_HSBIAS_SENSE_TRIP_SHIFT));

	/* Set hs detect to manual, disabled mode */
	regmap_update_bits(cs42l42->regmap,
				CS42L42_HSDET_CTL2,
				CS42L42_HSDET_CTRL_MASK |
				CS42L42_HSDET_SET_MASK |
				CS42L42_HSBIAS_REF_MASK |
				CS42L42_HSDET_AUTO_TIME_MASK,
				(0 << CS42L42_HSDET_CTRL_SHIFT) |
				(2 << CS42L42_HSDET_SET_SHIFT) |
				(0 << CS42L42_HSBIAS_REF_SHIFT) |
				(3 << CS42L42_HSDET_AUTO_TIME_SHIFT));

	regmap_update_bits(cs42l42->regmap,
				CS42L42_DAC_CTL2,
				CS42L42_HPOUT_PULLDOWN_MASK |
				CS42L42_HPOUT_LOAD_MASK |
				CS42L42_HPOUT_CLAMP_MASK |
				CS42L42_DAC_HPF_EN_MASK |
				CS42L42_DAC_MON_EN_MASK,
				(8 << CS42L42_HPOUT_PULLDOWN_SHIFT) |
				(0 << CS42L42_HPOUT_LOAD_SHIFT) |
				(1 << CS42L42_HPOUT_CLAMP_SHIFT) |
				(1 << CS42L42_DAC_HPF_EN_SHIFT) |
				(1 << CS42L42_DAC_MON_EN_SHIFT));

	/* Power up HS bias to 2.7V */
	regmap_update_bits(cs42l42->regmap,
				CS42L42_MISC_DET_CTL,
				CS42L42_DETECT_MODE_MASK |
				CS42L42_HSBIAS_CTL_MASK |
				CS42L42_PDN_MIC_LVL_DET_MASK,
				(0 << CS42L42_DETECT_MODE_SHIFT) |
				(3 << CS42L42_HSBIAS_CTL_SHIFT) |
				(1 << CS42L42_PDN_MIC_LVL_DET_SHIFT));

	/* Wait for HS bias to ramp up */
	msleep(cs42l42->hs_bias_ramp_time);

	/* Unmask auto detect interrupt */
	regmap_update_bits(cs42l42->regmap,
				CS42L42_CODEC_INT_MASK,
				CS42L42_PDN_DONE_MASK |
				CS42L42_HSDET_AUTO_DONE_MASK,
				(1 << CS42L42_PDN_DONE_SHIFT) |
				(0 << CS42L42_HSDET_AUTO_DONE_SHIFT));

	/* Set hs detect to automatic, enabled mode */
	regmap_update_bits(cs42l42->regmap,
				CS42L42_HSDET_CTL2,
				CS42L42_HSDET_CTRL_MASK |
				CS42L42_HSDET_SET_MASK |
				CS42L42_HSBIAS_REF_MASK |
				CS42L42_HSDET_AUTO_TIME_MASK,
				(3 << CS42L42_HSDET_CTRL_SHIFT) |
				(2 << CS42L42_HSDET_SET_SHIFT) |
				(0 << CS42L42_HSBIAS_REF_SHIFT) |
				(3 << CS42L42_HSDET_AUTO_TIME_SHIFT));
}

static void cs42l42_cancel_hs_type_detect(struct cs42l42_private *cs42l42)
{
	/* Mask button detect interrupts */
	regmap_update_bits(cs42l42->regmap,
		CS42L42_DET_INT2_MASK,
		CS42L42_M_DETECT_TF_MASK |
		CS42L42_M_DETECT_FT_MASK |
		CS42L42_M_HSBIAS_HIZ_MASK |
		CS42L42_M_SHORT_RLS_MASK |
		CS42L42_M_SHORT_DET_MASK,
		(1 << CS42L42_M_DETECT_TF_SHIFT) |
		(1 << CS42L42_M_DETECT_FT_SHIFT) |
		(1 << CS42L42_M_HSBIAS_HIZ_SHIFT) |
		(1 << CS42L42_M_SHORT_RLS_SHIFT) |
		(1 << CS42L42_M_SHORT_DET_SHIFT));

	/* Ground HS bias */
	regmap_update_bits(cs42l42->regmap,
				CS42L42_MISC_DET_CTL,
				CS42L42_DETECT_MODE_MASK |
				CS42L42_HSBIAS_CTL_MASK |
				CS42L42_PDN_MIC_LVL_DET_MASK,
				(0 << CS42L42_DETECT_MODE_SHIFT) |
				(1 << CS42L42_HSBIAS_CTL_SHIFT) |
				(1 << CS42L42_PDN_MIC_LVL_DET_SHIFT));

	/* Set auto HS bias settings to default */
	regmap_update_bits(cs42l42->regmap,
				CS42L42_HSBIAS_SC_AUTOCTL,
				CS42L42_HSBIAS_SENSE_EN_MASK |
				CS42L42_AUTO_HSBIAS_HIZ_MASK |
				CS42L42_TIP_SENSE_EN_MASK |
				CS42L42_HSBIAS_SENSE_TRIP_MASK,
				(0 << CS42L42_HSBIAS_SENSE_EN_SHIFT) |
				(0 << CS42L42_AUTO_HSBIAS_HIZ_SHIFT) |
				(0 << CS42L42_TIP_SENSE_EN_SHIFT) |
				(3 << CS42L42_HSBIAS_SENSE_TRIP_SHIFT));

	/* Set hs detect to manual, disabled mode */
	regmap_update_bits(cs42l42->regmap,
				CS42L42_HSDET_CTL2,
				CS42L42_HSDET_CTRL_MASK |
				CS42L42_HSDET_SET_MASK |
				CS42L42_HSBIAS_REF_MASK |
				CS42L42_HSDET_AUTO_TIME_MASK,
				(0 << CS42L42_HSDET_CTRL_SHIFT) |
				(2 << CS42L42_HSDET_SET_SHIFT) |
				(0 << CS42L42_HSBIAS_REF_SHIFT) |
				(3 << CS42L42_HSDET_AUTO_TIME_SHIFT));
}

static int cs42l42_handle_button_press(struct cs42l42_private *cs42l42)
{
	int bias_level;
	unsigned int detect_status;

	/* Mask button detect interrupts */
	regmap_update_bits(cs42l42->regmap,
		CS42L42_DET_INT2_MASK,
		CS42L42_M_DETECT_TF_MASK |
		CS42L42_M_DETECT_FT_MASK |
		CS42L42_M_HSBIAS_HIZ_MASK |
		CS42L42_M_SHORT_RLS_MASK |
		CS42L42_M_SHORT_DET_MASK,
		(1 << CS42L42_M_DETECT_TF_SHIFT) |
		(1 << CS42L42_M_DETECT_FT_SHIFT) |
		(1 << CS42L42_M_HSBIAS_HIZ_SHIFT) |
		(1 << CS42L42_M_SHORT_RLS_SHIFT) |
		(1 << CS42L42_M_SHORT_DET_SHIFT));

	usleep_range(cs42l42->btn_det_event_dbnce * 1000,
		     cs42l42->btn_det_event_dbnce * 2000);

	/* Test all 4 level detect biases */
	bias_level = 1;
	do {
		/* Adjust button detect level sensitivity */
		regmap_update_bits(cs42l42->regmap,
			CS42L42_MIC_DET_CTL1,
			CS42L42_LATCH_TO_VP_MASK |
			CS42L42_EVENT_STAT_SEL_MASK |
			CS42L42_HS_DET_LEVEL_MASK,
			(1 << CS42L42_LATCH_TO_VP_SHIFT) |
			(0 << CS42L42_EVENT_STAT_SEL_SHIFT) |
			(cs42l42->bias_thresholds[bias_level] <<
			CS42L42_HS_DET_LEVEL_SHIFT));

		regmap_read(cs42l42->regmap, CS42L42_DET_STATUS2,
				&detect_status);
	} while ((detect_status & CS42L42_HS_TRUE_MASK) &&
		(++bias_level < CS42L42_NUM_BIASES));

	switch (bias_level) {
	case 1: /* Function C button press */
		bias_level = SND_JACK_BTN_2;
		dev_dbg(cs42l42->component->dev, "Function C button press\n");
		break;
	case 2: /* Function B button press */
		bias_level = SND_JACK_BTN_1;
		dev_dbg(cs42l42->component->dev, "Function B button press\n");
		break;
	case 3: /* Function D button press */
		bias_level = SND_JACK_BTN_3;
		dev_dbg(cs42l42->component->dev, "Function D button press\n");
		break;
	case 4: /* Function A button press */
		bias_level = SND_JACK_BTN_0;
		dev_dbg(cs42l42->component->dev, "Function A button press\n");
		break;
	default:
		bias_level = 0;
		break;
	}

	/* Set button detect level sensitivity back to default */
	regmap_update_bits(cs42l42->regmap,
		CS42L42_MIC_DET_CTL1,
		CS42L42_LATCH_TO_VP_MASK |
		CS42L42_EVENT_STAT_SEL_MASK |
		CS42L42_HS_DET_LEVEL_MASK,
		(1 << CS42L42_LATCH_TO_VP_SHIFT) |
		(0 << CS42L42_EVENT_STAT_SEL_SHIFT) |
		(cs42l42->bias_thresholds[0] << CS42L42_HS_DET_LEVEL_SHIFT));

	/* Clear any button interrupts before unmasking them */
	regmap_read(cs42l42->regmap, CS42L42_DET_INT_STATUS2,
		    &detect_status);

	/* Unmask button detect interrupts */
	regmap_update_bits(cs42l42->regmap,
		CS42L42_DET_INT2_MASK,
		CS42L42_M_DETECT_TF_MASK |
		CS42L42_M_DETECT_FT_MASK |
		CS42L42_M_HSBIAS_HIZ_MASK |
		CS42L42_M_SHORT_RLS_MASK |
		CS42L42_M_SHORT_DET_MASK,
		(0 << CS42L42_M_DETECT_TF_SHIFT) |
		(0 << CS42L42_M_DETECT_FT_SHIFT) |
		(0 << CS42L42_M_HSBIAS_HIZ_SHIFT) |
		(1 << CS42L42_M_SHORT_RLS_SHIFT) |
		(1 << CS42L42_M_SHORT_DET_SHIFT));

	return bias_level;
}

struct cs42l42_irq_params {
	u16 status_addr;
	u16 mask_addr;
	u8 mask;
};

static const struct cs42l42_irq_params irq_params_table[] = {
	{CS42L42_ADC_OVFL_STATUS, CS42L42_ADC_OVFL_INT_MASK,
		CS42L42_ADC_OVFL_VAL_MASK},
	{CS42L42_MIXER_STATUS, CS42L42_MIXER_INT_MASK,
		CS42L42_MIXER_VAL_MASK},
	{CS42L42_SRC_STATUS, CS42L42_SRC_INT_MASK,
		CS42L42_SRC_VAL_MASK},
	{CS42L42_ASP_RX_STATUS, CS42L42_ASP_RX_INT_MASK,
		CS42L42_ASP_RX_VAL_MASK},
	{CS42L42_ASP_TX_STATUS, CS42L42_ASP_TX_INT_MASK,
		CS42L42_ASP_TX_VAL_MASK},
	{CS42L42_CODEC_STATUS, CS42L42_CODEC_INT_MASK,
		CS42L42_CODEC_VAL_MASK},
	{CS42L42_DET_INT_STATUS1, CS42L42_DET_INT1_MASK,
		CS42L42_DET_INT_VAL1_MASK},
	{CS42L42_DET_INT_STATUS2, CS42L42_DET_INT2_MASK,
		CS42L42_DET_INT_VAL2_MASK},
	{CS42L42_SRCPL_INT_STATUS, CS42L42_SRCPL_INT_MASK,
		CS42L42_SRCPL_VAL_MASK},
	{CS42L42_VPMON_STATUS, CS42L42_VPMON_INT_MASK,
		CS42L42_VPMON_VAL_MASK},
	{CS42L42_PLL_LOCK_STATUS, CS42L42_PLL_LOCK_INT_MASK,
		CS42L42_PLL_LOCK_VAL_MASK},
	{CS42L42_TSRS_PLUG_STATUS, CS42L42_TSRS_PLUG_INT_MASK,
		CS42L42_TSRS_PLUG_VAL_MASK}
};

static irqreturn_t cs42l42_irq_thread(int irq, void *data)
{
	struct cs42l42_private *cs42l42 = (struct cs42l42_private *)data;
	struct snd_soc_component *component = cs42l42->component;
	unsigned int stickies[12];
	unsigned int masks[12];
	unsigned int current_plug_status;
	unsigned int current_button_status;
	unsigned int i;
	int report = 0;


	/* Read sticky registers to clear interurpt */
	for (i = 0; i < ARRAY_SIZE(stickies); i++) {
		regmap_read(cs42l42->regmap, irq_params_table[i].status_addr,
				&(stickies[i]));
		regmap_read(cs42l42->regmap, irq_params_table[i].mask_addr,
				&(masks[i]));
		stickies[i] = stickies[i] & (~masks[i]) &
				irq_params_table[i].mask;
	}

	/* Read tip sense status before handling type detect */
	current_plug_status = (stickies[11] &
		(CS42L42_TS_PLUG_MASK | CS42L42_TS_UNPLUG_MASK)) >>
		CS42L42_TS_PLUG_SHIFT;

	/* Read button sense status */
	current_button_status = stickies[7] &
		(CS42L42_M_DETECT_TF_MASK |
		CS42L42_M_DETECT_FT_MASK |
		CS42L42_M_HSBIAS_HIZ_MASK);

	/* Check auto-detect status */
	if ((~masks[5]) & irq_params_table[5].mask) {
		if (stickies[5] & CS42L42_HSDET_AUTO_DONE_MASK) {
			cs42l42_process_hs_type_detect(cs42l42);
			switch(cs42l42->hs_type){
			case CS42L42_PLUG_CTIA:
			case CS42L42_PLUG_OMTP:
<<<<<<< HEAD
				snd_soc_jack_report(&cs42l42->jack, SND_JACK_HEADSET,
						    SND_JACK_HEADSET);
				break;
			case CS42L42_PLUG_HEADPHONE:
				snd_soc_jack_report(&cs42l42->jack, SND_JACK_HEADPHONE,
=======
				snd_soc_jack_report(cs42l42->jack, SND_JACK_HEADSET,
						    SND_JACK_HEADSET);
				break;
			case CS42L42_PLUG_HEADPHONE:
				snd_soc_jack_report(cs42l42->jack, SND_JACK_HEADPHONE,
>>>>>>> 7238353f
						    SND_JACK_HEADPHONE);
				break;
			default:
				break;
			}
			dev_dbg(component->dev, "Auto detect done (%d)\n", cs42l42->hs_type);
		}
	}

	/* Check tip sense status */
	if ((~masks[11]) & irq_params_table[11].mask) {
		switch (current_plug_status) {
		case CS42L42_TS_PLUG:
			if (cs42l42->plug_state != CS42L42_TS_PLUG) {
				cs42l42->plug_state = CS42L42_TS_PLUG;
				cs42l42_init_hs_type_detect(cs42l42);
			}
			break;

		case CS42L42_TS_UNPLUG:
			if (cs42l42->plug_state != CS42L42_TS_UNPLUG) {
				cs42l42->plug_state = CS42L42_TS_UNPLUG;
				cs42l42_cancel_hs_type_detect(cs42l42);

				switch(cs42l42->hs_type){
				case CS42L42_PLUG_CTIA:
				case CS42L42_PLUG_OMTP:
<<<<<<< HEAD
					snd_soc_jack_report(&cs42l42->jack, 0, SND_JACK_HEADSET);
					break;
				case CS42L42_PLUG_HEADPHONE:
					snd_soc_jack_report(&cs42l42->jack, 0, SND_JACK_HEADPHONE);
=======
					snd_soc_jack_report(cs42l42->jack, 0, SND_JACK_HEADSET);
					break;
				case CS42L42_PLUG_HEADPHONE:
					snd_soc_jack_report(cs42l42->jack, 0, SND_JACK_HEADPHONE);
>>>>>>> 7238353f
					break;
				default:
					break;
				}
				dev_dbg(component->dev, "Unplug event\n");
			}
			break;

		default:
			if (cs42l42->plug_state != CS42L42_TS_TRANS)
				cs42l42->plug_state = CS42L42_TS_TRANS;
		}
	}

	/* Check button detect status */
	if ((~masks[7]) & irq_params_table[7].mask) {
		if (!(current_button_status &
			CS42L42_M_HSBIAS_HIZ_MASK)) {

			if (current_button_status & CS42L42_M_DETECT_TF_MASK) {
				dev_dbg(component->dev, "Button released\n");
				report = 0;
			} else if (current_button_status & CS42L42_M_DETECT_FT_MASK) {
				report = cs42l42_handle_button_press(cs42l42);

			}
<<<<<<< HEAD
			snd_soc_jack_report(&cs42l42->jack, report, SND_JACK_BTN_0 | SND_JACK_BTN_1 |
=======
			snd_soc_jack_report(cs42l42->jack, report, SND_JACK_BTN_0 | SND_JACK_BTN_1 |
>>>>>>> 7238353f
								   SND_JACK_BTN_2 | SND_JACK_BTN_3);
		}
	}

	return IRQ_HANDLED;
}

static void cs42l42_set_interrupt_masks(struct cs42l42_private *cs42l42)
{
	regmap_update_bits(cs42l42->regmap, CS42L42_ADC_OVFL_INT_MASK,
			CS42L42_ADC_OVFL_MASK,
			(1 << CS42L42_ADC_OVFL_SHIFT));

	regmap_update_bits(cs42l42->regmap, CS42L42_MIXER_INT_MASK,
			CS42L42_MIX_CHB_OVFL_MASK |
			CS42L42_MIX_CHA_OVFL_MASK |
			CS42L42_EQ_OVFL_MASK |
			CS42L42_EQ_BIQUAD_OVFL_MASK,
			(1 << CS42L42_MIX_CHB_OVFL_SHIFT) |
			(1 << CS42L42_MIX_CHA_OVFL_SHIFT) |
			(1 << CS42L42_EQ_OVFL_SHIFT) |
			(1 << CS42L42_EQ_BIQUAD_OVFL_SHIFT));

	regmap_update_bits(cs42l42->regmap, CS42L42_SRC_INT_MASK,
			CS42L42_SRC_ILK_MASK |
			CS42L42_SRC_OLK_MASK |
			CS42L42_SRC_IUNLK_MASK |
			CS42L42_SRC_OUNLK_MASK,
			(1 << CS42L42_SRC_ILK_SHIFT) |
			(1 << CS42L42_SRC_OLK_SHIFT) |
			(1 << CS42L42_SRC_IUNLK_SHIFT) |
			(1 << CS42L42_SRC_OUNLK_SHIFT));

	regmap_update_bits(cs42l42->regmap, CS42L42_ASP_RX_INT_MASK,
			CS42L42_ASPRX_NOLRCK_MASK |
			CS42L42_ASPRX_EARLY_MASK |
			CS42L42_ASPRX_LATE_MASK |
			CS42L42_ASPRX_ERROR_MASK |
			CS42L42_ASPRX_OVLD_MASK,
			(1 << CS42L42_ASPRX_NOLRCK_SHIFT) |
			(1 << CS42L42_ASPRX_EARLY_SHIFT) |
			(1 << CS42L42_ASPRX_LATE_SHIFT) |
			(1 << CS42L42_ASPRX_ERROR_SHIFT) |
			(1 << CS42L42_ASPRX_OVLD_SHIFT));

	regmap_update_bits(cs42l42->regmap, CS42L42_ASP_TX_INT_MASK,
			CS42L42_ASPTX_NOLRCK_MASK |
			CS42L42_ASPTX_EARLY_MASK |
			CS42L42_ASPTX_LATE_MASK |
			CS42L42_ASPTX_SMERROR_MASK,
			(1 << CS42L42_ASPTX_NOLRCK_SHIFT) |
			(1 << CS42L42_ASPTX_EARLY_SHIFT) |
			(1 << CS42L42_ASPTX_LATE_SHIFT) |
			(1 << CS42L42_ASPTX_SMERROR_SHIFT));

	regmap_update_bits(cs42l42->regmap, CS42L42_CODEC_INT_MASK,
			CS42L42_PDN_DONE_MASK |
			CS42L42_HSDET_AUTO_DONE_MASK,
			(1 << CS42L42_PDN_DONE_SHIFT) |
			(1 << CS42L42_HSDET_AUTO_DONE_SHIFT));

	regmap_update_bits(cs42l42->regmap, CS42L42_SRCPL_INT_MASK,
			CS42L42_SRCPL_ADC_LK_MASK |
			CS42L42_SRCPL_DAC_LK_MASK |
			CS42L42_SRCPL_ADC_UNLK_MASK |
			CS42L42_SRCPL_DAC_UNLK_MASK,
			(1 << CS42L42_SRCPL_ADC_LK_SHIFT) |
			(1 << CS42L42_SRCPL_DAC_LK_SHIFT) |
			(1 << CS42L42_SRCPL_ADC_UNLK_SHIFT) |
			(1 << CS42L42_SRCPL_DAC_UNLK_SHIFT));

	regmap_update_bits(cs42l42->regmap, CS42L42_DET_INT1_MASK,
			CS42L42_TIP_SENSE_UNPLUG_MASK |
			CS42L42_TIP_SENSE_PLUG_MASK |
			CS42L42_HSBIAS_SENSE_MASK,
			(1 << CS42L42_TIP_SENSE_UNPLUG_SHIFT) |
			(1 << CS42L42_TIP_SENSE_PLUG_SHIFT) |
			(1 << CS42L42_HSBIAS_SENSE_SHIFT));

	regmap_update_bits(cs42l42->regmap, CS42L42_DET_INT2_MASK,
			CS42L42_M_DETECT_TF_MASK |
			CS42L42_M_DETECT_FT_MASK |
			CS42L42_M_HSBIAS_HIZ_MASK |
			CS42L42_M_SHORT_RLS_MASK |
			CS42L42_M_SHORT_DET_MASK,
			(1 << CS42L42_M_DETECT_TF_SHIFT) |
			(1 << CS42L42_M_DETECT_FT_SHIFT) |
			(1 << CS42L42_M_HSBIAS_HIZ_SHIFT) |
			(1 << CS42L42_M_SHORT_RLS_SHIFT) |
			(1 << CS42L42_M_SHORT_DET_SHIFT));

	regmap_update_bits(cs42l42->regmap, CS42L42_VPMON_INT_MASK,
			CS42L42_VPMON_MASK,
			(1 << CS42L42_VPMON_SHIFT));

	regmap_update_bits(cs42l42->regmap, CS42L42_PLL_LOCK_INT_MASK,
			CS42L42_PLL_LOCK_MASK,
			(1 << CS42L42_PLL_LOCK_SHIFT));

	regmap_update_bits(cs42l42->regmap, CS42L42_TSRS_PLUG_INT_MASK,
			CS42L42_RS_PLUG_MASK |
			CS42L42_RS_UNPLUG_MASK |
			CS42L42_TS_PLUG_MASK |
			CS42L42_TS_UNPLUG_MASK,
			(1 << CS42L42_RS_PLUG_SHIFT) |
			(1 << CS42L42_RS_UNPLUG_SHIFT) |
			(1 << CS42L42_TS_PLUG_SHIFT) |
			(1 << CS42L42_TS_UNPLUG_SHIFT));
}

static void cs42l42_setup_hs_type_detect(struct cs42l42_private *cs42l42)
{
	unsigned int reg;

	cs42l42->hs_type = CS42L42_PLUG_INVALID;

	/* Latch analog controls to VP power domain */
	regmap_update_bits(cs42l42->regmap, CS42L42_MIC_DET_CTL1,
			CS42L42_LATCH_TO_VP_MASK |
			CS42L42_EVENT_STAT_SEL_MASK |
			CS42L42_HS_DET_LEVEL_MASK,
			(1 << CS42L42_LATCH_TO_VP_SHIFT) |
			(0 << CS42L42_EVENT_STAT_SEL_SHIFT) |
			(cs42l42->bias_thresholds[0] <<
			CS42L42_HS_DET_LEVEL_SHIFT));

	/* Remove ground noise-suppression clamps */
	regmap_update_bits(cs42l42->regmap,
			CS42L42_HS_CLAMP_DISABLE,
			CS42L42_HS_CLAMP_DISABLE_MASK,
			(1 << CS42L42_HS_CLAMP_DISABLE_SHIFT));

	/* Enable the tip sense circuit */
	regmap_update_bits(cs42l42->regmap, CS42L42_TIPSENSE_CTL,
			CS42L42_TIP_SENSE_CTRL_MASK |
			CS42L42_TIP_SENSE_INV_MASK |
			CS42L42_TIP_SENSE_DEBOUNCE_MASK,
			(3 << CS42L42_TIP_SENSE_CTRL_SHIFT) |
			(0 << CS42L42_TIP_SENSE_INV_SHIFT) |
			(2 << CS42L42_TIP_SENSE_DEBOUNCE_SHIFT));

	/* Save the initial status of the tip sense */
	regmap_read(cs42l42->regmap,
			  CS42L42_TSRS_PLUG_STATUS,
			  &reg);
	cs42l42->plug_state = (((char) reg) &
		      (CS42L42_TS_PLUG_MASK | CS42L42_TS_UNPLUG_MASK)) >>
		      CS42L42_TS_PLUG_SHIFT;
}

static const unsigned int threshold_defaults[] = {
	CS42L42_HS_DET_LEVEL_15,
	CS42L42_HS_DET_LEVEL_8,
	CS42L42_HS_DET_LEVEL_4,
	CS42L42_HS_DET_LEVEL_1
};

static int cs42l42_handle_device_data(struct device *dev,
					struct cs42l42_private *cs42l42)
{
	unsigned int val;
	u32 thresholds[CS42L42_NUM_BIASES];
	int ret;
	int i;

	ret = device_property_read_u32(dev, "cirrus,ts-inv", &val);
	if (!ret) {
		switch (val) {
		case CS42L42_TS_INV_EN:
		case CS42L42_TS_INV_DIS:
			cs42l42->ts_inv = val;
			break;
		default:
			dev_err(dev,
				"Wrong cirrus,ts-inv DT value %d\n",
				val);
			cs42l42->ts_inv = CS42L42_TS_INV_DIS;
		}
	} else {
		cs42l42->ts_inv = CS42L42_TS_INV_DIS;
	}

	regmap_update_bits(cs42l42->regmap, CS42L42_TSENSE_CTL,
			CS42L42_TS_INV_MASK,
			(cs42l42->ts_inv << CS42L42_TS_INV_SHIFT));

	ret = device_property_read_u32(dev, "cirrus,ts-dbnc-rise", &val);
	if (!ret) {
		switch (val) {
		case CS42L42_TS_DBNCE_0:
		case CS42L42_TS_DBNCE_125:
		case CS42L42_TS_DBNCE_250:
		case CS42L42_TS_DBNCE_500:
		case CS42L42_TS_DBNCE_750:
		case CS42L42_TS_DBNCE_1000:
		case CS42L42_TS_DBNCE_1250:
		case CS42L42_TS_DBNCE_1500:
			cs42l42->ts_dbnc_rise = val;
			break;
		default:
			dev_err(dev,
				"Wrong cirrus,ts-dbnc-rise DT value %d\n",
				val);
			cs42l42->ts_dbnc_rise = CS42L42_TS_DBNCE_1000;
		}
	} else {
		cs42l42->ts_dbnc_rise = CS42L42_TS_DBNCE_1000;
	}

	regmap_update_bits(cs42l42->regmap, CS42L42_TSENSE_CTL,
			CS42L42_TS_RISE_DBNCE_TIME_MASK,
			(cs42l42->ts_dbnc_rise <<
			CS42L42_TS_RISE_DBNCE_TIME_SHIFT));

	ret = device_property_read_u32(dev, "cirrus,ts-dbnc-fall", &val);
	if (!ret) {
		switch (val) {
		case CS42L42_TS_DBNCE_0:
		case CS42L42_TS_DBNCE_125:
		case CS42L42_TS_DBNCE_250:
		case CS42L42_TS_DBNCE_500:
		case CS42L42_TS_DBNCE_750:
		case CS42L42_TS_DBNCE_1000:
		case CS42L42_TS_DBNCE_1250:
		case CS42L42_TS_DBNCE_1500:
			cs42l42->ts_dbnc_fall = val;
			break;
		default:
			dev_err(dev,
				"Wrong cirrus,ts-dbnc-fall DT value %d\n",
				val);
			cs42l42->ts_dbnc_fall = CS42L42_TS_DBNCE_0;
		}
	} else {
		cs42l42->ts_dbnc_fall = CS42L42_TS_DBNCE_0;
	}

	regmap_update_bits(cs42l42->regmap, CS42L42_TSENSE_CTL,
			CS42L42_TS_FALL_DBNCE_TIME_MASK,
			(cs42l42->ts_dbnc_fall <<
			CS42L42_TS_FALL_DBNCE_TIME_SHIFT));

	ret = device_property_read_u32(dev, "cirrus,btn-det-init-dbnce", &val);
	if (!ret) {
		if (val <= CS42L42_BTN_DET_INIT_DBNCE_MAX)
			cs42l42->btn_det_init_dbnce = val;
		else {
			dev_err(dev,
				"Wrong cirrus,btn-det-init-dbnce DT value %d\n",
				val);
			cs42l42->btn_det_init_dbnce =
				CS42L42_BTN_DET_INIT_DBNCE_DEFAULT;
		}
	} else {
		cs42l42->btn_det_init_dbnce =
			CS42L42_BTN_DET_INIT_DBNCE_DEFAULT;
	}

	ret = device_property_read_u32(dev, "cirrus,btn-det-event-dbnce", &val);
	if (!ret) {
		if (val <= CS42L42_BTN_DET_EVENT_DBNCE_MAX)
			cs42l42->btn_det_event_dbnce = val;
		else {
			dev_err(dev,
				"Wrong cirrus,btn-det-event-dbnce DT value %d\n", val);
			cs42l42->btn_det_event_dbnce =
				CS42L42_BTN_DET_EVENT_DBNCE_DEFAULT;
		}
	} else {
		cs42l42->btn_det_event_dbnce =
			CS42L42_BTN_DET_EVENT_DBNCE_DEFAULT;
	}

	ret = device_property_read_u32_array(dev, "cirrus,bias-lvls",
					     thresholds, ARRAY_SIZE(thresholds));
	if (!ret) {
		for (i = 0; i < CS42L42_NUM_BIASES; i++) {
			if (thresholds[i] <= CS42L42_HS_DET_LEVEL_MAX)
				cs42l42->bias_thresholds[i] = thresholds[i];
			else {
				dev_err(dev,
					"Wrong cirrus,bias-lvls[%d] DT value %d\n", i,
					thresholds[i]);
				cs42l42->bias_thresholds[i] = threshold_defaults[i];
			}
		}
	} else {
		for (i = 0; i < CS42L42_NUM_BIASES; i++)
			cs42l42->bias_thresholds[i] = threshold_defaults[i];
	}

	ret = device_property_read_u32(dev, "cirrus,hs-bias-ramp-rate", &val);
	if (!ret) {
		switch (val) {
		case CS42L42_HSBIAS_RAMP_FAST_RISE_SLOW_FALL:
			cs42l42->hs_bias_ramp_rate = val;
			cs42l42->hs_bias_ramp_time = CS42L42_HSBIAS_RAMP_TIME0;
			break;
		case CS42L42_HSBIAS_RAMP_FAST:
			cs42l42->hs_bias_ramp_rate = val;
			cs42l42->hs_bias_ramp_time = CS42L42_HSBIAS_RAMP_TIME1;
			break;
		case CS42L42_HSBIAS_RAMP_SLOW:
			cs42l42->hs_bias_ramp_rate = val;
			cs42l42->hs_bias_ramp_time = CS42L42_HSBIAS_RAMP_TIME2;
			break;
		case CS42L42_HSBIAS_RAMP_SLOWEST:
			cs42l42->hs_bias_ramp_rate = val;
			cs42l42->hs_bias_ramp_time = CS42L42_HSBIAS_RAMP_TIME3;
			break;
		default:
			dev_err(dev,
				"Wrong cirrus,hs-bias-ramp-rate DT value %d\n",
				val);
			cs42l42->hs_bias_ramp_rate = CS42L42_HSBIAS_RAMP_SLOW;
			cs42l42->hs_bias_ramp_time = CS42L42_HSBIAS_RAMP_TIME2;
		}
	} else {
		cs42l42->hs_bias_ramp_rate = CS42L42_HSBIAS_RAMP_SLOW;
		cs42l42->hs_bias_ramp_time = CS42L42_HSBIAS_RAMP_TIME2;
	}

	regmap_update_bits(cs42l42->regmap, CS42L42_HS_BIAS_CTL,
			CS42L42_HSBIAS_RAMP_MASK,
			(cs42l42->hs_bias_ramp_rate <<
			CS42L42_HSBIAS_RAMP_SHIFT));

	return 0;
}

static int cs42l42_i2c_probe(struct i2c_client *i2c_client,
				       const struct i2c_device_id *id)
{
	struct cs42l42_private *cs42l42;
	int ret, i, devid;
	unsigned int reg;

	cs42l42 = devm_kzalloc(&i2c_client->dev, sizeof(struct cs42l42_private),
			       GFP_KERNEL);
	if (!cs42l42)
		return -ENOMEM;

	i2c_set_clientdata(i2c_client, cs42l42);

	cs42l42->regmap = devm_regmap_init_i2c(i2c_client, &cs42l42_regmap);
	if (IS_ERR(cs42l42->regmap)) {
		ret = PTR_ERR(cs42l42->regmap);
		dev_err(&i2c_client->dev, "regmap_init() failed: %d\n", ret);
		return ret;
	}

	for (i = 0; i < ARRAY_SIZE(cs42l42->supplies); i++)
		cs42l42->supplies[i].supply = cs42l42_supply_names[i];

	ret = devm_regulator_bulk_get(&i2c_client->dev,
				      ARRAY_SIZE(cs42l42->supplies),
				      cs42l42->supplies);
	if (ret != 0) {
		dev_err(&i2c_client->dev,
			"Failed to request supplies: %d\n", ret);
		return ret;
	}

	ret = regulator_bulk_enable(ARRAY_SIZE(cs42l42->supplies),
				    cs42l42->supplies);
	if (ret != 0) {
		dev_err(&i2c_client->dev,
			"Failed to enable supplies: %d\n", ret);
		return ret;
	}

	/* Reset the Device */
	cs42l42->reset_gpio = devm_gpiod_get_optional(&i2c_client->dev,
		"reset", GPIOD_OUT_LOW);
	if (IS_ERR(cs42l42->reset_gpio)) {
		ret = PTR_ERR(cs42l42->reset_gpio);
		goto err_disable;
	}

	if (cs42l42->reset_gpio) {
		dev_dbg(&i2c_client->dev, "Found reset GPIO\n");
		gpiod_set_value_cansleep(cs42l42->reset_gpio, 1);
	}
	usleep_range(CS42L42_BOOT_TIME_US, CS42L42_BOOT_TIME_US * 2);

	/* Request IRQ */
	ret = devm_request_threaded_irq(&i2c_client->dev,
			i2c_client->irq,
			NULL, cs42l42_irq_thread,
			IRQF_ONESHOT | IRQF_TRIGGER_LOW,
			"cs42l42", cs42l42);

	if (ret != 0)
		dev_err(&i2c_client->dev,
			"Failed to request IRQ: %d\n", ret);

	/* initialize codec */
	devid = cirrus_read_device_id(cs42l42->regmap, CS42L42_DEVID_AB);
	if (devid < 0) {
		ret = devid;
		dev_err(&i2c_client->dev, "Failed to read device ID: %d\n", ret);
		goto err_disable;
	}

	if (devid != CS42L42_CHIP_ID) {
		ret = -ENODEV;
		dev_err(&i2c_client->dev,
			"CS42L42 Device ID (%X). Expected %X\n",
			devid, CS42L42_CHIP_ID);
		goto err_disable;
	}

	ret = regmap_read(cs42l42->regmap, CS42L42_REVID, &reg);
	if (ret < 0) {
		dev_err(&i2c_client->dev, "Get Revision ID failed\n");
		goto err_disable;
	}

	dev_info(&i2c_client->dev,
		 "Cirrus Logic CS42L42, Revision: %02X\n", reg & 0xFF);

	/* Power up the codec */
	regmap_update_bits(cs42l42->regmap, CS42L42_PWR_CTL1,
			CS42L42_ASP_DAO_PDN_MASK |
			CS42L42_ASP_DAI_PDN_MASK |
			CS42L42_MIXER_PDN_MASK |
			CS42L42_EQ_PDN_MASK |
			CS42L42_HP_PDN_MASK |
			CS42L42_ADC_PDN_MASK |
			CS42L42_PDN_ALL_MASK,
			(1 << CS42L42_ASP_DAO_PDN_SHIFT) |
			(1 << CS42L42_ASP_DAI_PDN_SHIFT) |
			(1 << CS42L42_MIXER_PDN_SHIFT) |
			(1 << CS42L42_EQ_PDN_SHIFT) |
			(1 << CS42L42_HP_PDN_SHIFT) |
			(1 << CS42L42_ADC_PDN_SHIFT) |
			(0 << CS42L42_PDN_ALL_SHIFT));

<<<<<<< HEAD
	if (i2c_client->dev.of_node) {
		ret = cs42l42_handle_device_data(i2c_client, cs42l42);
		if (ret != 0)
			goto err_disable;
	}
=======
	ret = cs42l42_handle_device_data(&i2c_client->dev, cs42l42);
	if (ret != 0)
		goto err_disable;
>>>>>>> 7238353f

	/* Setup headset detection */
	cs42l42_setup_hs_type_detect(cs42l42);

	/* Mask/Unmask Interrupts */
	cs42l42_set_interrupt_masks(cs42l42);

	/* Register codec for machine driver */
	ret = devm_snd_soc_register_component(&i2c_client->dev,
			&soc_component_dev_cs42l42, &cs42l42_dai, 1);
	if (ret < 0)
		goto err_disable;
	return 0;

err_disable:
	regulator_bulk_disable(ARRAY_SIZE(cs42l42->supplies),
				cs42l42->supplies);
	return ret;
}

static int cs42l42_i2c_remove(struct i2c_client *i2c_client)
{
	struct cs42l42_private *cs42l42 = i2c_get_clientdata(i2c_client);

	devm_free_irq(&i2c_client->dev, i2c_client->irq, cs42l42);
	pm_runtime_suspend(&i2c_client->dev);
	pm_runtime_disable(&i2c_client->dev);

	return 0;
}

#ifdef CONFIG_PM
static int cs42l42_runtime_suspend(struct device *dev)
{
	struct cs42l42_private *cs42l42 = dev_get_drvdata(dev);

	regcache_cache_only(cs42l42->regmap, true);
	regcache_mark_dirty(cs42l42->regmap);

	/* Hold down reset */
	gpiod_set_value_cansleep(cs42l42->reset_gpio, 0);

	/* remove power */
	regulator_bulk_disable(ARRAY_SIZE(cs42l42->supplies),
				cs42l42->supplies);

	return 0;
}

static int cs42l42_runtime_resume(struct device *dev)
{
	struct cs42l42_private *cs42l42 = dev_get_drvdata(dev);
	int ret;

	/* Enable power */
	ret = regulator_bulk_enable(ARRAY_SIZE(cs42l42->supplies),
					cs42l42->supplies);
	if (ret != 0) {
		dev_err(dev, "Failed to enable supplies: %d\n",
			ret);
		return ret;
	}

	gpiod_set_value_cansleep(cs42l42->reset_gpio, 1);
	usleep_range(CS42L42_BOOT_TIME_US, CS42L42_BOOT_TIME_US * 2);

	regcache_cache_only(cs42l42->regmap, false);
	regcache_sync(cs42l42->regmap);

	return 0;
}
#endif

static const struct dev_pm_ops cs42l42_runtime_pm = {
	SET_RUNTIME_PM_OPS(cs42l42_runtime_suspend, cs42l42_runtime_resume,
			   NULL)
};

#ifdef CONFIG_OF
static const struct of_device_id cs42l42_of_match[] = {
	{ .compatible = "cirrus,cs42l42", },
	{}
};
MODULE_DEVICE_TABLE(of, cs42l42_of_match);
#endif

#ifdef CONFIG_ACPI
static const struct acpi_device_id cs42l42_acpi_match[] = {
	{"10134242", 0,},
	{}
};
MODULE_DEVICE_TABLE(acpi, cs42l42_acpi_match);
#endif

static const struct i2c_device_id cs42l42_id[] = {
	{"cs42l42", 0},
	{}
};

MODULE_DEVICE_TABLE(i2c, cs42l42_id);

static struct i2c_driver cs42l42_i2c_driver = {
	.driver = {
		.name = "cs42l42",
		.pm = &cs42l42_runtime_pm,
		.of_match_table = of_match_ptr(cs42l42_of_match),
		.acpi_match_table = ACPI_PTR(cs42l42_acpi_match),
		},
	.id_table = cs42l42_id,
	.probe = cs42l42_i2c_probe,
	.remove = cs42l42_i2c_remove,
};

module_i2c_driver(cs42l42_i2c_driver);

MODULE_DESCRIPTION("ASoC CS42L42 driver");
MODULE_AUTHOR("James Schulman, Cirrus Logic Inc, <james.schulman@cirrus.com>");
MODULE_AUTHOR("Brian Austin, Cirrus Logic Inc, <brian.austin@cirrus.com>");
MODULE_AUTHOR("Michael White, Cirrus Logic Inc, <michael.white@cirrus.com>");
MODULE_LICENSE("GPL");<|MERGE_RESOLUTION|>--- conflicted
+++ resolved
@@ -539,24 +539,11 @@
 
 static int cs42l42_component_probe(struct snd_soc_component *component)
 {
-<<<<<<< HEAD
-	struct cs42l42_private *cs42l42 =
-		(struct cs42l42_private *)snd_soc_component_get_drvdata(component);
-	struct snd_soc_card *crd = component->card;
-	int ret = 0;
-=======
 	struct cs42l42_private *cs42l42 = snd_soc_component_get_drvdata(component);
->>>>>>> 7238353f
 
 	cs42l42->component = component;
 
-	ret = snd_soc_card_jack_new(crd, "CS42L42 Headset", SND_JACK_HEADSET | SND_JACK_BTN_0 |
-				    SND_JACK_BTN_1 | SND_JACK_BTN_2 | SND_JACK_BTN_3,
-				    &cs42l42->jack, NULL, 0);
-	if (ret < 0)
-		dev_err(component->dev, "Cannot create CS42L42 Headset: %d\n", ret);
-
-	return ret;
+	return 0;
 }
 
 static const struct snd_soc_component_driver soc_component_dev_cs42l42 = {
@@ -1434,19 +1421,11 @@
 			switch(cs42l42->hs_type){
 			case CS42L42_PLUG_CTIA:
 			case CS42L42_PLUG_OMTP:
-<<<<<<< HEAD
-				snd_soc_jack_report(&cs42l42->jack, SND_JACK_HEADSET,
-						    SND_JACK_HEADSET);
-				break;
-			case CS42L42_PLUG_HEADPHONE:
-				snd_soc_jack_report(&cs42l42->jack, SND_JACK_HEADPHONE,
-=======
 				snd_soc_jack_report(cs42l42->jack, SND_JACK_HEADSET,
 						    SND_JACK_HEADSET);
 				break;
 			case CS42L42_PLUG_HEADPHONE:
 				snd_soc_jack_report(cs42l42->jack, SND_JACK_HEADPHONE,
->>>>>>> 7238353f
 						    SND_JACK_HEADPHONE);
 				break;
 			default:
@@ -1474,17 +1453,10 @@
 				switch(cs42l42->hs_type){
 				case CS42L42_PLUG_CTIA:
 				case CS42L42_PLUG_OMTP:
-<<<<<<< HEAD
-					snd_soc_jack_report(&cs42l42->jack, 0, SND_JACK_HEADSET);
-					break;
-				case CS42L42_PLUG_HEADPHONE:
-					snd_soc_jack_report(&cs42l42->jack, 0, SND_JACK_HEADPHONE);
-=======
 					snd_soc_jack_report(cs42l42->jack, 0, SND_JACK_HEADSET);
 					break;
 				case CS42L42_PLUG_HEADPHONE:
 					snd_soc_jack_report(cs42l42->jack, 0, SND_JACK_HEADPHONE);
->>>>>>> 7238353f
 					break;
 				default:
 					break;
@@ -1511,11 +1483,7 @@
 				report = cs42l42_handle_button_press(cs42l42);
 
 			}
-<<<<<<< HEAD
-			snd_soc_jack_report(&cs42l42->jack, report, SND_JACK_BTN_0 | SND_JACK_BTN_1 |
-=======
 			snd_soc_jack_report(cs42l42->jack, report, SND_JACK_BTN_0 | SND_JACK_BTN_1 |
->>>>>>> 7238353f
 								   SND_JACK_BTN_2 | SND_JACK_BTN_3);
 		}
 	}
@@ -1954,17 +1922,9 @@
 			(1 << CS42L42_ADC_PDN_SHIFT) |
 			(0 << CS42L42_PDN_ALL_SHIFT));
 
-<<<<<<< HEAD
-	if (i2c_client->dev.of_node) {
-		ret = cs42l42_handle_device_data(i2c_client, cs42l42);
-		if (ret != 0)
-			goto err_disable;
-	}
-=======
 	ret = cs42l42_handle_device_data(&i2c_client->dev, cs42l42);
 	if (ret != 0)
 		goto err_disable;
->>>>>>> 7238353f
 
 	/* Setup headset detection */
 	cs42l42_setup_hs_type_detect(cs42l42);
