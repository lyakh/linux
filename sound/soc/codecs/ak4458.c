--- conflicted
+++ resolved
@@ -28,14 +28,11 @@
 	"AVDD",
 };
 
-<<<<<<< HEAD
-=======
 enum ak4458_type {
 	AK4458 = 0,
 	AK4497 = 1,
 };
 
->>>>>>> 123163ec
 struct ak4458_drvdata {
 	struct snd_soc_dai_driver *dai_drv;
 	const struct snd_soc_component_driver *comp_drv;
@@ -45,10 +42,7 @@
 /* AK4458 Codec Private Data */
 struct ak4458_priv {
 	struct regulator_bulk_data supplies[AK4458_NUM_SUPPLIES];
-<<<<<<< HEAD
-=======
 	const struct ak4458_drvdata *drvdata;
->>>>>>> 123163ec
 	struct device *dev;
 	struct regmap *regmap;
 	struct gpio_desc *reset_gpiod;
@@ -762,10 +756,6 @@
 static int ak4458_i2c_probe(struct i2c_client *i2c)
 {
 	struct ak4458_priv *ak4458;
-<<<<<<< HEAD
-	const struct ak4458_drvdata *drvdata;
-=======
->>>>>>> 123163ec
 	int ret, i;
 
 	ak4458 = devm_kzalloc(&i2c->dev, sizeof(*ak4458), GFP_KERNEL);
@@ -791,12 +781,9 @@
 	if (IS_ERR(ak4458->mute_gpiod))
 		return PTR_ERR(ak4458->mute_gpiod);
 
-<<<<<<< HEAD
-=======
 	/* Optional property for ak4497 */
 	of_property_read_u32(i2c->dev.of_node, "dsd-path", &ak4458->dsd_path);
 
->>>>>>> 123163ec
 	for (i = 0; i < ARRAY_SIZE(ak4458->supplies); i++)
 		ak4458->supplies[i].supply = ak4458_supply_names[i];
 
@@ -807,14 +794,9 @@
 		return ret;
 	}
 
-<<<<<<< HEAD
-	ret = devm_snd_soc_register_component(ak4458->dev, drvdata->comp_drv,
-					      drvdata->dai_drv, 1);
-=======
 	ret = devm_snd_soc_register_component(ak4458->dev,
 					      ak4458->drvdata->comp_drv,
 					      ak4458->drvdata->dai_drv, 1);
->>>>>>> 123163ec
 	if (ret < 0) {
 		dev_err(ak4458->dev, "Failed to register CODEC: %d\n", ret);
 		return ret;
