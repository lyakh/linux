# SPDX-License-Identifier: GPL-2.0-only
config SND_SOC_INTEL_SST_TOPLEVEL
	bool "Intel ASoC SST drivers"
	default y
	depends on X86 || COMPILE_TEST
	select SND_SOC_INTEL_MACH
	help
	  Intel ASoC SST Platform Drivers. If you have a Intel machine that
	  has an audio controller with a DSP and I2S or DMIC port, then
	  enable this option by saying Y

	  Note that the answer to this question doesn't directly affect the
	  kernel: saying N will just cause the configurator to skip all
	  the questions about Intel SST drivers.

if SND_SOC_INTEL_SST_TOPLEVEL

config SND_SOC_INTEL_SST
	tristate

config SND_SOC_INTEL_CATPT
	tristate "Haswell and Broadwell"
	depends on ACPI || COMPILE_TEST
	depends on DMADEVICES && SND_DMA_SGBUF
	select DW_DMAC_CORE
	select SND_SOC_ACPI_INTEL_MATCH
<<<<<<< HEAD
=======
	select WANT_DEV_COREDUMP
>>>>>>> 825b98b0
	select SND_INTEL_DSP_CONFIG
	help
	  Enable support for Intel(R) Haswell and Broadwell platforms
	  with I2S codec present. This is a recommended option.
	  Say Y or m if you have such device.
	  If unsure, say N.

config SND_SOC_INTEL_HASWELL
	tristate
	select SND_SOC_INTEL_CATPT

config SND_SST_ATOM_HIFI2_PLATFORM
	tristate
	select SND_SOC_COMPRESS

config SND_SST_ATOM_HIFI2_PLATFORM_PCI
	tristate "PCI HiFi2 (Merrifield) Platforms"
	depends on X86 && PCI
	select SND_SST_ATOM_HIFI2_PLATFORM
	help
	  If you have a Intel Merrifield/Edison platform, then
	  enable this option by saying Y or m. Distros will typically not
	  enable this option: while Merrifield/Edison can run a mainline
	  kernel with limited functionality it will require a firmware file
	  which is not in the standard firmware tree

config SND_SST_ATOM_HIFI2_PLATFORM_ACPI
	tristate "ACPI HiFi2 (Baytrail, Cherrytrail) Platforms"
	default ACPI
	depends on X86 && ACPI && PCI
	select SND_SST_ATOM_HIFI2_PLATFORM
	select SND_SOC_ACPI_INTEL_MATCH
	select SND_INTEL_DSP_CONFIG
	select IOSF_MBI
	help
	  If you have a Intel Baytrail or Cherrytrail platform with an I2S
	  codec, then enable this option by saying Y or m. This is a
	  recommended option
	  This option is mutually exclusive with the SOF support on
	  Baytrail/Cherrytrail. If you want to enable SOF on
	  Baytrail/Cherrytrail, you need to deselect this option first.

config SND_SOC_INTEL_SKYLAKE
	tristate "All Skylake/SST Platforms"
	depends on PCI && ACPI
	depends on COMMON_CLK
	select SND_SOC_INTEL_SKL
	select SND_SOC_INTEL_APL
	select SND_SOC_INTEL_KBL
	select SND_SOC_INTEL_GLK
	select SND_SOC_INTEL_CNL
	select SND_SOC_INTEL_CFL
	help
	  This is a backwards-compatible option to select all devices
	  supported by the Intel SST/Skylake driver. This option is no
	  longer recommended and will be deprecated when the SOF
	  driver is introduced.  Distributions should explicitly
	  select which platform uses this driver.

config SND_SOC_INTEL_SKL
	tristate "Skylake Platforms"
	depends on PCI && ACPI
	depends on COMMON_CLK
	select SND_SOC_INTEL_SKYLAKE_FAMILY
	help
	  If you have a Intel Skylake platform with the DSP enabled
	  in the BIOS then enable this option by saying Y or m.

config SND_SOC_INTEL_APL
	tristate "Broxton/ApolloLake Platforms"
	depends on PCI && ACPI
	depends on COMMON_CLK
	select SND_SOC_INTEL_SKYLAKE_FAMILY
	help
	  If you have a Intel Broxton/ApolloLake platform with the DSP
	  enabled in the BIOS then enable this option by saying Y or m.

config SND_SOC_INTEL_KBL
	tristate "Kabylake Platforms"
	depends on PCI && ACPI
	depends on COMMON_CLK
	select SND_SOC_INTEL_SKYLAKE_FAMILY
	help
	  If you have a Intel Kabylake platform with the DSP
	  enabled in the BIOS then enable this option by saying Y or m.

config SND_SOC_INTEL_GLK
	tristate "GeminiLake Platforms"
	depends on PCI && ACPI
	depends on COMMON_CLK
	select SND_SOC_INTEL_SKYLAKE_FAMILY
	help
	  If you have a Intel GeminiLake platform with the DSP
	  enabled in the BIOS then enable this option by saying Y or m.

config SND_SOC_INTEL_CNL
	tristate "CannonLake/WhiskyLake Platforms"
	depends on PCI && ACPI
	depends on COMMON_CLK
	select SND_SOC_INTEL_SKYLAKE_FAMILY
	help
	  If you have a Intel CNL/WHL platform with the DSP
	  enabled in the BIOS then enable this option by saying Y or m.

config SND_SOC_INTEL_CFL
	tristate "CoffeeLake Platforms"
	depends on PCI && ACPI
	depends on COMMON_CLK
	select SND_SOC_INTEL_SKYLAKE_FAMILY
	help
	  If you have a Intel CoffeeLake platform with the DSP
	  enabled in the BIOS then enable this option by saying Y or m.

config SND_SOC_INTEL_CML_H
	tristate "CometLake-H Platforms"
	depends on PCI && ACPI
	depends on COMMON_CLK
	select SND_SOC_INTEL_SKYLAKE_FAMILY
	help
	  If you have a Intel CometLake-H platform with the DSP
	  enabled in the BIOS then enable this option by saying Y or m.

config SND_SOC_INTEL_CML_LP
	tristate "CometLake-LP Platforms"
	depends on PCI && ACPI
	depends on COMMON_CLK
	select SND_SOC_INTEL_SKYLAKE_FAMILY
	help
	  If you have a Intel CometLake-LP platform with the DSP
	  enabled in the BIOS then enable this option by saying Y or m.

config SND_SOC_INTEL_SKYLAKE_FAMILY
	tristate
	select SND_SOC_INTEL_SKYLAKE_COMMON

if SND_SOC_INTEL_SKYLAKE_FAMILY

config SND_SOC_INTEL_SKYLAKE_SSP_CLK
	tristate

config SND_SOC_INTEL_SKYLAKE_HDAUDIO_CODEC
	bool "HDAudio codec support"
	help
	  If you have Intel Skylake or Kabylake with HDAudio codec
	  and DMIC present then enable this option by saying Y.

config SND_SOC_INTEL_SKYLAKE_COMMON
	tristate
	select SND_HDA_EXT_CORE
	select SND_HDA_DSP_LOADER
	select SND_SOC_TOPOLOGY
	select SND_SOC_INTEL_SST
	select SND_SOC_HDAC_HDA if SND_SOC_INTEL_SKYLAKE_HDAUDIO_CODEC
	select SND_SOC_ACPI_INTEL_MATCH
	select SND_INTEL_DSP_CONFIG
	help
	  If you have a Intel Skylake/Broxton/ApolloLake/KabyLake/
	  GeminiLake or CannonLake platform with the DSP enabled in the BIOS
	  then enable this option by saying Y or m.

endif ## SND_SOC_INTEL_SKYLAKE_FAMILY

endif ## SND_SOC_INTEL_SST_TOPLEVEL

if SND_SOC_INTEL_SST_TOPLEVEL || SND_SOC_SOF_INTEL_TOPLEVEL

config SND_SOC_ACPI_INTEL_MATCH
	tristate
	select SND_SOC_ACPI if ACPI
	# this option controls the compilation of ACPI matching tables and
	# helpers and is not meant to be selected by the user.

endif ## SND_SOC_INTEL_SST_TOPLEVEL || SND_SOC_SOF_INTEL_TOPLEVEL

config SND_SOC_INTEL_KEEMBAY
	tristate "Keembay Platforms"
	depends on ARCH_KEEMBAY || COMPILE_TEST
	depends on COMMON_CLK
	help
	  If you have a Intel Keembay platform then enable this option
	  by saying Y or m.

# ASoC codec drivers
source "sound/soc/intel/boards/Kconfig"<|MERGE_RESOLUTION|>--- conflicted
+++ resolved
@@ -24,10 +24,7 @@
 	depends on DMADEVICES && SND_DMA_SGBUF
 	select DW_DMAC_CORE
 	select SND_SOC_ACPI_INTEL_MATCH
-<<<<<<< HEAD
-=======
 	select WANT_DEV_COREDUMP
->>>>>>> 825b98b0
 	select SND_INTEL_DSP_CONFIG
 	help
 	  Enable support for Intel(R) Haswell and Broadwell platforms
