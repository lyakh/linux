# SPDX-License-Identifier: GPL-2.0-only
menuconfig SND_SOC_INTEL_MACH
	bool "Intel Machine drivers"
	depends on SND_SOC_INTEL_SST_TOPLEVEL || SND_SOC_SOF_INTEL_TOPLEVEL
	help
         Intel ASoC Machine Drivers. If you have a Intel machine that
         has an audio controller with a DSP and I2S or DMIC port, then
         enable this option by saying Y

         Note that the answer to this question doesn't directly affect the
         kernel: saying N will just cause the configurator to skip all
         the questions about Intel ASoC machine drivers.

if SND_SOC_INTEL_MACH

if SND_SOC_INTEL_HASWELL

config SND_SOC_INTEL_HASWELL_MACH
	tristate "Haswell Lynxpoint"
	depends on I2C
	depends on I2C_DESIGNWARE_PLATFORM || COMPILE_TEST
	depends on X86_INTEL_LPSS || COMPILE_TEST
	select SND_SOC_RT5640
	help
	  This adds support for the Lynxpoint Audio DSP on Intel(R) Haswell
	  Ultrabook platforms. This is a recommended option.
	  Say Y or m if you have such a device.
	  If unsure select "N".

endif ## SND_SOC_INTEL_HASWELL

if SND_SOC_INTEL_HASWELL || SND_SOC_SOF_BROADWELL

config SND_SOC_INTEL_BDW_RT5677_MACH
	tristate "Broadwell with RT5677 codec"
	depends on I2C
	depends on I2C_DESIGNWARE_PLATFORM || COMPILE_TEST
	depends on GPIOLIB || COMPILE_TEST
	depends on X86_INTEL_LPSS || COMPILE_TEST
	select SND_SOC_RT5677
	help
	  This adds support for Intel Broadwell platform based boards with
	  the RT5677 audio codec. This is a recommended option.
	  Say Y or m if you have such a device.
	  If unsure select "N".

config SND_SOC_INTEL_BROADWELL_MACH
	tristate "Broadwell Wildcatpoint"
	depends on I2C
	depends on I2C_DESIGNWARE_PLATFORM || COMPILE_TEST
	depends on X86_INTEL_LPSS || COMPILE_TEST
	select SND_SOC_RT286
	help
	  This adds support for the Wilcatpoint Audio DSP on Intel(R) Broadwell
	  Ultrabook platforms.
	  Say Y or m if you have such a device. This is a recommended option.
	  If unsure select "N".
endif ## SND_SOC_INTEL_HASWELL || SND_SOC_SOF_BROADWELL

if SND_SOC_INTEL_BAYTRAIL

config SND_SOC_INTEL_BYT_MAX98090_MACH
	tristate "Baytrail with MAX98090 codec"
	depends on I2C
	depends on X86_INTEL_LPSS || COMPILE_TEST
	select SND_SOC_MAX98090
	help
	  This adds audio driver for Intel Baytrail platform based boards
	  with the MAX98090 audio codec. This driver is deprecated, use
	  SND_SOC_INTEL_CHT_BSW_MAX98090_TI_MACH instead for better
	  functionality.

config SND_SOC_INTEL_BYT_RT5640_MACH
	tristate "Baytrail with RT5640 codec"
	depends on I2C
	depends on X86_INTEL_LPSS || COMPILE_TEST
	select SND_SOC_RT5640
	help
	  This adds audio driver for Intel Baytrail platform based boards
	  with the RT5640 audio codec. This driver is deprecated, use
	  SND_SOC_INTEL_BYTCR_RT5640_MACH instead for better functionality.

endif ## SND_SOC_INTEL_BAYTRAIL

if SND_SST_ATOM_HIFI2_PLATFORM || SND_SOC_SOF_BAYTRAIL

config SND_SOC_INTEL_BYTCR_RT5640_MACH
	tristate "Baytrail and Baytrail-CR with RT5640 codec"
	depends on I2C && ACPI
	depends on X86_INTEL_LPSS || COMPILE_TEST
	select SND_SOC_ACPI
	select SND_SOC_RT5640
	help
	  This adds support for ASoC machine driver for Intel(R) Baytrail and Baytrail-CR
	  platforms with RT5640 audio codec.
	  Say Y or m if you have such a device. This is a recommended option.
	  If unsure select "N".

config SND_SOC_INTEL_BYTCR_RT5651_MACH
	tristate "Baytrail and Baytrail-CR with RT5651 codec"
	depends on I2C && ACPI
	depends on X86_INTEL_LPSS || COMPILE_TEST
	select SND_SOC_ACPI
	select SND_SOC_RT5651
	help
	  This adds support for ASoC machine driver for Intel(R) Baytrail and Baytrail-CR
	  platforms with RT5651 audio codec.
	  Say Y or m if you have such a device. This is a recommended option.
	  If unsure select "N".

config SND_SOC_INTEL_CHT_BSW_RT5672_MACH
	tristate "Cherrytrail & Braswell with RT5672 codec"
	depends on I2C && ACPI
	depends on X86_INTEL_LPSS || COMPILE_TEST
	select SND_SOC_ACPI
	select SND_SOC_RT5670
        help
          This adds support for ASoC machine driver for Intel(R) Cherrytrail & Braswell
          platforms with RT5672 audio codec.
          Say Y or m if you have such a device. This is a recommended option.
          If unsure select "N".

config SND_SOC_INTEL_CHT_BSW_RT5645_MACH
	tristate "Cherrytrail & Braswell with RT5645/5650 codec"
	depends on I2C && ACPI
	depends on X86_INTEL_LPSS || COMPILE_TEST
	select SND_SOC_ACPI
	select SND_SOC_RT5645
	help
	  This adds support for ASoC machine driver for Intel(R) Cherrytrail & Braswell
	  platforms with RT5645/5650 audio codec.
	  Say Y or m if you have such a device. This is a recommended option.
	  If unsure select "N".

config SND_SOC_INTEL_CHT_BSW_MAX98090_TI_MACH
	tristate "Cherrytrail & Braswell with MAX98090 & TI codec"
	depends on I2C && ACPI
	depends on X86_INTEL_LPSS || COMPILE_TEST
	select SND_SOC_MAX98090
	select SND_SOC_TS3A227E
	help
	  This adds support for ASoC machine driver for Intel(R) Cherrytrail & Braswell
	  platforms with MAX98090 audio codec it also can support TI jack chip as aux device.
	  Say Y or m if you have such a device. This is a recommended option.
	  If unsure select "N".

config SND_SOC_INTEL_CHT_BSW_NAU8824_MACH
	tristate "Cherrytrail & Braswell with NAU88L24 codec"
	depends on I2C && ACPI
	depends on X86_INTEL_LPSS || COMPILE_TEST
	select SND_SOC_ACPI
	select SND_SOC_NAU8824
	help
	  This adds support for ASoC machine driver for Intel(R) Cherrytrail & Braswell
	  platforms with NAU88L24 audio codec.
	  Say Y or m if you have such a device. This is a recommended option.
	  If unsure select "N".

config SND_SOC_INTEL_BYT_CHT_CX2072X_MACH
	tristate "Baytrail & Cherrytrail with CX2072X codec"
	depends on I2C && ACPI
	depends on X86_INTEL_LPSS || COMPILE_TEST
	select SND_SOC_ACPI
	select SND_SOC_CX2072X
	help
	  This adds support for ASoC machine driver for Intel(R) Baytrail &
	  Cherrytrail platforms with Conexant CX2072X audio codec.
	  Say Y or m if you have such a device. This is a recommended option.
	  If unsure select "N".

config SND_SOC_INTEL_BYT_CHT_DA7213_MACH
	tristate "Baytrail & Cherrytrail with DA7212/7213 codec"
	depends on I2C && ACPI
	depends on X86_INTEL_LPSS || COMPILE_TEST
	select SND_SOC_ACPI
	select SND_SOC_DA7213
	help
	  This adds support for ASoC machine driver for Intel(R) Baytrail & CherryTrail
	  platforms with DA7212/7213 audio codec.
	  Say Y or m if you have such a device. This is a recommended option.
	  If unsure select "N".

config SND_SOC_INTEL_BYT_CHT_ES8316_MACH
	tristate "Baytrail & Cherrytrail with ES8316 codec"
	depends on I2C && ACPI
	depends on X86_INTEL_LPSS || COMPILE_TEST
	select SND_SOC_ACPI
	select SND_SOC_ES8316
	help
	  This adds support for ASoC machine driver for Intel(R) Baytrail &
	  Cherrytrail platforms with ES8316 audio codec.
	  Say Y or m if you have such a device. This is a recommended option.
	  If unsure select "N".

endif ## SND_SST_ATOM_HIFI2_PLATFORM || SND_SOC_SOF_BAYTRAIL

if SND_SST_ATOM_HIFI2_PLATFORM

config SND_SOC_INTEL_BYT_CHT_NOCODEC_MACH
	tristate "Baytrail & Cherrytrail platform with no codec (MinnowBoard MAX, Up)"
	depends on I2C && ACPI
	depends on X86_INTEL_LPSS || COMPILE_TEST
	help
	  This adds support for ASoC machine driver for the MinnowBoard Max or
	  Up boards and provides access to I2S signals on the Low-Speed
	  connector. This is not a recommended option outside of these cases.
	  It is not intended to be enabled by distros by default.
	  Say Y or m if you have such a device.

	  If unsure select "N".

endif ## SND_SST_ATOM_HIFI2_PLATFORM

if SND_SOC_INTEL_SKL

config SND_SOC_INTEL_SKL_RT286_MACH
	tristate "SKL with RT286 I2S mode"
	depends on I2C && ACPI
	depends on MFD_INTEL_LPSS || COMPILE_TEST
	select SND_SOC_RT286
	select SND_SOC_DMIC
	select SND_SOC_HDAC_HDMI
	help
	   This adds support for ASoC machine driver for Skylake platforms
	   with RT286 I2S audio codec.
	   Say Y or m if you have such a device.
	   If unsure select "N".

config SND_SOC_INTEL_SKL_NAU88L25_SSM4567_MACH
	tristate "SKL with NAU88L25 and SSM4567 in I2S Mode"
	depends on I2C && ACPI
	depends on MFD_INTEL_LPSS || COMPILE_TEST
	select SND_SOC_NAU8825
	select SND_SOC_SSM4567
	select SND_SOC_DMIC
	select SND_SOC_HDAC_HDMI
	help
	  This adds support for ASoC Onboard Codec I2S machine driver. This will
	  create an alsa sound card for NAU88L25 + SSM4567.
	  Say Y or m if you have such a device. This is a recommended option.
	  If unsure select "N".

config SND_SOC_INTEL_SKL_NAU88L25_MAX98357A_MACH
	tristate "SKL with NAU88L25 and MAX98357A in I2S Mode"
	depends on I2C && ACPI
	depends on MFD_INTEL_LPSS || COMPILE_TEST
	select SND_SOC_NAU8825
	select SND_SOC_MAX98357A
	select SND_SOC_DMIC
	select SND_SOC_HDAC_HDMI
	help
	  This adds support for ASoC Onboard Codec I2S machine driver. This will
	  create an alsa sound card for NAU88L25 + MAX98357A.
	  Say Y or m if you have such a device. This is a recommended option.
	  If unsure select "N".

endif ## SND_SOC_INTEL_SKL

<<<<<<< HEAD
if SND_SOC_INTEL_APL || (SND_SOC_SOF_APOLLOLAKE && SND_SOC_SOF_HDA_LINK)
=======
config SND_SOC_INTEL_DA7219_MAX98357A_GENERIC
	tristate
	select SND_SOC_DA7219
	select SND_SOC_MAX98357A
	select SND_SOC_DMIC
	select SND_SOC_HDAC_HDMI

if SND_SOC_INTEL_APL
>>>>>>> d77b10cf

config SND_SOC_INTEL_BXT_DA7219_MAX98357A_MACH
	tristate "Broxton with DA7219 and MAX98357A in I2S Mode"
	depends on I2C && ACPI
	depends on MFD_INTEL_LPSS || COMPILE_TEST
	select SND_SOC_INTEL_DA7219_MAX98357A_GENERIC
	select SND_HDA_DSP_LOADER
	help
	   This adds support for ASoC machine driver for Broxton-P platforms
	   with DA7219 + MAX98357A I2S audio codec.
	   Say Y or m if you have such a device. This is a recommended option.
	   If unsure select "N".

config SND_SOC_INTEL_BXT_RT298_MACH
	tristate "Broxton with RT298 I2S mode"
	depends on I2C && ACPI
	depends on MFD_INTEL_LPSS || COMPILE_TEST
	select SND_SOC_RT298
	select SND_SOC_DMIC
	select SND_SOC_HDAC_HDMI
	select SND_HDA_DSP_LOADER
	help
	   This adds support for ASoC machine driver for Broxton platforms
	   with RT286 I2S audio codec.
	   Say Y or m if you have such a device. This is a recommended option.
	   If unsure select "N".

endif ## SND_SOC_INTEL_APL || (SND_SOC_SOF_APOLLOLAKE && SND_SOC_SOF_HDA_LINK)

if SND_SOC_SOF_APOLLOLAKE

config SND_SOC_INTEL_BXT_PCM512x_MACH
	tristate "Broxton with TI PCM512x codec"
	depends on MFD_INTEL_LPSS && I2C && ACPI
	select SND_SOC_PCM512x_I2C
	help
	  This adds support for ASoC machine driver for Broxton platforms
	  with TI PCM512x I2S audio codec.
	  Say Y or m if you have such a device. This is a recommended option.
	  If unsure select "N".

config SND_SOC_INTEL_BXT_WM8804_MACH
	tristate "Broxton with Wolfson/Cirrus WM8804 codec for Hifiberry Digi+"
	depends on MFD_INTEL_LPSS && I2C && ACPI
	select SND_SOC_WM8804_I2C
	help
	  This adds support for ASoC machine driver for Broxton platforms
	  with Hifiberry Digiplus w/ Wolfson/Cirrus WM8804 I2S audio codec.
	  Say Y or m if you have such a device. This is a recommended option.
	  If unsure select "N".

endif ## SND_SOC_SOF_APOLLOLAKE

if SND_SOC_INTEL_KBL

config SND_SOC_INTEL_KBL_RT5663_MAX98927_MACH
	tristate "KBL with RT5663 and MAX98927 in I2S Mode"
	depends on I2C && ACPI
	depends on MFD_INTEL_LPSS || COMPILE_TEST
	select SND_SOC_RT5663
	select SND_SOC_MAX98927
	select SND_SOC_DMIC
	select SND_SOC_HDAC_HDMI
	select SND_SOC_INTEL_SKYLAKE_SSP_CLK
	help
	  This adds support for ASoC Onboard Codec I2S machine driver. This will
	  create an alsa sound card for RT5663 + MAX98927.
	  Say Y or m if you have such a device. This is a recommended option.
	  If unsure select "N".

config SND_SOC_INTEL_KBL_RT5663_RT5514_MAX98927_MACH
        tristate "KBL with RT5663, RT5514 and MAX98927 in I2S Mode"
	depends on I2C && ACPI
	depends on MFD_INTEL_LPSS || COMPILE_TEST
        depends on SPI
        select SND_SOC_RT5663
        select SND_SOC_RT5514
        select SND_SOC_RT5514_SPI
        select SND_SOC_MAX98927
        select SND_SOC_HDAC_HDMI
        help
          This adds support for ASoC Onboard Codec I2S machine driver. This will
          create an alsa sound card for RT5663 + RT5514 + MAX98927.
          Say Y or m if you have such a device. This is a recommended option.
          If unsure select "N".

config SND_SOC_INTEL_KBL_DA7219_MAX98357A_MACH
	tristate "KBL with DA7219 and MAX98357A in I2S Mode"
	depends on I2C && ACPI
	depends on MFD_INTEL_LPSS || COMPILE_TEST
	select SND_SOC_INTEL_DA7219_MAX98357A_GENERIC
	help
	  This adds support for ASoC Onboard Codec I2S machine driver. This will
	  create an alsa sound card for DA7219 + MAX98357A I2S audio codec.
	  Say Y if you have such a device.

config SND_SOC_INTEL_KBL_DA7219_MAX98927_MACH
	tristate "KBL with DA7219 and MAX98927 in I2S Mode"
	depends on I2C && ACPI
	depends on MFD_INTEL_LPSS || COMPILE_TEST
	select SND_SOC_DA7219
	select SND_SOC_MAX98927
	select SND_SOC_MAX98373
	select SND_SOC_DMIC
	select SND_SOC_HDAC_HDMI
	help
	  This adds support for ASoC Onboard Codec I2S machine driver. This will
	  create an alsa sound card for DA7219 + MAX98927 I2S audio codec.
	  Say Y if you have such a device.
	  If unsure select "N".

config SND_SOC_INTEL_KBL_RT5660_MACH
	tristate "KBL with RT5660 in I2S Mode"
	depends on I2C && ACPI
	depends on MFD_INTEL_LPSS || COMPILE_TEST
	select SND_SOC_RT5660
	select SND_SOC_HDAC_HDMI
	help
	  This adds support for ASoC Onboard Codec I2S machine driver. This will
	  create an alsa sound card for RT5660 I2S audio codec.
	  Say Y if you have such a device.

endif ## SND_SOC_INTEL_KBL

if SND_SOC_INTEL_GLK || (SND_SOC_SOF_GEMINILAKE  && SND_SOC_SOF_HDA_LINK)

config SND_SOC_INTEL_GLK_RT5682_MAX98357A_MACH
	tristate "GLK with RT5682 and MAX98357A in I2S Mode"
	depends on I2C && ACPI
	depends on MFD_INTEL_LPSS || COMPILE_TEST
	select SND_SOC_RT5682
	select SND_SOC_MAX98357A
	select SND_SOC_DMIC
	select SND_SOC_HDAC_HDMI
	select SND_HDA_DSP_LOADER
	help
	   This adds support for ASoC machine driver for Geminilake platforms
	   with RT5682 + MAX98357A I2S audio codec.
	   Say Y if you have such a device.
	   If unsure select "N".

endif ## SND_SOC_INTEL_GLK || (SND_SOC_SOF_GEMINILAKE  && SND_SOC_SOF_HDA_LINK)

if SND_SOC_INTEL_SKYLAKE_HDAUDIO_CODEC || SND_SOC_SOF_HDA_AUDIO_CODEC

config SND_SOC_INTEL_SKL_HDA_DSP_GENERIC_MACH
	tristate "SKL/KBL/BXT/APL with HDA Codecs"
	select SND_SOC_HDAC_HDMI
	select SND_SOC_DMIC
	# SND_SOC_HDAC_HDA is already selected
	help
	  This adds support for ASoC machine driver for Intel platforms
	  SKL/KBL/BXT/APL with iDisp, HDA audio codecs.
          Say Y or m if you have such a device. This is a recommended option.
	  If unsure select "N".

endif ## SND_SOC_INTEL_SKYLAKE_HDAUDIO_CODEC || SND_SOC_SOF_HDA_AUDIO_CODEC

if SND_SOC_SOF_HDA_COMMON || SND_SOC_SOF_BAYTRAIL
config SND_SOC_INTEL_SOF_RT5682_MACH
	tristate "SOF with rt5682 codec in I2S Mode"
	depends on I2C && ACPI
	depends on (SND_SOC_SOF_HDA_COMMON && (MFD_INTEL_LPSS || COMPILE_TEST)) ||\
		   (SND_SOC_SOF_BAYTRAIL && (X86_INTEL_LPSS || COMPILE_TEST))
	select SND_SOC_RT5682
	select SND_SOC_DMIC
	select SND_SOC_HDAC_HDMI
	help
	   This adds support for ASoC machine driver for SOF platforms
	   with rt5682 codec.
	   Say Y if you have such a device.
	   If unsure select "N".
endif ## SND_SOC_SOF_HDA_COMMON || SND_SOC_SOF_BAYTRAIL

<<<<<<< HEAD
if SND_SOC_SOF_TIGERLAKE

config SND_SOC_INTEL_TGL_RT1308_MACH
	tristate "TGL with RT1308 in I2S Mode"
	depends on I2C && ACPI
	depends on MFD_INTEL_LPSS || COMPILE_TEST
	select SND_SOC_RT1308
	select SND_SOC_DMIC
	select SND_SOC_HDAC_HDMI if SND_SOC_SOF_HDA_COMMON
	help
	   This adds support for ASoC machine driver for Tigerlake platforms
	   with RT1308 I2S audio codec.
	   Say Y if you have such a device.
	   If unsure select "N".

endif ## SND_SOC_SOF_TIGERLAKE
=======
if (SND_SOC_SOF_COMETLAKE_LP && SND_SOC_SOF_HDA_LINK)

config SND_SOC_INTEL_CML_LP_DA7219_MAX98357A_MACH
	tristate "CML_LP with DA7219 and MAX98357A in I2S Mode"
	depends on I2C && ACPI
	depends on MFD_INTEL_LPSS || COMPILE_TEST
	select SND_SOC_INTEL_DA7219_MAX98357A_GENERIC

endif ## SND_SOC_SOF_COMETLAKE_LP && SND_SOC_SOF_HDA_LINK
>>>>>>> d77b10cf

endif ## SND_SOC_INTEL_MACH<|MERGE_RESOLUTION|>--- conflicted
+++ resolved
@@ -256,9 +256,6 @@
 
 endif ## SND_SOC_INTEL_SKL
 
-<<<<<<< HEAD
-if SND_SOC_INTEL_APL || (SND_SOC_SOF_APOLLOLAKE && SND_SOC_SOF_HDA_LINK)
-=======
 config SND_SOC_INTEL_DA7219_MAX98357A_GENERIC
 	tristate
 	select SND_SOC_DA7219
@@ -266,8 +263,7 @@
 	select SND_SOC_DMIC
 	select SND_SOC_HDAC_HDMI
 
-if SND_SOC_INTEL_APL
->>>>>>> d77b10cf
+if SND_SOC_INTEL_APL || (SND_SOC_SOF_APOLLOLAKE && SND_SOC_SOF_HDA_LINK)
 
 config SND_SOC_INTEL_BXT_DA7219_MAX98357A_MACH
 	tristate "Broxton with DA7219 and MAX98357A in I2S Mode"
@@ -442,7 +438,16 @@
 	   If unsure select "N".
 endif ## SND_SOC_SOF_HDA_COMMON || SND_SOC_SOF_BAYTRAIL
 
-<<<<<<< HEAD
+if (SND_SOC_SOF_COMETLAKE_LP && SND_SOC_SOF_HDA_LINK)
+
+config SND_SOC_INTEL_CML_LP_DA7219_MAX98357A_MACH
+	tristate "CML_LP with DA7219 and MAX98357A in I2S Mode"
+	depends on I2C && ACPI
+	depends on MFD_INTEL_LPSS || COMPILE_TEST
+	select SND_SOC_INTEL_DA7219_MAX98357A_GENERIC
+
+endif ## SND_SOC_SOF_COMETLAKE_LP && SND_SOC_SOF_HDA_LINK
+
 if SND_SOC_SOF_TIGERLAKE
 
 config SND_SOC_INTEL_TGL_RT1308_MACH
@@ -459,16 +464,5 @@
 	   If unsure select "N".
 
 endif ## SND_SOC_SOF_TIGERLAKE
-=======
-if (SND_SOC_SOF_COMETLAKE_LP && SND_SOC_SOF_HDA_LINK)
-
-config SND_SOC_INTEL_CML_LP_DA7219_MAX98357A_MACH
-	tristate "CML_LP with DA7219 and MAX98357A in I2S Mode"
-	depends on I2C && ACPI
-	depends on MFD_INTEL_LPSS || COMPILE_TEST
-	select SND_SOC_INTEL_DA7219_MAX98357A_GENERIC
-
-endif ## SND_SOC_SOF_COMETLAKE_LP && SND_SOC_SOF_HDA_LINK
->>>>>>> d77b10cf
 
 endif ## SND_SOC_INTEL_MACH