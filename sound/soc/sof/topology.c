// SPDX-License-Identifier: (GPL-2.0-only OR BSD-3-Clause)
//
// This file is provided under a dual BSD/GPLv2 license.  When using or
// redistributing this file, you may do so under either license.
//
// Copyright(c) 2018 Intel Corporation. All rights reserved.
//
// Author: Liam Girdwood <liam.r.girdwood@linux.intel.com>
//

#include <linux/bits.h>
#include <linux/device.h>
#include <linux/errno.h>
#include <linux/firmware.h>
#include <linux/workqueue.h>
#include <sound/tlv.h>
#include <uapi/sound/sof/tokens.h>
#include "sof-priv.h"
#include "sof-audio.h"
#include "ops.h"

#define COMP_ID_UNASSIGNED		0xffffffff
/*
 * Constants used in the computation of linear volume gain
 * from dB gain 20th root of 10 in Q1.16 fixed-point notation
 */
#define VOL_TWENTIETH_ROOT_OF_TEN	73533
/* 40th root of 10 in Q1.16 fixed-point notation*/
#define VOL_FORTIETH_ROOT_OF_TEN	69419

/* 0.5 dB step value in topology TLV */
#define VOL_HALF_DB_STEP	50

/* TLV data items */
#define TLV_MIN		0
#define TLV_STEP	1
#define TLV_MUTE	2

/**
 * sof_update_ipc_object - Parse multiple sets of tokens within the token array associated with the
 *			    token ID.
 * @scomp: pointer to SOC component
 * @object: target IPC struct to save the parsed values
 * @token_id: token ID for the token array to be searched
 * @tuples: pointer to the tuples array
 * @num_tuples: number of tuples in the tuples array
 * @object_size: size of the object
 * @token_instance_num: number of times the same @token_id needs to be parsed i.e. the function
 *			looks for @token_instance_num of each token in the token array associated
 *			with the @token_id
 */
int sof_update_ipc_object(struct snd_soc_component *scomp, void *object, enum sof_tokens token_id,
			  struct snd_sof_tuple *tuples, int num_tuples,
			  size_t object_size, int token_instance_num)
{
	struct snd_sof_dev *sdev = snd_soc_component_get_drvdata(scomp);
	const struct sof_ipc_tplg_ops *tplg_ops = sof_ipc_get_ops(sdev, tplg);
	const struct sof_token_info *token_list;
	const struct sof_topology_token *tokens;
	int i, j;

	token_list = tplg_ops ? tplg_ops->token_list : NULL;
	/* nothing to do if token_list is NULL */
	if (!token_list)
		return 0;

	if (token_list[token_id].count < 0) {
		dev_err(scomp->dev, "Invalid token count for token ID: %d\n", token_id);
		return -EINVAL;
	}

	/* No tokens to match */
	if (!token_list[token_id].count)
		return 0;

	tokens = token_list[token_id].tokens;
	if (!tokens) {
		dev_err(scomp->dev, "Invalid tokens for token id: %d\n", token_id);
		return -EINVAL;
	}

	for (i = 0; i < token_list[token_id].count; i++) {
		int offset = 0;
		int num_tokens_matched = 0;

		for (j = 0; j < num_tuples; j++) {
			if (tokens[i].token == tuples[j].token) {
				switch (tokens[i].type) {
				case SND_SOC_TPLG_TUPLE_TYPE_WORD:
				{
					u32 *val = (u32 *)((u8 *)object + tokens[i].offset +
							   offset);

					*val = tuples[j].value.v;
					break;
				}
				case SND_SOC_TPLG_TUPLE_TYPE_SHORT:
				case SND_SOC_TPLG_TUPLE_TYPE_BOOL:
				{
					u16 *val = (u16 *)((u8 *)object + tokens[i].offset +
							    offset);

					*val = (u16)tuples[j].value.v;
					break;
				}
				case SND_SOC_TPLG_TUPLE_TYPE_STRING:
				{
					if (!tokens[i].get_token) {
						dev_err(scomp->dev,
							"get_token not defined for token %d in %s\n",
							tokens[i].token, token_list[token_id].name);
						return -EINVAL;
					}

					tokens[i].get_token((void *)tuples[j].value.s, object,
							    tokens[i].offset + offset);
					break;
				}
				default:
					break;
				}

				num_tokens_matched++;

				/* found all required sets of current token. Move to the next one */
				if (!(num_tokens_matched % token_instance_num))
					break;

				/* move to the next object */
				offset += object_size;
			}
		}
	}

	return 0;
}

static inline int get_tlv_data(const int *p, int tlv[SOF_TLV_ITEMS])
{
	/* we only support dB scale TLV type at the moment */
	if ((int)p[SNDRV_CTL_TLVO_TYPE] != SNDRV_CTL_TLVT_DB_SCALE)
		return -EINVAL;

	/* min value in topology tlv data is multiplied by 100 */
	tlv[TLV_MIN] = (int)p[SNDRV_CTL_TLVO_DB_SCALE_MIN] / 100;

	/* volume steps */
	tlv[TLV_STEP] = (int)(p[SNDRV_CTL_TLVO_DB_SCALE_MUTE_AND_STEP] &
				TLV_DB_SCALE_MASK);

	/* mute ON/OFF */
	if ((p[SNDRV_CTL_TLVO_DB_SCALE_MUTE_AND_STEP] &
		TLV_DB_SCALE_MUTE) == 0)
		tlv[TLV_MUTE] = 0;
	else
		tlv[TLV_MUTE] = 1;

	return 0;
}

/*
 * Function to truncate an unsigned 64-bit number
 * by x bits and return 32-bit unsigned number. This
 * function also takes care of rounding while truncating
 */
static inline u32 vol_shift_64(u64 i, u32 x)
{
	/* do not truncate more than 32 bits */
	if (x > 32)
		x = 32;

	if (x == 0)
		return (u32)i;

	return (u32)(((i >> (x - 1)) + 1) >> 1);
}

/*
 * Function to compute a ^ exp where,
 * a is a fractional number represented by a fixed-point
 * integer with a fractional world length of "fwl"
 * exp is an integer
 * fwl is the fractional word length
 * Return value is a fractional number represented by a
 * fixed-point integer with a fractional word length of "fwl"
 */
static u32 vol_pow32(u32 a, int exp, u32 fwl)
{
	int i, iter;
	u32 power = 1 << fwl;
	u64 numerator;

	/* if exponent is 0, return 1 */
	if (exp == 0)
		return power;

	/* determine the number of iterations based on the exponent */
	if (exp < 0)
		iter = exp * -1;
	else
		iter = exp;

	/* mutiply a "iter" times to compute power */
	for (i = 0; i < iter; i++) {
		/*
		 * Product of 2 Qx.fwl fixed-point numbers yields a Q2*x.2*fwl
		 * Truncate product back to fwl fractional bits with rounding
		 */
		power = vol_shift_64((u64)power * a, fwl);
	}

	if (exp > 0) {
		/* if exp is positive, return the result */
		return power;
	}

	/* if exp is negative, return the multiplicative inverse */
	numerator = (u64)1 << (fwl << 1);
	do_div(numerator, power);

	return (u32)numerator;
}

/*
 * Function to calculate volume gain from TLV data.
 * This function can only handle gain steps that are multiples of 0.5 dB
 */
u32 vol_compute_gain(u32 value, int *tlv)
{
	int dB_gain;
	u32 linear_gain;
	int f_step;

	/* mute volume */
	if (value == 0 && tlv[TLV_MUTE])
		return 0;

	/*
	 * compute dB gain from tlv. tlv_step
	 * in topology is multiplied by 100
	 */
	dB_gain = tlv[TLV_MIN] + (value * tlv[TLV_STEP]) / 100;

	/*
	 * compute linear gain represented by fixed-point
	 * int with VOLUME_FWL fractional bits
	 */
	linear_gain = vol_pow32(VOL_TWENTIETH_ROOT_OF_TEN, dB_gain, VOLUME_FWL);

	/* extract the fractional part of volume step */
	f_step = tlv[TLV_STEP] - (tlv[TLV_STEP] / 100);

	/* if volume step is an odd multiple of 0.5 dB */
	if (f_step == VOL_HALF_DB_STEP && (value & 1))
		linear_gain = vol_shift_64((u64)linear_gain *
						  VOL_FORTIETH_ROOT_OF_TEN,
						  VOLUME_FWL);

	return linear_gain;
}

/*
 * Set up volume table for kcontrols from tlv data
 * "size" specifies the number of entries in the table
 */
static int set_up_volume_table(struct snd_sof_control *scontrol,
			       int tlv[SOF_TLV_ITEMS], int size)
{
	struct snd_soc_component *scomp = scontrol->scomp;
	struct snd_sof_dev *sdev = snd_soc_component_get_drvdata(scomp);
	const struct sof_ipc_tplg_ops *tplg_ops = sof_ipc_get_ops(sdev, tplg);

	if (tplg_ops && tplg_ops->control && tplg_ops->control->set_up_volume_table)
		return tplg_ops->control->set_up_volume_table(scontrol, tlv, size);

	dev_err(scomp->dev, "Mandatory op %s not set\n", __func__);
	return -EINVAL;
}

struct sof_dai_types {
	const char *name;
	enum sof_ipc_dai_type type;
};

static const struct sof_dai_types sof_dais[] = {
	{"SSP", SOF_DAI_INTEL_SSP},
	{"HDA", SOF_DAI_INTEL_HDA},
	{"DMIC", SOF_DAI_INTEL_DMIC},
	{"ALH", SOF_DAI_INTEL_ALH},
	{"SAI", SOF_DAI_IMX_SAI},
	{"ESAI", SOF_DAI_IMX_ESAI},
	{"ACP", SOF_DAI_AMD_BT},
	{"ACPSP", SOF_DAI_AMD_SP},
	{"ACPDMIC", SOF_DAI_AMD_DMIC},
	{"ACPHS", SOF_DAI_AMD_HS},
	{"AFE", SOF_DAI_MEDIATEK_AFE},
	{"ACPSP_VIRTUAL", SOF_DAI_AMD_SP_VIRTUAL},
	{"ACPHS_VIRTUAL", SOF_DAI_AMD_HS_VIRTUAL},

};

static enum sof_ipc_dai_type find_dai(const char *name)
{
	int i;

	for (i = 0; i < ARRAY_SIZE(sof_dais); i++) {
		if (strcmp(name, sof_dais[i].name) == 0)
			return sof_dais[i].type;
	}

	return SOF_DAI_INTEL_NONE;
}

/*
 * Supported Frame format types and lookup, add new ones to end of list.
 */

struct sof_frame_types {
	const char *name;
	enum sof_ipc_frame frame;
};

static const struct sof_frame_types sof_frames[] = {
	{"s16le", SOF_IPC_FRAME_S16_LE},
	{"s24le", SOF_IPC_FRAME_S24_4LE},
	{"s32le", SOF_IPC_FRAME_S32_LE},
	{"float", SOF_IPC_FRAME_FLOAT},
};

static enum sof_ipc_frame find_format(const char *name)
{
	int i;

	for (i = 0; i < ARRAY_SIZE(sof_frames); i++) {
		if (strcmp(name, sof_frames[i].name) == 0)
			return sof_frames[i].frame;
	}

	/* use s32le if nothing is specified */
	return SOF_IPC_FRAME_S32_LE;
}

int get_token_u32(void *elem, void *object, u32 offset)
{
	struct snd_soc_tplg_vendor_value_elem *velem = elem;
	u32 *val = (u32 *)((u8 *)object + offset);

	*val = le32_to_cpu(velem->value);
	return 0;
}

int get_token_u16(void *elem, void *object, u32 offset)
{
	struct snd_soc_tplg_vendor_value_elem *velem = elem;
	u16 *val = (u16 *)((u8 *)object + offset);

	*val = (u16)le32_to_cpu(velem->value);
	return 0;
}

int get_token_uuid(void *elem, void *object, u32 offset)
{
	struct snd_soc_tplg_vendor_uuid_elem *velem = elem;
	u8 *dst = (u8 *)object + offset;

	memcpy(dst, velem->uuid, UUID_SIZE);

	return 0;
}

/*
 * The string gets from topology will be stored in heap, the owner only
 * holds a char* member point to the heap.
 */
int get_token_string(void *elem, void *object, u32 offset)
{
	/* "dst" here points to the char* member of the owner */
	char **dst = (char **)((u8 *)object + offset);

	*dst = kstrdup(elem, GFP_KERNEL);
	if (!*dst)
		return -ENOMEM;
	return 0;
};

int get_token_comp_format(void *elem, void *object, u32 offset)
{
	u32 *val = (u32 *)((u8 *)object + offset);

	*val = find_format((const char *)elem);
	return 0;
}

int get_token_dai_type(void *elem, void *object, u32 offset)
{
	u32 *val = (u32 *)((u8 *)object + offset);

	*val = find_dai((const char *)elem);
	return 0;
}

/* PCM */
static const struct sof_topology_token stream_tokens[] = {
	{SOF_TKN_STREAM_PLAYBACK_COMPATIBLE_D0I3, SND_SOC_TPLG_TUPLE_TYPE_BOOL, get_token_u16,
		offsetof(struct snd_sof_pcm, stream[0].d0i3_compatible)},
	{SOF_TKN_STREAM_CAPTURE_COMPATIBLE_D0I3, SND_SOC_TPLG_TUPLE_TYPE_BOOL, get_token_u16,
		offsetof(struct snd_sof_pcm, stream[1].d0i3_compatible)},
};

/* Leds */
static const struct sof_topology_token led_tokens[] = {
	{SOF_TKN_MUTE_LED_USE, SND_SOC_TPLG_TUPLE_TYPE_WORD, get_token_u32,
		offsetof(struct snd_sof_led_control, use_led)},
	{SOF_TKN_MUTE_LED_DIRECTION, SND_SOC_TPLG_TUPLE_TYPE_WORD, get_token_u32,
		offsetof(struct snd_sof_led_control, direction)},
};

static const struct sof_topology_token comp_pin_tokens[] = {
	{SOF_TKN_COMP_NUM_INPUT_PINS, SND_SOC_TPLG_TUPLE_TYPE_WORD, get_token_u32,
		offsetof(struct snd_sof_widget, num_input_pins)},
	{SOF_TKN_COMP_NUM_OUTPUT_PINS, SND_SOC_TPLG_TUPLE_TYPE_WORD, get_token_u32,
		offsetof(struct snd_sof_widget, num_output_pins)},
};

static const struct sof_topology_token comp_input_pin_binding_tokens[] = {
	{SOF_TKN_COMP_INPUT_PIN_BINDING_WNAME, SND_SOC_TPLG_TUPLE_TYPE_STRING,
		get_token_string, 0},
};

static const struct sof_topology_token comp_output_pin_binding_tokens[] = {
	{SOF_TKN_COMP_OUTPUT_PIN_BINDING_WNAME, SND_SOC_TPLG_TUPLE_TYPE_STRING,
		get_token_string, 0},
};

/**
 * sof_parse_uuid_tokens - Parse multiple sets of UUID tokens
 * @scomp: pointer to soc component
 * @object: target ipc struct for parsed values
 * @offset: offset within the object pointer
 * @tokens: array of struct sof_topology_token containing the tokens to be matched
 * @num_tokens: number of tokens in tokens array
 * @array: source pointer to consecutive vendor arrays in topology
 *
 * This function parses multiple sets of string type tokens in vendor arrays
 */
static int sof_parse_uuid_tokens(struct snd_soc_component *scomp,
				  void *object, size_t offset,
				  const struct sof_topology_token *tokens, int num_tokens,
				  struct snd_soc_tplg_vendor_array *array)
{
	struct snd_soc_tplg_vendor_uuid_elem *elem;
	int found = 0;
	int i, j;

	/* parse element by element */
	for (i = 0; i < le32_to_cpu(array->num_elems); i++) {
		elem = &array->uuid[i];

		/* search for token */
		for (j = 0; j < num_tokens; j++) {
			/* match token type */
			if (tokens[j].type != SND_SOC_TPLG_TUPLE_TYPE_UUID)
				continue;

			/* match token id */
			if (tokens[j].token != le32_to_cpu(elem->token))
				continue;

			/* matched - now load token */
			tokens[j].get_token(elem, object,
					    offset + tokens[j].offset);

			found++;
		}
	}

	return found;
}

/**
 * sof_copy_tuples - Parse tokens and copy them to the @tuples array
 * @sdev: pointer to struct snd_sof_dev
 * @array: source pointer to consecutive vendor arrays in topology
 * @array_size: size of @array
 * @token_id: Token ID associated with a token array
 * @token_instance_num: number of times the same @token_id needs to be parsed i.e. the function
 *			looks for @token_instance_num of each token in the token array associated
 *			with the @token_id
 * @tuples: tuples array to copy the matched tuples to
 * @tuples_size: size of @tuples
 * @num_copied_tuples: pointer to the number of copied tuples in the tuples array
 *
 */
static int sof_copy_tuples(struct snd_sof_dev *sdev, struct snd_soc_tplg_vendor_array *array,
			   int array_size, u32 token_id, int token_instance_num,
			   struct snd_sof_tuple *tuples, int tuples_size, int *num_copied_tuples)
{
	const struct sof_ipc_tplg_ops *tplg_ops = sof_ipc_get_ops(sdev, tplg);
	const struct sof_token_info *token_list;
	const struct sof_topology_token *tokens;
	int found = 0;
	int num_tokens, asize;
	int i, j;

	token_list = tplg_ops ? tplg_ops->token_list : NULL;
	/* nothing to do if token_list is NULL */
	if (!token_list)
		return 0;

	if (!tuples || !num_copied_tuples) {
		dev_err(sdev->dev, "Invalid tuples array\n");
		return -EINVAL;
	}

	tokens = token_list[token_id].tokens;
	num_tokens = token_list[token_id].count;

	if (!tokens) {
		dev_err(sdev->dev, "No token array defined for token ID: %d\n", token_id);
		return -EINVAL;
	}

	/* check if there's space in the tuples array for new tokens */
	if (*num_copied_tuples >= tuples_size) {
		dev_err(sdev->dev, "No space in tuples array for new tokens from %s",
			token_list[token_id].name);
		return -EINVAL;
	}

	while (array_size > 0 && found < num_tokens * token_instance_num) {
		asize = le32_to_cpu(array->size);

		/* validate asize */
		if (asize < 0) {
			dev_err(sdev->dev, "Invalid array size 0x%x\n", asize);
			return -EINVAL;
		}

		/* make sure there is enough data before parsing */
		array_size -= asize;
		if (array_size < 0) {
			dev_err(sdev->dev, "Invalid array size 0x%x\n", asize);
			return -EINVAL;
		}

		/* parse element by element */
		for (i = 0; i < le32_to_cpu(array->num_elems); i++) {
			/* search for token */
			for (j = 0; j < num_tokens; j++) {
				/* match token type */
				if (!(tokens[j].type == SND_SOC_TPLG_TUPLE_TYPE_WORD ||
				      tokens[j].type == SND_SOC_TPLG_TUPLE_TYPE_SHORT ||
				      tokens[j].type == SND_SOC_TPLG_TUPLE_TYPE_BYTE ||
				      tokens[j].type == SND_SOC_TPLG_TUPLE_TYPE_BOOL ||
				      tokens[j].type == SND_SOC_TPLG_TUPLE_TYPE_STRING))
					continue;

				if (tokens[j].type == SND_SOC_TPLG_TUPLE_TYPE_STRING) {
					struct snd_soc_tplg_vendor_string_elem *elem;

					elem = &array->string[i];

					/* match token id */
					if (tokens[j].token != le32_to_cpu(elem->token))
						continue;

					tuples[*num_copied_tuples].token = tokens[j].token;
					tuples[*num_copied_tuples].value.s = elem->string;
				} else {
					struct snd_soc_tplg_vendor_value_elem *elem;

					elem = &array->value[i];

					/* match token id */
					if (tokens[j].token != le32_to_cpu(elem->token))
						continue;

					tuples[*num_copied_tuples].token = tokens[j].token;
					tuples[*num_copied_tuples].value.v =
						le32_to_cpu(elem->value);
				}
				found++;
				(*num_copied_tuples)++;

				/* stop if there's no space for any more new tuples */
				if (*num_copied_tuples == tuples_size)
					return 0;
			}
		}

		/* next array */
		array = (struct snd_soc_tplg_vendor_array *)((u8 *)array + asize);
	}

	return 0;
}

/**
 * sof_parse_string_tokens - Parse multiple sets of tokens
 * @scomp: pointer to soc component
 * @object: target ipc struct for parsed values
 * @offset: offset within the object pointer
 * @tokens: array of struct sof_topology_token containing the tokens to be matched
 * @num_tokens: number of tokens in tokens array
 * @array: source pointer to consecutive vendor arrays in topology
 *
 * This function parses multiple sets of string type tokens in vendor arrays
 */
static int sof_parse_string_tokens(struct snd_soc_component *scomp,
				   void *object, int offset,
				   const struct sof_topology_token *tokens, int num_tokens,
				   struct snd_soc_tplg_vendor_array *array)
{
	struct snd_soc_tplg_vendor_string_elem *elem;
	int found = 0;
	int i, j, ret;

	/* parse element by element */
	for (i = 0; i < le32_to_cpu(array->num_elems); i++) {
		elem = &array->string[i];

		/* search for token */
		for (j = 0; j < num_tokens; j++) {
			/* match token type */
			if (tokens[j].type != SND_SOC_TPLG_TUPLE_TYPE_STRING)
				continue;

			/* match token id */
			if (tokens[j].token != le32_to_cpu(elem->token))
				continue;

			/* matched - now load token */
			ret = tokens[j].get_token(elem->string, object, offset + tokens[j].offset);
			if (ret < 0)
				return ret;

			found++;
		}
	}

	return found;
}

/**
 * sof_parse_word_tokens - Parse multiple sets of tokens
 * @scomp: pointer to soc component
 * @object: target ipc struct for parsed values
 * @offset: offset within the object pointer
 * @tokens: array of struct sof_topology_token containing the tokens to be matched
 * @num_tokens: number of tokens in tokens array
 * @array: source pointer to consecutive vendor arrays in topology
 *
 * This function parses multiple sets of word type tokens in vendor arrays
 */
static int sof_parse_word_tokens(struct snd_soc_component *scomp,
				  void *object, int offset,
				  const struct sof_topology_token *tokens, int num_tokens,
				  struct snd_soc_tplg_vendor_array *array)
{
	struct snd_soc_tplg_vendor_value_elem *elem;
	int found = 0;
	int i, j;

	/* parse element by element */
	for (i = 0; i < le32_to_cpu(array->num_elems); i++) {
		elem = &array->value[i];

		/* search for token */
		for (j = 0; j < num_tokens; j++) {
			/* match token type */
			if (!(tokens[j].type == SND_SOC_TPLG_TUPLE_TYPE_WORD ||
			      tokens[j].type == SND_SOC_TPLG_TUPLE_TYPE_SHORT ||
			      tokens[j].type == SND_SOC_TPLG_TUPLE_TYPE_BYTE ||
			      tokens[j].type == SND_SOC_TPLG_TUPLE_TYPE_BOOL))
				continue;

			/* match token id */
			if (tokens[j].token != le32_to_cpu(elem->token))
				continue;

			/* load token */
			tokens[j].get_token(elem, object, offset + tokens[j].offset);

			found++;
		}
	}

	return found;
}

/**
 * sof_parse_token_sets - Parse multiple sets of tokens
 * @scomp: pointer to soc component
 * @object: target ipc struct for parsed values
 * @tokens: token definition array describing what tokens to parse
 * @count: number of tokens in definition array
 * @array: source pointer to consecutive vendor arrays in topology
 * @array_size: total size of @array
 * @token_instance_num: number of times the same tokens needs to be parsed i.e. the function
 *			looks for @token_instance_num of each token in the @tokens
 * @object_size: offset to next target ipc struct with multiple sets
 *
 * This function parses multiple sets of tokens in vendor arrays into
 * consecutive ipc structs.
 */
static int sof_parse_token_sets(struct snd_soc_component *scomp,
				void *object, const struct sof_topology_token *tokens,
				int count, struct snd_soc_tplg_vendor_array *array,
				int array_size, int token_instance_num, size_t object_size)
{
	size_t offset = 0;
	int found = 0;
	int total = 0;
	int asize;
	int ret;

	while (array_size > 0 && total < count * token_instance_num) {
		asize = le32_to_cpu(array->size);

		/* validate asize */
		if (asize < 0) { /* FIXME: A zero-size array makes no sense */
			dev_err(scomp->dev, "error: invalid array size 0x%x\n",
				asize);
			return -EINVAL;
		}

		/* make sure there is enough data before parsing */
		array_size -= asize;
		if (array_size < 0) {
			dev_err(scomp->dev, "error: invalid array size 0x%x\n",
				asize);
			return -EINVAL;
		}

		/* call correct parser depending on type */
		switch (le32_to_cpu(array->type)) {
		case SND_SOC_TPLG_TUPLE_TYPE_UUID:
			found += sof_parse_uuid_tokens(scomp, object, offset, tokens, count,
						       array);
			break;
		case SND_SOC_TPLG_TUPLE_TYPE_STRING:

			ret = sof_parse_string_tokens(scomp, object, offset, tokens, count,
						      array);
			if (ret < 0) {
				dev_err(scomp->dev, "error: no memory to copy string token\n");
				return ret;
			}

			found += ret;
			break;
		case SND_SOC_TPLG_TUPLE_TYPE_BOOL:
		case SND_SOC_TPLG_TUPLE_TYPE_BYTE:
		case SND_SOC_TPLG_TUPLE_TYPE_WORD:
		case SND_SOC_TPLG_TUPLE_TYPE_SHORT:
			found += sof_parse_word_tokens(scomp, object, offset, tokens, count,
						       array);
			break;
		default:
			dev_err(scomp->dev, "error: unknown token type %d\n",
				array->type);
			return -EINVAL;
		}

		/* next array */
		array = (struct snd_soc_tplg_vendor_array *)((u8 *)array
			+ asize);

		/* move to next target struct */
		if (found >= count) {
			offset += object_size;
			total += found;
			found = 0;
		}
	}

	return 0;
}

/**
 * sof_parse_tokens - Parse one set of tokens
 * @scomp: pointer to soc component
 * @object: target ipc struct for parsed values
 * @tokens: token definition array describing what tokens to parse
 * @num_tokens: number of tokens in definition array
 * @array: source pointer to consecutive vendor arrays in topology
 * @array_size: total size of @array
 *
 * This function parses a single set of tokens in vendor arrays into
 * consecutive ipc structs.
 */
static int sof_parse_tokens(struct snd_soc_component *scomp,  void *object,
			    const struct sof_topology_token *tokens, int num_tokens,
			    struct snd_soc_tplg_vendor_array *array,
			    int array_size)

{
	/*
	 * sof_parse_tokens is used when topology contains only a single set of
	 * identical tuples arrays. So additional parameters to
	 * sof_parse_token_sets are sets = 1 (only 1 set) and
	 * object_size = 0 (irrelevant).
	 */
	return sof_parse_token_sets(scomp, object, tokens, num_tokens, array,
				    array_size, 1, 0);
}

/*
 * Standard Kcontrols.
 */

static int sof_control_load_volume(struct snd_soc_component *scomp,
				   struct snd_sof_control *scontrol,
				   struct snd_kcontrol_new *kc,
				   struct snd_soc_tplg_ctl_hdr *hdr)
{
	struct snd_sof_dev *sdev = snd_soc_component_get_drvdata(scomp);
	struct snd_soc_tplg_mixer_control *mc =
		container_of(hdr, struct snd_soc_tplg_mixer_control, hdr);
	int tlv[SOF_TLV_ITEMS];
	unsigned int mask;
	int ret;

	/* validate topology data */
	if (le32_to_cpu(mc->num_channels) > SND_SOC_TPLG_MAX_CHAN)
		return -EINVAL;

	/*
	 * If control has more than 2 channels we need to override the info. This is because even if
	 * ASoC layer has defined topology's max channel count to SND_SOC_TPLG_MAX_CHAN = 8, the
	 * pre-defined dapm control types (and related functions) creating the actual control
	 * restrict the channels only to mono or stereo.
	 */
	if (le32_to_cpu(mc->num_channels) > 2)
		kc->info = snd_sof_volume_info;

	scontrol->comp_id = sdev->next_comp_id;
	scontrol->min_volume_step = le32_to_cpu(mc->min);
	scontrol->max_volume_step = le32_to_cpu(mc->max);
	scontrol->num_channels = le32_to_cpu(mc->num_channels);

	scontrol->max = le32_to_cpu(mc->max);
	if (le32_to_cpu(mc->max) == 1)
		goto skip;

	/* extract tlv data */
	if (!kc->tlv.p || get_tlv_data(kc->tlv.p, tlv) < 0) {
		dev_err(scomp->dev, "error: invalid TLV data\n");
		return -EINVAL;
	}

	/* set up volume table */
	ret = set_up_volume_table(scontrol, tlv, le32_to_cpu(mc->max) + 1);
	if (ret < 0) {
		dev_err(scomp->dev, "error: setting up volume table\n");
		return ret;
	}

skip:
	/* set up possible led control from mixer private data */
	ret = sof_parse_tokens(scomp, &scontrol->led_ctl, led_tokens,
			       ARRAY_SIZE(led_tokens), mc->priv.array,
			       le32_to_cpu(mc->priv.size));
	if (ret != 0) {
		dev_err(scomp->dev, "error: parse led tokens failed %d\n",
			le32_to_cpu(mc->priv.size));
		goto err;
	}

	if (scontrol->led_ctl.use_led) {
		mask = scontrol->led_ctl.direction ? SNDRV_CTL_ELEM_ACCESS_MIC_LED :
							SNDRV_CTL_ELEM_ACCESS_SPK_LED;
		scontrol->access &= ~SNDRV_CTL_ELEM_ACCESS_LED_MASK;
		scontrol->access |= mask;
		kc->access &= ~SNDRV_CTL_ELEM_ACCESS_LED_MASK;
		kc->access |= mask;
		sdev->led_present = true;
	}

	dev_dbg(scomp->dev, "tplg: load kcontrol index %d chans %d\n",
		scontrol->comp_id, scontrol->num_channels);

	return 0;

err:
	if (le32_to_cpu(mc->max) > 1)
		kfree(scontrol->volume_table);

	return ret;
}

static int sof_control_load_enum(struct snd_soc_component *scomp,
				 struct snd_sof_control *scontrol,
				 struct snd_kcontrol_new *kc,
				 struct snd_soc_tplg_ctl_hdr *hdr)
{
	struct snd_sof_dev *sdev = snd_soc_component_get_drvdata(scomp);
	struct snd_soc_tplg_enum_control *ec =
		container_of(hdr, struct snd_soc_tplg_enum_control, hdr);

	/* validate topology data */
	if (le32_to_cpu(ec->num_channels) > SND_SOC_TPLG_MAX_CHAN)
		return -EINVAL;

	scontrol->comp_id = sdev->next_comp_id;
	scontrol->num_channels = le32_to_cpu(ec->num_channels);

	dev_dbg(scomp->dev, "tplg: load kcontrol index %d chans %d comp_id %d\n",
		scontrol->comp_id, scontrol->num_channels, scontrol->comp_id);

	return 0;
}

static int sof_control_load_bytes(struct snd_soc_component *scomp,
				  struct snd_sof_control *scontrol,
				  struct snd_kcontrol_new *kc,
				  struct snd_soc_tplg_ctl_hdr *hdr)
{
	struct snd_sof_dev *sdev = snd_soc_component_get_drvdata(scomp);
	struct snd_soc_tplg_bytes_control *control =
		container_of(hdr, struct snd_soc_tplg_bytes_control, hdr);
	struct soc_bytes_ext *sbe = (struct soc_bytes_ext *)kc->private_value;
	size_t priv_size = le32_to_cpu(control->priv.size);

	scontrol->max_size = sbe->max;
	scontrol->comp_id = sdev->next_comp_id;

	dev_dbg(scomp->dev, "tplg: load kcontrol index %d\n", scontrol->comp_id);

	/* copy the private data */
	if (priv_size > 0) {
		scontrol->priv = kmemdup(control->priv.data, priv_size, GFP_KERNEL);
		if (!scontrol->priv)
			return -ENOMEM;

		scontrol->priv_size = priv_size;
	}

	return 0;
}

/* external kcontrol init - used for any driver specific init */
static int sof_control_load(struct snd_soc_component *scomp, int index,
			    struct snd_kcontrol_new *kc,
			    struct snd_soc_tplg_ctl_hdr *hdr)
{
	struct soc_mixer_control *sm;
	struct soc_bytes_ext *sbe;
	struct soc_enum *se;
	struct snd_sof_dev *sdev = snd_soc_component_get_drvdata(scomp);
	struct snd_soc_dobj *dobj;
	struct snd_sof_control *scontrol;
	int ret;

	dev_dbg(scomp->dev, "tplg: load control type %d name : %s\n",
		hdr->type, hdr->name);

	scontrol = kzalloc(sizeof(*scontrol), GFP_KERNEL);
	if (!scontrol)
		return -ENOMEM;

	scontrol->name = kstrdup(hdr->name, GFP_KERNEL);
	if (!scontrol->name) {
		kfree(scontrol);
		return -ENOMEM;
	}

	scontrol->scomp = scomp;
	scontrol->access = kc->access;
	scontrol->info_type = le32_to_cpu(hdr->ops.info);
	scontrol->index = kc->index;

	switch (le32_to_cpu(hdr->ops.info)) {
	case SND_SOC_TPLG_CTL_VOLSW:
	case SND_SOC_TPLG_CTL_VOLSW_SX:
	case SND_SOC_TPLG_CTL_VOLSW_XR_SX:
		sm = (struct soc_mixer_control *)kc->private_value;
		dobj = &sm->dobj;
		ret = sof_control_load_volume(scomp, scontrol, kc, hdr);
		break;
	case SND_SOC_TPLG_CTL_BYTES:
		sbe = (struct soc_bytes_ext *)kc->private_value;
		dobj = &sbe->dobj;
		ret = sof_control_load_bytes(scomp, scontrol, kc, hdr);
		break;
	case SND_SOC_TPLG_CTL_ENUM:
	case SND_SOC_TPLG_CTL_ENUM_VALUE:
		se = (struct soc_enum *)kc->private_value;
		dobj = &se->dobj;
		ret = sof_control_load_enum(scomp, scontrol, kc, hdr);
		break;
	case SND_SOC_TPLG_CTL_RANGE:
	case SND_SOC_TPLG_CTL_STROBE:
	case SND_SOC_TPLG_DAPM_CTL_VOLSW:
	case SND_SOC_TPLG_DAPM_CTL_ENUM_DOUBLE:
	case SND_SOC_TPLG_DAPM_CTL_ENUM_VIRT:
	case SND_SOC_TPLG_DAPM_CTL_ENUM_VALUE:
	case SND_SOC_TPLG_DAPM_CTL_PIN:
	default:
		dev_warn(scomp->dev, "control type not supported %d:%d:%d\n",
			 hdr->ops.get, hdr->ops.put, hdr->ops.info);
		kfree(scontrol->name);
		kfree(scontrol);
		return 0;
	}

	if (ret < 0) {
		kfree(scontrol->name);
		kfree(scontrol);
		return ret;
	}

	scontrol->led_ctl.led_value = -1;

	dobj->private = scontrol;
	list_add(&scontrol->list, &sdev->kcontrol_list);
	return 0;
}

static int sof_control_unload(struct snd_soc_component *scomp,
			      struct snd_soc_dobj *dobj)
{
	struct snd_sof_dev *sdev = snd_soc_component_get_drvdata(scomp);
	const struct sof_ipc_tplg_ops *tplg_ops = sof_ipc_get_ops(sdev, tplg);
	struct snd_sof_control *scontrol = dobj->private;
	int ret = 0;

	dev_dbg(scomp->dev, "tplg: unload control name : %s\n", scontrol->name);

	if (tplg_ops && tplg_ops->control_free) {
		ret = tplg_ops->control_free(sdev, scontrol);
		if (ret < 0)
			dev_err(scomp->dev, "failed to free control: %s\n", scontrol->name);
	}

	/* free all data before returning in case of error too */
	kfree(scontrol->ipc_control_data);
	kfree(scontrol->priv);
	kfree(scontrol->name);
	list_del(&scontrol->list);
	kfree(scontrol);

	return ret;
}

/*
 * DAI Topology
 */

static int sof_connect_dai_widget(struct snd_soc_component *scomp,
				  struct snd_soc_dapm_widget *w,
				  struct snd_soc_tplg_dapm_widget *tw,
				  struct snd_sof_dai *dai)
{
	struct snd_soc_card *card = scomp->card;
	struct snd_soc_pcm_runtime *rtd;
	struct snd_soc_dai *cpu_dai;
	int stream;
	int i;

	if (!w->sname) {
		dev_err(scomp->dev, "Widget %s does not have stream\n", w->name);
		return -EINVAL;
	}

	if (w->id == snd_soc_dapm_dai_out)
		stream = SNDRV_PCM_STREAM_CAPTURE;
	else if (w->id == snd_soc_dapm_dai_in)
		stream = SNDRV_PCM_STREAM_PLAYBACK;
	else
		goto end;

	list_for_each_entry(rtd, &card->rtd_list, list) {
		/* does stream match DAI link ? */
		if (!rtd->dai_link->stream_name ||
		    strcmp(w->sname, rtd->dai_link->stream_name))
			continue;

		for_each_rtd_cpu_dais(rtd, i, cpu_dai) {
			/*
			 * Please create DAI widget in the right order
			 * to ensure BE will connect to the right DAI
			 * widget.
			 */
			if (!snd_soc_dai_get_widget(cpu_dai, stream)) {
				snd_soc_dai_set_widget(cpu_dai, stream, w);
				break;
			}
		}
		if (i == rtd->dai_link->num_cpus) {
			dev_err(scomp->dev, "error: can't find BE for DAI %s\n", w->name);

			return -EINVAL;
		}

		dai->name = rtd->dai_link->name;
		dev_dbg(scomp->dev, "tplg: connected widget %s -> DAI link %s\n",
			w->name, rtd->dai_link->name);
	}
end:
	/* check we have a connection */
	if (!dai->name) {
		dev_err(scomp->dev, "error: can't connect DAI %s stream %s\n",
			w->name, w->sname);
		return -EINVAL;
	}

	return 0;
}

static void sof_disconnect_dai_widget(struct snd_soc_component *scomp,
				      struct snd_soc_dapm_widget *w)
{
	struct snd_soc_card *card = scomp->card;
	struct snd_soc_pcm_runtime *rtd;
	struct snd_soc_dai *cpu_dai;
	int i, stream;

	if (!w->sname)
		return;

	if (w->id == snd_soc_dapm_dai_out)
		stream = SNDRV_PCM_STREAM_CAPTURE;
	else if (w->id == snd_soc_dapm_dai_in)
		stream = SNDRV_PCM_STREAM_PLAYBACK;
	else
		return;

	list_for_each_entry(rtd, &card->rtd_list, list) {
		/* does stream match DAI link ? */
		if (!rtd->dai_link->stream_name ||
		    strcmp(w->sname, rtd->dai_link->stream_name))
			continue;

		for_each_rtd_cpu_dais(rtd, i, cpu_dai)
			if (snd_soc_dai_get_widget(cpu_dai, stream) == w) {
				snd_soc_dai_set_widget(cpu_dai, stream, NULL);
				break;
			}
	}
}

/* bind PCM ID to host component ID */
static int spcm_bind(struct snd_soc_component *scomp, struct snd_sof_pcm *spcm,
		     int dir)
{
	struct snd_sof_dev *sdev = snd_soc_component_get_drvdata(scomp);
	struct snd_sof_widget *host_widget;

	if (sdev->dspless_mode_selected)
		return 0;

	host_widget = snd_sof_find_swidget_sname(scomp,
						 spcm->pcm.caps[dir].name,
						 dir);
	if (!host_widget) {
		dev_err(scomp->dev, "can't find host comp to bind pcm\n");
		return -EINVAL;
	}

	spcm->stream[dir].comp_id = host_widget->comp_id;

	return 0;
}

static int sof_get_token_value(u32 token_id, struct snd_sof_tuple *tuples, int num_tuples)
{
	int i;

	if (!tuples)
		return -EINVAL;

	for (i = 0; i < num_tuples; i++) {
		if (tuples[i].token == token_id)
			return tuples[i].value.v;
	}

	return -EINVAL;
}

static int sof_widget_parse_tokens(struct snd_soc_component *scomp, struct snd_sof_widget *swidget,
				   struct snd_soc_tplg_dapm_widget *tw,
				   enum sof_tokens *object_token_list, int count)
{
	struct snd_sof_dev *sdev = snd_soc_component_get_drvdata(scomp);
	const struct sof_ipc_tplg_ops *tplg_ops = sof_ipc_get_ops(sdev, tplg);
	struct snd_soc_tplg_private *private = &tw->priv;
	const struct sof_token_info *token_list;
	int num_tuples = 0;
	int ret, i;

	token_list = tplg_ops ? tplg_ops->token_list : NULL;
	/* nothing to do if token_list is NULL */
	if (!token_list)
		return 0;

	if (count > 0 && !object_token_list) {
		dev_err(scomp->dev, "No token list for widget %s\n", swidget->widget->name);
		return -EINVAL;
	}

	/* calculate max size of tuples array */
	for (i = 0; i < count; i++)
		num_tuples += token_list[object_token_list[i]].count;

	/* allocate memory for tuples array */
	swidget->tuples = kcalloc(num_tuples, sizeof(*swidget->tuples), GFP_KERNEL);
	if (!swidget->tuples)
		return -ENOMEM;

	/* parse token list for widget */
	for (i = 0; i < count; i++) {
		int num_sets = 1;

		if (object_token_list[i] >= SOF_TOKEN_COUNT) {
			dev_err(scomp->dev, "Invalid token id %d for widget %s\n",
				object_token_list[i], swidget->widget->name);
			ret = -EINVAL;
			goto err;
		}

		switch (object_token_list[i]) {
		case SOF_COMP_EXT_TOKENS:
			/* parse and save UUID in swidget */
			ret = sof_parse_tokens(scomp, swidget,
					       token_list[object_token_list[i]].tokens,
					       token_list[object_token_list[i]].count,
					       private->array, le32_to_cpu(private->size));
			if (ret < 0) {
				dev_err(scomp->dev, "Failed parsing %s for widget %s\n",
					token_list[object_token_list[i]].name,
					swidget->widget->name);
				goto err;
			}

			continue;
		case SOF_IN_AUDIO_FORMAT_TOKENS:
			num_sets = sof_get_token_value(SOF_TKN_COMP_NUM_INPUT_AUDIO_FORMATS,
						       swidget->tuples, swidget->num_tuples);
			if (num_sets < 0) {
				dev_err(sdev->dev, "Invalid input audio format count for %s\n",
					swidget->widget->name);
				ret = num_sets;
				goto err;
			}
			break;
		case SOF_OUT_AUDIO_FORMAT_TOKENS:
			num_sets = sof_get_token_value(SOF_TKN_COMP_NUM_OUTPUT_AUDIO_FORMATS,
						       swidget->tuples, swidget->num_tuples);
			if (num_sets < 0) {
				dev_err(sdev->dev, "Invalid output audio format count for %s\n",
					swidget->widget->name);
				ret = num_sets;
				goto err;
			}
			break;
		default:
			break;
		}

		if (num_sets > 1) {
			struct snd_sof_tuple *new_tuples;

			num_tuples += token_list[object_token_list[i]].count * num_sets;
			new_tuples = krealloc(swidget->tuples,
					      sizeof(*new_tuples) * num_tuples, GFP_KERNEL);
			if (!new_tuples) {
				ret = -ENOMEM;
				goto err;
			}

			swidget->tuples = new_tuples;
		}

		/* copy one set of tuples per token ID into swidget->tuples */
		ret = sof_copy_tuples(sdev, private->array, le32_to_cpu(private->size),
				      object_token_list[i], num_sets, swidget->tuples,
				      num_tuples, &swidget->num_tuples);
		if (ret < 0) {
			dev_err(scomp->dev, "Failed parsing %s for widget %s err: %d\n",
				token_list[object_token_list[i]].name, swidget->widget->name, ret);
			goto err;
		}
	}

	return 0;
err:
	kfree(swidget->tuples);
	return ret;
}

static void sof_free_pin_binding(struct snd_sof_widget *swidget,
				 bool pin_type)
{
	char **pin_binding;
	u32 num_pins;
	int i;

	if (pin_type == SOF_PIN_TYPE_INPUT) {
		pin_binding = swidget->input_pin_binding;
		num_pins = swidget->num_input_pins;
	} else {
		pin_binding = swidget->output_pin_binding;
		num_pins = swidget->num_output_pins;
	}

	if (pin_binding) {
		for (i = 0; i < num_pins; i++)
			kfree(pin_binding[i]);
	}

	kfree(pin_binding);
}

static int sof_parse_pin_binding(struct snd_sof_widget *swidget,
				 struct snd_soc_tplg_private *priv, bool pin_type)
{
	const struct sof_topology_token *pin_binding_token;
	char *pin_binding[SOF_WIDGET_MAX_NUM_PINS];
	int token_count;
	u32 num_pins;
	char **pb;
	int ret;
	int i;

	if (pin_type == SOF_PIN_TYPE_INPUT) {
		num_pins = swidget->num_input_pins;
		pin_binding_token = comp_input_pin_binding_tokens;
		token_count = ARRAY_SIZE(comp_input_pin_binding_tokens);
	} else {
		num_pins = swidget->num_output_pins;
		pin_binding_token = comp_output_pin_binding_tokens;
		token_count = ARRAY_SIZE(comp_output_pin_binding_tokens);
	}

	memset(pin_binding, 0, SOF_WIDGET_MAX_NUM_PINS * sizeof(char *));
	ret = sof_parse_token_sets(swidget->scomp, pin_binding, pin_binding_token,
				   token_count, priv->array, le32_to_cpu(priv->size),
				   num_pins, sizeof(char *));
	if (ret < 0)
		goto err;

	/* copy pin binding array to swidget only if it is defined in topology */
	if (pin_binding[0]) {
		pb = kmemdup(pin_binding, num_pins * sizeof(char *), GFP_KERNEL);
		if (!pb) {
			ret = -ENOMEM;
			goto err;
		}
		if (pin_type == SOF_PIN_TYPE_INPUT)
			swidget->input_pin_binding = pb;
		else
			swidget->output_pin_binding = pb;
	}

	return 0;

err:
	for (i = 0; i < num_pins; i++)
		kfree(pin_binding[i]);

	return ret;
}

/* external widget init - used for any driver specific init */
static int sof_widget_ready(struct snd_soc_component *scomp, int index,
			    struct snd_soc_dapm_widget *w,
			    struct snd_soc_tplg_dapm_widget *tw)
{
	struct snd_sof_dev *sdev = snd_soc_component_get_drvdata(scomp);
	const struct sof_ipc_tplg_ops *tplg_ops = sof_ipc_get_ops(sdev, tplg);
	const struct sof_ipc_tplg_widget_ops *widget_ops;
	struct snd_soc_tplg_private *priv = &tw->priv;
	enum sof_tokens *token_list = NULL;
	struct snd_sof_widget *swidget;
	struct snd_sof_dai *dai;
	int token_list_size = 0;
	int ret = 0;

	swidget = kzalloc(sizeof(*swidget), GFP_KERNEL);
	if (!swidget)
		return -ENOMEM;

	swidget->scomp = scomp;
	swidget->widget = w;
	swidget->comp_id = sdev->next_comp_id++;
	swidget->id = w->id;
	swidget->pipeline_id = index;
	swidget->private = NULL;
	mutex_init(&swidget->setup_mutex);

<<<<<<< HEAD
	ida_init(&swidget->output_queue_ida);
	ida_init(&swidget->input_queue_ida);
=======
	ida_init(&swidget->src_queue_ida);
	ida_init(&swidget->sink_queue_ida);
>>>>>>> 9290acb9

	ret = sof_parse_tokens(scomp, swidget, comp_pin_tokens,
			       ARRAY_SIZE(comp_pin_tokens), priv->array,
			       le32_to_cpu(priv->size));
	if (ret < 0) {
		dev_err(scomp->dev, "failed to parse component pin tokens for %s\n",
			w->name);
		goto widget_free;
	}

	if (swidget->num_input_pins > SOF_WIDGET_MAX_NUM_PINS ||
	    swidget->num_output_pins > SOF_WIDGET_MAX_NUM_PINS) {
		dev_err(scomp->dev, "invalid pins for %s: [input: %d, output: %d]\n",
			swidget->widget->name, swidget->num_input_pins, swidget->num_output_pins);
		ret = -EINVAL;
		goto widget_free;
	}

	if (swidget->num_input_pins > 1) {
		ret = sof_parse_pin_binding(swidget, priv, SOF_PIN_TYPE_INPUT);
		/* on parsing error, pin binding is not allocated, nothing to free. */
		if (ret < 0) {
			dev_err(scomp->dev, "failed to parse input pin binding for %s\n",
				w->name);
			goto widget_free;
		}
	}

	if (swidget->num_output_pins > 1) {
		ret = sof_parse_pin_binding(swidget, priv, SOF_PIN_TYPE_OUTPUT);
		/* on parsing error, pin binding is not allocated, nothing to free. */
		if (ret < 0) {
			dev_err(scomp->dev, "failed to parse output pin binding for %s\n",
				w->name);
			goto widget_free;
		}
	}

	dev_dbg(scomp->dev,
		"tplg: widget %d (%s) is ready [type: %d, pipe: %d, pins: %d / %d, stream: %s]\n",
		swidget->comp_id, w->name, swidget->id, index,
		swidget->num_input_pins, swidget->num_output_pins,
		strnlen(w->sname, SNDRV_CTL_ELEM_ID_NAME_MAXLEN) > 0 ? w->sname : "none");

	widget_ops = tplg_ops ? tplg_ops->widget : NULL;
	if (widget_ops) {
		token_list = widget_ops[w->id].token_list;
		token_list_size = widget_ops[w->id].token_list_size;
	}

	/* handle any special case widgets */
	switch (w->id) {
	case snd_soc_dapm_dai_in:
	case snd_soc_dapm_dai_out:
		dai = kzalloc(sizeof(*dai), GFP_KERNEL);
		if (!dai) {
			ret = -ENOMEM;
			goto widget_free;
		}

		ret = sof_widget_parse_tokens(scomp, swidget, tw, token_list, token_list_size);
		if (!ret)
			ret = sof_connect_dai_widget(scomp, w, tw, dai);
		if (ret < 0) {
			kfree(dai);
			break;
		}
		list_add(&dai->list, &sdev->dai_list);
		swidget->private = dai;
		break;
	case snd_soc_dapm_effect:
		/* check we have some tokens - we need at least process type */
		if (le32_to_cpu(tw->priv.size) == 0) {
			dev_err(scomp->dev, "error: process tokens not found\n");
			ret = -EINVAL;
			break;
		}
		ret = sof_widget_parse_tokens(scomp, swidget, tw, token_list, token_list_size);
		break;
	case snd_soc_dapm_pga:
		if (!le32_to_cpu(tw->num_kcontrols)) {
			dev_err(scomp->dev, "invalid kcontrol count %d for volume\n",
				tw->num_kcontrols);
			ret = -EINVAL;
			break;
		}

		fallthrough;
	case snd_soc_dapm_mixer:
	case snd_soc_dapm_buffer:
	case snd_soc_dapm_scheduler:
	case snd_soc_dapm_aif_out:
	case snd_soc_dapm_aif_in:
	case snd_soc_dapm_src:
	case snd_soc_dapm_asrc:
	case snd_soc_dapm_siggen:
	case snd_soc_dapm_mux:
	case snd_soc_dapm_demux:
		ret = sof_widget_parse_tokens(scomp, swidget, tw,  token_list, token_list_size);
		break;
	case snd_soc_dapm_switch:
	case snd_soc_dapm_dai_link:
	case snd_soc_dapm_kcontrol:
	default:
		dev_dbg(scomp->dev, "widget type %d name %s not handled\n", swidget->id, tw->name);
		break;
	}

	/* check token parsing reply */
	if (ret < 0) {
		dev_err(scomp->dev,
			"error: failed to add widget id %d type %d name : %s stream %s\n",
			tw->shift, swidget->id, tw->name,
			strnlen(tw->sname, SNDRV_CTL_ELEM_ID_NAME_MAXLEN) > 0
				? tw->sname : "none");
		goto widget_free;
	}

	if (sof_debug_check_flag(SOF_DBG_DISABLE_MULTICORE)) {
		swidget->core = SOF_DSP_PRIMARY_CORE;
	} else {
		int core = sof_get_token_value(SOF_TKN_COMP_CORE_ID, swidget->tuples,
					       swidget->num_tuples);

		if (core >= 0)
			swidget->core = core;
	}

	/* bind widget to external event */
	if (tw->event_type) {
		if (widget_ops && widget_ops[w->id].bind_event) {
			ret = widget_ops[w->id].bind_event(scomp, swidget,
							   le16_to_cpu(tw->event_type));
			if (ret) {
				dev_err(scomp->dev, "widget event binding failed for %s\n",
					swidget->widget->name);
				goto free;
			}
		}
	}

	/* create and add pipeline for scheduler type widgets */
	if (w->id == snd_soc_dapm_scheduler) {
		struct snd_sof_pipeline *spipe;

		spipe = kzalloc(sizeof(*spipe), GFP_KERNEL);
		if (!spipe) {
<<<<<<< HEAD
			ret = -ENOMEM;
			goto free;
=======
			kfree(swidget->private);
			kfree(swidget->tuples);
			kfree(swidget);
			return -ENOMEM;
>>>>>>> 9290acb9
		}

		spipe->pipe_widget = swidget;
		swidget->spipe = spipe;
		list_add(&spipe->list, &sdev->pipeline_list);
	}

	w->dobj.private = swidget;
	list_add(&swidget->list, &sdev->widget_list);
	return ret;
free:
	kfree(swidget->private);
	kfree(swidget->tuples);
widget_free:
	kfree(swidget);
	return ret;
}

static int sof_route_unload(struct snd_soc_component *scomp,
			    struct snd_soc_dobj *dobj)
{
	struct snd_sof_route *sroute;

	sroute = dobj->private;
	if (!sroute)
		return 0;

	/* free sroute and its private data */
	kfree(sroute->private);
	list_del(&sroute->list);
	kfree(sroute);

	return 0;
}

static int sof_widget_unload(struct snd_soc_component *scomp,
			     struct snd_soc_dobj *dobj)
{
	struct snd_sof_dev *sdev = snd_soc_component_get_drvdata(scomp);
	const struct sof_ipc_tplg_ops *tplg_ops = sof_ipc_get_ops(sdev, tplg);
	const struct sof_ipc_tplg_widget_ops *widget_ops;
	const struct snd_kcontrol_new *kc;
	struct snd_soc_dapm_widget *widget;
	struct snd_sof_control *scontrol;
	struct snd_sof_widget *swidget;
	struct soc_mixer_control *sm;
	struct soc_bytes_ext *sbe;
	struct snd_sof_dai *dai;
	struct soc_enum *se;
	int i;

	swidget = dobj->private;
	if (!swidget)
		return 0;

	widget = swidget->widget;

	switch (swidget->id) {
	case snd_soc_dapm_dai_in:
	case snd_soc_dapm_dai_out:
		dai = swidget->private;

		if (dai)
			list_del(&dai->list);

		sof_disconnect_dai_widget(scomp, widget);

		break;
	case snd_soc_dapm_scheduler:
	{
		struct snd_sof_pipeline *spipe = swidget->spipe;

		list_del(&spipe->list);
		kfree(spipe);
		swidget->spipe = NULL;
		break;
	}
	default:
		break;
	}
	for (i = 0; i < widget->num_kcontrols; i++) {
		kc = &widget->kcontrol_news[i];
		switch (widget->dobj.widget.kcontrol_type[i]) {
		case SND_SOC_TPLG_TYPE_MIXER:
			sm = (struct soc_mixer_control *)kc->private_value;
			scontrol = sm->dobj.private;
			if (sm->max > 1)
				kfree(scontrol->volume_table);
			break;
		case SND_SOC_TPLG_TYPE_ENUM:
			se = (struct soc_enum *)kc->private_value;
			scontrol = se->dobj.private;
			break;
		case SND_SOC_TPLG_TYPE_BYTES:
			sbe = (struct soc_bytes_ext *)kc->private_value;
			scontrol = sbe->dobj.private;
			break;
		default:
			dev_warn(scomp->dev, "unsupported kcontrol_type\n");
			goto out;
		}
		kfree(scontrol->ipc_control_data);
		list_del(&scontrol->list);
		kfree(scontrol->name);
		kfree(scontrol);
	}

out:
	/* free IPC related data */
	widget_ops = tplg_ops ? tplg_ops->widget : NULL;
	if (widget_ops && widget_ops[swidget->id].ipc_free)
		widget_ops[swidget->id].ipc_free(swidget);

	ida_destroy(&swidget->output_queue_ida);
	ida_destroy(&swidget->input_queue_ida);

	sof_free_pin_binding(swidget, SOF_PIN_TYPE_INPUT);
	sof_free_pin_binding(swidget, SOF_PIN_TYPE_OUTPUT);

	kfree(swidget->tuples);

	/* remove and free swidget object */
	list_del(&swidget->list);
	kfree(swidget);

	return 0;
}

/*
 * DAI HW configuration.
 */

/* FE DAI - used for any driver specific init */
static int sof_dai_load(struct snd_soc_component *scomp, int index,
			struct snd_soc_dai_driver *dai_drv,
			struct snd_soc_tplg_pcm *pcm, struct snd_soc_dai *dai)
{
	struct snd_sof_dev *sdev = snd_soc_component_get_drvdata(scomp);
	const struct sof_ipc_pcm_ops *ipc_pcm_ops = sof_ipc_get_ops(sdev, pcm);
	struct snd_soc_tplg_stream_caps *caps;
	struct snd_soc_tplg_private *private = &pcm->priv;
	struct snd_sof_pcm *spcm;
	int stream;
	int ret;

	/* nothing to do for BEs atm */
	if (!pcm)
		return 0;

	spcm = kzalloc(sizeof(*spcm), GFP_KERNEL);
	if (!spcm)
		return -ENOMEM;

	spcm->scomp = scomp;

	for_each_pcm_streams(stream) {
		spcm->stream[stream].comp_id = COMP_ID_UNASSIGNED;
		if (pcm->compress)
			snd_sof_compr_init_elapsed_work(&spcm->stream[stream].period_elapsed_work);
		else
			snd_sof_pcm_init_elapsed_work(&spcm->stream[stream].period_elapsed_work);
	}

	spcm->pcm = *pcm;
	dev_dbg(scomp->dev, "tplg: load pcm %s\n", pcm->dai_name);

	/* perform pcm set op */
	if (ipc_pcm_ops && ipc_pcm_ops->pcm_setup) {
		ret = ipc_pcm_ops->pcm_setup(sdev, spcm);
		if (ret < 0)
			return ret;
	}

	dai_drv->dobj.private = spcm;
	list_add(&spcm->list, &sdev->pcm_list);

	ret = sof_parse_tokens(scomp, spcm, stream_tokens,
			       ARRAY_SIZE(stream_tokens), private->array,
			       le32_to_cpu(private->size));
	if (ret) {
		dev_err(scomp->dev, "error: parse stream tokens failed %d\n",
			le32_to_cpu(private->size));
		return ret;
	}

	/* do we need to allocate playback PCM DMA pages */
	if (!spcm->pcm.playback)
		goto capture;

	stream = SNDRV_PCM_STREAM_PLAYBACK;

	caps = &spcm->pcm.caps[stream];

	/* allocate playback page table buffer */
	ret = snd_dma_alloc_pages(SNDRV_DMA_TYPE_DEV, sdev->dev,
				  PAGE_SIZE, &spcm->stream[stream].page_table);
	if (ret < 0) {
		dev_err(scomp->dev, "error: can't alloc page table for %s %d\n",
			caps->name, ret);

		return ret;
	}

	/* bind pcm to host comp */
	ret = spcm_bind(scomp, spcm, stream);
	if (ret) {
		dev_err(scomp->dev,
			"error: can't bind pcm to host\n");
		goto free_playback_tables;
	}

capture:
	stream = SNDRV_PCM_STREAM_CAPTURE;

	/* do we need to allocate capture PCM DMA pages */
	if (!spcm->pcm.capture)
		return ret;

	caps = &spcm->pcm.caps[stream];

	/* allocate capture page table buffer */
	ret = snd_dma_alloc_pages(SNDRV_DMA_TYPE_DEV, sdev->dev,
				  PAGE_SIZE, &spcm->stream[stream].page_table);
	if (ret < 0) {
		dev_err(scomp->dev, "error: can't alloc page table for %s %d\n",
			caps->name, ret);
		goto free_playback_tables;
	}

	/* bind pcm to host comp */
	ret = spcm_bind(scomp, spcm, stream);
	if (ret) {
		dev_err(scomp->dev,
			"error: can't bind pcm to host\n");
		snd_dma_free_pages(&spcm->stream[stream].page_table);
		goto free_playback_tables;
	}

	return ret;

free_playback_tables:
	if (spcm->pcm.playback)
		snd_dma_free_pages(&spcm->stream[SNDRV_PCM_STREAM_PLAYBACK].page_table);

	return ret;
}

static int sof_dai_unload(struct snd_soc_component *scomp,
			  struct snd_soc_dobj *dobj)
{
	struct snd_sof_dev *sdev = snd_soc_component_get_drvdata(scomp);
	const struct sof_ipc_pcm_ops *ipc_pcm_ops = sof_ipc_get_ops(sdev, pcm);
	struct snd_sof_pcm *spcm = dobj->private;

	/* free PCM DMA pages */
	if (spcm->pcm.playback)
		snd_dma_free_pages(&spcm->stream[SNDRV_PCM_STREAM_PLAYBACK].page_table);

	if (spcm->pcm.capture)
		snd_dma_free_pages(&spcm->stream[SNDRV_PCM_STREAM_CAPTURE].page_table);

	/* perform pcm free op */
	if (ipc_pcm_ops && ipc_pcm_ops->pcm_free)
		ipc_pcm_ops->pcm_free(sdev, spcm);

	/* remove from list and free spcm */
	list_del(&spcm->list);
	kfree(spcm);

	return 0;
}

static const struct sof_topology_token common_dai_link_tokens[] = {
	{SOF_TKN_DAI_TYPE, SND_SOC_TPLG_TUPLE_TYPE_STRING, get_token_dai_type,
		offsetof(struct snd_sof_dai_link, type)},
};

/* DAI link - used for any driver specific init */
static int sof_link_load(struct snd_soc_component *scomp, int index, struct snd_soc_dai_link *link,
			 struct snd_soc_tplg_link_config *cfg)
{
	struct snd_sof_dev *sdev = snd_soc_component_get_drvdata(scomp);
	const struct sof_ipc_tplg_ops *tplg_ops = sof_ipc_get_ops(sdev, tplg);
	struct snd_soc_tplg_private *private = &cfg->priv;
	const struct sof_token_info *token_list;
	struct snd_sof_dai_link *slink;
	u32 token_id = 0;
	int num_tuples = 0;
	int ret, num_sets;

	if (!link->platforms) {
		dev_err(scomp->dev, "error: no platforms\n");
		return -EINVAL;
	}
	link->platforms->name = dev_name(scomp->dev);

	if (tplg_ops && tplg_ops->link_setup) {
		ret = tplg_ops->link_setup(sdev, link);
		if (ret < 0)
			return ret;
	}

	/* Set nonatomic property for FE dai links as their trigger action involves IPC's */
	if (!link->no_pcm) {
		link->nonatomic = true;
		return 0;
	}

	/* check we have some tokens - we need at least DAI type */
	if (le32_to_cpu(private->size) == 0) {
		dev_err(scomp->dev, "error: expected tokens for DAI, none found\n");
		return -EINVAL;
	}

	slink = kzalloc(sizeof(*slink), GFP_KERNEL);
	if (!slink)
		return -ENOMEM;

	slink->num_hw_configs = le32_to_cpu(cfg->num_hw_configs);
	slink->hw_configs = kmemdup(cfg->hw_config,
				    sizeof(*slink->hw_configs) * slink->num_hw_configs,
				    GFP_KERNEL);
	if (!slink->hw_configs) {
		kfree(slink);
		return -ENOMEM;
	}

	slink->default_hw_cfg_id = le32_to_cpu(cfg->default_hw_config_id);
	slink->link = link;

	dev_dbg(scomp->dev, "tplg: %d hw_configs found, default id: %d for dai link %s!\n",
		slink->num_hw_configs, slink->default_hw_cfg_id, link->name);

	ret = sof_parse_tokens(scomp, slink, common_dai_link_tokens,
			       ARRAY_SIZE(common_dai_link_tokens),
			       private->array, le32_to_cpu(private->size));
	if (ret < 0) {
		dev_err(scomp->dev, "Failed tp parse common DAI link tokens\n");
		kfree(slink->hw_configs);
		kfree(slink);
		return ret;
	}

	token_list = tplg_ops ? tplg_ops->token_list : NULL;
	if (!token_list)
		goto out;

	/* calculate size of tuples array */
	num_tuples += token_list[SOF_DAI_LINK_TOKENS].count;
	num_sets = slink->num_hw_configs;
	switch (slink->type) {
	case SOF_DAI_INTEL_SSP:
		token_id = SOF_SSP_TOKENS;
		num_tuples += token_list[SOF_SSP_TOKENS].count * slink->num_hw_configs;
		break;
	case SOF_DAI_INTEL_DMIC:
		token_id = SOF_DMIC_TOKENS;
		num_tuples += token_list[SOF_DMIC_TOKENS].count;

		/* Allocate memory for max PDM controllers */
		num_tuples += token_list[SOF_DMIC_PDM_TOKENS].count * SOF_DAI_INTEL_DMIC_NUM_CTRL;
		break;
	case SOF_DAI_INTEL_HDA:
		token_id = SOF_HDA_TOKENS;
		num_tuples += token_list[SOF_HDA_TOKENS].count;
		break;
	case SOF_DAI_INTEL_ALH:
		token_id = SOF_ALH_TOKENS;
		num_tuples += token_list[SOF_ALH_TOKENS].count;
		break;
	case SOF_DAI_IMX_SAI:
		token_id = SOF_SAI_TOKENS;
		num_tuples += token_list[SOF_SAI_TOKENS].count;
		break;
	case SOF_DAI_IMX_ESAI:
		token_id = SOF_ESAI_TOKENS;
		num_tuples += token_list[SOF_ESAI_TOKENS].count;
		break;
	case SOF_DAI_MEDIATEK_AFE:
		token_id = SOF_AFE_TOKENS;
		num_tuples += token_list[SOF_AFE_TOKENS].count;
		break;
	case SOF_DAI_AMD_DMIC:
		token_id = SOF_ACPDMIC_TOKENS;
		num_tuples += token_list[SOF_ACPDMIC_TOKENS].count;
		break;
	case SOF_DAI_AMD_SP:
	case SOF_DAI_AMD_HS:
	case SOF_DAI_AMD_SP_VIRTUAL:
	case SOF_DAI_AMD_HS_VIRTUAL:
		token_id = SOF_ACPI2S_TOKENS;
		num_tuples += token_list[SOF_ACPI2S_TOKENS].count;
		break;
	default:
		break;
	}

	/* allocate memory for tuples array */
	slink->tuples = kcalloc(num_tuples, sizeof(*slink->tuples), GFP_KERNEL);
	if (!slink->tuples) {
		kfree(slink->hw_configs);
		kfree(slink);
		return -ENOMEM;
	}

	if (token_list[SOF_DAI_LINK_TOKENS].tokens) {
		/* parse one set of DAI link tokens */
		ret = sof_copy_tuples(sdev, private->array, le32_to_cpu(private->size),
				      SOF_DAI_LINK_TOKENS, 1, slink->tuples,
				      num_tuples, &slink->num_tuples);
		if (ret < 0) {
			dev_err(scomp->dev, "failed to parse %s for dai link %s\n",
				token_list[SOF_DAI_LINK_TOKENS].name, link->name);
			goto err;
		}
	}

	/* nothing more to do if there are no DAI type-specific tokens defined */
	if (!token_id || !token_list[token_id].tokens)
		goto out;

	/* parse "num_sets" sets of DAI-specific tokens */
	ret = sof_copy_tuples(sdev, private->array, le32_to_cpu(private->size),
			      token_id, num_sets, slink->tuples, num_tuples, &slink->num_tuples);
	if (ret < 0) {
		dev_err(scomp->dev, "failed to parse %s for dai link %s\n",
			token_list[token_id].name, link->name);
		goto err;
	}

	/* for DMIC, also parse all sets of DMIC PDM tokens based on active PDM count */
	if (token_id == SOF_DMIC_TOKENS) {
		num_sets = sof_get_token_value(SOF_TKN_INTEL_DMIC_NUM_PDM_ACTIVE,
					       slink->tuples, slink->num_tuples);

		if (num_sets < 0) {
			dev_err(sdev->dev, "Invalid active PDM count for %s\n", link->name);
			ret = num_sets;
			goto err;
		}

		ret = sof_copy_tuples(sdev, private->array, le32_to_cpu(private->size),
				      SOF_DMIC_PDM_TOKENS, num_sets, slink->tuples,
				      num_tuples, &slink->num_tuples);
		if (ret < 0) {
			dev_err(scomp->dev, "failed to parse %s for dai link %s\n",
				token_list[SOF_DMIC_PDM_TOKENS].name, link->name);
			goto err;
		}
	}
out:
	link->dobj.private = slink;
	list_add(&slink->list, &sdev->dai_link_list);

	return 0;

err:
	kfree(slink->tuples);
	kfree(slink->hw_configs);
	kfree(slink);

	return ret;
}

static int sof_link_unload(struct snd_soc_component *scomp, struct snd_soc_dobj *dobj)
{
	struct snd_sof_dai_link *slink = dobj->private;

	if (!slink)
		return 0;

	kfree(slink->tuples);
	list_del(&slink->list);
	kfree(slink->hw_configs);
	kfree(slink);
	dobj->private = NULL;

	return 0;
}

/* DAI link - used for any driver specific init */
static int sof_route_load(struct snd_soc_component *scomp, int index,
			  struct snd_soc_dapm_route *route)
{
	struct snd_sof_dev *sdev = snd_soc_component_get_drvdata(scomp);
	struct snd_sof_widget *source_swidget, *sink_swidget;
	struct snd_soc_dobj *dobj = &route->dobj;
	struct snd_sof_route *sroute;
	int ret = 0;

	/* allocate memory for sroute and connect */
	sroute = kzalloc(sizeof(*sroute), GFP_KERNEL);
	if (!sroute)
		return -ENOMEM;

	sroute->scomp = scomp;
	dev_dbg(scomp->dev, "sink %s control %s source %s\n",
		route->sink, route->control ? route->control : "none",
		route->source);

	/* source component */
	source_swidget = snd_sof_find_swidget(scomp, (char *)route->source);
	if (!source_swidget) {
		dev_err(scomp->dev, "error: source %s not found\n",
			route->source);
		ret = -EINVAL;
		goto err;
	}

	/*
	 * Virtual widgets of type output/out_drv may be added in topology
	 * for compatibility. These are not handled by the FW.
	 * So, don't send routes whose source/sink widget is of such types
	 * to the DSP.
	 */
	if (source_swidget->id == snd_soc_dapm_out_drv ||
	    source_swidget->id == snd_soc_dapm_output)
		goto err;

	/* sink component */
	sink_swidget = snd_sof_find_swidget(scomp, (char *)route->sink);
	if (!sink_swidget) {
		dev_err(scomp->dev, "error: sink %s not found\n",
			route->sink);
		ret = -EINVAL;
		goto err;
	}

	/*
	 * Don't send routes whose sink widget is of type
	 * output or out_drv to the DSP
	 */
	if (sink_swidget->id == snd_soc_dapm_out_drv ||
	    sink_swidget->id == snd_soc_dapm_output)
		goto err;

	sroute->route = route;
	dobj->private = sroute;
	sroute->src_widget = source_swidget;
	sroute->sink_widget = sink_swidget;

	/* add route to route list */
	list_add(&sroute->list, &sdev->route_list);

	return 0;
err:
	kfree(sroute);
	return ret;
}

/**
 * sof_set_widget_pipeline - Set pipeline for a component
 * @sdev: pointer to struct snd_sof_dev
 * @spipe: pointer to struct snd_sof_pipeline
 * @swidget: pointer to struct snd_sof_widget that has the same pipeline ID as @pipe_widget
 *
 * Return: 0 if successful, -EINVAL on error.
 * The function checks if @swidget is associated with any volatile controls. If so, setting
 * the dynamic_pipeline_widget is disallowed.
 */
static int sof_set_widget_pipeline(struct snd_sof_dev *sdev, struct snd_sof_pipeline *spipe,
				   struct snd_sof_widget *swidget)
{
	struct snd_sof_widget *pipe_widget = spipe->pipe_widget;
	struct snd_sof_control *scontrol;

	if (pipe_widget->dynamic_pipeline_widget) {
		/* dynamic widgets cannot have volatile kcontrols */
		list_for_each_entry(scontrol, &sdev->kcontrol_list, list)
			if (scontrol->comp_id == swidget->comp_id &&
			    (scontrol->access & SNDRV_CTL_ELEM_ACCESS_VOLATILE)) {
				dev_err(sdev->dev,
					"error: volatile control found for dynamic widget %s\n",
					swidget->widget->name);
				return -EINVAL;
			}
	}

	/* set the pipeline and apply the dynamic_pipeline_widget_flag */
	swidget->spipe = spipe;
	swidget->dynamic_pipeline_widget = pipe_widget->dynamic_pipeline_widget;

	return 0;
}

/* completion - called at completion of firmware loading */
static int sof_complete(struct snd_soc_component *scomp)
{
	struct snd_sof_dev *sdev = snd_soc_component_get_drvdata(scomp);
	const struct sof_ipc_tplg_ops *tplg_ops = sof_ipc_get_ops(sdev, tplg);
	const struct sof_ipc_tplg_widget_ops *widget_ops;
	struct snd_sof_control *scontrol;
	struct snd_sof_pipeline *spipe;
	int ret;

	widget_ops = tplg_ops ? tplg_ops->widget : NULL;

	/* first update all control IPC structures based on the IPC version */
	if (tplg_ops && tplg_ops->control_setup)
		list_for_each_entry(scontrol, &sdev->kcontrol_list, list) {
			ret = tplg_ops->control_setup(sdev, scontrol);
			if (ret < 0) {
				dev_err(sdev->dev, "failed updating IPC struct for control %s\n",
					scontrol->name);
				return ret;
			}
		}

	/* set up the IPC structures for the pipeline widgets */
	list_for_each_entry(spipe, &sdev->pipeline_list, list) {
		struct snd_sof_widget *pipe_widget = spipe->pipe_widget;
		struct snd_sof_widget *swidget;

		/* Update the scheduler widget's IPC structure */
		if (widget_ops && widget_ops[pipe_widget->id].ipc_setup) {
			ret = widget_ops[pipe_widget->id].ipc_setup(pipe_widget);
			if (ret < 0) {
				dev_err(sdev->dev, "failed updating IPC struct for %s\n",
					pipe_widget->widget->name);
				return ret;
			}
		}

<<<<<<< HEAD
		/* set the pipeline and update the IPC structure for the non scheduler widgets */
		list_for_each_entry(swidget, &sdev->widget_list, list)
			if (swidget->widget->id != snd_soc_dapm_scheduler &&
			    swidget->pipeline_id == pipe_widget->pipeline_id) {
				ret = sof_set_widget_pipeline(sdev, spipe, swidget);
				if (ret < 0)
					return ret;

				if (widget_ops && widget_ops[swidget->id].ipc_setup) {
					ret = widget_ops[swidget->id].ipc_setup(swidget);
					if (ret < 0) {
						dev_err(sdev->dev,
							"failed updating IPC struct for %s\n",
							swidget->widget->name);
						return ret;
					}
				}
=======
	/* set the pipe_widget and apply the dynamic_pipeline_widget_flag */
	list_for_each_entry(spipe, &sdev->pipeline_list, list) {
		struct snd_sof_widget *pipe_widget = spipe->pipe_widget;

		/*
		 * Apply the dynamic_pipeline_widget flag and set the pipe_widget field
		 * for all widgets that have the same pipeline ID as the scheduler widget.
		 * Skip the scheduler widgets as they have their pipeline set during widget_ready
		 */
		list_for_each_entry(comp_swidget, &sdev->widget_list, list)
			if (comp_swidget->widget->id != snd_soc_dapm_scheduler &&
			    comp_swidget->pipeline_id == pipe_widget->pipeline_id) {
				ret = sof_set_widget_pipeline(sdev, spipe, comp_swidget);
				if (ret < 0)
					return ret;
>>>>>>> 9290acb9
			}
	}

	/* verify topology components loading including dynamic pipelines */
	if (sof_debug_check_flag(SOF_DBG_VERIFY_TPLG)) {
		if (tplg_ops && tplg_ops->set_up_all_pipelines &&
		    tplg_ops->tear_down_all_pipelines) {
			ret = tplg_ops->set_up_all_pipelines(sdev, true);
			if (ret < 0) {
				dev_err(sdev->dev, "Failed to set up all topology pipelines: %d\n",
					ret);
				return ret;
			}

			ret = tplg_ops->tear_down_all_pipelines(sdev, true);
			if (ret < 0) {
				dev_err(sdev->dev, "Failed to tear down topology pipelines: %d\n",
					ret);
				return ret;
			}
		}
	}

	/* set up static pipelines */
	if (tplg_ops && tplg_ops->set_up_all_pipelines)
		return tplg_ops->set_up_all_pipelines(sdev, false);

	return 0;
}

/* manifest - optional to inform component of manifest */
static int sof_manifest(struct snd_soc_component *scomp, int index,
			struct snd_soc_tplg_manifest *man)
{
	struct snd_sof_dev *sdev = snd_soc_component_get_drvdata(scomp);
	const struct sof_ipc_tplg_ops *tplg_ops = sof_ipc_get_ops(sdev, tplg);

	if (tplg_ops && tplg_ops->parse_manifest)
		return tplg_ops->parse_manifest(scomp, index, man);

	return 0;
}

/* vendor specific kcontrol handlers available for binding */
static const struct snd_soc_tplg_kcontrol_ops sof_io_ops[] = {
	{SOF_TPLG_KCTL_VOL_ID, snd_sof_volume_get, snd_sof_volume_put},
	{SOF_TPLG_KCTL_BYTES_ID, snd_sof_bytes_get, snd_sof_bytes_put},
	{SOF_TPLG_KCTL_ENUM_ID, snd_sof_enum_get, snd_sof_enum_put},
	{SOF_TPLG_KCTL_SWITCH_ID, snd_sof_switch_get, snd_sof_switch_put},
};

/* vendor specific bytes ext handlers available for binding */
static const struct snd_soc_tplg_bytes_ext_ops sof_bytes_ext_ops[] = {
	{SOF_TPLG_KCTL_BYTES_ID, snd_sof_bytes_ext_get, snd_sof_bytes_ext_put},
	{SOF_TPLG_KCTL_BYTES_VOLATILE_RO, snd_sof_bytes_ext_volatile_get},
};

static struct snd_soc_tplg_ops sof_tplg_ops = {
	/* external kcontrol init - used for any driver specific init */
	.control_load	= sof_control_load,
	.control_unload	= sof_control_unload,

	/* external kcontrol init - used for any driver specific init */
	.dapm_route_load	= sof_route_load,
	.dapm_route_unload	= sof_route_unload,

	/* external widget init - used for any driver specific init */
	/* .widget_load is not currently used */
	.widget_ready	= sof_widget_ready,
	.widget_unload	= sof_widget_unload,

	/* FE DAI - used for any driver specific init */
	.dai_load	= sof_dai_load,
	.dai_unload	= sof_dai_unload,

	/* DAI link - used for any driver specific init */
	.link_load	= sof_link_load,
	.link_unload	= sof_link_unload,

	/* completion - called at completion of firmware loading */
	.complete	= sof_complete,

	/* manifest - optional to inform component of manifest */
	.manifest	= sof_manifest,

	/* vendor specific kcontrol handlers available for binding */
	.io_ops		= sof_io_ops,
	.io_ops_count	= ARRAY_SIZE(sof_io_ops),

	/* vendor specific bytes ext handlers available for binding */
	.bytes_ext_ops	= sof_bytes_ext_ops,
	.bytes_ext_ops_count	= ARRAY_SIZE(sof_bytes_ext_ops),
};

static int snd_sof_dspless_kcontrol(struct snd_kcontrol *kcontrol,
				    struct snd_ctl_elem_value *ucontrol)
{
	return 0;
}

static const struct snd_soc_tplg_kcontrol_ops sof_dspless_io_ops[] = {
	{SOF_TPLG_KCTL_VOL_ID, snd_sof_dspless_kcontrol, snd_sof_dspless_kcontrol},
	{SOF_TPLG_KCTL_BYTES_ID, snd_sof_dspless_kcontrol, snd_sof_dspless_kcontrol},
	{SOF_TPLG_KCTL_ENUM_ID, snd_sof_dspless_kcontrol, snd_sof_dspless_kcontrol},
	{SOF_TPLG_KCTL_SWITCH_ID, snd_sof_dspless_kcontrol, snd_sof_dspless_kcontrol},
};

static int snd_sof_dspless_bytes_ext_get(struct snd_kcontrol *kcontrol,
					 unsigned int __user *binary_data,
					 unsigned int size)
{
	return 0;
}

static int snd_sof_dspless_bytes_ext_put(struct snd_kcontrol *kcontrol,
					 const unsigned int __user *binary_data,
					 unsigned int size)
{
	return 0;
}

static const struct snd_soc_tplg_bytes_ext_ops sof_dspless_bytes_ext_ops[] = {
	{SOF_TPLG_KCTL_BYTES_ID, snd_sof_dspless_bytes_ext_get, snd_sof_dspless_bytes_ext_put},
	{SOF_TPLG_KCTL_BYTES_VOLATILE_RO, snd_sof_dspless_bytes_ext_get},
};

/* external widget init - used for any driver specific init */
static int sof_dspless_widget_ready(struct snd_soc_component *scomp, int index,
				    struct snd_soc_dapm_widget *w,
				    struct snd_soc_tplg_dapm_widget *tw)
{
	if (WIDGET_IS_DAI(w->id)) {
		struct snd_sof_dai dai;

		memset(&dai, 0, sizeof(dai));

		return sof_connect_dai_widget(scomp, w, tw, &dai);
	}

	return 0;
}

static int sof_dspless_widget_unload(struct snd_soc_component *scomp,
				     struct snd_soc_dobj *dobj)
{
	struct snd_soc_dapm_widget *w = container_of(dobj, struct snd_soc_dapm_widget, dobj);

	if (WIDGET_IS_DAI(w->id))
		sof_disconnect_dai_widget(scomp, w);

	return 0;
}

static int sof_dspless_link_load(struct snd_soc_component *scomp, int index,
				 struct snd_soc_dai_link *link,
				 struct snd_soc_tplg_link_config *cfg)
{
	link->platforms->name = dev_name(scomp->dev);

	/* Set nonatomic property for FE dai links for FE-BE compatibility */
	if (!link->no_pcm)
		link->nonatomic = true;

	return 0;
}

static struct snd_soc_tplg_ops sof_dspless_tplg_ops = {
	/* external widget init - used for any driver specific init */
	.widget_ready	= sof_dspless_widget_ready,
	.widget_unload	= sof_dspless_widget_unload,

	/* FE DAI - used for any driver specific init */
	.dai_load	= sof_dai_load,
	.dai_unload	= sof_dai_unload,

	/* DAI link - used for any driver specific init */
	.link_load	= sof_dspless_link_load,

	/* vendor specific kcontrol handlers available for binding */
	.io_ops		= sof_dspless_io_ops,
	.io_ops_count	= ARRAY_SIZE(sof_dspless_io_ops),

	/* vendor specific bytes ext handlers available for binding */
	.bytes_ext_ops = sof_dspless_bytes_ext_ops,
	.bytes_ext_ops_count = ARRAY_SIZE(sof_dspless_bytes_ext_ops),
};

int snd_sof_load_topology(struct snd_soc_component *scomp, const char *file)
{
	struct snd_sof_dev *sdev = snd_soc_component_get_drvdata(scomp);
	const struct firmware *fw;
	int ret;

	dev_dbg(scomp->dev, "loading topology:%s\n", file);

	ret = request_firmware(&fw, file, scomp->dev);
	if (ret < 0) {
		dev_err(scomp->dev, "error: tplg request firmware %s failed err: %d\n",
			file, ret);
		dev_err(scomp->dev,
			"you may need to download the firmware from https://github.com/thesofproject/sof-bin/\n");
		return ret;
	}

	if (sdev->dspless_mode_selected)
		ret = snd_soc_tplg_component_load(scomp, &sof_dspless_tplg_ops, fw);
	else
		ret = snd_soc_tplg_component_load(scomp, &sof_tplg_ops, fw);

	if (ret < 0) {
		dev_err(scomp->dev, "error: tplg component load failed %d\n",
			ret);
		ret = -EINVAL;
	}

	release_firmware(fw);

	if (ret >= 0 && sdev->led_present)
		ret = snd_ctl_led_request();

	return ret;
}
EXPORT_SYMBOL(snd_sof_load_topology);<|MERGE_RESOLUTION|>--- conflicted
+++ resolved
@@ -1389,13 +1389,8 @@
 	swidget->private = NULL;
 	mutex_init(&swidget->setup_mutex);
 
-<<<<<<< HEAD
 	ida_init(&swidget->output_queue_ida);
 	ida_init(&swidget->input_queue_ida);
-=======
-	ida_init(&swidget->src_queue_ida);
-	ida_init(&swidget->sink_queue_ida);
->>>>>>> 9290acb9
 
 	ret = sof_parse_tokens(scomp, swidget, comp_pin_tokens,
 			       ARRAY_SIZE(comp_pin_tokens), priv->array,
@@ -1543,15 +1538,8 @@
 
 		spipe = kzalloc(sizeof(*spipe), GFP_KERNEL);
 		if (!spipe) {
-<<<<<<< HEAD
 			ret = -ENOMEM;
 			goto free;
-=======
-			kfree(swidget->private);
-			kfree(swidget->tuples);
-			kfree(swidget);
-			return -ENOMEM;
->>>>>>> 9290acb9
 		}
 
 		spipe->pipe_widget = swidget;
@@ -2175,7 +2163,6 @@
 			}
 		}
 
-<<<<<<< HEAD
 		/* set the pipeline and update the IPC structure for the non scheduler widgets */
 		list_for_each_entry(swidget, &sdev->widget_list, list)
 			if (swidget->widget->id != snd_soc_dapm_scheduler &&
@@ -2193,23 +2180,6 @@
 						return ret;
 					}
 				}
-=======
-	/* set the pipe_widget and apply the dynamic_pipeline_widget_flag */
-	list_for_each_entry(spipe, &sdev->pipeline_list, list) {
-		struct snd_sof_widget *pipe_widget = spipe->pipe_widget;
-
-		/*
-		 * Apply the dynamic_pipeline_widget flag and set the pipe_widget field
-		 * for all widgets that have the same pipeline ID as the scheduler widget.
-		 * Skip the scheduler widgets as they have their pipeline set during widget_ready
-		 */
-		list_for_each_entry(comp_swidget, &sdev->widget_list, list)
-			if (comp_swidget->widget->id != snd_soc_dapm_scheduler &&
-			    comp_swidget->pipeline_id == pipe_widget->pipeline_id) {
-				ret = sof_set_widget_pipeline(sdev, spipe, comp_swidget);
-				if (ret < 0)
-					return ret;
->>>>>>> 9290acb9
 			}
 	}
 
