// SPDX-License-Identifier: (GPL-2.0-only OR BSD-3-Clause)
//
// This file is provided under a dual BSD/GPLv2 license.  When using or
// redistributing this file, you may do so under either license.
//
// Copyright(c) 2019 Intel Corporation. All rights reserved.
//
// Author: Ranjani Sridharan <ranjani.sridharan@linux.intel.com>
//

#include <linux/bitfield.h>
#include <trace/events/sof.h>
#include "sof-audio.h"
#include "sof-of-dev.h"
#include "ops.h"

static void sof_reset_route_setup_status(struct snd_sof_dev *sdev, struct snd_sof_widget *widget)
{
	const struct sof_ipc_tplg_ops *tplg_ops = sof_ipc_get_ops(sdev, tplg);
	struct snd_sof_route *sroute;

	list_for_each_entry(sroute, &sdev->route_list, list)
		if (sroute->src_widget == widget || sroute->sink_widget == widget) {
			if (sroute->setup && tplg_ops && tplg_ops->route_free)
				tplg_ops->route_free(sdev, sroute);

			sroute->setup = false;
		}
}

static int sof_widget_free_unlocked(struct snd_sof_dev *sdev,
				    struct snd_sof_widget *swidget)
{
	const struct sof_ipc_tplg_ops *tplg_ops = sof_ipc_get_ops(sdev, tplg);
	struct snd_sof_widget *pipe_widget;
	int err = 0;
	int ret;

	if (!swidget->private)
		return 0;

	trace_sof_widget_free(swidget);

	/* only free when use_count is 0 */
	if (--swidget->use_count)
		return 0;

	pipe_widget = swidget->spipe->pipe_widget;

	/* reset route setup status for all routes that contain this widget */
	sof_reset_route_setup_status(sdev, swidget);

	/* free DAI config and continue to free widget even if it fails */
	if (WIDGET_IS_DAI(swidget->id)) {
		struct snd_sof_dai_config_data data;
		unsigned int flags = SOF_DAI_CONFIG_FLAGS_HW_FREE;

		data.dai_data = DMA_CHAN_INVALID;

		if (tplg_ops && tplg_ops->dai_config) {
			err = tplg_ops->dai_config(sdev, swidget, flags, &data);
			if (err < 0)
				dev_err(sdev->dev, "failed to free config for widget %s\n",
					swidget->widget->name);
		}
	}

	/* continue to disable core even if IPC fails */
	if (tplg_ops && tplg_ops->widget_free) {
		ret = tplg_ops->widget_free(sdev, swidget);
		if (ret < 0 && !err)
			err = ret;
	}

	/*
	 * disable widget core. continue to route setup status and complete flag
	 * even if this fails and return the appropriate error
	 */
	ret = snd_sof_dsp_core_put(sdev, swidget->core);
	if (ret < 0) {
		dev_err(sdev->dev, "error: failed to disable target core: %d for widget %s\n",
			swidget->core, swidget->widget->name);
		if (!err)
			err = ret;
	}

	/*
	 * free the scheduler widget (same as pipe_widget) associated with the current swidget.
	 * skip for static pipelines
	 */
	if (swidget->dynamic_pipeline_widget && swidget->id != snd_soc_dapm_scheduler) {
		ret = sof_widget_free_unlocked(sdev, pipe_widget);
		if (ret < 0 && !err)
			err = ret;
	}

	/* clear pipeline complete */
	if (swidget->id == snd_soc_dapm_scheduler)
		swidget->spipe->complete = 0;

	if (!err)
		dev_dbg(sdev->dev, "widget %s freed\n", swidget->widget->name);

	return err;
}

int sof_widget_free(struct snd_sof_dev *sdev, struct snd_sof_widget *swidget)
{
	int ret;

	mutex_lock(&swidget->setup_mutex);
	ret = sof_widget_free_unlocked(sdev, swidget);
	mutex_unlock(&swidget->setup_mutex);

	return ret;
}
EXPORT_SYMBOL(sof_widget_free);

static int sof_widget_setup_unlocked(struct snd_sof_dev *sdev,
				     struct snd_sof_widget *swidget)
{
	const struct sof_ipc_tplg_ops *tplg_ops = sof_ipc_get_ops(sdev, tplg);
	bool use_count_decremented = false;
	int ret;

	/* skip if there is no private data */
	if (!swidget->private)
		return 0;

	trace_sof_widget_setup(swidget);

	/* widget already set up */
	if (++swidget->use_count > 1)
		return 0;

	/*
	 * The scheduler widget for a pipeline is not part of the connected DAPM
	 * widget list and it needs to be set up before the widgets in the pipeline
	 * are set up. The use_count for the scheduler widget is incremented for every
	 * widget in a given pipeline to ensure that it is freed only after the last
	 * widget in the pipeline is freed. Skip setting up scheduler widget for static pipelines.
	 */
	if (swidget->dynamic_pipeline_widget && swidget->id != snd_soc_dapm_scheduler) {
		if (!swidget->spipe || !swidget->spipe->pipe_widget) {
			dev_err(sdev->dev, "No pipeline set for %s\n", swidget->widget->name);
			ret = -EINVAL;
			goto use_count_dec;
		}

		ret = sof_widget_setup_unlocked(sdev, swidget->spipe->pipe_widget);
		if (ret < 0)
			goto use_count_dec;
	}

	/* enable widget core */
	ret = snd_sof_dsp_core_get(sdev, swidget->core);
	if (ret < 0) {
		dev_err(sdev->dev, "error: failed to enable target core for widget %s\n",
			swidget->widget->name);
		goto pipe_widget_free;
	}

	/* setup widget in the DSP */
	if (tplg_ops && tplg_ops->widget_setup) {
		ret = tplg_ops->widget_setup(sdev, swidget);
		if (ret < 0)
			goto core_put;
	}

	/* send config for DAI components */
	if (WIDGET_IS_DAI(swidget->id)) {
		unsigned int flags = SOF_DAI_CONFIG_FLAGS_HW_PARAMS;

		/*
		 * The config flags saved during BE DAI hw_params will be used for IPC3. IPC4 does
		 * not use the flags argument.
		 */
		if (tplg_ops && tplg_ops->dai_config) {
			ret = tplg_ops->dai_config(sdev, swidget, flags, NULL);
			if (ret < 0)
				goto widget_free;
		}
	}

	/* restore kcontrols for widget */
	if (tplg_ops && tplg_ops->control && tplg_ops->control->widget_kcontrol_setup) {
		ret = tplg_ops->control->widget_kcontrol_setup(sdev, swidget);
		if (ret < 0)
			goto widget_free;
	}

	dev_dbg(sdev->dev, "widget %s setup complete\n", swidget->widget->name);

	return 0;

widget_free:
	/* widget use_count and core ref_count will both be decremented by sof_widget_free() */
	sof_widget_free_unlocked(sdev, swidget);
	use_count_decremented = true;
core_put:
	snd_sof_dsp_core_put(sdev, swidget->core);
pipe_widget_free:
	if (swidget->id != snd_soc_dapm_scheduler)
		sof_widget_free_unlocked(sdev, swidget->spipe->pipe_widget);
use_count_dec:
	if (!use_count_decremented)
		swidget->use_count--;

	return ret;
}

int sof_widget_setup(struct snd_sof_dev *sdev, struct snd_sof_widget *swidget)
{
	int ret;

	mutex_lock(&swidget->setup_mutex);
	ret = sof_widget_setup_unlocked(sdev, swidget);
	mutex_unlock(&swidget->setup_mutex);

	return ret;
}
EXPORT_SYMBOL(sof_widget_setup);

int sof_route_setup(struct snd_sof_dev *sdev, struct snd_soc_dapm_widget *wsource,
		    struct snd_soc_dapm_widget *wsink)
{
	const struct sof_ipc_tplg_ops *tplg_ops = sof_ipc_get_ops(sdev, tplg);
	struct snd_sof_widget *src_widget = wsource->dobj.private;
	struct snd_sof_widget *sink_widget = wsink->dobj.private;
	struct snd_sof_route *sroute;
	bool route_found = false;

	/* ignore routes involving virtual widgets in topology */
	switch (src_widget->id) {
	case snd_soc_dapm_out_drv:
	case snd_soc_dapm_output:
	case snd_soc_dapm_input:
		return 0;
	default:
		break;
	}

	switch (sink_widget->id) {
	case snd_soc_dapm_out_drv:
	case snd_soc_dapm_output:
	case snd_soc_dapm_input:
		return 0;
	default:
		break;
	}

	/* find route matching source and sink widgets */
	list_for_each_entry(sroute, &sdev->route_list, list)
		if (sroute->src_widget == src_widget && sroute->sink_widget == sink_widget) {
			route_found = true;
			break;
		}

	if (!route_found) {
		dev_err(sdev->dev, "error: cannot find SOF route for source %s -> %s sink\n",
			wsource->name, wsink->name);
		return -EINVAL;
	}

	/* nothing to do if route is already set up */
	if (sroute->setup)
		return 0;

	if (tplg_ops && tplg_ops->route_setup) {
		int ret = tplg_ops->route_setup(sdev, sroute);

		if (ret < 0)
			return ret;
	}

	sroute->setup = true;
	return 0;
}

static int sof_setup_pipeline_connections(struct snd_sof_dev *sdev,
					  struct snd_soc_dapm_widget_list *list, int dir)
{
	const struct sof_ipc_tplg_ops *tplg_ops = sof_ipc_get_ops(sdev, tplg);
	struct snd_soc_dapm_widget *widget;
	struct snd_sof_route *sroute;
	struct snd_soc_dapm_path *p;
	int ret = 0;
	int i;

	/*
	 * Set up connections between widgets in the sink/source paths based on direction.
	 * Some non-SOF widgets exist in topology either for compatibility or for the
	 * purpose of connecting a pipeline from a host to a DAI in order to receive the DAPM
	 * events. But they are not handled by the firmware. So ignore them.
	 */
	if (dir == SNDRV_PCM_STREAM_PLAYBACK) {
		for_each_dapm_widgets(list, i, widget) {
			if (!widget->dobj.private)
				continue;

			snd_soc_dapm_widget_for_each_sink_path(widget, p) {
				if (!widget_in_list(list, p->sink))
					continue;

				if (p->sink->dobj.private) {
					ret = sof_route_setup(sdev, widget, p->sink);
					if (ret < 0)
						return ret;
				}
			}
		}
	} else {
		for_each_dapm_widgets(list, i, widget) {
			if (!widget->dobj.private)
				continue;

			snd_soc_dapm_widget_for_each_source_path(widget, p) {
				if (!widget_in_list(list, p->source))
					continue;

				if (p->source->dobj.private) {
					ret = sof_route_setup(sdev, p->source, widget);
					if (ret < 0)
						return ret;
				}
			}
<<<<<<< HEAD
		}
	}

	/*
	 * The above loop handles connections between widgets that belong to the DAPM widget list.
	 * This is not sufficient to handle loopback cases between pipelines configured with
	 * different directions, e.g. a sidetone or an amplifier feedback connected to a speaker
	 * protection module.
	 */
	list_for_each_entry(sroute, &sdev->route_list, list) {
		bool src_widget_in_dapm_list, sink_widget_in_dapm_list;
		struct snd_sof_widget *swidget;

		if (sroute->setup)
			continue;

		src_widget_in_dapm_list = widget_in_list(list, sroute->src_widget->widget);
		sink_widget_in_dapm_list = widget_in_list(list, sroute->sink_widget->widget);

		/*
		 * if both source and sink are in the DAPM list, the route must already have been
		 * set up above. And if neither are in the DAPM list, the route shouldn't be
		 * handled now.
		 */
		if (src_widget_in_dapm_list == sink_widget_in_dapm_list)
			continue;

		/*
		 * At this point either the source widget or the sink widget is in the DAPM list
		 * with a route that might need to be set up. Check the use_count of the widget
		 * that is not in the DAPM list to confirm if it is in use currently before setting
		 * up the route.
		 */
		if (src_widget_in_dapm_list)
			swidget = sroute->sink_widget;
		else
			swidget = sroute->src_widget;

		mutex_lock(&swidget->setup_mutex);
		if (!swidget->use_count) {
			mutex_unlock(&swidget->setup_mutex);
			continue;
=======
>>>>>>> 9290acb9
		}

		if (tplg_ops && tplg_ops->route_setup) {
			/*
			 * this route will get freed when either the source widget or the sink
			 * widget is freed during hw_free
			 */
			ret = tplg_ops->route_setup(sdev, sroute);
			if (!ret)
				sroute->setup = true;
		}

		mutex_unlock(&swidget->setup_mutex);

		if (ret < 0)
			return ret;
	}

	return 0;
}

static void
sof_unprepare_widgets_in_path(struct snd_sof_dev *sdev, struct snd_soc_dapm_widget *widget,
			      struct snd_soc_dapm_widget_list *list)
{
	const struct sof_ipc_tplg_ops *tplg_ops = sof_ipc_get_ops(sdev, tplg);
	struct snd_sof_widget *swidget = widget->dobj.private;
	const struct sof_ipc_tplg_widget_ops *widget_ops;
	struct snd_soc_dapm_path *p;

	/* skip if the widget is in use or if it is already unprepared */
	if (!swidget || !swidget->prepared || swidget->use_count > 0)
		goto sink_unprepare;

	widget_ops = tplg_ops ? tplg_ops->widget : NULL;
	if (widget_ops && widget_ops[widget->id].ipc_unprepare)
		/* unprepare the source widget */
		widget_ops[widget->id].ipc_unprepare(swidget);

	swidget->prepared = false;

sink_unprepare:
	/* unprepare all widgets in the sink paths */
	snd_soc_dapm_widget_for_each_sink_path(widget, p) {
		if (!widget_in_list(list, p->sink))
			continue;
		if (!p->walking && p->sink->dobj.private) {
			p->walking = true;
			sof_unprepare_widgets_in_path(sdev, p->sink, list);
			p->walking = false;
		}
	}
}

static int
sof_prepare_widgets_in_path(struct snd_sof_dev *sdev, struct snd_soc_dapm_widget *widget,
			    struct snd_pcm_hw_params *fe_params,
			    struct snd_sof_platform_stream_params *platform_params,
			    struct snd_pcm_hw_params *pipeline_params, int dir,
			    struct snd_soc_dapm_widget_list *list)
{
	const struct sof_ipc_tplg_ops *tplg_ops = sof_ipc_get_ops(sdev, tplg);
	struct snd_sof_widget *swidget = widget->dobj.private;
	const struct sof_ipc_tplg_widget_ops *widget_ops;
	struct snd_soc_dapm_path *p;
	int ret;

	widget_ops = tplg_ops ? tplg_ops->widget : NULL;
	if (!widget_ops)
		return 0;

	if (!swidget || !widget_ops[widget->id].ipc_prepare || swidget->prepared)
		goto sink_prepare;

	/* prepare the source widget */
	ret = widget_ops[widget->id].ipc_prepare(swidget, fe_params, platform_params,
					     pipeline_params, dir);
	if (ret < 0) {
		dev_err(sdev->dev, "failed to prepare widget %s\n", widget->name);
		return ret;
	}

	swidget->prepared = true;

sink_prepare:
	/* prepare all widgets in the sink paths */
	snd_soc_dapm_widget_for_each_sink_path(widget, p) {
		if (!widget_in_list(list, p->sink))
			continue;
		if (!p->walking && p->sink->dobj.private) {
			p->walking = true;
			ret = sof_prepare_widgets_in_path(sdev, p->sink,  fe_params,
							  platform_params, pipeline_params, dir,
							  list);
			p->walking = false;
			if (ret < 0) {
				/* unprepare the source widget */
				if (widget_ops[widget->id].ipc_unprepare &&
				    swidget && swidget->prepared) {
					widget_ops[widget->id].ipc_unprepare(swidget);
					swidget->prepared = false;
				}
				return ret;
			}
		}
	}

	return 0;
}

/*
 * free all widgets in the sink path starting from the source widget
 * (DAI type for capture, AIF type for playback)
 */
static int sof_free_widgets_in_path(struct snd_sof_dev *sdev, struct snd_soc_dapm_widget *widget,
				    int dir, struct snd_sof_pcm *spcm)
{
	struct snd_soc_dapm_widget_list *list = spcm->stream[dir].list;
	struct snd_soc_dapm_path *p;
	int err;
	int ret = 0;

	if (widget->dobj.private) {
		err = sof_widget_free(sdev, widget->dobj.private);
		if (err < 0)
			ret = err;
	}

	/* free all widgets in the sink paths even in case of error to keep use counts balanced */
	snd_soc_dapm_widget_for_each_sink_path(widget, p) {
		if (!p->walking) {
			if (!widget_in_list(list, p->sink))
				continue;

			p->walking = true;

			err = sof_free_widgets_in_path(sdev, p->sink, dir, spcm);
			if (err < 0)
				ret = err;
			p->walking = false;
		}
	}

	return ret;
}

/*
 * set up all widgets in the sink path starting from the source widget
 * (DAI type for capture, AIF type for playback).
 * The error path in this function ensures that all successfully set up widgets getting freed.
 */
static int sof_set_up_widgets_in_path(struct snd_sof_dev *sdev, struct snd_soc_dapm_widget *widget,
				      int dir, struct snd_sof_pcm *spcm)
{
	struct snd_sof_pcm_stream_pipeline_list *pipeline_list = &spcm->stream[dir].pipeline_list;
	struct snd_soc_dapm_widget_list *list = spcm->stream[dir].list;
	struct snd_sof_widget *swidget = widget->dobj.private;
	struct snd_sof_pipeline *spipe;
	struct snd_soc_dapm_path *p;
	int ret;

	if (swidget) {
		int i;

		ret = sof_widget_setup(sdev, widget->dobj.private);
		if (ret < 0)
			return ret;

		/* skip populating the pipe_widgets array if it is NULL */
		if (!pipeline_list->pipelines)
			goto sink_setup;

		/*
		 * Add the widget's pipe_widget to the list of pipelines to be triggered if not
		 * already in the list. This will result in the pipelines getting added in the
		 * order source to sink.
		 */
		for (i = 0; i < pipeline_list->count; i++) {
			spipe = pipeline_list->pipelines[i];
			if (spipe == swidget->spipe)
				break;
		}

		if (i == pipeline_list->count) {
			pipeline_list->count++;
			pipeline_list->pipelines[i] = swidget->spipe;
		}
	}

sink_setup:
	snd_soc_dapm_widget_for_each_sink_path(widget, p) {
		if (!p->walking) {
			if (!widget_in_list(list, p->sink))
				continue;

			p->walking = true;

			ret = sof_set_up_widgets_in_path(sdev, p->sink, dir, spcm);
			p->walking = false;
			if (ret < 0) {
				if (swidget)
					sof_widget_free(sdev, swidget);
				return ret;
			}
		}
	}

	return 0;
}

static int
sof_walk_widgets_in_order(struct snd_sof_dev *sdev, struct snd_sof_pcm *spcm,
			  struct snd_pcm_hw_params *fe_params,
			  struct snd_sof_platform_stream_params *platform_params, int dir,
			  enum sof_widget_op op)
{
	struct snd_soc_dapm_widget_list *list = spcm->stream[dir].list;
	struct snd_soc_dapm_widget *widget;
	char *str;
	int ret = 0;
	int i;

	if (!list)
		return 0;

	for_each_dapm_widgets(list, i, widget) {
		/* starting widget for playback is AIF type */
		if (dir == SNDRV_PCM_STREAM_PLAYBACK && widget->id != snd_soc_dapm_aif_in)
			continue;

		/* starting widget for capture is DAI type */
		if (dir == SNDRV_PCM_STREAM_CAPTURE && widget->id != snd_soc_dapm_dai_out)
			continue;

		switch (op) {
		case SOF_WIDGET_SETUP:
			ret = sof_set_up_widgets_in_path(sdev, widget, dir, spcm);
			str = "set up";
			break;
		case SOF_WIDGET_FREE:
			ret = sof_free_widgets_in_path(sdev, widget, dir, spcm);
			str = "free";
			break;
		case SOF_WIDGET_PREPARE:
		{
			struct snd_pcm_hw_params pipeline_params;

			str = "prepare";
			/*
			 * When walking the list of connected widgets, the pipeline_params for each
			 * widget is modified by the source widget in the path. Use a local
			 * copy of the runtime params as the pipeline_params so that the runtime
			 * params does not get overwritten.
			 */
			memcpy(&pipeline_params, fe_params, sizeof(*fe_params));

			ret = sof_prepare_widgets_in_path(sdev, widget, fe_params, platform_params,
							  &pipeline_params, dir, list);
			break;
		}
		case SOF_WIDGET_UNPREPARE:
			sof_unprepare_widgets_in_path(sdev, widget, list);
			break;
		default:
			dev_err(sdev->dev, "Invalid widget op %d\n", op);
			return -EINVAL;
		}
		if (ret < 0) {
			dev_err(sdev->dev, "Failed to %s connected widgets\n", str);
			return ret;
		}
	}

	return 0;
}

int sof_widget_list_setup(struct snd_sof_dev *sdev, struct snd_sof_pcm *spcm,
			  struct snd_pcm_hw_params *fe_params,
			  struct snd_sof_platform_stream_params *platform_params,
			  int dir)
{
	const struct sof_ipc_tplg_ops *tplg_ops = sof_ipc_get_ops(sdev, tplg);
	struct snd_soc_dapm_widget_list *list = spcm->stream[dir].list;
	struct snd_soc_dapm_widget *widget;
	int i, ret;

	/* nothing to set up */
	if (!list)
		return 0;

	/*
	 * Prepare widgets for set up. The prepare step is used to allocate memory, assign
	 * instance ID and pick the widget configuration based on the runtime PCM params.
	 */
	ret = sof_walk_widgets_in_order(sdev, spcm, fe_params, platform_params,
					dir, SOF_WIDGET_PREPARE);
	if (ret < 0)
		return ret;

	/* Set up is used to send the IPC to the DSP to create the widget */
	ret = sof_walk_widgets_in_order(sdev, spcm, fe_params, platform_params,
					dir, SOF_WIDGET_SETUP);
	if (ret < 0) {
<<<<<<< HEAD
		sof_walk_widgets_in_order(sdev, spcm, fe_params, platform_params,
					  dir, SOF_WIDGET_UNPREPARE);
=======
		ret = sof_walk_widgets_in_order(sdev, spcm, fe_params, platform_params,
						dir, SOF_WIDGET_UNPREPARE);
>>>>>>> 9290acb9
		return ret;
	}

	/*
	 * error in setting pipeline connections will result in route status being reset for
	 * routes that were successfully set up when the widgets are freed.
	 */
	ret = sof_setup_pipeline_connections(sdev, list, dir);
	if (ret < 0)
		goto widget_free;

	/* complete pipelines */
	for_each_dapm_widgets(list, i, widget) {
		struct snd_sof_widget *swidget = widget->dobj.private;
		struct snd_sof_widget *pipe_widget;
		struct snd_sof_pipeline *spipe;

		if (!swidget)
			continue;

		spipe = swidget->spipe;
		if (!spipe) {
			dev_err(sdev->dev, "no pipeline found for %s\n",
				swidget->widget->name);
			ret = -EINVAL;
			goto widget_free;
		}

		pipe_widget = spipe->pipe_widget;
		if (!pipe_widget) {
			dev_err(sdev->dev, "error: no pipeline widget found for %s\n",
				swidget->widget->name);
			ret = -EINVAL;
			goto widget_free;
		}

		if (spipe->complete)
			continue;

		if (tplg_ops && tplg_ops->pipeline_complete) {
			spipe->complete = tplg_ops->pipeline_complete(sdev, pipe_widget);
			if (spipe->complete < 0) {
				ret = spipe->complete;
				goto widget_free;
			}
		}
	}

	return 0;

widget_free:
	sof_walk_widgets_in_order(sdev, spcm, fe_params, platform_params, dir,
				  SOF_WIDGET_FREE);
	sof_walk_widgets_in_order(sdev, spcm, NULL, NULL, dir, SOF_WIDGET_UNPREPARE);

	return ret;
}

int sof_widget_list_free(struct snd_sof_dev *sdev, struct snd_sof_pcm *spcm, int dir)
{
	struct snd_sof_pcm_stream_pipeline_list *pipeline_list = &spcm->stream[dir].pipeline_list;
	struct snd_soc_dapm_widget_list *list = spcm->stream[dir].list;
	int ret;

	/* nothing to free */
	if (!list)
		return 0;

	/* send IPC to free widget in the DSP */
	ret = sof_walk_widgets_in_order(sdev, spcm, NULL, NULL, dir, SOF_WIDGET_FREE);

	/* unprepare the widget */
	sof_walk_widgets_in_order(sdev, spcm, NULL, NULL, dir, SOF_WIDGET_UNPREPARE);

	snd_soc_dapm_dai_free_widgets(&list);
	spcm->stream[dir].list = NULL;

	pipeline_list->count = 0;

	return ret;
}

/*
 * helper to determine if there are only D0i3 compatible
 * streams active
 */
bool snd_sof_dsp_only_d0i3_compatible_stream_active(struct snd_sof_dev *sdev)
{
	struct snd_pcm_substream *substream;
	struct snd_sof_pcm *spcm;
	bool d0i3_compatible_active = false;
	int dir;

	list_for_each_entry(spcm, &sdev->pcm_list, list) {
		for_each_pcm_streams(dir) {
			substream = spcm->stream[dir].substream;
			if (!substream || !substream->runtime)
				continue;

			/*
			 * substream->runtime being not NULL indicates
			 * that the stream is open. No need to check the
			 * stream state.
			 */
			if (!spcm->stream[dir].d0i3_compatible)
				return false;

			d0i3_compatible_active = true;
		}
	}

	return d0i3_compatible_active;
}
EXPORT_SYMBOL(snd_sof_dsp_only_d0i3_compatible_stream_active);

bool snd_sof_stream_suspend_ignored(struct snd_sof_dev *sdev)
{
	struct snd_sof_pcm *spcm;

	list_for_each_entry(spcm, &sdev->pcm_list, list) {
		if (spcm->stream[SNDRV_PCM_STREAM_PLAYBACK].suspend_ignored ||
		    spcm->stream[SNDRV_PCM_STREAM_CAPTURE].suspend_ignored)
			return true;
	}

	return false;
}

int sof_pcm_stream_free(struct snd_sof_dev *sdev, struct snd_pcm_substream *substream,
			struct snd_sof_pcm *spcm, int dir, bool free_widget_list)
{
	const struct sof_ipc_pcm_ops *pcm_ops = sof_ipc_get_ops(sdev, pcm);
	int ret;

	/* Send PCM_FREE IPC to reset pipeline */
	if (pcm_ops && pcm_ops->hw_free && spcm->prepared[substream->stream]) {
		ret = pcm_ops->hw_free(sdev->component, substream);
		if (ret < 0)
			return ret;
	}

	spcm->prepared[substream->stream] = false;

	/* stop the DMA */
	ret = snd_sof_pcm_platform_hw_free(sdev, substream);
	if (ret < 0)
		return ret;

	/* free widget list */
	if (free_widget_list) {
		ret = sof_widget_list_free(sdev, spcm, dir);
		if (ret < 0)
			dev_err(sdev->dev, "failed to free widgets during suspend\n");
	}

	return ret;
}

/*
 * Generic object lookup APIs.
 */

struct snd_sof_pcm *snd_sof_find_spcm_name(struct snd_soc_component *scomp,
					   const char *name)
{
	struct snd_sof_dev *sdev = snd_soc_component_get_drvdata(scomp);
	struct snd_sof_pcm *spcm;

	list_for_each_entry(spcm, &sdev->pcm_list, list) {
		/* match with PCM dai name */
		if (strcmp(spcm->pcm.dai_name, name) == 0)
			return spcm;

		/* match with playback caps name if set */
		if (*spcm->pcm.caps[0].name &&
		    !strcmp(spcm->pcm.caps[0].name, name))
			return spcm;

		/* match with capture caps name if set */
		if (*spcm->pcm.caps[1].name &&
		    !strcmp(spcm->pcm.caps[1].name, name))
			return spcm;
	}

	return NULL;
}

struct snd_sof_pcm *snd_sof_find_spcm_comp(struct snd_soc_component *scomp,
					   unsigned int comp_id,
					   int *direction)
{
	struct snd_sof_dev *sdev = snd_soc_component_get_drvdata(scomp);
	struct snd_sof_pcm *spcm;
	int dir;

	list_for_each_entry(spcm, &sdev->pcm_list, list) {
		for_each_pcm_streams(dir) {
			if (spcm->stream[dir].comp_id == comp_id) {
				*direction = dir;
				return spcm;
			}
		}
	}

	return NULL;
}

struct snd_sof_widget *snd_sof_find_swidget(struct snd_soc_component *scomp,
					    const char *name)
{
	struct snd_sof_dev *sdev = snd_soc_component_get_drvdata(scomp);
	struct snd_sof_widget *swidget;

	list_for_each_entry(swidget, &sdev->widget_list, list) {
		if (strcmp(name, swidget->widget->name) == 0)
			return swidget;
	}

	return NULL;
}

/* find widget by stream name and direction */
struct snd_sof_widget *
snd_sof_find_swidget_sname(struct snd_soc_component *scomp,
			   const char *pcm_name, int dir)
{
	struct snd_sof_dev *sdev = snd_soc_component_get_drvdata(scomp);
	struct snd_sof_widget *swidget;
	enum snd_soc_dapm_type type;

	if (dir == SNDRV_PCM_STREAM_PLAYBACK)
		type = snd_soc_dapm_aif_in;
	else
		type = snd_soc_dapm_aif_out;

	list_for_each_entry(swidget, &sdev->widget_list, list) {
		if (!strcmp(pcm_name, swidget->widget->sname) &&
		    swidget->id == type)
			return swidget;
	}

	return NULL;
}

struct snd_sof_dai *snd_sof_find_dai(struct snd_soc_component *scomp,
				     const char *name)
{
	struct snd_sof_dev *sdev = snd_soc_component_get_drvdata(scomp);
	struct snd_sof_dai *dai;

	list_for_each_entry(dai, &sdev->dai_list, list) {
		if (dai->name && (strcmp(name, dai->name) == 0))
			return dai;
	}

	return NULL;
}

static int sof_dai_get_clk(struct snd_soc_pcm_runtime *rtd, int clk_type)
{
	struct snd_soc_component *component =
		snd_soc_rtdcom_lookup(rtd, SOF_AUDIO_PCM_DRV_NAME);
	struct snd_sof_dai *dai =
		snd_sof_find_dai(component, (char *)rtd->dai_link->name);
	struct snd_sof_dev *sdev = snd_soc_component_get_drvdata(component);
	const struct sof_ipc_tplg_ops *tplg_ops = sof_ipc_get_ops(sdev, tplg);

	/* use the tplg configured mclk if existed */
	if (!dai)
		return 0;

	if (tplg_ops && tplg_ops->dai_get_clk)
		return tplg_ops->dai_get_clk(sdev, dai, clk_type);

	return 0;
}

/*
 * Helper to get SSP MCLK from a pcm_runtime.
 * Return 0 if not exist.
 */
int sof_dai_get_mclk(struct snd_soc_pcm_runtime *rtd)
{
	return sof_dai_get_clk(rtd, SOF_DAI_CLK_INTEL_SSP_MCLK);
}
EXPORT_SYMBOL(sof_dai_get_mclk);

/*
 * Helper to get SSP BCLK from a pcm_runtime.
 * Return 0 if not exist.
 */
int sof_dai_get_bclk(struct snd_soc_pcm_runtime *rtd)
{
	return sof_dai_get_clk(rtd, SOF_DAI_CLK_INTEL_SSP_BCLK);
}
EXPORT_SYMBOL(sof_dai_get_bclk);

static struct snd_sof_of_mach *sof_of_machine_select(struct snd_sof_dev *sdev)
{
	struct snd_sof_pdata *sof_pdata = sdev->pdata;
	const struct sof_dev_desc *desc = sof_pdata->desc;
	struct snd_sof_of_mach *mach = desc->of_machines;

	if (!mach)
		return NULL;

	for (; mach->compatible; mach++) {
		if (of_machine_is_compatible(mach->compatible)) {
			sof_pdata->tplg_filename = mach->sof_tplg_filename;
			if (mach->fw_filename)
				sof_pdata->fw_filename = mach->fw_filename;

			return mach;
		}
	}

	return NULL;
}

/*
 * SOF Driver enumeration.
 */
int sof_machine_check(struct snd_sof_dev *sdev)
{
	struct snd_sof_pdata *sof_pdata = sdev->pdata;
	const struct sof_dev_desc *desc = sof_pdata->desc;
	struct snd_soc_acpi_mach *mach;

	if (!IS_ENABLED(CONFIG_SND_SOC_SOF_FORCE_NOCODEC_MODE)) {
		const struct snd_sof_of_mach *of_mach;

		if (IS_ENABLED(CONFIG_SND_SOC_SOF_NOCODEC_DEBUG_SUPPORT) &&
		    sof_debug_check_flag(SOF_DBG_FORCE_NOCODEC))
			goto nocodec;

		/* find machine */
		mach = snd_sof_machine_select(sdev);
		if (mach) {
			sof_pdata->machine = mach;
			snd_sof_set_mach_params(mach, sdev);
			return 0;
		}

		of_mach = sof_of_machine_select(sdev);
		if (of_mach) {
			sof_pdata->of_machine = of_mach;
			return 0;
		}

		if (!IS_ENABLED(CONFIG_SND_SOC_SOF_NOCODEC)) {
			dev_err(sdev->dev, "error: no matching ASoC machine driver found - aborting probe\n");
			return -ENODEV;
		}
	} else {
		dev_warn(sdev->dev, "Force to use nocodec mode\n");
	}

nocodec:
	/* select nocodec mode */
	dev_warn(sdev->dev, "Using nocodec machine driver\n");
	mach = devm_kzalloc(sdev->dev, sizeof(*mach), GFP_KERNEL);
	if (!mach)
		return -ENOMEM;

	mach->drv_name = "sof-nocodec";
	if (!sof_pdata->tplg_filename)
		sof_pdata->tplg_filename = desc->nocodec_tplg_filename;

	sof_pdata->machine = mach;
	snd_sof_set_mach_params(mach, sdev);

	return 0;
}
EXPORT_SYMBOL(sof_machine_check);

int sof_machine_register(struct snd_sof_dev *sdev, void *pdata)
{
	struct snd_sof_pdata *plat_data = pdata;
	const char *drv_name;
	const void *mach;
	int size;

	drv_name = plat_data->machine->drv_name;
	mach = plat_data->machine;
	size = sizeof(*plat_data->machine);

	/* register machine driver, pass machine info as pdata */
	plat_data->pdev_mach =
		platform_device_register_data(sdev->dev, drv_name,
					      PLATFORM_DEVID_NONE, mach, size);
	if (IS_ERR(plat_data->pdev_mach))
		return PTR_ERR(plat_data->pdev_mach);

	dev_dbg(sdev->dev, "created machine %s\n",
		dev_name(&plat_data->pdev_mach->dev));

	return 0;
}
EXPORT_SYMBOL(sof_machine_register);

void sof_machine_unregister(struct snd_sof_dev *sdev, void *pdata)
{
	struct snd_sof_pdata *plat_data = pdata;

	if (!IS_ERR_OR_NULL(plat_data->pdev_mach))
		platform_device_unregister(plat_data->pdev_mach);
}
EXPORT_SYMBOL(sof_machine_unregister);<|MERGE_RESOLUTION|>--- conflicted
+++ resolved
@@ -324,7 +324,6 @@
 						return ret;
 				}
 			}
-<<<<<<< HEAD
 		}
 	}
 
@@ -367,8 +366,6 @@
 		if (!swidget->use_count) {
 			mutex_unlock(&swidget->setup_mutex);
 			continue;
-=======
->>>>>>> 9290acb9
 		}
 
 		if (tplg_ops && tplg_ops->route_setup) {
@@ -672,13 +669,8 @@
 	ret = sof_walk_widgets_in_order(sdev, spcm, fe_params, platform_params,
 					dir, SOF_WIDGET_SETUP);
 	if (ret < 0) {
-<<<<<<< HEAD
 		sof_walk_widgets_in_order(sdev, spcm, fe_params, platform_params,
 					  dir, SOF_WIDGET_UNPREPARE);
-=======
-		ret = sof_walk_widgets_in_order(sdev, spcm, fe_params, platform_params,
-						dir, SOF_WIDGET_UNPREPARE);
->>>>>>> 9290acb9
 		return ret;
 	}
 
