--- conflicted
+++ resolved
@@ -1018,11 +1018,7 @@
 			return -ENOMEM;
 
 		tplg->pos += (sizeof(struct snd_soc_tplg_enum_control) +
-<<<<<<< HEAD
-			ec->priv.size);
-=======
 			      le32_to_cpu(ec->priv.size));
->>>>>>> fde49049
 
 		dev_dbg(tplg->dev, "ASoC: adding enum kcontrol %s size %d\n",
 			ec->hdr.name, ec->items);
@@ -1315,11 +1311,7 @@
 			goto err_str;
 
 		tplg->pos += (sizeof(struct snd_soc_tplg_mixer_control) +
-<<<<<<< HEAD
-			mc->priv.size);
-=======
 			      le32_to_cpu(mc->priv.size));
->>>>>>> fde49049
 
 		dev_dbg(tplg->dev, " adding DAPM widget mixer control %s at %d\n",
 			mc->hdr.name, i);
