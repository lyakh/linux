// SPDX-License-Identifier: GPL-2.0+
//
// soc-topology.c  --  ALSA SoC Topology
//
// Copyright (C) 2012 Texas Instruments Inc.
// Copyright (C) 2015 Intel Corporation.
//
// Authors: Liam Girdwood <liam.r.girdwood@linux.intel.com>
//		K, Mythri P <mythri.p.k@intel.com>
//		Prusty, Subhransu S <subhransu.s.prusty@intel.com>
//		B, Jayachandran <jayachandran.b@intel.com>
//		Abdullah, Omair M <omair.m.abdullah@intel.com>
//		Jin, Yao <yao.jin@intel.com>
//		Lin, Mengdong <mengdong.lin@intel.com>
//
//  Add support to read audio firmware topology alongside firmware text. The
//  topology data can contain kcontrols, DAPM graphs, widgets, DAIs, DAI links,
//  equalizers, firmware, coefficients etc.
//
//  This file only manages the core ALSA and ASoC components, all other bespoke
//  firmware topology data is passed to component drivers for bespoke handling.

#include <linux/kernel.h>
#include <linux/export.h>
#include <linux/list.h>
#include <linux/firmware.h>
#include <linux/slab.h>
#include <sound/soc.h>
#include <sound/soc-dapm.h>
#include <sound/soc-topology.h>
#include <sound/tlv.h>

#define SOC_TPLG_MAGIC_BIG_ENDIAN            0x436F5341 /* ASoC in reverse */

/*
 * We make several passes over the data (since it wont necessarily be ordered)
 * and process objects in the following order. This guarantees the component
 * drivers will be ready with any vendor data before the mixers and DAPM objects
 * are loaded (that may make use of the vendor data).
 */
#define SOC_TPLG_PASS_MANIFEST		0
#define SOC_TPLG_PASS_VENDOR		1
#define SOC_TPLG_PASS_MIXER		2
#define SOC_TPLG_PASS_WIDGET		3
#define SOC_TPLG_PASS_PCM_DAI		4
#define SOC_TPLG_PASS_GRAPH		5
#define SOC_TPLG_PASS_PINS		6
#define SOC_TPLG_PASS_BE_DAI		7
#define SOC_TPLG_PASS_LINK		8

#define SOC_TPLG_PASS_START	SOC_TPLG_PASS_MANIFEST
#define SOC_TPLG_PASS_END	SOC_TPLG_PASS_LINK

/* topology context */
struct soc_tplg {
	const struct firmware *fw;

	/* runtime FW parsing */
	const u8 *pos;		/* read postion */
	const u8 *hdr_pos;	/* header position */
	unsigned int pass;	/* pass number */

	/* component caller */
	struct device *dev;
	struct snd_soc_component *comp;
	u32 index;	/* current block index */

	/* vendor specific kcontrol operations */
	const struct snd_soc_tplg_kcontrol_ops *io_ops;
	int io_ops_count;

	/* vendor specific bytes ext handlers, for TLV bytes controls */
	const struct snd_soc_tplg_bytes_ext_ops *bytes_ext_ops;
	int bytes_ext_ops_count;

	/* optional fw loading callbacks to component drivers */
	struct snd_soc_tplg_ops *ops;
};

static int soc_tplg_process_headers(struct soc_tplg *tplg);
static int soc_tplg_complete(struct soc_tplg *tplg);

/* check we dont overflow the data for this control chunk */
static int soc_tplg_check_elem_count(struct soc_tplg *tplg, size_t elem_size,
	unsigned int count, size_t bytes, const char *elem_type)
{
	const u8 *end = tplg->pos + elem_size * count;

	if (end > tplg->fw->data + tplg->fw->size) {
		dev_err(tplg->dev, "ASoC: %s overflow end of data\n",
			elem_type);
		return -EINVAL;
	}

	/* check there is enough room in chunk for control.
	   extra bytes at the end of control are for vendor data here  */
	if (elem_size * count > bytes) {
		dev_err(tplg->dev,
			"ASoC: %s count %d of size %zu is bigger than chunk %zu\n",
			elem_type, count, elem_size, bytes);
		return -EINVAL;
	}

	return 0;
}

static inline int soc_tplg_is_eof(struct soc_tplg *tplg)
{
	const u8 *end = tplg->hdr_pos;

	if (end >= tplg->fw->data + tplg->fw->size)
		return 1;
	return 0;
}

static inline unsigned long soc_tplg_get_hdr_offset(struct soc_tplg *tplg)
{
	return (unsigned long)(tplg->hdr_pos - tplg->fw->data);
}

static inline unsigned long soc_tplg_get_offset(struct soc_tplg *tplg)
{
	return (unsigned long)(tplg->pos - tplg->fw->data);
}

/* mapping of Kcontrol types and associated operations. */
static const struct snd_soc_tplg_kcontrol_ops io_ops[] = {
	{SND_SOC_TPLG_CTL_VOLSW, snd_soc_get_volsw,
		snd_soc_put_volsw, snd_soc_info_volsw},
	{SND_SOC_TPLG_CTL_VOLSW_SX, snd_soc_get_volsw_sx,
		snd_soc_put_volsw_sx, NULL},
	{SND_SOC_TPLG_CTL_ENUM, snd_soc_get_enum_double,
		snd_soc_put_enum_double, snd_soc_info_enum_double},
	{SND_SOC_TPLG_CTL_ENUM_VALUE, snd_soc_get_enum_double,
		snd_soc_put_enum_double, NULL},
	{SND_SOC_TPLG_CTL_BYTES, snd_soc_bytes_get,
		snd_soc_bytes_put, snd_soc_bytes_info},
	{SND_SOC_TPLG_CTL_RANGE, snd_soc_get_volsw_range,
		snd_soc_put_volsw_range, snd_soc_info_volsw_range},
	{SND_SOC_TPLG_CTL_VOLSW_XR_SX, snd_soc_get_xr_sx,
		snd_soc_put_xr_sx, snd_soc_info_xr_sx},
	{SND_SOC_TPLG_CTL_STROBE, snd_soc_get_strobe,
		snd_soc_put_strobe, NULL},
	{SND_SOC_TPLG_DAPM_CTL_VOLSW, snd_soc_dapm_get_volsw,
		snd_soc_dapm_put_volsw, snd_soc_info_volsw},
	{SND_SOC_TPLG_DAPM_CTL_ENUM_DOUBLE, snd_soc_dapm_get_enum_double,
		snd_soc_dapm_put_enum_double, snd_soc_info_enum_double},
	{SND_SOC_TPLG_DAPM_CTL_ENUM_VIRT, snd_soc_dapm_get_enum_double,
		snd_soc_dapm_put_enum_double, NULL},
	{SND_SOC_TPLG_DAPM_CTL_ENUM_VALUE, snd_soc_dapm_get_enum_double,
		snd_soc_dapm_put_enum_double, NULL},
	{SND_SOC_TPLG_DAPM_CTL_PIN, snd_soc_dapm_get_pin_switch,
		snd_soc_dapm_put_pin_switch, snd_soc_dapm_info_pin_switch},
};

struct soc_tplg_map {
	int uid;
	int kid;
};

/* mapping of widget types from UAPI IDs to kernel IDs */
static const struct soc_tplg_map dapm_map[] = {
	{SND_SOC_TPLG_DAPM_INPUT, snd_soc_dapm_input},
	{SND_SOC_TPLG_DAPM_OUTPUT, snd_soc_dapm_output},
	{SND_SOC_TPLG_DAPM_MUX, snd_soc_dapm_mux},
	{SND_SOC_TPLG_DAPM_MIXER, snd_soc_dapm_mixer},
	{SND_SOC_TPLG_DAPM_PGA, snd_soc_dapm_pga},
	{SND_SOC_TPLG_DAPM_OUT_DRV, snd_soc_dapm_out_drv},
	{SND_SOC_TPLG_DAPM_ADC, snd_soc_dapm_adc},
	{SND_SOC_TPLG_DAPM_DAC, snd_soc_dapm_dac},
	{SND_SOC_TPLG_DAPM_SWITCH, snd_soc_dapm_switch},
	{SND_SOC_TPLG_DAPM_PRE, snd_soc_dapm_pre},
	{SND_SOC_TPLG_DAPM_POST, snd_soc_dapm_post},
	{SND_SOC_TPLG_DAPM_AIF_IN, snd_soc_dapm_aif_in},
	{SND_SOC_TPLG_DAPM_AIF_OUT, snd_soc_dapm_aif_out},
	{SND_SOC_TPLG_DAPM_DAI_IN, snd_soc_dapm_dai_in},
	{SND_SOC_TPLG_DAPM_DAI_OUT, snd_soc_dapm_dai_out},
	{SND_SOC_TPLG_DAPM_DAI_LINK, snd_soc_dapm_dai_link},
	{SND_SOC_TPLG_DAPM_BUFFER, snd_soc_dapm_buffer},
	{SND_SOC_TPLG_DAPM_SCHEDULER, snd_soc_dapm_scheduler},
	{SND_SOC_TPLG_DAPM_EFFECT, snd_soc_dapm_effect},
	{SND_SOC_TPLG_DAPM_SIGGEN, snd_soc_dapm_siggen},
	{SND_SOC_TPLG_DAPM_SRC, snd_soc_dapm_src},
	{SND_SOC_TPLG_DAPM_ASRC, snd_soc_dapm_asrc},
	{SND_SOC_TPLG_DAPM_ENCODER, snd_soc_dapm_encoder},
	{SND_SOC_TPLG_DAPM_DECODER, snd_soc_dapm_decoder},
};

static int tplc_chan_get_reg(struct soc_tplg *tplg,
	struct snd_soc_tplg_channel *chan, int map)
{
	int i;

	for (i = 0; i < SND_SOC_TPLG_MAX_CHAN; i++) {
		if (le32_to_cpu(chan[i].id) == map)
			return le32_to_cpu(chan[i].reg);
	}

	return -EINVAL;
}

static int tplc_chan_get_shift(struct soc_tplg *tplg,
	struct snd_soc_tplg_channel *chan, int map)
{
	int i;

	for (i = 0; i < SND_SOC_TPLG_MAX_CHAN; i++) {
		if (le32_to_cpu(chan[i].id) == map)
			return le32_to_cpu(chan[i].shift);
	}

	return -EINVAL;
}

static int get_widget_id(int tplg_type)
{
	int i;

	for (i = 0; i < ARRAY_SIZE(dapm_map); i++) {
		if (tplg_type == dapm_map[i].uid)
			return dapm_map[i].kid;
	}

	return -EINVAL;
}

static inline void soc_bind_err(struct soc_tplg *tplg,
	struct snd_soc_tplg_ctl_hdr *hdr, int index)
{
	dev_err(tplg->dev,
		"ASoC: invalid control type (g,p,i) %d:%d:%d index %d at 0x%lx\n",
		hdr->ops.get, hdr->ops.put, hdr->ops.info, index,
		soc_tplg_get_offset(tplg));
}

static inline void soc_control_err(struct soc_tplg *tplg,
	struct snd_soc_tplg_ctl_hdr *hdr, const char *name)
{
	dev_err(tplg->dev,
		"ASoC: no complete mixer IO handler for %s type (g,p,i) %d:%d:%d at 0x%lx\n",
		name, hdr->ops.get, hdr->ops.put, hdr->ops.info,
		soc_tplg_get_offset(tplg));
}

/* pass vendor data to component driver for processing */
static int soc_tplg_vendor_load(struct soc_tplg *tplg,
				struct snd_soc_tplg_hdr *hdr)
{
	int ret = 0;

	if (tplg->ops && tplg->ops->vendor_load)
		ret = tplg->ops->vendor_load(tplg->comp, tplg->index, hdr);
	else {
		dev_err(tplg->dev, "ASoC: no vendor load callback for ID %d\n",
			hdr->vendor_type);
		return -EINVAL;
	}

	if (ret < 0)
		dev_err(tplg->dev,
			"ASoC: vendor load failed at hdr offset %ld/0x%lx for type %d:%d\n",
			soc_tplg_get_hdr_offset(tplg),
			soc_tplg_get_hdr_offset(tplg),
			hdr->type, hdr->vendor_type);
	return ret;
}

/* optionally pass new dynamic widget to component driver. This is mainly for
 * external widgets where we can assign private data/ops */
static int soc_tplg_widget_load(struct soc_tplg *tplg,
	struct snd_soc_dapm_widget *w, struct snd_soc_tplg_dapm_widget *tplg_w)
{
	if (tplg->ops && tplg->ops->widget_load)
		return tplg->ops->widget_load(tplg->comp, tplg->index, w,
			tplg_w);

	return 0;
}

/* optionally pass new dynamic widget to component driver. This is mainly for
 * external widgets where we can assign private data/ops */
static int soc_tplg_widget_ready(struct soc_tplg *tplg,
	struct snd_soc_dapm_widget *w, struct snd_soc_tplg_dapm_widget *tplg_w)
{
	if (tplg->ops && tplg->ops->widget_ready)
		return tplg->ops->widget_ready(tplg->comp, tplg->index, w,
			tplg_w);

	return 0;
}

/* pass DAI configurations to component driver for extra initialization */
static int soc_tplg_dai_load(struct soc_tplg *tplg,
	struct snd_soc_dai_driver *dai_drv,
	struct snd_soc_tplg_pcm *pcm, struct snd_soc_dai *dai)
{
	if (tplg->ops && tplg->ops->dai_load)
		return tplg->ops->dai_load(tplg->comp, tplg->index, dai_drv,
			pcm, dai);

	return 0;
}

/* pass link configurations to component driver for extra initialization */
static int soc_tplg_dai_link_load(struct soc_tplg *tplg,
	struct snd_soc_dai_link *link, struct snd_soc_tplg_link_config *cfg)
{
	if (tplg->ops && tplg->ops->link_load)
		return tplg->ops->link_load(tplg->comp, tplg->index, link, cfg);

	return 0;
}

/* tell the component driver that all firmware has been loaded in this request */
static int soc_tplg_complete(struct soc_tplg *tplg)
{
	if (tplg->ops && tplg->ops->complete)
		return tplg->ops->complete(tplg->comp);

	return 0;
}

/* add a dynamic kcontrol */
static int soc_tplg_add_dcontrol(struct snd_card *card, struct device *dev,
	const struct snd_kcontrol_new *control_new, const char *prefix,
	void *data, struct snd_kcontrol **kcontrol)
{
	int err;

	*kcontrol = snd_soc_cnew(control_new, data, control_new->name, prefix);
	if (*kcontrol == NULL) {
		dev_err(dev, "ASoC: Failed to create new kcontrol %s\n",
		control_new->name);
		return -ENOMEM;
	}

	err = snd_ctl_add(card, *kcontrol);
	if (err < 0) {
		dev_err(dev, "ASoC: Failed to add %s: %d\n",
			control_new->name, err);
		return err;
	}

	return 0;
}

/* add a dynamic kcontrol for component driver */
static int soc_tplg_add_kcontrol(struct soc_tplg *tplg,
	struct snd_kcontrol_new *k, struct snd_kcontrol **kcontrol)
{
	struct snd_soc_component *comp = tplg->comp;

	return soc_tplg_add_dcontrol(comp->card->snd_card,
				comp->dev, k, comp->name_prefix, comp, kcontrol);
}

/* remove a mixer kcontrol */
static void remove_mixer(struct snd_soc_component *comp,
	struct snd_soc_dobj *dobj, int pass)
{
	struct snd_card *card = comp->card->snd_card;

	if (pass != SOC_TPLG_PASS_MIXER)
		return;

	if (dobj->ops && dobj->ops->control_unload)
		dobj->ops->control_unload(comp, dobj);

	snd_ctl_remove(card, dobj->control.kcontrol);
	list_del(&dobj->list);
}

/* remove an enum kcontrol */
static void remove_enum(struct snd_soc_component *comp,
	struct snd_soc_dobj *dobj, int pass)
{
	struct snd_card *card = comp->card->snd_card;

	if (pass != SOC_TPLG_PASS_MIXER)
		return;

	if (dobj->ops && dobj->ops->control_unload)
		dobj->ops->control_unload(comp, dobj);

	snd_ctl_remove(card, dobj->control.kcontrol);
	list_del(&dobj->list);
}

/* remove a byte kcontrol */
static void remove_bytes(struct snd_soc_component *comp,
	struct snd_soc_dobj *dobj, int pass)
{
	struct snd_card *card = comp->card->snd_card;

	if (pass != SOC_TPLG_PASS_MIXER)
		return;

	if (dobj->ops && dobj->ops->control_unload)
		dobj->ops->control_unload(comp, dobj);

	snd_ctl_remove(card, dobj->control.kcontrol);
	list_del(&dobj->list);
}

/* remove a route */
static void remove_route(struct snd_soc_component *comp,
			 struct snd_soc_dobj *dobj, int pass)
{
	if (pass != SOC_TPLG_PASS_GRAPH)
		return;

	if (dobj->ops && dobj->ops->dapm_route_unload)
		dobj->ops->dapm_route_unload(comp, dobj);

	list_del(&dobj->list);
}

/* remove a widget and it's kcontrols - routes must be removed first */
static void remove_widget(struct snd_soc_component *comp,
	struct snd_soc_dobj *dobj, int pass)
{
	struct snd_card *card = comp->card->snd_card;
	struct snd_soc_dapm_widget *w =
		container_of(dobj, struct snd_soc_dapm_widget, dobj);
	int i;

	if (pass != SOC_TPLG_PASS_WIDGET)
		return;

	if (dobj->ops && dobj->ops->widget_unload)
		dobj->ops->widget_unload(comp, dobj);

	if (!w->kcontrols)
		goto free_news;

	for (i = 0; w->kcontrols && i < w->num_kcontrols; i++)
		snd_ctl_remove(card, w->kcontrols[i]);

free_news:

	list_del(&dobj->list);

	/* widget w is freed by soc-dapm.c */
}

/* remove DAI configurations */
static void remove_dai(struct snd_soc_component *comp,
	struct snd_soc_dobj *dobj, int pass)
{
	struct snd_soc_dai_driver *dai_drv =
		container_of(dobj, struct snd_soc_dai_driver, dobj);
	struct snd_soc_dai *dai, *_dai;

	if (pass != SOC_TPLG_PASS_PCM_DAI)
		return;

	if (dobj->ops && dobj->ops->dai_unload)
		dobj->ops->dai_unload(comp, dobj);

	for_each_component_dais_safe(comp, dai, _dai)
		if (dai->driver == dai_drv)
			snd_soc_unregister_dai(dai);

	list_del(&dobj->list);
}

/* remove link configurations */
static void remove_link(struct snd_soc_component *comp,
	struct snd_soc_dobj *dobj, int pass)
{
	struct snd_soc_dai_link *link =
		container_of(dobj, struct snd_soc_dai_link, dobj);

	if (pass != SOC_TPLG_PASS_PCM_DAI)
		return;

	if (dobj->ops && dobj->ops->link_unload)
		dobj->ops->link_unload(comp, dobj);

	list_del(&dobj->list);
	snd_soc_remove_pcm_runtime(comp->card,
			snd_soc_get_pcm_runtime(comp->card, link));
}

/* unload dai link */
static void remove_backend_link(struct snd_soc_component *comp,
	struct snd_soc_dobj *dobj, int pass)
{
	if (pass != SOC_TPLG_PASS_LINK)
		return;

	if (dobj->ops && dobj->ops->link_unload)
		dobj->ops->link_unload(comp, dobj);

	/*
	 * We don't free the link here as what remove_link() do since BE
	 * links are not allocated by topology.
	 * We however need to reset the dobj type to its initial values
	 */
	dobj->type = SND_SOC_DOBJ_NONE;
	list_del(&dobj->list);
}

/* bind a kcontrol to it's IO handlers */
static int soc_tplg_kcontrol_bind_io(struct snd_soc_tplg_ctl_hdr *hdr,
	struct snd_kcontrol_new *k,
	const struct soc_tplg *tplg)
{
	const struct snd_soc_tplg_kcontrol_ops *ops;
	const struct snd_soc_tplg_bytes_ext_ops *ext_ops;
	int num_ops, i;

	if (le32_to_cpu(hdr->ops.info) == SND_SOC_TPLG_CTL_BYTES
		&& k->iface & SNDRV_CTL_ELEM_IFACE_MIXER
		&& k->access & SNDRV_CTL_ELEM_ACCESS_TLV_READWRITE
		&& k->access & SNDRV_CTL_ELEM_ACCESS_TLV_CALLBACK) {
		struct soc_bytes_ext *sbe;
		struct snd_soc_tplg_bytes_control *be;

		sbe = (struct soc_bytes_ext *)k->private_value;
		be = container_of(hdr, struct snd_soc_tplg_bytes_control, hdr);

		/* TLV bytes controls need standard kcontrol info handler,
		 * TLV callback and extended put/get handlers.
		 */
		k->info = snd_soc_bytes_info_ext;
		k->tlv.c = snd_soc_bytes_tlv_callback;

		/*
		 * When a topology-based implementation abuses the
		 * control interface and uses bytes_ext controls of
		 * more than 512 bytes, we need to disable the size
		 * checks, otherwise accesses to such controls will
		 * return an -EINVAL error and prevent the card from
		 * being configured.
		 */
		if (IS_ENABLED(CONFIG_SND_CTL_VALIDATION) && sbe->max > 512)
			k->access |= SNDRV_CTL_ELEM_ACCESS_SKIP_CHECK;

		ext_ops = tplg->bytes_ext_ops;
		num_ops = tplg->bytes_ext_ops_count;
		for (i = 0; i < num_ops; i++) {
			if (!sbe->put &&
			    ext_ops[i].id == le32_to_cpu(be->ext_ops.put))
				sbe->put = ext_ops[i].put;
			if (!sbe->get &&
			    ext_ops[i].id == le32_to_cpu(be->ext_ops.get))
				sbe->get = ext_ops[i].get;
		}

		if ((k->access & SNDRV_CTL_ELEM_ACCESS_TLV_READ) && !sbe->get)
			return -EINVAL;
		if ((k->access & SNDRV_CTL_ELEM_ACCESS_TLV_WRITE) && !sbe->put)
			return -EINVAL;
		return 0;
	}

	/* try and map vendor specific kcontrol handlers first */
	ops = tplg->io_ops;
	num_ops = tplg->io_ops_count;
	for (i = 0; i < num_ops; i++) {

		if (k->put == NULL && ops[i].id == le32_to_cpu(hdr->ops.put))
			k->put = ops[i].put;
		if (k->get == NULL && ops[i].id == le32_to_cpu(hdr->ops.get))
			k->get = ops[i].get;
		if (k->info == NULL && ops[i].id == le32_to_cpu(hdr->ops.info))
			k->info = ops[i].info;
	}

	/* vendor specific handlers found ? */
	if (k->put && k->get && k->info)
		return 0;

	/* none found so try standard kcontrol handlers */
	ops = io_ops;
	num_ops = ARRAY_SIZE(io_ops);
	for (i = 0; i < num_ops; i++) {

		if (k->put == NULL && ops[i].id == le32_to_cpu(hdr->ops.put))
			k->put = ops[i].put;
		if (k->get == NULL && ops[i].id == le32_to_cpu(hdr->ops.get))
			k->get = ops[i].get;
		if (k->info == NULL && ops[i].id == le32_to_cpu(hdr->ops.info))
			k->info = ops[i].info;
	}

	/* standard handlers found ? */
	if (k->put && k->get && k->info)
		return 0;

	/* nothing to bind */
	return -EINVAL;
}

/* bind a widgets to it's evnt handlers */
int snd_soc_tplg_widget_bind_event(struct snd_soc_dapm_widget *w,
		const struct snd_soc_tplg_widget_events *events,
		int num_events, u16 event_type)
{
	int i;

	w->event = NULL;

	for (i = 0; i < num_events; i++) {
		if (event_type == events[i].type) {

			/* found - so assign event */
			w->event = events[i].event_handler;
			return 0;
		}
	}

	/* not found */
	return -EINVAL;
}
EXPORT_SYMBOL_GPL(snd_soc_tplg_widget_bind_event);

/* optionally pass new dynamic kcontrol to component driver. */
static int soc_tplg_init_kcontrol(struct soc_tplg *tplg,
	struct snd_kcontrol_new *k, struct snd_soc_tplg_ctl_hdr *hdr)
{
	if (tplg->ops && tplg->ops->control_load)
		return tplg->ops->control_load(tplg->comp, tplg->index, k,
			hdr);

	return 0;
}


static int soc_tplg_create_tlv_db_scale(struct soc_tplg *tplg,
	struct snd_kcontrol_new *kc, struct snd_soc_tplg_tlv_dbscale *scale)
{
	unsigned int item_len = 2 * sizeof(unsigned int);
	unsigned int *p;

	p = devm_kzalloc(tplg->dev, item_len + 2 * sizeof(unsigned int), GFP_KERNEL);
	if (!p)
		return -ENOMEM;

	p[0] = SNDRV_CTL_TLVT_DB_SCALE;
	p[1] = item_len;
	p[2] = le32_to_cpu(scale->min);
	p[3] = (le32_to_cpu(scale->step) & TLV_DB_SCALE_MASK)
		| (le32_to_cpu(scale->mute) ? TLV_DB_SCALE_MUTE : 0);

	kc->tlv.p = (void *)p;
	return 0;
}

static int soc_tplg_create_tlv(struct soc_tplg *tplg,
	struct snd_kcontrol_new *kc, struct snd_soc_tplg_ctl_hdr *tc)
{
	struct snd_soc_tplg_ctl_tlv *tplg_tlv;
	u32 access = le32_to_cpu(tc->access);

	if (!(access & SNDRV_CTL_ELEM_ACCESS_TLV_READWRITE))
		return 0;

	if (!(access & SNDRV_CTL_ELEM_ACCESS_TLV_CALLBACK)) {
		tplg_tlv = &tc->tlv;
		switch (le32_to_cpu(tplg_tlv->type)) {
		case SNDRV_CTL_TLVT_DB_SCALE:
			return soc_tplg_create_tlv_db_scale(tplg, kc,
					&tplg_tlv->scale);

		/* TODO: add support for other TLV types */
		default:
			dev_dbg(tplg->dev, "Unsupported TLV type %d\n",
					tplg_tlv->type);
			return -EINVAL;
		}
	}

	return 0;
}

static int soc_tplg_dbytes_create(struct soc_tplg *tplg, unsigned int count,
	size_t size)
{
	struct snd_soc_tplg_bytes_control *be;
	struct soc_bytes_ext *sbe;
	struct snd_kcontrol_new kc;
	int i;
	int err = 0;

	if (soc_tplg_check_elem_count(tplg,
		sizeof(struct snd_soc_tplg_bytes_control), count,
			size, "mixer bytes")) {
		dev_err(tplg->dev, "ASoC: Invalid count %d for byte control\n",
			count);
		return -EINVAL;
	}

	for (i = 0; i < count; i++) {
		be = (struct snd_soc_tplg_bytes_control *)tplg->pos;

		/* validate kcontrol */
		if (strnlen(be->hdr.name, SNDRV_CTL_ELEM_ID_NAME_MAXLEN) ==
			SNDRV_CTL_ELEM_ID_NAME_MAXLEN)
			return -EINVAL;

		sbe = devm_kzalloc(tplg->dev, sizeof(*sbe), GFP_KERNEL);
		if (sbe == NULL)
			return -ENOMEM;

		tplg->pos += (sizeof(struct snd_soc_tplg_bytes_control) +
			      le32_to_cpu(be->priv.size));

		dev_dbg(tplg->dev,
			"ASoC: adding bytes kcontrol %s with access 0x%x\n",
			be->hdr.name, be->hdr.access);

		memset(&kc, 0, sizeof(kc));
		kc.name = be->hdr.name;
		kc.private_value = (long)sbe;
		kc.iface = SNDRV_CTL_ELEM_IFACE_MIXER;
		kc.access = le32_to_cpu(be->hdr.access);

		sbe->max = le32_to_cpu(be->max);
		sbe->dobj.type = SND_SOC_DOBJ_BYTES;
		sbe->dobj.ops = tplg->ops;
		INIT_LIST_HEAD(&sbe->dobj.list);

		/* map io handlers */
		err = soc_tplg_kcontrol_bind_io(&be->hdr, &kc, tplg);
		if (err) {
			soc_control_err(tplg, &be->hdr, be->hdr.name);
			break;
		}

		/* pass control to driver for optional further init */
		err = soc_tplg_init_kcontrol(tplg, &kc,
			(struct snd_soc_tplg_ctl_hdr *)be);
		if (err < 0) {
			dev_err(tplg->dev, "ASoC: failed to init %s\n",
				be->hdr.name);
			break;
		}

		/* register control here */
		err = soc_tplg_add_kcontrol(tplg, &kc,
			&sbe->dobj.control.kcontrol);
		if (err < 0) {
			dev_err(tplg->dev, "ASoC: failed to add %s\n",
				be->hdr.name);
			break;
		}

		list_add(&sbe->dobj.list, &tplg->comp->dobj_list);
	}
	return err;

}

static int soc_tplg_dmixer_create(struct soc_tplg *tplg, unsigned int count,
	size_t size)
{
	struct snd_soc_tplg_mixer_control *mc;
	struct soc_mixer_control *sm;
	struct snd_kcontrol_new kc;
	int i;
	int err = 0;

	if (soc_tplg_check_elem_count(tplg,
		sizeof(struct snd_soc_tplg_mixer_control),
		count, size, "mixers")) {

		dev_err(tplg->dev, "ASoC: invalid count %d for controls\n",
			count);
		return -EINVAL;
	}

	for (i = 0; i < count; i++) {
		mc = (struct snd_soc_tplg_mixer_control *)tplg->pos;

		/* validate kcontrol */
		if (strnlen(mc->hdr.name, SNDRV_CTL_ELEM_ID_NAME_MAXLEN) ==
			SNDRV_CTL_ELEM_ID_NAME_MAXLEN)
			return -EINVAL;

		sm = devm_kzalloc(tplg->dev, sizeof(*sm), GFP_KERNEL);
		if (sm == NULL)
			return -ENOMEM;
		tplg->pos += (sizeof(struct snd_soc_tplg_mixer_control) +
			      le32_to_cpu(mc->priv.size));

		dev_dbg(tplg->dev,
			"ASoC: adding mixer kcontrol %s with access 0x%x\n",
			mc->hdr.name, mc->hdr.access);

		memset(&kc, 0, sizeof(kc));
		kc.name = mc->hdr.name;
		kc.private_value = (long)sm;
		kc.iface = SNDRV_CTL_ELEM_IFACE_MIXER;
		kc.access = le32_to_cpu(mc->hdr.access);

		/* we only support FL/FR channel mapping atm */
		sm->reg = tplc_chan_get_reg(tplg, mc->channel,
			SNDRV_CHMAP_FL);
		sm->rreg = tplc_chan_get_reg(tplg, mc->channel,
			SNDRV_CHMAP_FR);
		sm->shift = tplc_chan_get_shift(tplg, mc->channel,
			SNDRV_CHMAP_FL);
		sm->rshift = tplc_chan_get_shift(tplg, mc->channel,
			SNDRV_CHMAP_FR);

		sm->max = le32_to_cpu(mc->max);
		sm->min = le32_to_cpu(mc->min);
		sm->invert = le32_to_cpu(mc->invert);
		sm->platform_max = le32_to_cpu(mc->platform_max);
		sm->dobj.index = tplg->index;
		sm->dobj.ops = tplg->ops;
		sm->dobj.type = SND_SOC_DOBJ_MIXER;
		INIT_LIST_HEAD(&sm->dobj.list);

		/* map io handlers */
		err = soc_tplg_kcontrol_bind_io(&mc->hdr, &kc, tplg);
		if (err) {
			soc_control_err(tplg, &mc->hdr, mc->hdr.name);
			break;
		}

		/* create any TLV data */
		err = soc_tplg_create_tlv(tplg, &kc, &mc->hdr);
		if (err < 0) {
			dev_err(tplg->dev, "ASoC: failed to create TLV %s\n",
				mc->hdr.name);
			break;
		}

		/* pass control to driver for optional further init */
		err = soc_tplg_init_kcontrol(tplg, &kc,
			(struct snd_soc_tplg_ctl_hdr *) mc);
		if (err < 0) {
			dev_err(tplg->dev, "ASoC: failed to init %s\n",
				mc->hdr.name);
			break;
		}

		/* register control here */
		err = soc_tplg_add_kcontrol(tplg, &kc,
			&sm->dobj.control.kcontrol);
		if (err < 0) {
			dev_err(tplg->dev, "ASoC: failed to add %s\n",
				mc->hdr.name);
			break;
		}

		list_add(&sm->dobj.list, &tplg->comp->dobj_list);
	}

	return err;
}

static int soc_tplg_denum_create_texts(struct soc_tplg *tplg, struct soc_enum *se,
				       struct snd_soc_tplg_enum_control *ec)
{
	int i, ret;

	if (le32_to_cpu(ec->items) > ARRAY_SIZE(ec->texts))
		return -EINVAL;

	se->dobj.control.dtexts =
		devm_kcalloc(tplg->dev, le32_to_cpu(ec->items), sizeof(char *), GFP_KERNEL);
	if (se->dobj.control.dtexts == NULL)
		return -ENOMEM;

	for (i = 0; i < le32_to_cpu(ec->items); i++) {

		if (strnlen(ec->texts[i], SNDRV_CTL_ELEM_ID_NAME_MAXLEN) ==
			SNDRV_CTL_ELEM_ID_NAME_MAXLEN) {
			ret = -EINVAL;
			goto err;
		}

		se->dobj.control.dtexts[i] = devm_kstrdup(tplg->dev, ec->texts[i], GFP_KERNEL);
		if (!se->dobj.control.dtexts[i]) {
			ret = -ENOMEM;
			goto err;
		}
	}

	se->items = le32_to_cpu(ec->items);
	se->texts = (const char * const *)se->dobj.control.dtexts;
	return 0;

err:
	return ret;
}

static int soc_tplg_denum_create_values(struct soc_tplg *tplg, struct soc_enum *se,
					struct snd_soc_tplg_enum_control *ec)
{
	int i;

	/*
	 * Following "if" checks if we have at most SND_SOC_TPLG_NUM_TEXTS
	 * values instead of using ARRAY_SIZE(ec->values) due to the fact that
	 * it is oversized for its purpose. Additionally it is done so because
	 * it is defined in UAPI header where it can't be easily changed.
	 */
	if (le32_to_cpu(ec->items) > SND_SOC_TPLG_NUM_TEXTS)
		return -EINVAL;

	se->dobj.control.dvalues = devm_kcalloc(tplg->dev, le32_to_cpu(ec->items),
					   sizeof(*se->dobj.control.dvalues),
					   GFP_KERNEL);
	if (!se->dobj.control.dvalues)
		return -ENOMEM;

	/* convert from little-endian */
	for (i = 0; i < le32_to_cpu(ec->items); i++) {
		se->dobj.control.dvalues[i] = le32_to_cpu(ec->values[i]);
	}

	return 0;
}

static int soc_tplg_denum_create(struct soc_tplg *tplg, unsigned int count,
	size_t size)
{
	struct snd_soc_tplg_enum_control *ec;
	struct soc_enum *se;
	struct snd_kcontrol_new kc;
	int i;
	int err = 0;

	if (soc_tplg_check_elem_count(tplg,
		sizeof(struct snd_soc_tplg_enum_control),
		count, size, "enums")) {

		dev_err(tplg->dev, "ASoC: invalid count %d for enum controls\n",
			count);
		return -EINVAL;
	}

	for (i = 0; i < count; i++) {
		ec = (struct snd_soc_tplg_enum_control *)tplg->pos;

		/* validate kcontrol */
		if (strnlen(ec->hdr.name, SNDRV_CTL_ELEM_ID_NAME_MAXLEN) ==
			SNDRV_CTL_ELEM_ID_NAME_MAXLEN)
			return -EINVAL;

		se = devm_kzalloc(tplg->dev, (sizeof(*se)), GFP_KERNEL);
		if (se == NULL)
			return -ENOMEM;

		tplg->pos += (sizeof(struct snd_soc_tplg_enum_control) +
			      le32_to_cpu(ec->priv.size));

		dev_dbg(tplg->dev, "ASoC: adding enum kcontrol %s size %d\n",
			ec->hdr.name, ec->items);

		memset(&kc, 0, sizeof(kc));
		kc.name = ec->hdr.name;
		kc.private_value = (long)se;
		kc.iface = SNDRV_CTL_ELEM_IFACE_MIXER;
		kc.access = le32_to_cpu(ec->hdr.access);

		se->reg = tplc_chan_get_reg(tplg, ec->channel, SNDRV_CHMAP_FL);
		se->shift_l = tplc_chan_get_shift(tplg, ec->channel,
			SNDRV_CHMAP_FL);
		se->shift_r = tplc_chan_get_shift(tplg, ec->channel,
			SNDRV_CHMAP_FL);

		se->mask = le32_to_cpu(ec->mask);
		se->dobj.index = tplg->index;
		se->dobj.type = SND_SOC_DOBJ_ENUM;
		se->dobj.ops = tplg->ops;
		INIT_LIST_HEAD(&se->dobj.list);

		switch (le32_to_cpu(ec->hdr.ops.info)) {
		case SND_SOC_TPLG_DAPM_CTL_ENUM_VALUE:
		case SND_SOC_TPLG_CTL_ENUM_VALUE:
			err = soc_tplg_denum_create_values(tplg, se, ec);
			if (err < 0) {
				dev_err(tplg->dev,
					"ASoC: could not create values for %s\n",
					ec->hdr.name);
				goto err_denum;
			}
			fallthrough;
		case SND_SOC_TPLG_CTL_ENUM:
		case SND_SOC_TPLG_DAPM_CTL_ENUM_DOUBLE:
		case SND_SOC_TPLG_DAPM_CTL_ENUM_VIRT:
			err = soc_tplg_denum_create_texts(tplg, se, ec);
			if (err < 0) {
				dev_err(tplg->dev,
					"ASoC: could not create texts for %s\n",
					ec->hdr.name);
				goto err_denum;
			}
			break;
		default:
			err = -EINVAL;
			dev_err(tplg->dev,
				"ASoC: invalid enum control type %d for %s\n",
				ec->hdr.ops.info, ec->hdr.name);
			goto err_denum;
		}

		/* map io handlers */
		err = soc_tplg_kcontrol_bind_io(&ec->hdr, &kc, tplg);
		if (err) {
			soc_control_err(tplg, &ec->hdr, ec->hdr.name);
			goto err_denum;
		}

		/* pass control to driver for optional further init */
		err = soc_tplg_init_kcontrol(tplg, &kc,
			(struct snd_soc_tplg_ctl_hdr *) ec);
		if (err < 0) {
			dev_err(tplg->dev, "ASoC: failed to init %s\n",
				ec->hdr.name);
			goto err_denum;
		}

		/* register control here */
		err = soc_tplg_add_kcontrol(tplg,
					    &kc, &se->dobj.control.kcontrol);
		if (err < 0) {
			dev_err(tplg->dev, "ASoC: could not add kcontrol %s\n",
				ec->hdr.name);
			goto err_denum;
		}

		list_add(&se->dobj.list, &tplg->comp->dobj_list);
	}
	return 0;

err_denum:
	return err;
}

static int soc_tplg_kcontrol_elems_load(struct soc_tplg *tplg,
	struct snd_soc_tplg_hdr *hdr)
{
	struct snd_soc_tplg_ctl_hdr *control_hdr;
	int ret;
	int i;

	dev_dbg(tplg->dev, "ASoC: adding %d kcontrols at 0x%lx\n", hdr->count,
		soc_tplg_get_offset(tplg));

	for (i = 0; i < le32_to_cpu(hdr->count); i++) {

		control_hdr = (struct snd_soc_tplg_ctl_hdr *)tplg->pos;

		if (le32_to_cpu(control_hdr->size) != sizeof(*control_hdr)) {
			dev_err(tplg->dev, "ASoC: invalid control size\n");
			return -EINVAL;
		}

		switch (le32_to_cpu(control_hdr->ops.info)) {
		case SND_SOC_TPLG_CTL_VOLSW:
		case SND_SOC_TPLG_CTL_STROBE:
		case SND_SOC_TPLG_CTL_VOLSW_SX:
		case SND_SOC_TPLG_CTL_VOLSW_XR_SX:
		case SND_SOC_TPLG_CTL_RANGE:
		case SND_SOC_TPLG_DAPM_CTL_VOLSW:
		case SND_SOC_TPLG_DAPM_CTL_PIN:
			ret = soc_tplg_dmixer_create(tplg, 1,
					le32_to_cpu(hdr->payload_size));
			break;
		case SND_SOC_TPLG_CTL_ENUM:
		case SND_SOC_TPLG_CTL_ENUM_VALUE:
		case SND_SOC_TPLG_DAPM_CTL_ENUM_DOUBLE:
		case SND_SOC_TPLG_DAPM_CTL_ENUM_VIRT:
		case SND_SOC_TPLG_DAPM_CTL_ENUM_VALUE:
			ret = soc_tplg_denum_create(tplg, 1,
					le32_to_cpu(hdr->payload_size));
			break;
		case SND_SOC_TPLG_CTL_BYTES:
			ret = soc_tplg_dbytes_create(tplg, 1,
					le32_to_cpu(hdr->payload_size));
			break;
		default:
			soc_bind_err(tplg, control_hdr, i);
			return -EINVAL;
		}
		if (ret < 0) {
			dev_err(tplg->dev, "ASoC: invalid control\n");
			return ret;
		}

	}

	return 0;
}

/* optionally pass new dynamic kcontrol to component driver. */
static int soc_tplg_add_route(struct soc_tplg *tplg,
	struct snd_soc_dapm_route *route)
{
	if (tplg->ops && tplg->ops->dapm_route_load)
		return tplg->ops->dapm_route_load(tplg->comp, tplg->index,
			route);

	return 0;
}

static int soc_tplg_dapm_graph_elems_load(struct soc_tplg *tplg,
	struct snd_soc_tplg_hdr *hdr)
{
	struct snd_soc_dapm_context *dapm = &tplg->comp->dapm;
	struct snd_soc_tplg_dapm_graph_elem *elem;
	struct snd_soc_dapm_route **routes;
	int count, i;
	int ret = 0;

	count = le32_to_cpu(hdr->count);

	if (soc_tplg_check_elem_count(tplg,
		sizeof(struct snd_soc_tplg_dapm_graph_elem),
		count, le32_to_cpu(hdr->payload_size), "graph")) {

		dev_err(tplg->dev, "ASoC: invalid count %d for DAPM routes\n",
			count);
		return -EINVAL;
	}

	dev_dbg(tplg->dev, "ASoC: adding %d DAPM routes for index %d\n", count,
		hdr->index);

	/* allocate memory for pointer to array of dapm routes */
	routes = kcalloc(count, sizeof(struct snd_soc_dapm_route *),
			 GFP_KERNEL);
	if (!routes)
		return -ENOMEM;

	/*
	 * allocate memory for each dapm route in the array.
	 * This needs to be done individually so that
	 * each route can be freed when it is removed in remove_route().
	 */
	for (i = 0; i < count; i++) {
		routes[i] = devm_kzalloc(tplg->dev, sizeof(*routes[i]), GFP_KERNEL);
		if (!routes[i])
			return -ENOMEM;
	}

	for (i = 0; i < count; i++) {
		elem = (struct snd_soc_tplg_dapm_graph_elem *)tplg->pos;
		tplg->pos += sizeof(struct snd_soc_tplg_dapm_graph_elem);

		/* validate routes */
		if (strnlen(elem->source, SNDRV_CTL_ELEM_ID_NAME_MAXLEN) ==
			    SNDRV_CTL_ELEM_ID_NAME_MAXLEN) {
			ret = -EINVAL;
			break;
		}
		if (strnlen(elem->sink, SNDRV_CTL_ELEM_ID_NAME_MAXLEN) ==
			    SNDRV_CTL_ELEM_ID_NAME_MAXLEN) {
			ret = -EINVAL;
			break;
		}
		if (strnlen(elem->control, SNDRV_CTL_ELEM_ID_NAME_MAXLEN) ==
			    SNDRV_CTL_ELEM_ID_NAME_MAXLEN) {
			ret = -EINVAL;
			break;
		}

		routes[i]->source = elem->source;
		routes[i]->sink = elem->sink;

		/* set to NULL atm for tplg users */
		routes[i]->connected = NULL;
		if (strnlen(elem->control, SNDRV_CTL_ELEM_ID_NAME_MAXLEN) == 0)
			routes[i]->control = NULL;
		else
			routes[i]->control = elem->control;

		/* add route dobj to dobj_list */
		routes[i]->dobj.type = SND_SOC_DOBJ_GRAPH;
		routes[i]->dobj.ops = tplg->ops;
		routes[i]->dobj.index = tplg->index;
		list_add(&routes[i]->dobj.list, &tplg->comp->dobj_list);

		ret = soc_tplg_add_route(tplg, routes[i]);
		if (ret < 0) {
			dev_err(tplg->dev, "ASoC: topology: add_route failed: %d\n", ret);
			/*
			 * this route was added to the list, it will
			 * be freed in remove_route() so increment the
			 * counter to skip it in the error handling
			 * below.
			 */
			i++;
			break;
		}

		/* add route, but keep going if some fail */
		snd_soc_dapm_add_routes(dapm, routes[i], 1);
	}

	/*
	 * free pointer to array of dapm routes as this is no longer needed.
	 * The memory allocated for each dapm route will be freed
	 * when it is removed in remove_route().
	 */
	kfree(routes);

	return ret;
}

static int soc_tplg_dapm_widget_dmixer_create(struct soc_tplg *tplg, struct snd_kcontrol_new *kc)
{
	struct soc_mixer_control *sm;
	struct snd_soc_tplg_mixer_control *mc;
	int err;
<<<<<<< HEAD

	mc = (struct snd_soc_tplg_mixer_control *)tplg->pos;

	/* validate kcontrol */
	if (strnlen(mc->hdr.name, SNDRV_CTL_ELEM_ID_NAME_MAXLEN) ==
	    SNDRV_CTL_ELEM_ID_NAME_MAXLEN)
		return -EINVAL;

	sm = devm_kzalloc(tplg->dev, sizeof(*sm), GFP_KERNEL);
	if (!sm)
		return -ENOMEM;

	tplg->pos += sizeof(struct snd_soc_tplg_mixer_control) +
		le32_to_cpu(mc->priv.size);

	dev_dbg(tplg->dev, " adding DAPM widget mixer control %s\n",
		mc->hdr.name);

=======

	mc = (struct snd_soc_tplg_mixer_control *)tplg->pos;

	/* validate kcontrol */
	if (strnlen(mc->hdr.name, SNDRV_CTL_ELEM_ID_NAME_MAXLEN) ==
	    SNDRV_CTL_ELEM_ID_NAME_MAXLEN)
		return -EINVAL;

	sm = devm_kzalloc(tplg->dev, sizeof(*sm), GFP_KERNEL);
	if (!sm)
		return -ENOMEM;

	tplg->pos += sizeof(struct snd_soc_tplg_mixer_control) +
		le32_to_cpu(mc->priv.size);

	dev_dbg(tplg->dev, " adding DAPM widget mixer control %s\n",
		mc->hdr.name);

>>>>>>> c32355fc
	kc->private_value = (long)sm;
	kc->name = devm_kstrdup(tplg->dev, mc->hdr.name, GFP_KERNEL);
	if (!kc->name)
		return -ENOMEM;
	kc->iface = SNDRV_CTL_ELEM_IFACE_MIXER;
	kc->access = le32_to_cpu(mc->hdr.access);

	/* we only support FL/FR channel mapping atm */
	sm->reg = tplc_chan_get_reg(tplg, mc->channel,
				    SNDRV_CHMAP_FL);
	sm->rreg = tplc_chan_get_reg(tplg, mc->channel,
				     SNDRV_CHMAP_FR);
	sm->shift = tplc_chan_get_shift(tplg, mc->channel,
					SNDRV_CHMAP_FL);
	sm->rshift = tplc_chan_get_shift(tplg, mc->channel,
					 SNDRV_CHMAP_FR);

	sm->max = le32_to_cpu(mc->max);
	sm->min = le32_to_cpu(mc->min);
	sm->invert = le32_to_cpu(mc->invert);
	sm->platform_max = le32_to_cpu(mc->platform_max);
	sm->dobj.index = tplg->index;
	INIT_LIST_HEAD(&sm->dobj.list);

	/* map io handlers */
	err = soc_tplg_kcontrol_bind_io(&mc->hdr, kc, tplg);
	if (err) {
		soc_control_err(tplg, &mc->hdr, mc->hdr.name);
		return err;
	}

	/* create any TLV data */
	err = soc_tplg_create_tlv(tplg, kc, &mc->hdr);
	if (err < 0) {
		dev_err(tplg->dev, "ASoC: failed to create TLV %s\n",
			mc->hdr.name);
		return err;
	}

	/* pass control to driver for optional further init */
	err = soc_tplg_init_kcontrol(tplg, kc,
				     (struct snd_soc_tplg_ctl_hdr *)mc);
	if (err < 0) {
		dev_err(tplg->dev, "ASoC: failed to init %s\n",
			mc->hdr.name);
		return err;
	}

	return 0;
}

static int soc_tplg_dapm_widget_denum_create(struct soc_tplg *tplg, struct snd_kcontrol_new *kc)
{
	struct snd_soc_tplg_enum_control *ec;
	struct soc_enum *se;
	int err;

	ec = (struct snd_soc_tplg_enum_control *)tplg->pos;
	/* validate kcontrol */
	if (strnlen(ec->hdr.name, SNDRV_CTL_ELEM_ID_NAME_MAXLEN) ==
	    SNDRV_CTL_ELEM_ID_NAME_MAXLEN)
		return -EINVAL;

	se = devm_kzalloc(tplg->dev, sizeof(*se), GFP_KERNEL);
	if (!se)
		return -ENOMEM;

	tplg->pos += (sizeof(struct snd_soc_tplg_enum_control) +
		      le32_to_cpu(ec->priv.size));

	dev_dbg(tplg->dev, " adding DAPM widget enum control %s\n",
		ec->hdr.name);

	kc->private_value = (long)se;
	kc->name = devm_kstrdup(tplg->dev, ec->hdr.name, GFP_KERNEL);
	if (!kc->name)
		return -ENOMEM;
	kc->iface = SNDRV_CTL_ELEM_IFACE_MIXER;
	kc->access = le32_to_cpu(ec->hdr.access);

	/* we only support FL/FR channel mapping atm */
	se->reg = tplc_chan_get_reg(tplg, ec->channel, SNDRV_CHMAP_FL);
	se->shift_l = tplc_chan_get_shift(tplg, ec->channel,
					  SNDRV_CHMAP_FL);
	se->shift_r = tplc_chan_get_shift(tplg, ec->channel,
					  SNDRV_CHMAP_FR);

	se->items = le32_to_cpu(ec->items);
	se->mask = le32_to_cpu(ec->mask);
	se->dobj.index = tplg->index;

	switch (le32_to_cpu(ec->hdr.ops.info)) {
	case SND_SOC_TPLG_CTL_ENUM_VALUE:
	case SND_SOC_TPLG_DAPM_CTL_ENUM_VALUE:
		err = soc_tplg_denum_create_values(tplg, se, ec);
		if (err < 0) {
			dev_err(tplg->dev, "ASoC: could not create values for %s\n",
				ec->hdr.name);
			return err;
		}
		fallthrough;
	case SND_SOC_TPLG_CTL_ENUM:
	case SND_SOC_TPLG_DAPM_CTL_ENUM_DOUBLE:
	case SND_SOC_TPLG_DAPM_CTL_ENUM_VIRT:
		err = soc_tplg_denum_create_texts(tplg, se, ec);
		if (err < 0) {
			dev_err(tplg->dev, "ASoC: could not create texts for %s\n",
				ec->hdr.name);
			return err;
		}
		break;
	default:
		dev_err(tplg->dev, "ASoC: invalid enum control type %d for %s\n",
			ec->hdr.ops.info, ec->hdr.name);
		return -EINVAL;
	}

	/* map io handlers */
	err = soc_tplg_kcontrol_bind_io(&ec->hdr, kc, tplg);
	if (err) {
		soc_control_err(tplg, &ec->hdr, ec->hdr.name);
		return err;
	}

	/* pass control to driver for optional further init */
	err = soc_tplg_init_kcontrol(tplg, kc,
				     (struct snd_soc_tplg_ctl_hdr *)ec);
	if (err < 0) {
		dev_err(tplg->dev, "ASoC: failed to init %s\n",
			ec->hdr.name);
		return err;
	}

	return 0;
}

static int soc_tplg_dapm_widget_dbytes_create(struct soc_tplg *tplg, struct snd_kcontrol_new *kc)
{
	struct snd_soc_tplg_bytes_control *be;
	struct soc_bytes_ext *sbe;
	int err;
<<<<<<< HEAD

	be = (struct snd_soc_tplg_bytes_control *)tplg->pos;

	/* validate kcontrol */
	if (strnlen(be->hdr.name, SNDRV_CTL_ELEM_ID_NAME_MAXLEN) ==
	    SNDRV_CTL_ELEM_ID_NAME_MAXLEN)
		return -EINVAL;

	sbe = devm_kzalloc(tplg->dev, sizeof(*sbe), GFP_KERNEL);
	if (!sbe)
		return -ENOMEM;

	tplg->pos += (sizeof(struct snd_soc_tplg_bytes_control) +
		      le32_to_cpu(be->priv.size));

	dev_dbg(tplg->dev,
		"ASoC: adding bytes kcontrol %s with access 0x%x\n",
		be->hdr.name, be->hdr.access);

	kc->private_value = (long)sbe;
	kc->name = devm_kstrdup(tplg->dev, be->hdr.name, GFP_KERNEL);
	if (!kc->name)
		return -ENOMEM;
	kc->iface = SNDRV_CTL_ELEM_IFACE_MIXER;
	kc->access = le32_to_cpu(be->hdr.access);

	sbe->max = le32_to_cpu(be->max);
	INIT_LIST_HEAD(&sbe->dobj.list);

=======

	be = (struct snd_soc_tplg_bytes_control *)tplg->pos;

	/* validate kcontrol */
	if (strnlen(be->hdr.name, SNDRV_CTL_ELEM_ID_NAME_MAXLEN) ==
	    SNDRV_CTL_ELEM_ID_NAME_MAXLEN)
		return -EINVAL;

	sbe = devm_kzalloc(tplg->dev, sizeof(*sbe), GFP_KERNEL);
	if (!sbe)
		return -ENOMEM;

	tplg->pos += (sizeof(struct snd_soc_tplg_bytes_control) +
		      le32_to_cpu(be->priv.size));

	dev_dbg(tplg->dev,
		"ASoC: adding bytes kcontrol %s with access 0x%x\n",
		be->hdr.name, be->hdr.access);

	kc->private_value = (long)sbe;
	kc->name = devm_kstrdup(tplg->dev, be->hdr.name, GFP_KERNEL);
	if (!kc->name)
		return -ENOMEM;
	kc->iface = SNDRV_CTL_ELEM_IFACE_MIXER;
	kc->access = le32_to_cpu(be->hdr.access);

	sbe->max = le32_to_cpu(be->max);
	INIT_LIST_HEAD(&sbe->dobj.list);

>>>>>>> c32355fc
	/* map standard io handlers and check for external handlers */
	err = soc_tplg_kcontrol_bind_io(&be->hdr, kc, tplg);
	if (err) {
		soc_control_err(tplg, &be->hdr, be->hdr.name);
		return err;
	}

	/* pass control to driver for optional further init */
	err = soc_tplg_init_kcontrol(tplg, kc,
				     (struct snd_soc_tplg_ctl_hdr *)be);
	if (err < 0) {
		dev_err(tplg->dev, "ASoC: failed to init %s\n",
			be->hdr.name);
		return err;
	}

	return 0;
}

static int soc_tplg_dapm_widget_create(struct soc_tplg *tplg,
	struct snd_soc_tplg_dapm_widget *w)
{
	struct snd_soc_dapm_context *dapm = &tplg->comp->dapm;
	struct snd_soc_dapm_widget template, *widget;
	struct snd_soc_tplg_ctl_hdr *control_hdr;
	struct snd_soc_card *card = tplg->comp->card;
	unsigned int *kcontrol_type = NULL;
	struct snd_kcontrol_new *kc;
	int mixer_count = 0;
	int bytes_count = 0;
	int enum_count = 0;
	int ret = 0;
	int i;

	if (strnlen(w->name, SNDRV_CTL_ELEM_ID_NAME_MAXLEN) ==
		SNDRV_CTL_ELEM_ID_NAME_MAXLEN)
		return -EINVAL;
	if (strnlen(w->sname, SNDRV_CTL_ELEM_ID_NAME_MAXLEN) ==
		SNDRV_CTL_ELEM_ID_NAME_MAXLEN)
		return -EINVAL;

	dev_dbg(tplg->dev, "ASoC: creating DAPM widget %s id %d\n",
		w->name, w->id);

	memset(&template, 0, sizeof(template));

	/* map user to kernel widget ID */
	template.id = get_widget_id(le32_to_cpu(w->id));
	if ((int)template.id < 0)
		return template.id;

	/* strings are allocated here, but used and freed by the widget */
	template.name = kstrdup(w->name, GFP_KERNEL);
	if (!template.name)
		return -ENOMEM;
	template.sname = kstrdup(w->sname, GFP_KERNEL);
	if (!template.sname) {
		ret = -ENOMEM;
		goto err;
	}
	template.reg = le32_to_cpu(w->reg);
	template.shift = le32_to_cpu(w->shift);
	template.mask = le32_to_cpu(w->mask);
	template.subseq = le32_to_cpu(w->subseq);
	template.on_val = w->invert ? 0 : 1;
	template.off_val = w->invert ? 1 : 0;
	template.ignore_suspend = le32_to_cpu(w->ignore_suspend);
	template.event_flags = le16_to_cpu(w->event_flags);
	template.dobj.index = tplg->index;

	tplg->pos +=
		(sizeof(struct snd_soc_tplg_dapm_widget) +
		 le32_to_cpu(w->priv.size));

	if (w->num_kcontrols == 0) {
		template.num_kcontrols = 0;
		goto widget;
	}

	control_hdr = (struct snd_soc_tplg_ctl_hdr *)tplg->pos;
	dev_dbg(tplg->dev, "ASoC: template %s has %d controls of type %x\n",
		w->name, w->num_kcontrols, control_hdr->type);

	template.num_kcontrols = le32_to_cpu(w->num_kcontrols);
	kc = devm_kcalloc(tplg->dev, le32_to_cpu(w->num_kcontrols), sizeof(*kc), GFP_KERNEL);
	if (!kc)
		goto err;

	kcontrol_type = devm_kcalloc(tplg->dev, le32_to_cpu(w->num_kcontrols), sizeof(unsigned int),
				     GFP_KERNEL);
	if (!kcontrol_type)
		goto err;

	for (i = 0; i < w->num_kcontrols; i++) {
		control_hdr = (struct snd_soc_tplg_ctl_hdr *)tplg->pos;
		switch (le32_to_cpu(control_hdr->ops.info)) {
		case SND_SOC_TPLG_CTL_VOLSW:
		case SND_SOC_TPLG_CTL_STROBE:
		case SND_SOC_TPLG_CTL_VOLSW_SX:
		case SND_SOC_TPLG_CTL_VOLSW_XR_SX:
		case SND_SOC_TPLG_CTL_RANGE:
		case SND_SOC_TPLG_DAPM_CTL_VOLSW:
			/* volume mixer */
			kc[i].index = mixer_count;
			kcontrol_type[i] = SND_SOC_TPLG_TYPE_MIXER;
			mixer_count++;
			ret = soc_tplg_dapm_widget_dmixer_create(tplg, &kc[i]);
			if (ret < 0)
				goto hdr_err;
			break;
		case SND_SOC_TPLG_CTL_ENUM:
		case SND_SOC_TPLG_CTL_ENUM_VALUE:
		case SND_SOC_TPLG_DAPM_CTL_ENUM_DOUBLE:
		case SND_SOC_TPLG_DAPM_CTL_ENUM_VIRT:
		case SND_SOC_TPLG_DAPM_CTL_ENUM_VALUE:
			/* enumerated mixer */
			kc[i].index = enum_count;
			kcontrol_type[i] = SND_SOC_TPLG_TYPE_ENUM;
			enum_count++;
			ret = soc_tplg_dapm_widget_denum_create(tplg, &kc[i]);
			if (ret < 0)
				goto hdr_err;
			break;
		case SND_SOC_TPLG_CTL_BYTES:
			/* bytes control */
			kc[i].index = bytes_count;
			kcontrol_type[i] = SND_SOC_TPLG_TYPE_BYTES;
			bytes_count++;
			ret = soc_tplg_dapm_widget_dbytes_create(tplg, &kc[i]);
			if (ret < 0)
				goto hdr_err;
			break;
		default:
			dev_err(tplg->dev, "ASoC: invalid widget control type %d:%d:%d\n",
				control_hdr->ops.get, control_hdr->ops.put,
				le32_to_cpu(control_hdr->ops.info));
			ret = -EINVAL;
			goto hdr_err;
		}
	}

	template.kcontrol_news = kc;

widget:
	ret = soc_tplg_widget_load(tplg, &template, w);
	if (ret < 0)
		goto hdr_err;

	/* card dapm mutex is held by the core if we are loading topology
	 * data during sound card init. */
	if (card->instantiated)
		widget = snd_soc_dapm_new_control(dapm, &template);
	else
		widget = snd_soc_dapm_new_control_unlocked(dapm, &template);
	if (IS_ERR(widget)) {
		ret = PTR_ERR(widget);
		goto hdr_err;
	}

	widget->dobj.type = SND_SOC_DOBJ_WIDGET;
	widget->dobj.widget.kcontrol_type = kcontrol_type;
	widget->dobj.ops = tplg->ops;
	widget->dobj.index = tplg->index;
	list_add(&widget->dobj.list, &tplg->comp->dobj_list);

	ret = soc_tplg_widget_ready(tplg, widget, w);
	if (ret < 0)
		goto ready_err;

	kfree(template.sname);
	kfree(template.name);

	return 0;

ready_err:
	remove_widget(widget->dapm->component, &widget->dobj, SOC_TPLG_PASS_WIDGET);
	snd_soc_dapm_free_widget(widget);
hdr_err:
	kfree(template.sname);
err:
	kfree(template.name);
	return ret;
}

static int soc_tplg_dapm_widget_elems_load(struct soc_tplg *tplg,
	struct snd_soc_tplg_hdr *hdr)
{
	struct snd_soc_tplg_dapm_widget *widget;
	int ret, count, i;

	count = le32_to_cpu(hdr->count);

	dev_dbg(tplg->dev, "ASoC: adding %d DAPM widgets\n", count);

	for (i = 0; i < count; i++) {
		widget = (struct snd_soc_tplg_dapm_widget *) tplg->pos;
		if (le32_to_cpu(widget->size) != sizeof(*widget)) {
			dev_err(tplg->dev, "ASoC: invalid widget size\n");
			return -EINVAL;
		}

		ret = soc_tplg_dapm_widget_create(tplg, widget);
		if (ret < 0) {
			dev_err(tplg->dev, "ASoC: failed to load widget %s\n",
				widget->name);
			return ret;
		}
	}

	return 0;
}

static int soc_tplg_dapm_complete(struct soc_tplg *tplg)
{
	struct snd_soc_card *card = tplg->comp->card;
	int ret;

	/* Card might not have been registered at this point.
	 * If so, just return success.
	*/
	if (!card || !card->instantiated) {
		dev_warn(tplg->dev, "ASoC: Parent card not yet available,"
			" widget card binding deferred\n");
		return 0;
	}

	ret = snd_soc_dapm_new_widgets(card);
	if (ret < 0)
		dev_err(tplg->dev, "ASoC: failed to create new widgets %d\n",
			ret);

	return 0;
}

static int set_stream_info(struct soc_tplg *tplg, struct snd_soc_pcm_stream *stream,
			   struct snd_soc_tplg_stream_caps *caps)
{
	stream->stream_name = devm_kstrdup(tplg->dev, caps->name, GFP_KERNEL);
	if (!stream->stream_name)
		return -ENOMEM;

	stream->channels_min = le32_to_cpu(caps->channels_min);
	stream->channels_max = le32_to_cpu(caps->channels_max);
	stream->rates = le32_to_cpu(caps->rates);
	stream->rate_min = le32_to_cpu(caps->rate_min);
	stream->rate_max = le32_to_cpu(caps->rate_max);
	stream->formats = le64_to_cpu(caps->formats);
	stream->sig_bits = le32_to_cpu(caps->sig_bits);

	return 0;
}

static void set_dai_flags(struct snd_soc_dai_driver *dai_drv,
			  unsigned int flag_mask, unsigned int flags)
{
	if (flag_mask & SND_SOC_TPLG_DAI_FLGBIT_SYMMETRIC_RATES)
		dai_drv->symmetric_rate =
			(flags & SND_SOC_TPLG_DAI_FLGBIT_SYMMETRIC_RATES) ? 1 : 0;

	if (flag_mask & SND_SOC_TPLG_DAI_FLGBIT_SYMMETRIC_CHANNELS)
		dai_drv->symmetric_channels =
			(flags & SND_SOC_TPLG_DAI_FLGBIT_SYMMETRIC_CHANNELS) ?
			1 : 0;

	if (flag_mask & SND_SOC_TPLG_DAI_FLGBIT_SYMMETRIC_SAMPLEBITS)
		dai_drv->symmetric_sample_bits =
			(flags & SND_SOC_TPLG_DAI_FLGBIT_SYMMETRIC_SAMPLEBITS) ?
			1 : 0;
}

static int soc_tplg_dai_create(struct soc_tplg *tplg,
	struct snd_soc_tplg_pcm *pcm)
{
	struct snd_soc_dai_driver *dai_drv;
	struct snd_soc_pcm_stream *stream;
	struct snd_soc_tplg_stream_caps *caps;
	struct snd_soc_dai *dai;
	struct snd_soc_dapm_context *dapm =
		snd_soc_component_get_dapm(tplg->comp);
	int ret;

	dai_drv = devm_kzalloc(tplg->dev, sizeof(struct snd_soc_dai_driver), GFP_KERNEL);
	if (dai_drv == NULL)
		return -ENOMEM;

	if (strlen(pcm->dai_name)) {
		dai_drv->name = devm_kstrdup(tplg->dev, pcm->dai_name, GFP_KERNEL);
		if (!dai_drv->name) {
			ret = -ENOMEM;
			goto err;
		}
	}
	dai_drv->id = le32_to_cpu(pcm->dai_id);

	if (pcm->playback) {
		stream = &dai_drv->playback;
		caps = &pcm->caps[SND_SOC_TPLG_STREAM_PLAYBACK];
		ret = set_stream_info(tplg, stream, caps);
		if (ret < 0)
			goto err;
	}

	if (pcm->capture) {
		stream = &dai_drv->capture;
		caps = &pcm->caps[SND_SOC_TPLG_STREAM_CAPTURE];
		ret = set_stream_info(tplg, stream, caps);
		if (ret < 0)
			goto err;
	}

	if (pcm->compress)
		dai_drv->compress_new = snd_soc_new_compress;

	/* pass control to component driver for optional further init */
	ret = soc_tplg_dai_load(tplg, dai_drv, pcm, NULL);
	if (ret < 0) {
		dev_err(tplg->dev, "ASoC: DAI loading failed\n");
		goto err;
	}

	dai_drv->dobj.index = tplg->index;
	dai_drv->dobj.ops = tplg->ops;
	dai_drv->dobj.type = SND_SOC_DOBJ_PCM;
	list_add(&dai_drv->dobj.list, &tplg->comp->dobj_list);

	/* register the DAI to the component */
	dai = snd_soc_register_dai(tplg->comp, dai_drv, false);
	if (!dai)
		return -ENOMEM;

	/* Create the DAI widgets here */
	ret = snd_soc_dapm_new_dai_widgets(dapm, dai);
	if (ret != 0) {
		dev_err(dai->dev, "Failed to create DAI widgets %d\n", ret);
		snd_soc_unregister_dai(dai);
		return ret;
	}

	return 0;

err:
	return ret;
}

static void set_link_flags(struct snd_soc_dai_link *link,
		unsigned int flag_mask, unsigned int flags)
{
	if (flag_mask & SND_SOC_TPLG_LNK_FLGBIT_SYMMETRIC_RATES)
		link->symmetric_rate =
			(flags & SND_SOC_TPLG_LNK_FLGBIT_SYMMETRIC_RATES) ? 1 : 0;

	if (flag_mask & SND_SOC_TPLG_LNK_FLGBIT_SYMMETRIC_CHANNELS)
		link->symmetric_channels =
			(flags & SND_SOC_TPLG_LNK_FLGBIT_SYMMETRIC_CHANNELS) ?
			1 : 0;

	if (flag_mask & SND_SOC_TPLG_LNK_FLGBIT_SYMMETRIC_SAMPLEBITS)
		link->symmetric_sample_bits =
			(flags & SND_SOC_TPLG_LNK_FLGBIT_SYMMETRIC_SAMPLEBITS) ?
			1 : 0;

	if (flag_mask & SND_SOC_TPLG_LNK_FLGBIT_VOICE_WAKEUP)
		link->ignore_suspend =
			(flags & SND_SOC_TPLG_LNK_FLGBIT_VOICE_WAKEUP) ?
			1 : 0;
}

/* create the FE DAI link */
static int soc_tplg_fe_link_create(struct soc_tplg *tplg,
	struct snd_soc_tplg_pcm *pcm)
{
	struct snd_soc_dai_link *link;
	struct snd_soc_dai_link_component *dlc;
	int ret;

	/* link + cpu + codec + platform */
	link = devm_kzalloc(tplg->dev, sizeof(*link) + (3 * sizeof(*dlc)), GFP_KERNEL);
	if (link == NULL)
		return -ENOMEM;

	dlc = (struct snd_soc_dai_link_component *)(link + 1);

	link->cpus	= &dlc[0];
	link->codecs	= &dlc[1];
	link->platforms	= &dlc[2];

	link->num_cpus	 = 1;
	link->num_codecs = 1;
	link->num_platforms = 1;

	link->dobj.index = tplg->index;
	link->dobj.ops = tplg->ops;
	link->dobj.type = SND_SOC_DOBJ_DAI_LINK;

	if (strlen(pcm->pcm_name)) {
		link->name = devm_kstrdup(tplg->dev, pcm->pcm_name, GFP_KERNEL);
		link->stream_name = devm_kstrdup(tplg->dev, pcm->pcm_name, GFP_KERNEL);
		if (!link->name || !link->stream_name) {
			ret = -ENOMEM;
			goto err;
		}
	}
	link->id = le32_to_cpu(pcm->pcm_id);

	if (strlen(pcm->dai_name)) {
		link->cpus->dai_name = devm_kstrdup(tplg->dev, pcm->dai_name, GFP_KERNEL);
		if (!link->cpus->dai_name) {
			ret = -ENOMEM;
			goto err;
		}
	}

	link->codecs->name = "snd-soc-dummy";
	link->codecs->dai_name = "snd-soc-dummy-dai";

	link->platforms->name = "snd-soc-dummy";

	/* enable DPCM */
	link->dynamic = 1;
	link->dpcm_playback = le32_to_cpu(pcm->playback);
	link->dpcm_capture = le32_to_cpu(pcm->capture);
	if (pcm->flag_mask)
		set_link_flags(link,
			       le32_to_cpu(pcm->flag_mask),
			       le32_to_cpu(pcm->flags));

	/* pass control to component driver for optional further init */
	ret = soc_tplg_dai_link_load(tplg, link, NULL);
	if (ret < 0) {
		dev_err(tplg->dev, "ASoC: FE link loading failed\n");
		goto err;
	}

	ret = snd_soc_add_pcm_runtime(tplg->comp->card, link);
	if (ret < 0) {
		dev_err(tplg->dev, "ASoC: adding FE link failed\n");
		goto err;
	}

	list_add(&link->dobj.list, &tplg->comp->dobj_list);

	return 0;
err:
	return ret;
}

/* create a FE DAI and DAI link from the PCM object */
static int soc_tplg_pcm_create(struct soc_tplg *tplg,
	struct snd_soc_tplg_pcm *pcm)
{
	int ret;

	ret = soc_tplg_dai_create(tplg, pcm);
	if (ret < 0)
		return ret;

	return  soc_tplg_fe_link_create(tplg, pcm);
}

/* copy stream caps from the old version 4 of source */
static void stream_caps_new_ver(struct snd_soc_tplg_stream_caps *dest,
				struct snd_soc_tplg_stream_caps_v4 *src)
{
	dest->size = cpu_to_le32(sizeof(*dest));
	memcpy(dest->name, src->name, SNDRV_CTL_ELEM_ID_NAME_MAXLEN);
	dest->formats = src->formats;
	dest->rates = src->rates;
	dest->rate_min = src->rate_min;
	dest->rate_max = src->rate_max;
	dest->channels_min = src->channels_min;
	dest->channels_max = src->channels_max;
	dest->periods_min = src->periods_min;
	dest->periods_max = src->periods_max;
	dest->period_size_min = src->period_size_min;
	dest->period_size_max = src->period_size_max;
	dest->buffer_size_min = src->buffer_size_min;
	dest->buffer_size_max = src->buffer_size_max;
}

/**
 * pcm_new_ver - Create the new version of PCM from the old version.
 * @tplg: topology context
 * @src: older version of pcm as a source
 * @pcm: latest version of pcm created from the source
 *
 * Support from version 4. User should free the returned pcm manually.
 */
static int pcm_new_ver(struct soc_tplg *tplg,
		       struct snd_soc_tplg_pcm *src,
		       struct snd_soc_tplg_pcm **pcm)
{
	struct snd_soc_tplg_pcm *dest;
	struct snd_soc_tplg_pcm_v4 *src_v4;
	int i;

	*pcm = NULL;

	if (le32_to_cpu(src->size) != sizeof(*src_v4)) {
		dev_err(tplg->dev, "ASoC: invalid PCM size\n");
		return -EINVAL;
	}

	dev_warn(tplg->dev, "ASoC: old version of PCM\n");
	src_v4 = (struct snd_soc_tplg_pcm_v4 *)src;
	dest = kzalloc(sizeof(*dest), GFP_KERNEL);
	if (!dest)
		return -ENOMEM;

	dest->size = cpu_to_le32(sizeof(*dest)); /* size of latest abi version */
	memcpy(dest->pcm_name, src_v4->pcm_name, SNDRV_CTL_ELEM_ID_NAME_MAXLEN);
	memcpy(dest->dai_name, src_v4->dai_name, SNDRV_CTL_ELEM_ID_NAME_MAXLEN);
	dest->pcm_id = src_v4->pcm_id;
	dest->dai_id = src_v4->dai_id;
	dest->playback = src_v4->playback;
	dest->capture = src_v4->capture;
	dest->compress = src_v4->compress;
	dest->num_streams = src_v4->num_streams;
	for (i = 0; i < le32_to_cpu(dest->num_streams); i++)
		memcpy(&dest->stream[i], &src_v4->stream[i],
		       sizeof(struct snd_soc_tplg_stream));

	for (i = 0; i < 2; i++)
		stream_caps_new_ver(&dest->caps[i], &src_v4->caps[i]);

	*pcm = dest;
	return 0;
}

static int soc_tplg_pcm_elems_load(struct soc_tplg *tplg,
	struct snd_soc_tplg_hdr *hdr)
{
	struct snd_soc_tplg_pcm *pcm, *_pcm;
	int count;
	int size;
	int i;
	bool abi_match;
	int ret;

	count = le32_to_cpu(hdr->count);

	/* check the element size and count */
	pcm = (struct snd_soc_tplg_pcm *)tplg->pos;
	size = le32_to_cpu(pcm->size);
	if (size > sizeof(struct snd_soc_tplg_pcm)
		|| size < sizeof(struct snd_soc_tplg_pcm_v4)) {
		dev_err(tplg->dev, "ASoC: invalid size %d for PCM elems\n",
			size);
		return -EINVAL;
	}

	if (soc_tplg_check_elem_count(tplg,
				      size, count,
				      le32_to_cpu(hdr->payload_size),
				      "PCM DAI")) {
		dev_err(tplg->dev, "ASoC: invalid count %d for PCM DAI elems\n",
			count);
		return -EINVAL;
	}

	for (i = 0; i < count; i++) {
		pcm = (struct snd_soc_tplg_pcm *)tplg->pos;
		size = le32_to_cpu(pcm->size);

		/* check ABI version by size, create a new version of pcm
		 * if abi not match.
		 */
		if (size == sizeof(*pcm)) {
			abi_match = true;
			_pcm = pcm;
		} else {
			abi_match = false;
			ret = pcm_new_ver(tplg, pcm, &_pcm);
			if (ret < 0)
				return ret;
		}

		/* create the FE DAIs and DAI links */
		ret = soc_tplg_pcm_create(tplg, _pcm);
		if (ret < 0) {
			if (!abi_match)
				kfree(_pcm);
			return ret;
		}

		/* offset by version-specific struct size and
		 * real priv data size
		 */
		tplg->pos += size + le32_to_cpu(_pcm->priv.size);

		if (!abi_match)
			kfree(_pcm); /* free the duplicated one */
	}

	dev_dbg(tplg->dev, "ASoC: adding %d PCM DAIs\n", count);

	return 0;
}

/**
 * set_link_hw_format - Set the HW audio format of the physical DAI link.
 * @link: &snd_soc_dai_link which should be updated
 * @cfg: physical link configs.
 *
 * Topology context contains a list of supported HW formats (configs) and
 * a default format ID for the physical link. This function will use this
 * default ID to choose the HW format to set the link's DAI format for init.
 */
static void set_link_hw_format(struct snd_soc_dai_link *link,
			struct snd_soc_tplg_link_config *cfg)
{
	struct snd_soc_tplg_hw_config *hw_config;
	unsigned char bclk_provider, fsync_provider;
	unsigned char invert_bclk, invert_fsync;
	int i;

	for (i = 0; i < le32_to_cpu(cfg->num_hw_configs); i++) {
		hw_config = &cfg->hw_config[i];
		if (hw_config->id != cfg->default_hw_config_id)
			continue;

		link->dai_fmt = le32_to_cpu(hw_config->fmt) &
			SND_SOC_DAIFMT_FORMAT_MASK;

		/* clock gating */
		switch (hw_config->clock_gated) {
		case SND_SOC_TPLG_DAI_CLK_GATE_GATED:
			link->dai_fmt |= SND_SOC_DAIFMT_GATED;
			break;

		case SND_SOC_TPLG_DAI_CLK_GATE_CONT:
			link->dai_fmt |= SND_SOC_DAIFMT_CONT;
			break;

		default:
			/* ignore the value */
			break;
		}

		/* clock signal polarity */
		invert_bclk = hw_config->invert_bclk;
		invert_fsync = hw_config->invert_fsync;
		if (!invert_bclk && !invert_fsync)
			link->dai_fmt |= SND_SOC_DAIFMT_NB_NF;
		else if (!invert_bclk && invert_fsync)
			link->dai_fmt |= SND_SOC_DAIFMT_NB_IF;
		else if (invert_bclk && !invert_fsync)
			link->dai_fmt |= SND_SOC_DAIFMT_IB_NF;
		else
			link->dai_fmt |= SND_SOC_DAIFMT_IB_IF;

		/* clock masters */
		bclk_provider = (hw_config->bclk_provider ==
			       SND_SOC_TPLG_BCLK_CP);
		fsync_provider = (hw_config->fsync_provider ==
				SND_SOC_TPLG_FSYNC_CP);
		if (bclk_provider && fsync_provider)
			link->dai_fmt |= SND_SOC_DAIFMT_CBP_CFP;
		else if (!bclk_provider && fsync_provider)
			link->dai_fmt |= SND_SOC_DAIFMT_CBC_CFP;
		else if (bclk_provider && !fsync_provider)
			link->dai_fmt |= SND_SOC_DAIFMT_CBP_CFC;
		else
			link->dai_fmt |= SND_SOC_DAIFMT_CBC_CFC;
	}
}

/**
 * link_new_ver - Create a new physical link config from the old
 * version of source.
 * @tplg: topology context
 * @src: old version of phyical link config as a source
 * @link: latest version of physical link config created from the source
 *
 * Support from version 4. User need free the returned link config manually.
 */
static int link_new_ver(struct soc_tplg *tplg,
			struct snd_soc_tplg_link_config *src,
			struct snd_soc_tplg_link_config **link)
{
	struct snd_soc_tplg_link_config *dest;
	struct snd_soc_tplg_link_config_v4 *src_v4;
	int i;

	*link = NULL;

	if (le32_to_cpu(src->size) !=
	    sizeof(struct snd_soc_tplg_link_config_v4)) {
		dev_err(tplg->dev, "ASoC: invalid physical link config size\n");
		return -EINVAL;
	}

	dev_warn(tplg->dev, "ASoC: old version of physical link config\n");

	src_v4 = (struct snd_soc_tplg_link_config_v4 *)src;
	dest = kzalloc(sizeof(*dest), GFP_KERNEL);
	if (!dest)
		return -ENOMEM;

	dest->size = cpu_to_le32(sizeof(*dest));
	dest->id = src_v4->id;
	dest->num_streams = src_v4->num_streams;
	for (i = 0; i < le32_to_cpu(dest->num_streams); i++)
		memcpy(&dest->stream[i], &src_v4->stream[i],
		       sizeof(struct snd_soc_tplg_stream));

	*link = dest;
	return 0;
}

/**
 * snd_soc_find_dai_link - Find a DAI link
 *
 * @card: soc card
 * @id: DAI link ID to match
 * @name: DAI link name to match, optional
 * @stream_name: DAI link stream name to match, optional
 *
 * This function will search all existing DAI links of the soc card to
 * find the link of the same ID. Since DAI links may not have their
 * unique ID, so name and stream name should also match if being
 * specified.
 *
 * Return: pointer of DAI link, or NULL if not found.
 */
static struct snd_soc_dai_link *snd_soc_find_dai_link(struct snd_soc_card *card,
						      int id, const char *name,
						      const char *stream_name)
{
	struct snd_soc_pcm_runtime *rtd;
	struct snd_soc_dai_link *link;

	for_each_card_rtds(card, rtd) {
		link = rtd->dai_link;

		if (link->id != id)
			continue;

		if (name && (!link->name || strcmp(name, link->name)))
			continue;

		if (stream_name && (!link->stream_name
				    || strcmp(stream_name, link->stream_name)))
			continue;

		return link;
	}

	return NULL;
}

/* Find and configure an existing physical DAI link */
static int soc_tplg_link_config(struct soc_tplg *tplg,
	struct snd_soc_tplg_link_config *cfg)
{
	struct snd_soc_dai_link *link;
	const char *name, *stream_name;
	size_t len;
	int ret;

	len = strnlen(cfg->name, SNDRV_CTL_ELEM_ID_NAME_MAXLEN);
	if (len == SNDRV_CTL_ELEM_ID_NAME_MAXLEN)
		return -EINVAL;
	else if (len)
		name = cfg->name;
	else
		name = NULL;

	len = strnlen(cfg->stream_name, SNDRV_CTL_ELEM_ID_NAME_MAXLEN);
	if (len == SNDRV_CTL_ELEM_ID_NAME_MAXLEN)
		return -EINVAL;
	else if (len)
		stream_name = cfg->stream_name;
	else
		stream_name = NULL;

	link = snd_soc_find_dai_link(tplg->comp->card, le32_to_cpu(cfg->id),
				     name, stream_name);
	if (!link) {
		dev_err(tplg->dev, "ASoC: physical link %s (id %d) not exist\n",
			name, cfg->id);
		return -EINVAL;
	}

	/* hw format */
	if (cfg->num_hw_configs)
		set_link_hw_format(link, cfg);

	/* flags */
	if (cfg->flag_mask)
		set_link_flags(link,
			       le32_to_cpu(cfg->flag_mask),
			       le32_to_cpu(cfg->flags));

	/* pass control to component driver for optional further init */
	ret = soc_tplg_dai_link_load(tplg, link, cfg);
	if (ret < 0) {
		dev_err(tplg->dev, "ASoC: physical link loading failed\n");
		return ret;
	}

	/* for unloading it in snd_soc_tplg_component_remove */
	link->dobj.index = tplg->index;
	link->dobj.ops = tplg->ops;
	link->dobj.type = SND_SOC_DOBJ_BACKEND_LINK;
	list_add(&link->dobj.list, &tplg->comp->dobj_list);

	return 0;
}


/* Load physical link config elements from the topology context */
static int soc_tplg_link_elems_load(struct soc_tplg *tplg,
	struct snd_soc_tplg_hdr *hdr)
{
	struct snd_soc_tplg_link_config *link, *_link;
	int count;
	int size;
	int i, ret;
	bool abi_match;

	count = le32_to_cpu(hdr->count);

	/* check the element size and count */
	link = (struct snd_soc_tplg_link_config *)tplg->pos;
	size = le32_to_cpu(link->size);
	if (size > sizeof(struct snd_soc_tplg_link_config)
		|| size < sizeof(struct snd_soc_tplg_link_config_v4)) {
		dev_err(tplg->dev, "ASoC: invalid size %d for physical link elems\n",
			size);
		return -EINVAL;
	}

	if (soc_tplg_check_elem_count(tplg,
				      size, count,
				      le32_to_cpu(hdr->payload_size),
				      "physical link config")) {
		dev_err(tplg->dev, "ASoC: invalid count %d for physical link elems\n",
			count);
		return -EINVAL;
	}

	/* config physical DAI links */
	for (i = 0; i < count; i++) {
		link = (struct snd_soc_tplg_link_config *)tplg->pos;
		size = le32_to_cpu(link->size);
		if (size == sizeof(*link)) {
			abi_match = true;
			_link = link;
		} else {
			abi_match = false;
			ret = link_new_ver(tplg, link, &_link);
			if (ret < 0)
				return ret;
		}

		ret = soc_tplg_link_config(tplg, _link);
		if (ret < 0) {
			if (!abi_match)
				kfree(_link);
			return ret;
		}

		/* offset by version-specific struct size and
		 * real priv data size
		 */
		tplg->pos += size + le32_to_cpu(_link->priv.size);

		if (!abi_match)
			kfree(_link); /* free the duplicated one */
	}

	return 0;
}

/**
 * soc_tplg_dai_config - Find and configure an existing physical DAI.
 * @tplg: topology context
 * @d: physical DAI configs.
 *
 * The physical dai should already be registered by the platform driver.
 * The platform driver should specify the DAI name and ID for matching.
 */
static int soc_tplg_dai_config(struct soc_tplg *tplg,
			       struct snd_soc_tplg_dai *d)
{
	struct snd_soc_dai_link_component dai_component;
	struct snd_soc_dai *dai;
	struct snd_soc_dai_driver *dai_drv;
	struct snd_soc_pcm_stream *stream;
	struct snd_soc_tplg_stream_caps *caps;
	int ret;

	memset(&dai_component, 0, sizeof(dai_component));

	dai_component.dai_name = d->dai_name;
	dai = snd_soc_find_dai(&dai_component);
	if (!dai) {
		dev_err(tplg->dev, "ASoC: physical DAI %s not registered\n",
			d->dai_name);
		return -EINVAL;
	}

	if (le32_to_cpu(d->dai_id) != dai->id) {
		dev_err(tplg->dev, "ASoC: physical DAI %s id mismatch\n",
			d->dai_name);
		return -EINVAL;
	}

	dai_drv = dai->driver;
	if (!dai_drv)
		return -EINVAL;

	if (d->playback) {
		stream = &dai_drv->playback;
		caps = &d->caps[SND_SOC_TPLG_STREAM_PLAYBACK];
		ret = set_stream_info(tplg, stream, caps);
		if (ret < 0)
			goto err;
	}

	if (d->capture) {
		stream = &dai_drv->capture;
		caps = &d->caps[SND_SOC_TPLG_STREAM_CAPTURE];
		ret = set_stream_info(tplg, stream, caps);
		if (ret < 0)
			goto err;
	}

	if (d->flag_mask)
		set_dai_flags(dai_drv,
			      le32_to_cpu(d->flag_mask),
			      le32_to_cpu(d->flags));

	/* pass control to component driver for optional further init */
	ret = soc_tplg_dai_load(tplg, dai_drv, NULL, dai);
	if (ret < 0) {
		dev_err(tplg->dev, "ASoC: DAI loading failed\n");
		goto err;
	}

	return 0;

err:
	return ret;
}

/* load physical DAI elements */
static int soc_tplg_dai_elems_load(struct soc_tplg *tplg,
				   struct snd_soc_tplg_hdr *hdr)
{
	struct snd_soc_tplg_dai *dai;
	int count;
	int i, ret;

	count = le32_to_cpu(hdr->count);

	/* config the existing BE DAIs */
	for (i = 0; i < count; i++) {
		dai = (struct snd_soc_tplg_dai *)tplg->pos;
		if (le32_to_cpu(dai->size) != sizeof(*dai)) {
			dev_err(tplg->dev, "ASoC: invalid physical DAI size\n");
			return -EINVAL;
		}

		ret = soc_tplg_dai_config(tplg, dai);
		if (ret < 0) {
			dev_err(tplg->dev, "ASoC: failed to configure DAI\n");
			return ret;
		}

		tplg->pos += (sizeof(*dai) + le32_to_cpu(dai->priv.size));
	}

	dev_dbg(tplg->dev, "ASoC: Configure %d BE DAIs\n", count);
	return 0;
}

/**
 * manifest_new_ver - Create a new version of manifest from the old version
 * of source.
 * @tplg: topology context
 * @src: old version of manifest as a source
 * @manifest: latest version of manifest created from the source
 *
 * Support from version 4. Users need free the returned manifest manually.
 */
static int manifest_new_ver(struct soc_tplg *tplg,
			    struct snd_soc_tplg_manifest *src,
			    struct snd_soc_tplg_manifest **manifest)
{
	struct snd_soc_tplg_manifest *dest;
	struct snd_soc_tplg_manifest_v4 *src_v4;
	int size;

	*manifest = NULL;

	size = le32_to_cpu(src->size);
	if (size != sizeof(*src_v4)) {
		dev_warn(tplg->dev, "ASoC: invalid manifest size %d\n",
			 size);
		if (size)
			return -EINVAL;
		src->size = cpu_to_le32(sizeof(*src_v4));
	}

	dev_warn(tplg->dev, "ASoC: old version of manifest\n");

	src_v4 = (struct snd_soc_tplg_manifest_v4 *)src;
	dest = kzalloc(sizeof(*dest) + le32_to_cpu(src_v4->priv.size),
		       GFP_KERNEL);
	if (!dest)
		return -ENOMEM;

	dest->size = cpu_to_le32(sizeof(*dest)); /* size of latest abi version */
	dest->control_elems = src_v4->control_elems;
	dest->widget_elems = src_v4->widget_elems;
	dest->graph_elems = src_v4->graph_elems;
	dest->pcm_elems = src_v4->pcm_elems;
	dest->dai_link_elems = src_v4->dai_link_elems;
	dest->priv.size = src_v4->priv.size;
	if (dest->priv.size)
		memcpy(dest->priv.data, src_v4->priv.data,
		       le32_to_cpu(src_v4->priv.size));

	*manifest = dest;
	return 0;
}

static int soc_tplg_manifest_load(struct soc_tplg *tplg,
				  struct snd_soc_tplg_hdr *hdr)
{
	struct snd_soc_tplg_manifest *manifest, *_manifest;
	bool abi_match;
	int ret = 0;

	manifest = (struct snd_soc_tplg_manifest *)tplg->pos;

	/* check ABI version by size, create a new manifest if abi not match */
	if (le32_to_cpu(manifest->size) == sizeof(*manifest)) {
		abi_match = true;
		_manifest = manifest;
	} else {
		abi_match = false;
		ret = manifest_new_ver(tplg, manifest, &_manifest);
		if (ret < 0)
			return ret;
	}

	/* pass control to component driver for optional further init */
	if (tplg->ops && tplg->ops->manifest)
		ret = tplg->ops->manifest(tplg->comp, tplg->index, _manifest);

	if (!abi_match)	/* free the duplicated one */
		kfree(_manifest);

	return ret;
}

/* validate header magic, size and type */
static int soc_valid_header(struct soc_tplg *tplg,
	struct snd_soc_tplg_hdr *hdr)
{
	if (soc_tplg_get_hdr_offset(tplg) >= tplg->fw->size)
		return 0;

	if (le32_to_cpu(hdr->size) != sizeof(*hdr)) {
		dev_err(tplg->dev,
			"ASoC: invalid header size for type %d at offset 0x%lx size 0x%zx.\n",
			le32_to_cpu(hdr->type), soc_tplg_get_hdr_offset(tplg),
			tplg->fw->size);
		return -EINVAL;
	}

	/* big endian firmware objects not supported atm */
	if (le32_to_cpu(hdr->magic) == SOC_TPLG_MAGIC_BIG_ENDIAN) {
		dev_err(tplg->dev,
			"ASoC: pass %d big endian not supported header got %x at offset 0x%lx size 0x%zx.\n",
			tplg->pass, hdr->magic,
			soc_tplg_get_hdr_offset(tplg), tplg->fw->size);
		return -EINVAL;
	}

	if (le32_to_cpu(hdr->magic) != SND_SOC_TPLG_MAGIC) {
		dev_err(tplg->dev,
			"ASoC: pass %d does not have a valid header got %x at offset 0x%lx size 0x%zx.\n",
			tplg->pass, hdr->magic,
			soc_tplg_get_hdr_offset(tplg), tplg->fw->size);
		return -EINVAL;
	}

	/* Support ABI from version 4 */
	if (le32_to_cpu(hdr->abi) > SND_SOC_TPLG_ABI_VERSION ||
	    le32_to_cpu(hdr->abi) < SND_SOC_TPLG_ABI_VERSION_MIN) {
		dev_err(tplg->dev,
			"ASoC: pass %d invalid ABI version got 0x%x need 0x%x at offset 0x%lx size 0x%zx.\n",
			tplg->pass, hdr->abi,
			SND_SOC_TPLG_ABI_VERSION, soc_tplg_get_hdr_offset(tplg),
			tplg->fw->size);
		return -EINVAL;
	}

	if (hdr->payload_size == 0) {
		dev_err(tplg->dev, "ASoC: header has 0 size at offset 0x%lx.\n",
			soc_tplg_get_hdr_offset(tplg));
		return -EINVAL;
	}

	return 1;
}

/* check header type and call appropriate handler */
static int soc_tplg_load_header(struct soc_tplg *tplg,
	struct snd_soc_tplg_hdr *hdr)
{
	int (*elem_load)(struct soc_tplg *tplg,
			 struct snd_soc_tplg_hdr *hdr);
	unsigned int hdr_pass;

	tplg->pos = tplg->hdr_pos + sizeof(struct snd_soc_tplg_hdr);

	tplg->index = le32_to_cpu(hdr->index);

	switch (le32_to_cpu(hdr->type)) {
	case SND_SOC_TPLG_TYPE_MIXER:
	case SND_SOC_TPLG_TYPE_ENUM:
	case SND_SOC_TPLG_TYPE_BYTES:
		hdr_pass = SOC_TPLG_PASS_MIXER;
		elem_load = soc_tplg_kcontrol_elems_load;
		break;
	case SND_SOC_TPLG_TYPE_DAPM_GRAPH:
		hdr_pass = SOC_TPLG_PASS_GRAPH;
		elem_load = soc_tplg_dapm_graph_elems_load;
		break;
	case SND_SOC_TPLG_TYPE_DAPM_WIDGET:
		hdr_pass = SOC_TPLG_PASS_WIDGET;
		elem_load = soc_tplg_dapm_widget_elems_load;
		break;
	case SND_SOC_TPLG_TYPE_PCM:
		hdr_pass = SOC_TPLG_PASS_PCM_DAI;
		elem_load = soc_tplg_pcm_elems_load;
		break;
	case SND_SOC_TPLG_TYPE_DAI:
		hdr_pass = SOC_TPLG_PASS_BE_DAI;
		elem_load = soc_tplg_dai_elems_load;
		break;
	case SND_SOC_TPLG_TYPE_DAI_LINK:
	case SND_SOC_TPLG_TYPE_BACKEND_LINK:
		/* physical link configurations */
		hdr_pass = SOC_TPLG_PASS_LINK;
		elem_load = soc_tplg_link_elems_load;
		break;
	case SND_SOC_TPLG_TYPE_MANIFEST:
		hdr_pass = SOC_TPLG_PASS_MANIFEST;
		elem_load = soc_tplg_manifest_load;
		break;
	default:
		/* bespoke vendor data object */
		hdr_pass = SOC_TPLG_PASS_VENDOR;
		elem_load = soc_tplg_vendor_load;
		break;
	}

	if (tplg->pass == hdr_pass) {
		dev_dbg(tplg->dev,
			"ASoC: Got 0x%x bytes of type %d version %d vendor %d at pass %d\n",
			hdr->payload_size, hdr->type, hdr->version,
			hdr->vendor_type, tplg->pass);
		return elem_load(tplg, hdr);
	}

	return 0;
}

/* process the topology file headers */
static int soc_tplg_process_headers(struct soc_tplg *tplg)
{
	struct snd_soc_tplg_hdr *hdr;
	int ret;

	tplg->pass = SOC_TPLG_PASS_START;

	/* process the header types from start to end */
	while (tplg->pass <= SOC_TPLG_PASS_END) {

		tplg->hdr_pos = tplg->fw->data;
		hdr = (struct snd_soc_tplg_hdr *)tplg->hdr_pos;

		while (!soc_tplg_is_eof(tplg)) {

			/* make sure header is valid before loading */
			ret = soc_valid_header(tplg, hdr);
			if (ret < 0) {
				dev_err(tplg->dev,
					"ASoC: topology: invalid header: %d\n", ret);
				return ret;
			} else if (ret == 0) {
				break;
			}

			/* load the header object */
			ret = soc_tplg_load_header(tplg, hdr);
			if (ret < 0) {
				dev_err(tplg->dev,
					"ASoC: topology: could not load header: %d\n", ret);
				return ret;
			}

			/* goto next header */
			tplg->hdr_pos += le32_to_cpu(hdr->payload_size) +
				sizeof(struct snd_soc_tplg_hdr);
			hdr = (struct snd_soc_tplg_hdr *)tplg->hdr_pos;
		}

		/* next data type pass */
		tplg->pass++;
	}

	/* signal DAPM we are complete */
	ret = soc_tplg_dapm_complete(tplg);
	if (ret < 0)
		dev_err(tplg->dev,
			"ASoC: failed to initialise DAPM from Firmware\n");

	return ret;
}

static int soc_tplg_load(struct soc_tplg *tplg)
{
	int ret;

	ret = soc_tplg_process_headers(tplg);
	if (ret == 0)
		return soc_tplg_complete(tplg);

	return ret;
}

/* load audio component topology from "firmware" file */
int snd_soc_tplg_component_load(struct snd_soc_component *comp,
	struct snd_soc_tplg_ops *ops, const struct firmware *fw)
{
	struct soc_tplg tplg;
	int ret;

	/*
	 * check if we have sane parameters:
	 * comp - needs to exist to keep and reference data while parsing
	 * comp->dev - used for resource management and prints
	 * comp->card - used for setting card related parameters
	 * fw - we need it, as it is the very thing we parse
	 */
	if (!comp || !comp->dev || !comp->card || !fw)
		return -EINVAL;

	/* setup parsing context */
	memset(&tplg, 0, sizeof(tplg));
	tplg.fw = fw;
	tplg.dev = comp->dev;
	tplg.comp = comp;
	if (ops) {
		tplg.ops = ops;
		tplg.io_ops = ops->io_ops;
		tplg.io_ops_count = ops->io_ops_count;
		tplg.bytes_ext_ops = ops->bytes_ext_ops;
		tplg.bytes_ext_ops_count = ops->bytes_ext_ops_count;
	}

	ret = soc_tplg_load(&tplg);
	/* free the created components if fail to load topology */
	if (ret)
		snd_soc_tplg_component_remove(comp);

	return ret;
}
EXPORT_SYMBOL_GPL(snd_soc_tplg_component_load);

/* remove dynamic controls from the component driver */
int snd_soc_tplg_component_remove(struct snd_soc_component *comp)
{
	struct snd_soc_dobj *dobj, *next_dobj;
	int pass = SOC_TPLG_PASS_END;

	/* process the header types from end to start */
	while (pass >= SOC_TPLG_PASS_START) {

		/* remove mixer controls */
		list_for_each_entry_safe(dobj, next_dobj, &comp->dobj_list,
			list) {

			switch (dobj->type) {
			case SND_SOC_DOBJ_MIXER:
				remove_mixer(comp, dobj, pass);
				break;
			case SND_SOC_DOBJ_ENUM:
				remove_enum(comp, dobj, pass);
				break;
			case SND_SOC_DOBJ_BYTES:
				remove_bytes(comp, dobj, pass);
				break;
			case SND_SOC_DOBJ_GRAPH:
				remove_route(comp, dobj, pass);
				break;
			case SND_SOC_DOBJ_WIDGET:
				remove_widget(comp, dobj, pass);
				break;
			case SND_SOC_DOBJ_PCM:
				remove_dai(comp, dobj, pass);
				break;
			case SND_SOC_DOBJ_DAI_LINK:
				remove_link(comp, dobj, pass);
				break;
			case SND_SOC_DOBJ_BACKEND_LINK:
				/*
				 * call link_unload ops if extra
				 * deinitialization is needed.
				 */
				remove_backend_link(comp, dobj, pass);
				break;
			default:
				dev_err(comp->dev, "ASoC: invalid component type %d for removal\n",
					dobj->type);
				break;
			}
		}
		pass--;
	}

	/* let caller know if FW can be freed when no objects are left */
	return !list_empty(&comp->dobj_list);
}
EXPORT_SYMBOL_GPL(snd_soc_tplg_component_remove);<|MERGE_RESOLUTION|>--- conflicted
+++ resolved
@@ -1210,7 +1210,6 @@
 	struct soc_mixer_control *sm;
 	struct snd_soc_tplg_mixer_control *mc;
 	int err;
-<<<<<<< HEAD
 
 	mc = (struct snd_soc_tplg_mixer_control *)tplg->pos;
 
@@ -1229,26 +1228,6 @@
 	dev_dbg(tplg->dev, " adding DAPM widget mixer control %s\n",
 		mc->hdr.name);
 
-=======
-
-	mc = (struct snd_soc_tplg_mixer_control *)tplg->pos;
-
-	/* validate kcontrol */
-	if (strnlen(mc->hdr.name, SNDRV_CTL_ELEM_ID_NAME_MAXLEN) ==
-	    SNDRV_CTL_ELEM_ID_NAME_MAXLEN)
-		return -EINVAL;
-
-	sm = devm_kzalloc(tplg->dev, sizeof(*sm), GFP_KERNEL);
-	if (!sm)
-		return -ENOMEM;
-
-	tplg->pos += sizeof(struct snd_soc_tplg_mixer_control) +
-		le32_to_cpu(mc->priv.size);
-
-	dev_dbg(tplg->dev, " adding DAPM widget mixer control %s\n",
-		mc->hdr.name);
-
->>>>>>> c32355fc
 	kc->private_value = (long)sm;
 	kc->name = devm_kstrdup(tplg->dev, mc->hdr.name, GFP_KERNEL);
 	if (!kc->name)
@@ -1390,7 +1369,6 @@
 	struct snd_soc_tplg_bytes_control *be;
 	struct soc_bytes_ext *sbe;
 	int err;
-<<<<<<< HEAD
 
 	be = (struct snd_soc_tplg_bytes_control *)tplg->pos;
 
@@ -1420,37 +1398,6 @@
 	sbe->max = le32_to_cpu(be->max);
 	INIT_LIST_HEAD(&sbe->dobj.list);
 
-=======
-
-	be = (struct snd_soc_tplg_bytes_control *)tplg->pos;
-
-	/* validate kcontrol */
-	if (strnlen(be->hdr.name, SNDRV_CTL_ELEM_ID_NAME_MAXLEN) ==
-	    SNDRV_CTL_ELEM_ID_NAME_MAXLEN)
-		return -EINVAL;
-
-	sbe = devm_kzalloc(tplg->dev, sizeof(*sbe), GFP_KERNEL);
-	if (!sbe)
-		return -ENOMEM;
-
-	tplg->pos += (sizeof(struct snd_soc_tplg_bytes_control) +
-		      le32_to_cpu(be->priv.size));
-
-	dev_dbg(tplg->dev,
-		"ASoC: adding bytes kcontrol %s with access 0x%x\n",
-		be->hdr.name, be->hdr.access);
-
-	kc->private_value = (long)sbe;
-	kc->name = devm_kstrdup(tplg->dev, be->hdr.name, GFP_KERNEL);
-	if (!kc->name)
-		return -ENOMEM;
-	kc->iface = SNDRV_CTL_ELEM_IFACE_MIXER;
-	kc->access = le32_to_cpu(be->hdr.access);
-
-	sbe->max = le32_to_cpu(be->max);
-	INIT_LIST_HEAD(&sbe->dobj.list);
-
->>>>>>> c32355fc
 	/* map standard io handlers and check for external handlers */
 	err = soc_tplg_kcontrol_bind_io(&be->hdr, kc, tplg);
 	if (err) {
