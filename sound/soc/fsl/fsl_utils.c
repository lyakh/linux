// SPDX-License-Identifier: GPL-2.0
//
// Freescale ALSA SoC Machine driver utility
//
// Author: Timur Tabi <timur@freescale.com>
//
// Copyright 2010 Freescale Semiconductor, Inc.

#include <linux/clk.h>
#include <linux/clk-provider.h>
#include <linux/module.h>
#include <linux/of_address.h>
#include <sound/soc.h>

#include "fsl_utils.h"

/**
 * fsl_asoc_get_dma_channel - determine the dma channel for a SSI node
 *
 * @ssi_np: pointer to the SSI device tree node
 * @name: name of the phandle pointing to the dma channel
 * @dai: ASoC DAI link pointer to be filled with platform_name
 * @dma_channel_id: dma channel id to be returned
 * @dma_id: dma id to be returned
 *
 * This function determines the dma and channel id for given SSI node.  It
 * also discovers the platform_name for the ASoC DAI link.
 */
int fsl_asoc_get_dma_channel(struct device_node *ssi_np,
			     const char *name,
			     struct snd_soc_dai_link *dai,
			     unsigned int *dma_channel_id,
			     unsigned int *dma_id)
{
	struct resource res;
	struct device_node *dma_channel_np, *dma_np;
	const __be32 *iprop;
	int ret;

	dma_channel_np = of_parse_phandle(ssi_np, name, 0);
	if (!dma_channel_np)
		return -EINVAL;

	if (!of_device_is_compatible(dma_channel_np, "fsl,ssi-dma-channel")) {
		of_node_put(dma_channel_np);
		return -EINVAL;
	}

	/* Determine the dev_name for the device_node.  This code mimics the
	 * behavior of of_device_make_bus_id(). We need this because ASoC uses
	 * the dev_name() of the device to match the platform (DMA) device with
	 * the CPU (SSI) device.  It's all ugly and hackish, but it works (for
	 * now).
	 *
	 * dai->platform name should already point to an allocated buffer.
	 */
	ret = of_address_to_resource(dma_channel_np, 0, &res);
	if (ret) {
		of_node_put(dma_channel_np);
		return ret;
	}
	snprintf((char *)dai->platforms->name, DAI_NAME_SIZE, "%llx.%pOFn",
		 (unsigned long long) res.start, dma_channel_np);

	iprop = of_get_property(dma_channel_np, "cell-index", NULL);
	if (!iprop) {
		of_node_put(dma_channel_np);
		return -EINVAL;
	}
	*dma_channel_id = be32_to_cpup(iprop);

	dma_np = of_get_parent(dma_channel_np);
	iprop = of_get_property(dma_np, "cell-index", NULL);
	if (!iprop) {
		of_node_put(dma_np);
		of_node_put(dma_channel_np);
		return -EINVAL;
	}
	*dma_id = be32_to_cpup(iprop);

	of_node_put(dma_np);
	of_node_put(dma_channel_np);

	return 0;
}
EXPORT_SYMBOL(fsl_asoc_get_dma_channel);

/**
 * fsl_asoc_get_pll_clocks - get two PLL clock source
 *
 * @dev: device pointer
 * @pll8k_clk: PLL clock pointer for 8kHz
 * @pll11k_clk: PLL clock pointer for 11kHz
 *
 * This function get two PLL clock source
 */
void fsl_asoc_get_pll_clocks(struct device *dev, struct clk **pll8k_clk,
			     struct clk **pll11k_clk)
{
	*pll8k_clk = devm_clk_get(dev, "pll8k");
	if (IS_ERR(*pll8k_clk))
		*pll8k_clk = NULL;

	*pll11k_clk = devm_clk_get(dev, "pll11k");
	if (IS_ERR(*pll11k_clk))
		*pll11k_clk = NULL;
}
EXPORT_SYMBOL(fsl_asoc_get_pll_clocks);

/**
 * fsl_asoc_reparent_pll_clocks - set clock parent if necessary
 *
 * @dev: device pointer
 * @clk: root clock pointer
 * @pll8k_clk: PLL clock pointer for 8kHz
 * @pll11k_clk: PLL clock pointer for 11kHz
 * @ratio: target requency for root clock
 *
 * This function set root clock parent according to the target ratio
 */
void fsl_asoc_reparent_pll_clocks(struct device *dev, struct clk *clk,
				  struct clk *pll8k_clk,
				  struct clk *pll11k_clk, u64 ratio)
{
	struct clk *p, *pll = NULL, *npll = NULL;
	bool reparent = false;
	int ret = 0;

	if (!clk || !pll8k_clk || !pll11k_clk)
		return;

	p = clk;
	while (p && pll8k_clk && pll11k_clk) {
		struct clk *pp = clk_get_parent(p);

		if (clk_is_match(pp, pll8k_clk) ||
		    clk_is_match(pp, pll11k_clk)) {
			pll = pp;
			break;
		}
		p = pp;
	}

	npll = (do_div(ratio, 8000) ? pll11k_clk : pll8k_clk);
	reparent = (pll && !clk_is_match(pll, npll));

	if (reparent) {
		ret = clk_set_parent(p, npll);
		if (ret < 0)
<<<<<<< HEAD
			dev_warn(dev, "failed to set parent %s: %d\n", __clk_get_name(npll), ret);
=======
			dev_warn(dev, "failed to set parent:%d\n", ret);
>>>>>>> 8d9face8
	}
}
EXPORT_SYMBOL(fsl_asoc_reparent_pll_clocks);

MODULE_AUTHOR("Timur Tabi <timur@freescale.com>");
MODULE_DESCRIPTION("Freescale ASoC utility code");
MODULE_LICENSE("GPL v2");<|MERGE_RESOLUTION|>--- conflicted
+++ resolved
@@ -147,11 +147,7 @@
 	if (reparent) {
 		ret = clk_set_parent(p, npll);
 		if (ret < 0)
-<<<<<<< HEAD
-			dev_warn(dev, "failed to set parent %s: %d\n", __clk_get_name(npll), ret);
-=======
 			dev_warn(dev, "failed to set parent:%d\n", ret);
->>>>>>> 8d9face8
 	}
 }
 EXPORT_SYMBOL(fsl_asoc_reparent_pll_clocks);
