--- conflicted
+++ resolved
@@ -14,13 +14,8 @@
 #include <linux/tracepoint.h>
 
 TRACE_EVENT(amdtp_packet,
-<<<<<<< HEAD
-	TP_PROTO(const struct amdtp_stream *s, u32 cycles, const __be32 *cip_header, unsigned int payload_length, unsigned int data_blocks, unsigned int index),
-	TP_ARGS(s, cycles, cip_header, payload_length, data_blocks, index),
-=======
 	TP_PROTO(const struct amdtp_stream *s, u32 cycles, const __be32 *cip_header, unsigned int payload_length, unsigned int data_blocks, unsigned int data_block_counter, unsigned int index),
 	TP_ARGS(s, cycles, cip_header, payload_length, data_blocks, data_block_counter, index),
->>>>>>> 118b2806
 	TP_STRUCT__entry(
 		__field(unsigned int, second)
 		__field(unsigned int, cycle)
@@ -52,11 +47,7 @@
 		}
 		__entry->payload_quadlets = payload_length / sizeof(__be32);
 		__entry->data_blocks = data_blocks;
-<<<<<<< HEAD
-		__entry->data_block_counter = s->data_block_counter,
-=======
 		__entry->data_block_counter = data_block_counter,
->>>>>>> 118b2806
 		__entry->packet_index = s->packet_index;
 		__entry->irq = !!in_interrupt();
 		__entry->index = index;
