--- conflicted
+++ resolved
@@ -156,8 +156,6 @@
 	return strncmp(name, "FW Audiophile Bootloader", 24) != 0;
 }
 
-<<<<<<< HEAD
-=======
 static int detect_quirks(struct snd_bebob *bebob, const struct ieee1394_device_id *entry)
 {
 	if (entry->vendor_id == VEN_MAUDIO) {
@@ -182,7 +180,6 @@
 	return 0;
 }
 
->>>>>>> 41cf15f9
 static int bebob_probe(struct fw_unit *unit, const struct ieee1394_device_id *entry)
 {
 	unsigned int card_index;
@@ -194,11 +191,7 @@
 	if (entry->vendor_id == VEN_FOCUSRITE &&
 	    entry->model_id == MODEL_FOCUSRITE_SAFFIRE_BOTH)
 		spec = get_saffire_spec(unit);
-<<<<<<< HEAD
-	else if (entry->vendor_id == VEN_MAUDIO1 &&
-=======
 	else if (entry->vendor_id == VEN_MAUDIO &&
->>>>>>> 41cf15f9
 		 entry->model_id == MODEL_MAUDIO_AUDIOPHILE_BOTH &&
 		 !check_audiophile_booted(unit))
 		spec = NULL;
@@ -206,12 +199,8 @@
 		spec = (const struct snd_bebob_spec *)entry->driver_data;
 
 	if (spec == NULL) {
-<<<<<<< HEAD
-		if (entry->vendor_id == VEN_MAUDIO1 || entry->vendor_id == VEN_MAUDIO2)
-=======
 		// To boot up M-Audio models.
 		if (entry->vendor_id == VEN_MAUDIO || entry->vendor_id == VEN_BRIDGECO)
->>>>>>> 41cf15f9
 			return snd_bebob_maudio_load_firmware(unit);
 		else
 			return -ENODEV;
@@ -267,12 +256,6 @@
 	if (err < 0)
 		goto error;
 
-	// M-Audio ProFire Lightbridge has a quirk to transfer packets with discontinuous cycle or
-	// data block counter in early stage of packet streaming. The cycle span from the first
-	// packet with event is variable.
-	if (entry->vendor_id == VEN_MAUDIO1 && entry->model_id == MODEL_MAUDIO_PROFIRELIGHTBRIDGE)
-		bebob->discontinuity_quirk = true;
-
 	err = snd_bebob_stream_init_duplex(bebob);
 	if (err < 0)
 		goto error;
@@ -297,11 +280,7 @@
 	if (err < 0)
 		goto error;
 
-<<<<<<< HEAD
-	if (entry->vendor_id == VEN_MAUDIO1 &&
-=======
 	if (entry->vendor_id == VEN_MAUDIO &&
->>>>>>> 41cf15f9
 	    (entry->model_id == MODEL_MAUDIO_FW1814 || entry->model_id == MODEL_MAUDIO_PROJECTMIX)) {
 		// This is a workaround. This bus reset seems to have an effect to make devices
 		// correctly handling transactions. Without this, the devices have gap_count
@@ -399,15 +378,9 @@
 	/* BridgeCo, Audio5 */
 	SND_BEBOB_DEV_ENTRY(VEN_BRIDGECO, 0x00010049, &spec_normal),
 	/* Mackie, Onyx 1220/1620/1640 (Firewire I/O Card) */
-<<<<<<< HEAD
-	SND_BEBOB_DEV_ENTRY(VEN_MACKIE2, 0x00010065, &spec_normal),
-	// Mackie, d.2 (optional Firewire card with DM1000).
-	SND_BEBOB_DEV_ENTRY(VEN_MACKIE1, 0x00010067, &spec_normal),
-=======
 	SND_BEBOB_DEV_ENTRY(VEN_MACKIE, 0x00010065, &spec_normal),
 	// Mackie, d.2 (optional Firewire card with DM1000).
 	SND_BEBOB_DEV_ENTRY(VEN_MACKIE, 0x00010067, &spec_normal),
->>>>>>> 41cf15f9
 	/* Stanton, ScratchAmp */
 	SND_BEBOB_DEV_ENTRY(VEN_STANTON, 0x00000001, &spec_normal),
 	/* Tascam, IF-FW DM */
@@ -486,11 +459,7 @@
 	/* M-Audio NRV10 */
 	SND_BEBOB_DEV_ENTRY(VEN_MAUDIO, 0x00010081, &maudio_nrv10_spec),
 	/* M-Audio, ProFireLightbridge */
-<<<<<<< HEAD
-	SND_BEBOB_DEV_ENTRY(VEN_MAUDIO1, MODEL_MAUDIO_PROFIRELIGHTBRIDGE, &spec_normal),
-=======
 	SND_BEBOB_DEV_ENTRY(VEN_MAUDIO, MODEL_MAUDIO_PROFIRELIGHTBRIDGE, &spec_normal),
->>>>>>> 41cf15f9
 	/* Firewire 1814 */
 	SND_BEBOB_DEV_ENTRY(VEN_MAUDIO, 0x00010070, NULL),	/* bootloader */
 	SND_BEBOB_DEV_ENTRY(VEN_MAUDIO, MODEL_MAUDIO_FW1814,
