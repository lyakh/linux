--- conflicted
+++ resolved
@@ -628,11 +628,7 @@
 		if (err < 0)
 			goto error;
 
-<<<<<<< HEAD
-		if (!bebob->discontinuity_quirk)
-=======
 		if (!(bebob->quirks & SND_BEBOB_QUIRK_INITIAL_DISCONTINUOUS_DBC))
->>>>>>> 41cf15f9
 			tx_init_skip_cycles = 0;
 		else
 			tx_init_skip_cycles = 16000;
