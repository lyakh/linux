--- conflicted
+++ resolved
@@ -25,12 +25,6 @@
 struct module;
 struct bpf_flow_keys;
 
-<<<<<<< HEAD
-typedef int tc_indr_block_bind_cb_t(struct net_device *dev, void *cb_priv,
-				    enum tc_setup_type type, void *type_data);
-
-=======
->>>>>>> 3877dcd0
 struct qdisc_rate_table {
 	struct tc_ratespec rate;
 	u32		data[256];
@@ -408,10 +402,7 @@
 	refcount_t refcnt;
 	struct net *net;
 	struct Qdisc *q;
-<<<<<<< HEAD
-=======
 	struct rw_semaphore cb_lock; /* protects cb_list and offload counters */
->>>>>>> 3877dcd0
 	struct flow_block flow_block;
 	struct list_head owner_list;
 	bool keep_dst;
