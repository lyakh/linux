/* SPDX-License-Identifier: GPL-2.0-only */
#ifndef __LINUX_REGMAP_H
#define __LINUX_REGMAP_H

/*
 * Register map access API
 *
 * Copyright 2011 Wolfson Microelectronics plc
 *
 * Author: Mark Brown <broonie@opensource.wolfsonmicro.com>
 */

#include <linux/list.h>
#include <linux/rbtree.h>
#include <linux/ktime.h>
#include <linux/delay.h>
#include <linux/err.h>
#include <linux/bug.h>
#include <linux/lockdep.h>
#include <linux/iopoll.h>
#include <linux/fwnode.h>

struct module;
struct clk;
struct device;
struct device_node;
struct i2c_client;
struct i3c_device;
struct irq_domain;
struct slim_device;
struct spi_device;
struct spmi_device;
struct regmap;
struct regmap_range_cfg;
struct regmap_field;
struct snd_ac97;
struct sdw_slave;

/* An enum of all the supported cache types */
enum regcache_type {
	REGCACHE_NONE,
	REGCACHE_RBTREE,
	REGCACHE_COMPRESSED,
	REGCACHE_FLAT,
};

/**
 * struct reg_default - Default value for a register.
 *
 * @reg: Register address.
 * @def: Register default value.
 *
 * We use an array of structs rather than a simple array as many modern devices
 * have very sparse register maps.
 */
struct reg_default {
	unsigned int reg;
	unsigned int def;
};

/**
 * struct reg_sequence - An individual write from a sequence of writes.
 *
 * @reg: Register address.
 * @def: Register value.
 * @delay_us: Delay to be applied after the register write in microseconds
 *
 * Register/value pairs for sequences of writes with an optional delay in
 * microseconds to be applied after each write.
 */
struct reg_sequence {
	unsigned int reg;
	unsigned int def;
	unsigned int delay_us;
};

#define REG_SEQ(_reg, _def, _delay_us) {		\
				.reg = _reg,		\
				.def = _def,		\
				.delay_us = _delay_us,	\
				}
#define REG_SEQ0(_reg, _def)	REG_SEQ(_reg, _def, 0)

/**
 * regmap_read_poll_timeout - Poll until a condition is met or a timeout occurs
 *
 * @map: Regmap to read from
 * @addr: Address to poll
 * @val: Unsigned integer variable to read the value into
 * @cond: Break condition (usually involving @val)
 * @sleep_us: Maximum time to sleep between reads in us (0
 *            tight-loops).  Should be less than ~20ms since usleep_range
 *            is used (see Documentation/timers/timers-howto.rst).
 * @timeout_us: Timeout in us, 0 means never timeout
 *
 * Returns 0 on success and -ETIMEDOUT upon a timeout or the regmap_read
 * error return value in case of a error read. In the two former cases,
 * the last read value at @addr is stored in @val. Must not be called
 * from atomic context if sleep_us or timeout_us are used.
 *
 * This is modelled after the readx_poll_timeout macros in linux/iopoll.h.
 */
#define regmap_read_poll_timeout(map, addr, val, cond, sleep_us, timeout_us) \
({ \
	int __ret, __tmp; \
	__tmp = read_poll_timeout(regmap_read, __ret, __ret || (cond), \
			sleep_us, timeout_us, false, (map), (addr), &(val)); \
	__ret ?: __tmp; \
})

/**
 * regmap_read_poll_timeout_atomic - Poll until a condition is met or a timeout occurs
 *
 * @map: Regmap to read from
 * @addr: Address to poll
 * @val: Unsigned integer variable to read the value into
 * @cond: Break condition (usually involving @val)
 * @delay_us: Time to udelay between reads in us (0 tight-loops).
 *            Should be less than ~10us since udelay is used
 *            (see Documentation/timers/timers-howto.rst).
 * @timeout_us: Timeout in us, 0 means never timeout
 *
 * Returns 0 on success and -ETIMEDOUT upon a timeout or the regmap_read
 * error return value in case of a error read. In the two former cases,
 * the last read value at @addr is stored in @val.
 *
 * This is modelled after the readx_poll_timeout_atomic macros in linux/iopoll.h.
 *
 * Note: In general regmap cannot be used in atomic context. If you want to use
 * this macro then first setup your regmap for atomic use (flat or no cache
 * and MMIO regmap).
 */
#define regmap_read_poll_timeout_atomic(map, addr, val, cond, delay_us, timeout_us) \
({ \
	u64 __timeout_us = (timeout_us); \
	unsigned long __delay_us = (delay_us); \
	ktime_t __timeout = ktime_add_us(ktime_get(), __timeout_us); \
	int __ret; \
	for (;;) { \
		__ret = regmap_read((map), (addr), &(val)); \
		if (__ret) \
			break; \
		if (cond) \
			break; \
		if ((__timeout_us) && \
		    ktime_compare(ktime_get(), __timeout) > 0) { \
			__ret = regmap_read((map), (addr), &(val)); \
			break; \
		} \
		if (__delay_us) \
			udelay(__delay_us); \
	} \
	__ret ?: ((cond) ? 0 : -ETIMEDOUT); \
})

/**
 * regmap_field_read_poll_timeout - Poll until a condition is met or timeout
 *
 * @field: Regmap field to read from
 * @val: Unsigned integer variable to read the value into
 * @cond: Break condition (usually involving @val)
 * @sleep_us: Maximum time to sleep between reads in us (0
 *            tight-loops).  Should be less than ~20ms since usleep_range
 *            is used (see Documentation/timers/timers-howto.rst).
 * @timeout_us: Timeout in us, 0 means never timeout
 *
 * Returns 0 on success and -ETIMEDOUT upon a timeout or the regmap_field_read
 * error return value in case of a error read. In the two former cases,
 * the last read value at @addr is stored in @val. Must not be called
 * from atomic context if sleep_us or timeout_us are used.
 *
 * This is modelled after the readx_poll_timeout macros in linux/iopoll.h.
 */
#define regmap_field_read_poll_timeout(field, val, cond, sleep_us, timeout_us) \
({ \
	int __ret, __tmp; \
	__tmp = read_poll_timeout(regmap_field_read, __ret, __ret || (cond), \
			sleep_us, timeout_us, false, (field), &(val)); \
	__ret ?: __tmp; \
})

#ifdef CONFIG_REGMAP

enum regmap_endian {
	/* Unspecified -> 0 -> Backwards compatible default */
	REGMAP_ENDIAN_DEFAULT = 0,
	REGMAP_ENDIAN_BIG,
	REGMAP_ENDIAN_LITTLE,
	REGMAP_ENDIAN_NATIVE,
};

/**
 * struct regmap_range - A register range, used for access related checks
 *                       (readable/writeable/volatile/precious checks)
 *
 * @range_min: address of first register
 * @range_max: address of last register
 */
struct regmap_range {
	unsigned int range_min;
	unsigned int range_max;
};

#define regmap_reg_range(low, high) { .range_min = low, .range_max = high, }

/**
 * struct regmap_access_table - A table of register ranges for access checks
 *
 * @yes_ranges : pointer to an array of regmap ranges used as "yes ranges"
 * @n_yes_ranges: size of the above array
 * @no_ranges: pointer to an array of regmap ranges used as "no ranges"
 * @n_no_ranges: size of the above array
 *
 * A table of ranges including some yes ranges and some no ranges.
 * If a register belongs to a no_range, the corresponding check function
 * will return false. If a register belongs to a yes range, the corresponding
 * check function will return true. "no_ranges" are searched first.
 */
struct regmap_access_table {
	const struct regmap_range *yes_ranges;
	unsigned int n_yes_ranges;
	const struct regmap_range *no_ranges;
	unsigned int n_no_ranges;
};

typedef void (*regmap_lock)(void *);
typedef void (*regmap_unlock)(void *);

/**
 * struct regmap_config - Configuration for the register map of a device.
 *
 * @name: Optional name of the regmap. Useful when a device has multiple
 *        register regions.
 *
 * @reg_bits: Number of bits in a register address, mandatory.
 * @reg_stride: The register address stride. Valid register addresses are a
 *              multiple of this value. If set to 0, a value of 1 will be
 *              used.
 * @pad_bits: Number of bits of padding between register and value.
 * @val_bits: Number of bits in a register value, mandatory.
 *
 * @writeable_reg: Optional callback returning true if the register
 *		   can be written to. If this field is NULL but wr_table
 *		   (see below) is not, the check is performed on such table
 *                 (a register is writeable if it belongs to one of the ranges
 *                  specified by wr_table).
 * @readable_reg: Optional callback returning true if the register
 *		  can be read from. If this field is NULL but rd_table
 *		   (see below) is not, the check is performed on such table
 *                 (a register is readable if it belongs to one of the ranges
 *                  specified by rd_table).
 * @volatile_reg: Optional callback returning true if the register
 *		  value can't be cached. If this field is NULL but
 *		  volatile_table (see below) is not, the check is performed on
 *                such table (a register is volatile if it belongs to one of
 *                the ranges specified by volatile_table).
 * @precious_reg: Optional callback returning true if the register
 *		  should not be read outside of a call from the driver
 *		  (e.g., a clear on read interrupt status register). If this
 *                field is NULL but precious_table (see below) is not, the
 *                check is performed on such table (a register is precious if
 *                it belongs to one of the ranges specified by precious_table).
 * @writeable_noinc_reg: Optional callback returning true if the register
 *			supports multiple write operations without incrementing
 *			the register number. If this field is NULL but
 *			wr_noinc_table (see below) is not, the check is
 *			performed on such table (a register is no increment
 *			writeable if it belongs to one of the ranges specified
 *			by wr_noinc_table).
 * @readable_noinc_reg: Optional callback returning true if the register
 *			supports multiple read operations without incrementing
 *			the register number. If this field is NULL but
 *			rd_noinc_table (see below) is not, the check is
 *			performed on such table (a register is no increment
 *			readable if it belongs to one of the ranges specified
 *			by rd_noinc_table).
 * @disable_locking: This regmap is either protected by external means or
 *                   is guaranteed not to be accessed from multiple threads.
 *                   Don't use any locking mechanisms.
 * @lock:	  Optional lock callback (overrides regmap's default lock
 *		  function, based on spinlock or mutex).
 * @unlock:	  As above for unlocking.
 * @lock_arg:	  this field is passed as the only argument of lock/unlock
 *		  functions (ignored in case regular lock/unlock functions
 *		  are not overridden).
 * @reg_read:	  Optional callback that if filled will be used to perform
 *           	  all the reads from the registers. Should only be provided for
 *		  devices whose read operation cannot be represented as a simple
 *		  read operation on a bus such as SPI, I2C, etc. Most of the
 *		  devices do not need this.
 * @reg_write:	  Same as above for writing.
 * @fast_io:	  Register IO is fast. Use a spinlock instead of a mutex
 *	     	  to perform locking. This field is ignored if custom lock/unlock
 *	     	  functions are used (see fields lock/unlock of struct regmap_config).
 *		  This field is a duplicate of a similar file in
 *		  'struct regmap_bus' and serves exact same purpose.
 *		   Use it only for "no-bus" cases.
 * @max_register: Optional, specifies the maximum valid register address.
 * @wr_table:     Optional, points to a struct regmap_access_table specifying
 *                valid ranges for write access.
 * @rd_table:     As above, for read access.
 * @volatile_table: As above, for volatile registers.
 * @precious_table: As above, for precious registers.
 * @wr_noinc_table: As above, for no increment writeable registers.
 * @rd_noinc_table: As above, for no increment readable registers.
 * @reg_defaults: Power on reset values for registers (for use with
 *                register cache support).
 * @num_reg_defaults: Number of elements in reg_defaults.
 *
 * @read_flag_mask: Mask to be set in the top bytes of the register when doing
 *                  a read.
 * @write_flag_mask: Mask to be set in the top bytes of the register when doing
 *                   a write. If both read_flag_mask and write_flag_mask are
 *                   empty and zero_flag_mask is not set the regmap_bus default
 *                   masks are used.
 * @zero_flag_mask: If set, read_flag_mask and write_flag_mask are used even
 *                   if they are both empty.
 * @use_single_read: If set, converts the bulk read operation into a series of
 *                   single read operations. This is useful for a device that
 *                   does not support  bulk read.
 * @use_single_write: If set, converts the bulk write operation into a series of
 *                    single write operations. This is useful for a device that
 *                    does not support bulk write.
 * @can_multi_write: If set, the device supports the multi write mode of bulk
 *                   write operations, if clear multi write requests will be
 *                   split into individual write operations
 *
 * @cache_type: The actual cache type.
 * @reg_defaults_raw: Power on reset values for registers (for use with
 *                    register cache support).
 * @num_reg_defaults_raw: Number of elements in reg_defaults_raw.
 * @reg_format_endian: Endianness for formatted register addresses. If this is
 *                     DEFAULT, the @reg_format_endian_default value from the
 *                     regmap bus is used.
 * @val_format_endian: Endianness for formatted register values. If this is
 *                     DEFAULT, the @reg_format_endian_default value from the
 *                     regmap bus is used.
 *
 * @ranges: Array of configuration entries for virtual address ranges.
 * @num_ranges: Number of range configuration entries.
 * @use_hwlock: Indicate if a hardware spinlock should be used.
 * @hwlock_id: Specify the hardware spinlock id.
 * @hwlock_mode: The hardware spinlock mode, should be HWLOCK_IRQSTATE,
 *		 HWLOCK_IRQ or 0.
 */
struct regmap_config {
	const char *name;

	int reg_bits;
	int reg_stride;
	int pad_bits;
	int val_bits;

	bool (*writeable_reg)(struct device *dev, unsigned int reg);
	bool (*readable_reg)(struct device *dev, unsigned int reg);
	bool (*volatile_reg)(struct device *dev, unsigned int reg);
	bool (*precious_reg)(struct device *dev, unsigned int reg);
	bool (*writeable_noinc_reg)(struct device *dev, unsigned int reg);
	bool (*readable_noinc_reg)(struct device *dev, unsigned int reg);

	bool disable_locking;
	regmap_lock lock;
	regmap_unlock unlock;
	void *lock_arg;

	int (*reg_read)(void *context, unsigned int reg, unsigned int *val);
	int (*reg_write)(void *context, unsigned int reg, unsigned int val);

	bool fast_io;

	unsigned int max_register;
	const struct regmap_access_table *wr_table;
	const struct regmap_access_table *rd_table;
	const struct regmap_access_table *volatile_table;
	const struct regmap_access_table *precious_table;
	const struct regmap_access_table *wr_noinc_table;
	const struct regmap_access_table *rd_noinc_table;
	const struct reg_default *reg_defaults;
	unsigned int num_reg_defaults;
	enum regcache_type cache_type;
	const void *reg_defaults_raw;
	unsigned int num_reg_defaults_raw;

	unsigned long read_flag_mask;
	unsigned long write_flag_mask;
	bool zero_flag_mask;

	bool use_single_read;
	bool use_single_write;
	bool can_multi_write;

	enum regmap_endian reg_format_endian;
	enum regmap_endian val_format_endian;

	const struct regmap_range_cfg *ranges;
	unsigned int num_ranges;

	bool use_hwlock;
	unsigned int hwlock_id;
	unsigned int hwlock_mode;
};

/**
 * struct regmap_range_cfg - Configuration for indirectly accessed or paged
 *                           registers.
 *
 * @name: Descriptive name for diagnostics
 *
 * @range_min: Address of the lowest register address in virtual range.
 * @range_max: Address of the highest register in virtual range.
 *
 * @selector_reg: Register with selector field.
 * @selector_mask: Bit mask for selector value.
 * @selector_shift: Bit shift for selector value.
 *
 * @window_start: Address of first (lowest) register in data window.
 * @window_len: Number of registers in data window.
 *
 * Registers, mapped to this virtual range, are accessed in two steps:
 *     1. page selector register update;
 *     2. access through data window registers.
 */
struct regmap_range_cfg {
	const char *name;

	/* Registers of virtual address range */
	unsigned int range_min;
	unsigned int range_max;

	/* Page selector for indirect addressing */
	unsigned int selector_reg;
	unsigned int selector_mask;
	int selector_shift;

	/* Data window (per each page) */
	unsigned int window_start;
	unsigned int window_len;
};

struct regmap_async;

typedef int (*regmap_hw_write)(void *context, const void *data,
			       size_t count);
typedef int (*regmap_hw_gather_write)(void *context,
				      const void *reg, size_t reg_len,
				      const void *val, size_t val_len);
typedef int (*regmap_hw_async_write)(void *context,
				     const void *reg, size_t reg_len,
				     const void *val, size_t val_len,
				     struct regmap_async *async);
typedef int (*regmap_hw_read)(void *context,
			      const void *reg_buf, size_t reg_size,
			      void *val_buf, size_t val_size);
typedef int (*regmap_hw_reg_read)(void *context, unsigned int reg,
				  unsigned int *val);
typedef int (*regmap_hw_reg_write)(void *context, unsigned int reg,
				   unsigned int val);
typedef int (*regmap_hw_reg_update_bits)(void *context, unsigned int reg,
					 unsigned int mask, unsigned int val);
typedef struct regmap_async *(*regmap_hw_async_alloc)(void);
typedef void (*regmap_hw_free_context)(void *context);

/**
 * struct regmap_bus - Description of a hardware bus for the register map
 *                     infrastructure.
 *
 * @fast_io: Register IO is fast. Use a spinlock instead of a mutex
 *	     to perform locking. This field is ignored if custom lock/unlock
 *	     functions are used (see fields lock/unlock of
 *	     struct regmap_config).
 * @write: Write operation.
 * @gather_write: Write operation with split register/value, return -ENOTSUPP
 *                if not implemented  on a given device.
 * @async_write: Write operation which completes asynchronously, optional and
 *               must serialise with respect to non-async I/O.
 * @reg_write: Write a single register value to the given register address. This
 *             write operation has to complete when returning from the function.
 * @reg_update_bits: Update bits operation to be used against volatile
 *                   registers, intended for devices supporting some mechanism
 *                   for setting clearing bits without having to
 *                   read/modify/write.
 * @read: Read operation.  Data is returned in the buffer used to transmit
 *         data.
 * @reg_read: Read a single register value from a given register address.
 * @free_context: Free context.
 * @async_alloc: Allocate a regmap_async() structure.
 * @read_flag_mask: Mask to be set in the top byte of the register when doing
 *                  a read.
 * @reg_format_endian_default: Default endianness for formatted register
 *     addresses. Used when the regmap_config specifies DEFAULT. If this is
 *     DEFAULT, BIG is assumed.
 * @val_format_endian_default: Default endianness for formatted register
 *     values. Used when the regmap_config specifies DEFAULT. If this is
 *     DEFAULT, BIG is assumed.
 * @max_raw_read: Max raw read size that can be used on the bus.
 * @max_raw_write: Max raw write size that can be used on the bus.
 */
struct regmap_bus {
	bool fast_io;
	regmap_hw_write write;
	regmap_hw_gather_write gather_write;
	regmap_hw_async_write async_write;
	regmap_hw_reg_write reg_write;
	regmap_hw_reg_update_bits reg_update_bits;
	regmap_hw_read read;
	regmap_hw_reg_read reg_read;
	regmap_hw_free_context free_context;
	regmap_hw_async_alloc async_alloc;
	u8 read_flag_mask;
	enum regmap_endian reg_format_endian_default;
	enum regmap_endian val_format_endian_default;
	size_t max_raw_read;
	size_t max_raw_write;
};

/*
 * __regmap_init functions.
 *
 * These functions take a lock key and name parameter, and should not be called
 * directly. Instead, use the regmap_init macros that generate a key and name
 * for each call.
 */
struct regmap *__regmap_init(struct device *dev,
			     const struct regmap_bus *bus,
			     void *bus_context,
			     const struct regmap_config *config,
			     struct lock_class_key *lock_key,
			     const char *lock_name);
struct regmap *__regmap_init_i2c(struct i2c_client *i2c,
				 const struct regmap_config *config,
				 struct lock_class_key *lock_key,
				 const char *lock_name);
struct regmap *__regmap_init_sccb(struct i2c_client *i2c,
				  const struct regmap_config *config,
				  struct lock_class_key *lock_key,
				  const char *lock_name);
struct regmap *__regmap_init_slimbus(struct slim_device *slimbus,
				 const struct regmap_config *config,
				 struct lock_class_key *lock_key,
				 const char *lock_name);
struct regmap *__regmap_init_spi(struct spi_device *dev,
				 const struct regmap_config *config,
				 struct lock_class_key *lock_key,
				 const char *lock_name);
struct regmap *__regmap_init_spmi_base(struct spmi_device *dev,
				       const struct regmap_config *config,
				       struct lock_class_key *lock_key,
				       const char *lock_name);
struct regmap *__regmap_init_spmi_ext(struct spmi_device *dev,
				      const struct regmap_config *config,
				      struct lock_class_key *lock_key,
				      const char *lock_name);
struct regmap *__regmap_init_w1(struct device *w1_dev,
				 const struct regmap_config *config,
				 struct lock_class_key *lock_key,
				 const char *lock_name);
struct regmap *__regmap_init_mmio_clk(struct device *dev, const char *clk_id,
				      void __iomem *regs,
				      const struct regmap_config *config,
				      struct lock_class_key *lock_key,
				      const char *lock_name);
struct regmap *__regmap_init_ac97(struct snd_ac97 *ac97,
				  const struct regmap_config *config,
				  struct lock_class_key *lock_key,
				  const char *lock_name);
struct regmap *__regmap_init_sdw(struct sdw_slave *sdw,
				 const struct regmap_config *config,
				 struct lock_class_key *lock_key,
				 const char *lock_name);
<<<<<<< HEAD
struct regmap *__regmap_init_sdw_mbq(struct sdw_slave *sdw,
				     const struct regmap_config *config,
				     struct lock_class_key *lock_key,
				     const char *lock_name);
=======
struct regmap *__regmap_init_spi_avmm(struct spi_device *spi,
				      const struct regmap_config *config,
				      struct lock_class_key *lock_key,
				      const char *lock_name);
>>>>>>> 7f9fb673

struct regmap *__devm_regmap_init(struct device *dev,
				  const struct regmap_bus *bus,
				  void *bus_context,
				  const struct regmap_config *config,
				  struct lock_class_key *lock_key,
				  const char *lock_name);
struct regmap *__devm_regmap_init_i2c(struct i2c_client *i2c,
				      const struct regmap_config *config,
				      struct lock_class_key *lock_key,
				      const char *lock_name);
struct regmap *__devm_regmap_init_sccb(struct i2c_client *i2c,
				       const struct regmap_config *config,
				       struct lock_class_key *lock_key,
				       const char *lock_name);
struct regmap *__devm_regmap_init_spi(struct spi_device *dev,
				      const struct regmap_config *config,
				      struct lock_class_key *lock_key,
				      const char *lock_name);
struct regmap *__devm_regmap_init_spmi_base(struct spmi_device *dev,
					    const struct regmap_config *config,
					    struct lock_class_key *lock_key,
					    const char *lock_name);
struct regmap *__devm_regmap_init_spmi_ext(struct spmi_device *dev,
					   const struct regmap_config *config,
					   struct lock_class_key *lock_key,
					   const char *lock_name);
struct regmap *__devm_regmap_init_w1(struct device *w1_dev,
				      const struct regmap_config *config,
				      struct lock_class_key *lock_key,
				      const char *lock_name);
struct regmap *__devm_regmap_init_mmio_clk(struct device *dev,
					   const char *clk_id,
					   void __iomem *regs,
					   const struct regmap_config *config,
					   struct lock_class_key *lock_key,
					   const char *lock_name);
struct regmap *__devm_regmap_init_ac97(struct snd_ac97 *ac97,
				       const struct regmap_config *config,
				       struct lock_class_key *lock_key,
				       const char *lock_name);
struct regmap *__devm_regmap_init_sdw(struct sdw_slave *sdw,
				 const struct regmap_config *config,
				 struct lock_class_key *lock_key,
				 const char *lock_name);
struct regmap *__devm_regmap_init_sdw_mbq(struct sdw_slave *sdw,
					  const struct regmap_config *config,
					  struct lock_class_key *lock_key,
					  const char *lock_name);
struct regmap *__devm_regmap_init_slimbus(struct slim_device *slimbus,
				 const struct regmap_config *config,
				 struct lock_class_key *lock_key,
				 const char *lock_name);
struct regmap *__devm_regmap_init_i3c(struct i3c_device *i3c,
				 const struct regmap_config *config,
				 struct lock_class_key *lock_key,
				 const char *lock_name);
struct regmap *__devm_regmap_init_spi_avmm(struct spi_device *spi,
					   const struct regmap_config *config,
					   struct lock_class_key *lock_key,
					   const char *lock_name);
/*
 * Wrapper for regmap_init macros to include a unique lockdep key and name
 * for each call. No-op if CONFIG_LOCKDEP is not set.
 *
 * @fn: Real function to call (in the form __[*_]regmap_init[_*])
 * @name: Config variable name (#config in the calling macro)
 **/
#ifdef CONFIG_LOCKDEP
#define __regmap_lockdep_wrapper(fn, name, ...)				\
(									\
	({								\
		static struct lock_class_key _key;			\
		fn(__VA_ARGS__, &_key,					\
			KBUILD_BASENAME ":"				\
			__stringify(__LINE__) ":"			\
			"(" name ")->lock");				\
	})								\
)
#else
#define __regmap_lockdep_wrapper(fn, name, ...) fn(__VA_ARGS__, NULL, NULL)
#endif

/**
 * regmap_init() - Initialise register map
 *
 * @dev: Device that will be interacted with
 * @bus: Bus-specific callbacks to use with device
 * @bus_context: Data passed to bus-specific callbacks
 * @config: Configuration for register map
 *
 * The return value will be an ERR_PTR() on error or a valid pointer to
 * a struct regmap.  This function should generally not be called
 * directly, it should be called by bus-specific init functions.
 */
#define regmap_init(dev, bus, bus_context, config)			\
	__regmap_lockdep_wrapper(__regmap_init, #config,		\
				dev, bus, bus_context, config)
int regmap_attach_dev(struct device *dev, struct regmap *map,
		      const struct regmap_config *config);

/**
 * regmap_init_i2c() - Initialise register map
 *
 * @i2c: Device that will be interacted with
 * @config: Configuration for register map
 *
 * The return value will be an ERR_PTR() on error or a valid pointer to
 * a struct regmap.
 */
#define regmap_init_i2c(i2c, config)					\
	__regmap_lockdep_wrapper(__regmap_init_i2c, #config,		\
				i2c, config)

/**
 * regmap_init_sccb() - Initialise register map
 *
 * @i2c: Device that will be interacted with
 * @config: Configuration for register map
 *
 * The return value will be an ERR_PTR() on error or a valid pointer to
 * a struct regmap.
 */
#define regmap_init_sccb(i2c, config)					\
	__regmap_lockdep_wrapper(__regmap_init_sccb, #config,		\
				i2c, config)

/**
 * regmap_init_slimbus() - Initialise register map
 *
 * @slimbus: Device that will be interacted with
 * @config: Configuration for register map
 *
 * The return value will be an ERR_PTR() on error or a valid pointer to
 * a struct regmap.
 */
#define regmap_init_slimbus(slimbus, config)				\
	__regmap_lockdep_wrapper(__regmap_init_slimbus, #config,	\
				slimbus, config)

/**
 * regmap_init_spi() - Initialise register map
 *
 * @dev: Device that will be interacted with
 * @config: Configuration for register map
 *
 * The return value will be an ERR_PTR() on error or a valid pointer to
 * a struct regmap.
 */
#define regmap_init_spi(dev, config)					\
	__regmap_lockdep_wrapper(__regmap_init_spi, #config,		\
				dev, config)

/**
 * regmap_init_spmi_base() - Create regmap for the Base register space
 *
 * @dev:	SPMI device that will be interacted with
 * @config:	Configuration for register map
 *
 * The return value will be an ERR_PTR() on error or a valid pointer to
 * a struct regmap.
 */
#define regmap_init_spmi_base(dev, config)				\
	__regmap_lockdep_wrapper(__regmap_init_spmi_base, #config,	\
				dev, config)

/**
 * regmap_init_spmi_ext() - Create regmap for Ext register space
 *
 * @dev:	Device that will be interacted with
 * @config:	Configuration for register map
 *
 * The return value will be an ERR_PTR() on error or a valid pointer to
 * a struct regmap.
 */
#define regmap_init_spmi_ext(dev, config)				\
	__regmap_lockdep_wrapper(__regmap_init_spmi_ext, #config,	\
				dev, config)

/**
 * regmap_init_w1() - Initialise register map
 *
 * @w1_dev: Device that will be interacted with
 * @config: Configuration for register map
 *
 * The return value will be an ERR_PTR() on error or a valid pointer to
 * a struct regmap.
 */
#define regmap_init_w1(w1_dev, config)					\
	__regmap_lockdep_wrapper(__regmap_init_w1, #config,		\
				w1_dev, config)

/**
 * regmap_init_mmio_clk() - Initialise register map with register clock
 *
 * @dev: Device that will be interacted with
 * @clk_id: register clock consumer ID
 * @regs: Pointer to memory-mapped IO region
 * @config: Configuration for register map
 *
 * The return value will be an ERR_PTR() on error or a valid pointer to
 * a struct regmap.
 */
#define regmap_init_mmio_clk(dev, clk_id, regs, config)			\
	__regmap_lockdep_wrapper(__regmap_init_mmio_clk, #config,	\
				dev, clk_id, regs, config)

/**
 * regmap_init_mmio() - Initialise register map
 *
 * @dev: Device that will be interacted with
 * @regs: Pointer to memory-mapped IO region
 * @config: Configuration for register map
 *
 * The return value will be an ERR_PTR() on error or a valid pointer to
 * a struct regmap.
 */
#define regmap_init_mmio(dev, regs, config)		\
	regmap_init_mmio_clk(dev, NULL, regs, config)

/**
 * regmap_init_ac97() - Initialise AC'97 register map
 *
 * @ac97: Device that will be interacted with
 * @config: Configuration for register map
 *
 * The return value will be an ERR_PTR() on error or a valid pointer to
 * a struct regmap.
 */
#define regmap_init_ac97(ac97, config)					\
	__regmap_lockdep_wrapper(__regmap_init_ac97, #config,		\
				ac97, config)
bool regmap_ac97_default_volatile(struct device *dev, unsigned int reg);

/**
 * regmap_init_sdw() - Initialise register map
 *
 * @sdw: Device that will be interacted with
 * @config: Configuration for register map
 *
 * The return value will be an ERR_PTR() on error or a valid pointer to
 * a struct regmap.
 */
#define regmap_init_sdw(sdw, config)					\
	__regmap_lockdep_wrapper(__regmap_init_sdw, #config,		\
				sdw, config)

/**
<<<<<<< HEAD
 * regmap_init_sdw_mbq() - Initialise register map
 *
 * @sdw: Device that will be interacted with
 * @config: Configuration for register map
 *
 * The return value will be an ERR_PTR() on error or a valid pointer to
 * a struct regmap.
 */
#define regmap_init_sdw_mbq(sdw, config)					\
	__regmap_lockdep_wrapper(__regmap_init_sdw_mbq, #config,		\
				sdw, config)
=======
 * regmap_init_spi_avmm() - Initialize register map for Intel SPI Slave
 * to AVMM Bus Bridge
 *
 * @spi: Device that will be interacted with
 * @config: Configuration for register map
 *
 * The return value will be an ERR_PTR() on error or a valid pointer
 * to a struct regmap.
 */
#define regmap_init_spi_avmm(spi, config)					\
	__regmap_lockdep_wrapper(__regmap_init_spi_avmm, #config,		\
				 spi, config)
>>>>>>> 7f9fb673

/**
 * devm_regmap_init() - Initialise managed register map
 *
 * @dev: Device that will be interacted with
 * @bus: Bus-specific callbacks to use with device
 * @bus_context: Data passed to bus-specific callbacks
 * @config: Configuration for register map
 *
 * The return value will be an ERR_PTR() on error or a valid pointer
 * to a struct regmap.  This function should generally not be called
 * directly, it should be called by bus-specific init functions.  The
 * map will be automatically freed by the device management code.
 */
#define devm_regmap_init(dev, bus, bus_context, config)			\
	__regmap_lockdep_wrapper(__devm_regmap_init, #config,		\
				dev, bus, bus_context, config)

/**
 * devm_regmap_init_i2c() - Initialise managed register map
 *
 * @i2c: Device that will be interacted with
 * @config: Configuration for register map
 *
 * The return value will be an ERR_PTR() on error or a valid pointer
 * to a struct regmap.  The regmap will be automatically freed by the
 * device management code.
 */
#define devm_regmap_init_i2c(i2c, config)				\
	__regmap_lockdep_wrapper(__devm_regmap_init_i2c, #config,	\
				i2c, config)

/**
 * devm_regmap_init_sccb() - Initialise managed register map
 *
 * @i2c: Device that will be interacted with
 * @config: Configuration for register map
 *
 * The return value will be an ERR_PTR() on error or a valid pointer
 * to a struct regmap.  The regmap will be automatically freed by the
 * device management code.
 */
#define devm_regmap_init_sccb(i2c, config)				\
	__regmap_lockdep_wrapper(__devm_regmap_init_sccb, #config,	\
				i2c, config)

/**
 * devm_regmap_init_spi() - Initialise register map
 *
 * @dev: Device that will be interacted with
 * @config: Configuration for register map
 *
 * The return value will be an ERR_PTR() on error or a valid pointer
 * to a struct regmap.  The map will be automatically freed by the
 * device management code.
 */
#define devm_regmap_init_spi(dev, config)				\
	__regmap_lockdep_wrapper(__devm_regmap_init_spi, #config,	\
				dev, config)

/**
 * devm_regmap_init_spmi_base() - Create managed regmap for Base register space
 *
 * @dev:	SPMI device that will be interacted with
 * @config:	Configuration for register map
 *
 * The return value will be an ERR_PTR() on error or a valid pointer
 * to a struct regmap.  The regmap will be automatically freed by the
 * device management code.
 */
#define devm_regmap_init_spmi_base(dev, config)				\
	__regmap_lockdep_wrapper(__devm_regmap_init_spmi_base, #config,	\
				dev, config)

/**
 * devm_regmap_init_spmi_ext() - Create managed regmap for Ext register space
 *
 * @dev:	SPMI device that will be interacted with
 * @config:	Configuration for register map
 *
 * The return value will be an ERR_PTR() on error or a valid pointer
 * to a struct regmap.  The regmap will be automatically freed by the
 * device management code.
 */
#define devm_regmap_init_spmi_ext(dev, config)				\
	__regmap_lockdep_wrapper(__devm_regmap_init_spmi_ext, #config,	\
				dev, config)

/**
 * devm_regmap_init_w1() - Initialise managed register map
 *
 * @w1_dev: Device that will be interacted with
 * @config: Configuration for register map
 *
 * The return value will be an ERR_PTR() on error or a valid pointer
 * to a struct regmap.  The regmap will be automatically freed by the
 * device management code.
 */
#define devm_regmap_init_w1(w1_dev, config)				\
	__regmap_lockdep_wrapper(__devm_regmap_init_w1, #config,	\
				w1_dev, config)
/**
 * devm_regmap_init_mmio_clk() - Initialise managed register map with clock
 *
 * @dev: Device that will be interacted with
 * @clk_id: register clock consumer ID
 * @regs: Pointer to memory-mapped IO region
 * @config: Configuration for register map
 *
 * The return value will be an ERR_PTR() on error or a valid pointer
 * to a struct regmap.  The regmap will be automatically freed by the
 * device management code.
 */
#define devm_regmap_init_mmio_clk(dev, clk_id, regs, config)		\
	__regmap_lockdep_wrapper(__devm_regmap_init_mmio_clk, #config,	\
				dev, clk_id, regs, config)

/**
 * devm_regmap_init_mmio() - Initialise managed register map
 *
 * @dev: Device that will be interacted with
 * @regs: Pointer to memory-mapped IO region
 * @config: Configuration for register map
 *
 * The return value will be an ERR_PTR() on error or a valid pointer
 * to a struct regmap.  The regmap will be automatically freed by the
 * device management code.
 */
#define devm_regmap_init_mmio(dev, regs, config)		\
	devm_regmap_init_mmio_clk(dev, NULL, regs, config)

/**
 * devm_regmap_init_ac97() - Initialise AC'97 register map
 *
 * @ac97: Device that will be interacted with
 * @config: Configuration for register map
 *
 * The return value will be an ERR_PTR() on error or a valid pointer
 * to a struct regmap.  The regmap will be automatically freed by the
 * device management code.
 */
#define devm_regmap_init_ac97(ac97, config)				\
	__regmap_lockdep_wrapper(__devm_regmap_init_ac97, #config,	\
				ac97, config)

/**
 * devm_regmap_init_sdw() - Initialise managed register map
 *
 * @sdw: Device that will be interacted with
 * @config: Configuration for register map
 *
 * The return value will be an ERR_PTR() on error or a valid pointer
 * to a struct regmap. The regmap will be automatically freed by the
 * device management code.
 */
#define devm_regmap_init_sdw(sdw, config)				\
	__regmap_lockdep_wrapper(__devm_regmap_init_sdw, #config,	\
				sdw, config)

/**
 * devm_regmap_init_slimbus() - Initialise managed register map
 *
 * @slimbus: Device that will be interacted with
 * @config: Configuration for register map
 *
 * The return value will be an ERR_PTR() on error or a valid pointer
 * to a struct regmap. The regmap will be automatically freed by the
 * device management code.
 */
#define devm_regmap_init_slimbus(slimbus, config)			\
	__regmap_lockdep_wrapper(__devm_regmap_init_slimbus, #config,	\
				slimbus, config)

/**
 * devm_regmap_init_i3c() - Initialise managed register map
 *
 * @i3c: Device that will be interacted with
 * @config: Configuration for register map
 *
 * The return value will be an ERR_PTR() on error or a valid pointer
 * to a struct regmap.  The regmap will be automatically freed by the
 * device management code.
 */
#define devm_regmap_init_i3c(i3c, config)				\
	__regmap_lockdep_wrapper(__devm_regmap_init_i3c, #config,	\
				i3c, config)

/**
 * devm_regmap_init_spi_avmm() - Initialize register map for Intel SPI Slave
 * to AVMM Bus Bridge
 *
 * @spi: Device that will be interacted with
 * @config: Configuration for register map
 *
 * The return value will be an ERR_PTR() on error or a valid pointer
 * to a struct regmap.  The map will be automatically freed by the
 * device management code.
 */
#define devm_regmap_init_spi_avmm(spi, config)				\
	__regmap_lockdep_wrapper(__devm_regmap_init_spi_avmm, #config,	\
				 spi, config)

int regmap_mmio_attach_clk(struct regmap *map, struct clk *clk);
void regmap_mmio_detach_clk(struct regmap *map);
void regmap_exit(struct regmap *map);
int regmap_reinit_cache(struct regmap *map,
			const struct regmap_config *config);
struct regmap *dev_get_regmap(struct device *dev, const char *name);
struct device *regmap_get_device(struct regmap *map);
int regmap_write(struct regmap *map, unsigned int reg, unsigned int val);
int regmap_write_async(struct regmap *map, unsigned int reg, unsigned int val);
int regmap_raw_write(struct regmap *map, unsigned int reg,
		     const void *val, size_t val_len);
int regmap_noinc_write(struct regmap *map, unsigned int reg,
		     const void *val, size_t val_len);
int regmap_bulk_write(struct regmap *map, unsigned int reg, const void *val,
			size_t val_count);
int regmap_multi_reg_write(struct regmap *map, const struct reg_sequence *regs,
			int num_regs);
int regmap_multi_reg_write_bypassed(struct regmap *map,
				    const struct reg_sequence *regs,
				    int num_regs);
int regmap_raw_write_async(struct regmap *map, unsigned int reg,
			   const void *val, size_t val_len);
int regmap_read(struct regmap *map, unsigned int reg, unsigned int *val);
int regmap_raw_read(struct regmap *map, unsigned int reg,
		    void *val, size_t val_len);
int regmap_noinc_read(struct regmap *map, unsigned int reg,
		      void *val, size_t val_len);
int regmap_bulk_read(struct regmap *map, unsigned int reg, void *val,
		     size_t val_count);
int regmap_update_bits_base(struct regmap *map, unsigned int reg,
			    unsigned int mask, unsigned int val,
			    bool *change, bool async, bool force);

static inline int regmap_update_bits(struct regmap *map, unsigned int reg,
				     unsigned int mask, unsigned int val)
{
	return regmap_update_bits_base(map, reg, mask, val, NULL, false, false);
}

static inline int regmap_update_bits_async(struct regmap *map, unsigned int reg,
					   unsigned int mask, unsigned int val)
{
	return regmap_update_bits_base(map, reg, mask, val, NULL, true, false);
}

static inline int regmap_update_bits_check(struct regmap *map, unsigned int reg,
					   unsigned int mask, unsigned int val,
					   bool *change)
{
	return regmap_update_bits_base(map, reg, mask, val,
				       change, false, false);
}

static inline int
regmap_update_bits_check_async(struct regmap *map, unsigned int reg,
			       unsigned int mask, unsigned int val,
			       bool *change)
{
	return regmap_update_bits_base(map, reg, mask, val,
				       change, true, false);
}

static inline int regmap_write_bits(struct regmap *map, unsigned int reg,
				    unsigned int mask, unsigned int val)
{
	return regmap_update_bits_base(map, reg, mask, val, NULL, false, true);
}

int regmap_get_val_bytes(struct regmap *map);
int regmap_get_max_register(struct regmap *map);
int regmap_get_reg_stride(struct regmap *map);
int regmap_async_complete(struct regmap *map);
bool regmap_can_raw_write(struct regmap *map);
size_t regmap_get_raw_read_max(struct regmap *map);
size_t regmap_get_raw_write_max(struct regmap *map);

int regcache_sync(struct regmap *map);
int regcache_sync_region(struct regmap *map, unsigned int min,
			 unsigned int max);
int regcache_drop_region(struct regmap *map, unsigned int min,
			 unsigned int max);
void regcache_cache_only(struct regmap *map, bool enable);
void regcache_cache_bypass(struct regmap *map, bool enable);
void regcache_mark_dirty(struct regmap *map);

bool regmap_check_range_table(struct regmap *map, unsigned int reg,
			      const struct regmap_access_table *table);

int regmap_register_patch(struct regmap *map, const struct reg_sequence *regs,
			  int num_regs);
int regmap_parse_val(struct regmap *map, const void *buf,
				unsigned int *val);

static inline bool regmap_reg_in_range(unsigned int reg,
				       const struct regmap_range *range)
{
	return reg >= range->range_min && reg <= range->range_max;
}

bool regmap_reg_in_ranges(unsigned int reg,
			  const struct regmap_range *ranges,
			  unsigned int nranges);

static inline int regmap_set_bits(struct regmap *map,
				  unsigned int reg, unsigned int bits)
{
	return regmap_update_bits_base(map, reg, bits, bits,
				       NULL, false, false);
}

static inline int regmap_clear_bits(struct regmap *map,
				    unsigned int reg, unsigned int bits)
{
	return regmap_update_bits_base(map, reg, bits, 0, NULL, false, false);
}

int regmap_test_bits(struct regmap *map, unsigned int reg, unsigned int bits);

/**
 * struct reg_field - Description of an register field
 *
 * @reg: Offset of the register within the regmap bank
 * @lsb: lsb of the register field.
 * @msb: msb of the register field.
 * @id_size: port size if it has some ports
 * @id_offset: address offset for each ports
 */
struct reg_field {
	unsigned int reg;
	unsigned int lsb;
	unsigned int msb;
	unsigned int id_size;
	unsigned int id_offset;
};

#define REG_FIELD(_reg, _lsb, _msb) {		\
				.reg = _reg,	\
				.lsb = _lsb,	\
				.msb = _msb,	\
				}

#define REG_FIELD_ID(_reg, _lsb, _msb, _size, _offset) {	\
				.reg = _reg,			\
				.lsb = _lsb,			\
				.msb = _msb,			\
				.id_size = _size,		\
				.id_offset = _offset,		\
				}

struct regmap_field *regmap_field_alloc(struct regmap *regmap,
		struct reg_field reg_field);
void regmap_field_free(struct regmap_field *field);

struct regmap_field *devm_regmap_field_alloc(struct device *dev,
		struct regmap *regmap, struct reg_field reg_field);
void devm_regmap_field_free(struct device *dev,	struct regmap_field *field);

int regmap_field_read(struct regmap_field *field, unsigned int *val);
int regmap_field_update_bits_base(struct regmap_field *field,
				  unsigned int mask, unsigned int val,
				  bool *change, bool async, bool force);
int regmap_fields_read(struct regmap_field *field, unsigned int id,
		       unsigned int *val);
int regmap_fields_update_bits_base(struct regmap_field *field,  unsigned int id,
				   unsigned int mask, unsigned int val,
				   bool *change, bool async, bool force);

static inline int regmap_field_write(struct regmap_field *field,
				     unsigned int val)
{
	return regmap_field_update_bits_base(field, ~0, val,
					     NULL, false, false);
}

static inline int regmap_field_force_write(struct regmap_field *field,
					   unsigned int val)
{
	return regmap_field_update_bits_base(field, ~0, val, NULL, false, true);
}

static inline int regmap_field_update_bits(struct regmap_field *field,
					   unsigned int mask, unsigned int val)
{
	return regmap_field_update_bits_base(field, mask, val,
					     NULL, false, false);
}

static inline int
regmap_field_force_update_bits(struct regmap_field *field,
			       unsigned int mask, unsigned int val)
{
	return regmap_field_update_bits_base(field, mask, val,
					     NULL, false, true);
}

static inline int regmap_fields_write(struct regmap_field *field,
				      unsigned int id, unsigned int val)
{
	return regmap_fields_update_bits_base(field, id, ~0, val,
					      NULL, false, false);
}

static inline int regmap_fields_force_write(struct regmap_field *field,
					    unsigned int id, unsigned int val)
{
	return regmap_fields_update_bits_base(field, id, ~0, val,
					      NULL, false, true);
}

static inline int
regmap_fields_update_bits(struct regmap_field *field, unsigned int id,
			  unsigned int mask, unsigned int val)
{
	return regmap_fields_update_bits_base(field, id, mask, val,
					      NULL, false, false);
}

static inline int
regmap_fields_force_update_bits(struct regmap_field *field, unsigned int id,
				unsigned int mask, unsigned int val)
{
	return regmap_fields_update_bits_base(field, id, mask, val,
					      NULL, false, true);
}

/**
 * struct regmap_irq_type - IRQ type definitions.
 *
 * @type_reg_offset: Offset register for the irq type setting.
 * @type_rising_val: Register value to configure RISING type irq.
 * @type_falling_val: Register value to configure FALLING type irq.
 * @type_level_low_val: Register value to configure LEVEL_LOW type irq.
 * @type_level_high_val: Register value to configure LEVEL_HIGH type irq.
 * @types_supported: logical OR of IRQ_TYPE_* flags indicating supported types.
 */
struct regmap_irq_type {
	unsigned int type_reg_offset;
	unsigned int type_reg_mask;
	unsigned int type_rising_val;
	unsigned int type_falling_val;
	unsigned int type_level_low_val;
	unsigned int type_level_high_val;
	unsigned int types_supported;
};

/**
 * struct regmap_irq - Description of an IRQ for the generic regmap irq_chip.
 *
 * @reg_offset: Offset of the status/mask register within the bank
 * @mask:       Mask used to flag/control the register.
 * @type:	IRQ trigger type setting details if supported.
 */
struct regmap_irq {
	unsigned int reg_offset;
	unsigned int mask;
	struct regmap_irq_type type;
};

#define REGMAP_IRQ_REG(_irq, _off, _mask)		\
	[_irq] = { .reg_offset = (_off), .mask = (_mask) }

#define REGMAP_IRQ_REG_LINE(_id, _reg_bits) \
	[_id] = {				\
		.mask = BIT((_id) % (_reg_bits)),	\
		.reg_offset = (_id) / (_reg_bits),	\
	}

#define REGMAP_IRQ_MAIN_REG_OFFSET(arr)				\
	{ .num_regs = ARRAY_SIZE((arr)), .offset = &(arr)[0] }

struct regmap_irq_sub_irq_map {
	unsigned int num_regs;
	unsigned int *offset;
};

/**
 * struct regmap_irq_chip - Description of a generic regmap irq_chip.
 *
 * @name:        Descriptive name for IRQ controller.
 *
 * @main_status: Base main status register address. For chips which have
 *		 interrupts arranged in separate sub-irq blocks with own IRQ
 *		 registers and which have a main IRQ registers indicating
 *		 sub-irq blocks with unhandled interrupts. For such chips fill
 *		 sub-irq register information in status_base, mask_base and
 *		 ack_base.
 * @num_main_status_bits: Should be given to chips where number of meaningfull
 *			  main status bits differs from num_regs.
 * @sub_reg_offsets: arrays of mappings from main register bits to sub irq
 *		     registers. First item in array describes the registers
 *		     for first main status bit. Second array for second bit etc.
 *		     Offset is given as sub register status offset to
 *		     status_base. Should contain num_regs arrays.
 *		     Can be provided for chips with more complex mapping than
 *		     1.st bit to 1.st sub-reg, 2.nd bit to 2.nd sub-reg, ...
 * @num_main_regs: Number of 'main status' irq registers for chips which have
 *		   main_status set.
 *
 * @status_base: Base status register address.
 * @mask_base:   Base mask register address.
 * @mask_writeonly: Base mask register is write only.
 * @unmask_base:  Base unmask register address. for chips who have
 *                separate mask and unmask registers
 * @ack_base:    Base ack address. If zero then the chip is clear on read.
 *               Using zero value is possible with @use_ack bit.
 * @wake_base:   Base address for wake enables.  If zero unsupported.
 * @type_base:   Base address for irq type.  If zero unsupported.
 * @irq_reg_stride:  Stride to use for chips where registers are not contiguous.
 * @init_ack_masked: Ack all masked interrupts once during initalization.
 * @mask_invert: Inverted mask register: cleared bits are masked out.
 * @use_ack:     Use @ack register even if it is zero.
 * @ack_invert:  Inverted ack register: cleared bits for ack.
 * @wake_invert: Inverted wake register: cleared bits are wake enabled.
 * @type_invert: Invert the type flags.
 * @type_in_mask: Use the mask registers for controlling irq type. For
 *                interrupts defining type_rising/falling_mask use mask_base
 *                for edge configuration and never update bits in type_base.
 * @clear_on_unmask: For chips with interrupts cleared on read: read the status
 *                   registers before unmasking interrupts to clear any bits
 *                   set when they were masked.
 * @runtime_pm:  Hold a runtime PM lock on the device when accessing it.
 *
 * @num_regs:    Number of registers in each control bank.
 * @irqs:        Descriptors for individual IRQs.  Interrupt numbers are
 *               assigned based on the index in the array of the interrupt.
 * @num_irqs:    Number of descriptors.
 * @num_type_reg:    Number of type registers.
 * @type_reg_stride: Stride to use for chips where type registers are not
 *			contiguous.
 * @handle_pre_irq:  Driver specific callback to handle interrupt from device
 *		     before regmap_irq_handler process the interrupts.
 * @handle_post_irq: Driver specific callback to handle interrupt from device
 *		     after handling the interrupts in regmap_irq_handler().
 * @irq_drv_data:    Driver specific IRQ data which is passed as parameter when
 *		     driver specific pre/post interrupt handler is called.
 *
 * This is not intended to handle every possible interrupt controller, but
 * it should handle a substantial proportion of those that are found in the
 * wild.
 */
struct regmap_irq_chip {
	const char *name;

	unsigned int main_status;
	unsigned int num_main_status_bits;
	struct regmap_irq_sub_irq_map *sub_reg_offsets;
	int num_main_regs;

	unsigned int status_base;
	unsigned int mask_base;
	unsigned int unmask_base;
	unsigned int ack_base;
	unsigned int wake_base;
	unsigned int type_base;
	unsigned int irq_reg_stride;
	bool mask_writeonly:1;
	bool init_ack_masked:1;
	bool mask_invert:1;
	bool use_ack:1;
	bool ack_invert:1;
	bool wake_invert:1;
	bool runtime_pm:1;
	bool type_invert:1;
	bool type_in_mask:1;
	bool clear_on_unmask:1;

	int num_regs;

	const struct regmap_irq *irqs;
	int num_irqs;

	int num_type_reg;
	unsigned int type_reg_stride;

	int (*handle_pre_irq)(void *irq_drv_data);
	int (*handle_post_irq)(void *irq_drv_data);
	void *irq_drv_data;
};

struct regmap_irq_chip_data;

int regmap_add_irq_chip(struct regmap *map, int irq, int irq_flags,
			int irq_base, const struct regmap_irq_chip *chip,
			struct regmap_irq_chip_data **data);
int regmap_add_irq_chip_fwnode(struct fwnode_handle *fwnode,
			       struct regmap *map, int irq,
			       int irq_flags, int irq_base,
			       const struct regmap_irq_chip *chip,
			       struct regmap_irq_chip_data **data);
void regmap_del_irq_chip(int irq, struct regmap_irq_chip_data *data);

int devm_regmap_add_irq_chip(struct device *dev, struct regmap *map, int irq,
			     int irq_flags, int irq_base,
			     const struct regmap_irq_chip *chip,
			     struct regmap_irq_chip_data **data);
int devm_regmap_add_irq_chip_fwnode(struct device *dev,
				    struct fwnode_handle *fwnode,
				    struct regmap *map, int irq,
				    int irq_flags, int irq_base,
				    const struct regmap_irq_chip *chip,
				    struct regmap_irq_chip_data **data);
void devm_regmap_del_irq_chip(struct device *dev, int irq,
			      struct regmap_irq_chip_data *data);

int regmap_irq_chip_get_base(struct regmap_irq_chip_data *data);
int regmap_irq_get_virq(struct regmap_irq_chip_data *data, int irq);
struct irq_domain *regmap_irq_get_domain(struct regmap_irq_chip_data *data);

#else

/*
 * These stubs should only ever be called by generic code which has
 * regmap based facilities, if they ever get called at runtime
 * something is going wrong and something probably needs to select
 * REGMAP.
 */

static inline int regmap_write(struct regmap *map, unsigned int reg,
			       unsigned int val)
{
	WARN_ONCE(1, "regmap API is disabled");
	return -EINVAL;
}

static inline int regmap_write_async(struct regmap *map, unsigned int reg,
				     unsigned int val)
{
	WARN_ONCE(1, "regmap API is disabled");
	return -EINVAL;
}

static inline int regmap_raw_write(struct regmap *map, unsigned int reg,
				   const void *val, size_t val_len)
{
	WARN_ONCE(1, "regmap API is disabled");
	return -EINVAL;
}

static inline int regmap_raw_write_async(struct regmap *map, unsigned int reg,
					 const void *val, size_t val_len)
{
	WARN_ONCE(1, "regmap API is disabled");
	return -EINVAL;
}

static inline int regmap_noinc_write(struct regmap *map, unsigned int reg,
				    const void *val, size_t val_len)
{
	WARN_ONCE(1, "regmap API is disabled");
	return -EINVAL;
}

static inline int regmap_bulk_write(struct regmap *map, unsigned int reg,
				    const void *val, size_t val_count)
{
	WARN_ONCE(1, "regmap API is disabled");
	return -EINVAL;
}

static inline int regmap_read(struct regmap *map, unsigned int reg,
			      unsigned int *val)
{
	WARN_ONCE(1, "regmap API is disabled");
	return -EINVAL;
}

static inline int regmap_raw_read(struct regmap *map, unsigned int reg,
				  void *val, size_t val_len)
{
	WARN_ONCE(1, "regmap API is disabled");
	return -EINVAL;
}

static inline int regmap_noinc_read(struct regmap *map, unsigned int reg,
				    void *val, size_t val_len)
{
	WARN_ONCE(1, "regmap API is disabled");
	return -EINVAL;
}

static inline int regmap_bulk_read(struct regmap *map, unsigned int reg,
				   void *val, size_t val_count)
{
	WARN_ONCE(1, "regmap API is disabled");
	return -EINVAL;
}

static inline int regmap_update_bits_base(struct regmap *map, unsigned int reg,
					  unsigned int mask, unsigned int val,
					  bool *change, bool async, bool force)
{
	WARN_ONCE(1, "regmap API is disabled");
	return -EINVAL;
}

static inline int regmap_set_bits(struct regmap *map,
				  unsigned int reg, unsigned int bits)
{
	WARN_ONCE(1, "regmap API is disabled");
	return -EINVAL;
}

static inline int regmap_clear_bits(struct regmap *map,
				    unsigned int reg, unsigned int bits)
{
	WARN_ONCE(1, "regmap API is disabled");
	return -EINVAL;
}

static inline int regmap_test_bits(struct regmap *map,
				   unsigned int reg, unsigned int bits)
{
	WARN_ONCE(1, "regmap API is disabled");
	return -EINVAL;
}

static inline int regmap_field_update_bits_base(struct regmap_field *field,
					unsigned int mask, unsigned int val,
					bool *change, bool async, bool force)
{
	WARN_ONCE(1, "regmap API is disabled");
	return -EINVAL;
}

static inline int regmap_fields_update_bits_base(struct regmap_field *field,
				   unsigned int id,
				   unsigned int mask, unsigned int val,
				   bool *change, bool async, bool force)
{
	WARN_ONCE(1, "regmap API is disabled");
	return -EINVAL;
}

static inline int regmap_update_bits(struct regmap *map, unsigned int reg,
				     unsigned int mask, unsigned int val)
{
	WARN_ONCE(1, "regmap API is disabled");
	return -EINVAL;
}

static inline int regmap_update_bits_async(struct regmap *map, unsigned int reg,
					   unsigned int mask, unsigned int val)
{
	WARN_ONCE(1, "regmap API is disabled");
	return -EINVAL;
}

static inline int regmap_update_bits_check(struct regmap *map, unsigned int reg,
					   unsigned int mask, unsigned int val,
					   bool *change)
{
	WARN_ONCE(1, "regmap API is disabled");
	return -EINVAL;
}

static inline int
regmap_update_bits_check_async(struct regmap *map, unsigned int reg,
			       unsigned int mask, unsigned int val,
			       bool *change)
{
	WARN_ONCE(1, "regmap API is disabled");
	return -EINVAL;
}

static inline int regmap_write_bits(struct regmap *map, unsigned int reg,
				    unsigned int mask, unsigned int val)
{
	WARN_ONCE(1, "regmap API is disabled");
	return -EINVAL;
}

static inline int regmap_field_write(struct regmap_field *field,
				     unsigned int val)
{
	WARN_ONCE(1, "regmap API is disabled");
	return -EINVAL;
}

static inline int regmap_field_force_write(struct regmap_field *field,
					   unsigned int val)
{
	WARN_ONCE(1, "regmap API is disabled");
	return -EINVAL;
}

static inline int regmap_field_update_bits(struct regmap_field *field,
					   unsigned int mask, unsigned int val)
{
	WARN_ONCE(1, "regmap API is disabled");
	return -EINVAL;
}

static inline int
regmap_field_force_update_bits(struct regmap_field *field,
			       unsigned int mask, unsigned int val)
{
	WARN_ONCE(1, "regmap API is disabled");
	return -EINVAL;
}

static inline int regmap_fields_write(struct regmap_field *field,
				      unsigned int id, unsigned int val)
{
	WARN_ONCE(1, "regmap API is disabled");
	return -EINVAL;
}

static inline int regmap_fields_force_write(struct regmap_field *field,
					    unsigned int id, unsigned int val)
{
	WARN_ONCE(1, "regmap API is disabled");
	return -EINVAL;
}

static inline int
regmap_fields_update_bits(struct regmap_field *field, unsigned int id,
			  unsigned int mask, unsigned int val)
{
	WARN_ONCE(1, "regmap API is disabled");
	return -EINVAL;
}

static inline int
regmap_fields_force_update_bits(struct regmap_field *field, unsigned int id,
				unsigned int mask, unsigned int val)
{
	WARN_ONCE(1, "regmap API is disabled");
	return -EINVAL;
}

static inline int regmap_get_val_bytes(struct regmap *map)
{
	WARN_ONCE(1, "regmap API is disabled");
	return -EINVAL;
}

static inline int regmap_get_max_register(struct regmap *map)
{
	WARN_ONCE(1, "regmap API is disabled");
	return -EINVAL;
}

static inline int regmap_get_reg_stride(struct regmap *map)
{
	WARN_ONCE(1, "regmap API is disabled");
	return -EINVAL;
}

static inline int regcache_sync(struct regmap *map)
{
	WARN_ONCE(1, "regmap API is disabled");
	return -EINVAL;
}

static inline int regcache_sync_region(struct regmap *map, unsigned int min,
				       unsigned int max)
{
	WARN_ONCE(1, "regmap API is disabled");
	return -EINVAL;
}

static inline int regcache_drop_region(struct regmap *map, unsigned int min,
				       unsigned int max)
{
	WARN_ONCE(1, "regmap API is disabled");
	return -EINVAL;
}

static inline void regcache_cache_only(struct regmap *map, bool enable)
{
	WARN_ONCE(1, "regmap API is disabled");
}

static inline void regcache_cache_bypass(struct regmap *map, bool enable)
{
	WARN_ONCE(1, "regmap API is disabled");
}

static inline void regcache_mark_dirty(struct regmap *map)
{
	WARN_ONCE(1, "regmap API is disabled");
}

static inline void regmap_async_complete(struct regmap *map)
{
	WARN_ONCE(1, "regmap API is disabled");
}

static inline int regmap_register_patch(struct regmap *map,
					const struct reg_sequence *regs,
					int num_regs)
{
	WARN_ONCE(1, "regmap API is disabled");
	return -EINVAL;
}

static inline int regmap_parse_val(struct regmap *map, const void *buf,
				unsigned int *val)
{
	WARN_ONCE(1, "regmap API is disabled");
	return -EINVAL;
}

static inline struct regmap *dev_get_regmap(struct device *dev,
					    const char *name)
{
	return NULL;
}

static inline struct device *regmap_get_device(struct regmap *map)
{
	WARN_ONCE(1, "regmap API is disabled");
	return NULL;
}

#endif

#endif<|MERGE_RESOLUTION|>--- conflicted
+++ resolved
@@ -567,17 +567,14 @@
 				 const struct regmap_config *config,
 				 struct lock_class_key *lock_key,
 				 const char *lock_name);
-<<<<<<< HEAD
 struct regmap *__regmap_init_sdw_mbq(struct sdw_slave *sdw,
 				     const struct regmap_config *config,
 				     struct lock_class_key *lock_key,
 				     const char *lock_name);
-=======
 struct regmap *__regmap_init_spi_avmm(struct spi_device *spi,
 				      const struct regmap_config *config,
 				      struct lock_class_key *lock_key,
 				      const char *lock_name);
->>>>>>> 7f9fb673
 
 struct regmap *__devm_regmap_init(struct device *dev,
 				  const struct regmap_bus *bus,
@@ -826,7 +823,6 @@
 				sdw, config)
 
 /**
-<<<<<<< HEAD
  * regmap_init_sdw_mbq() - Initialise register map
  *
  * @sdw: Device that will be interacted with
@@ -838,7 +834,8 @@
 #define regmap_init_sdw_mbq(sdw, config)					\
 	__regmap_lockdep_wrapper(__regmap_init_sdw_mbq, #config,		\
 				sdw, config)
-=======
+
+/**
  * regmap_init_spi_avmm() - Initialize register map for Intel SPI Slave
  * to AVMM Bus Bridge
  *
@@ -851,7 +848,6 @@
 #define regmap_init_spi_avmm(spi, config)					\
 	__regmap_lockdep_wrapper(__regmap_init_spi_avmm, #config,		\
 				 spi, config)
->>>>>>> 7f9fb673
 
 /**
  * devm_regmap_init() - Initialise managed register map
