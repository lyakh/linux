--- conflicted
+++ resolved
@@ -422,10 +422,7 @@
 extern int tty_ldisc_lock(struct tty_struct *tty, unsigned long timeout);
 extern void tty_ldisc_unlock(struct tty_struct *tty);
 extern ssize_t redirected_tty_write(struct kiocb *, struct iov_iter *);
-<<<<<<< HEAD
-=======
 extern struct file *tty_release_redirect(struct tty_struct *tty);
->>>>>>> 04bd701d
 #else
 static inline void tty_kref_put(struct tty_struct *tty)
 { }
