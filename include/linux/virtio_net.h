/* SPDX-License-Identifier: GPL-2.0 */
#ifndef _LINUX_VIRTIO_NET_H
#define _LINUX_VIRTIO_NET_H

#include <linux/if_vlan.h>
#include <uapi/linux/tcp.h>
#include <uapi/linux/udp.h>
#include <uapi/linux/virtio_net.h>

static inline int virtio_net_hdr_set_proto(struct sk_buff *skb,
					   const struct virtio_net_hdr *hdr)
{
	switch (hdr->gso_type & ~VIRTIO_NET_HDR_GSO_ECN) {
	case VIRTIO_NET_HDR_GSO_TCPV4:
	case VIRTIO_NET_HDR_GSO_UDP:
		skb->protocol = cpu_to_be16(ETH_P_IP);
		break;
	case VIRTIO_NET_HDR_GSO_TCPV6:
		skb->protocol = cpu_to_be16(ETH_P_IPV6);
		break;
	default:
		return -EINVAL;
	}

	return 0;
}

static inline int virtio_net_hdr_to_skb(struct sk_buff *skb,
					const struct virtio_net_hdr *hdr,
					bool little_endian)
{
	unsigned int gso_type = 0;
	unsigned int thlen = 0;
<<<<<<< HEAD
=======
	unsigned int p_off = 0;
>>>>>>> 4775cbe7
	unsigned int ip_proto;

	if (hdr->gso_type != VIRTIO_NET_HDR_GSO_NONE) {
		switch (hdr->gso_type & ~VIRTIO_NET_HDR_GSO_ECN) {
		case VIRTIO_NET_HDR_GSO_TCPV4:
			gso_type = SKB_GSO_TCPV4;
			ip_proto = IPPROTO_TCP;
			thlen = sizeof(struct tcphdr);
			break;
		case VIRTIO_NET_HDR_GSO_TCPV6:
			gso_type = SKB_GSO_TCPV6;
			ip_proto = IPPROTO_TCP;
			thlen = sizeof(struct tcphdr);
			break;
		case VIRTIO_NET_HDR_GSO_UDP:
			gso_type = SKB_GSO_UDP;
			ip_proto = IPPROTO_UDP;
			thlen = sizeof(struct udphdr);
			break;
		default:
			return -EINVAL;
		}

		if (hdr->gso_type & VIRTIO_NET_HDR_GSO_ECN)
			gso_type |= SKB_GSO_TCP_ECN;

		if (hdr->gso_size == 0)
			return -EINVAL;
	}

	if (hdr->flags & VIRTIO_NET_HDR_F_NEEDS_CSUM) {
		u16 start = __virtio16_to_cpu(little_endian, hdr->csum_start);
		u16 off = __virtio16_to_cpu(little_endian, hdr->csum_offset);

		if (!skb_partial_csum_set(skb, start, off))
			return -EINVAL;

<<<<<<< HEAD
		if (skb_transport_offset(skb) + thlen > skb_headlen(skb))
=======
		p_off = skb_transport_offset(skb) + thlen;
		if (p_off > skb_headlen(skb))
>>>>>>> 4775cbe7
			return -EINVAL;
	} else {
		/* gso packets without NEEDS_CSUM do not set transport_offset.
		 * probe and drop if does not match one of the above types.
		 */
		if (gso_type && skb->network_header) {
			struct flow_keys_basic keys;

			if (!skb->protocol)
				virtio_net_hdr_set_proto(skb, hdr);
retry:
			if (!skb_flow_dissect_flow_keys_basic(NULL, skb, &keys,
							      NULL, 0, 0, 0,
							      0)) {
				/* UFO does not specify ipv4 or 6: try both */
				if (gso_type & SKB_GSO_UDP &&
				    skb->protocol == htons(ETH_P_IP)) {
					skb->protocol = htons(ETH_P_IPV6);
					goto retry;
				}
				return -EINVAL;
			}

<<<<<<< HEAD
			if (keys.control.thoff + thlen > skb_headlen(skb) ||
=======
			p_off = keys.control.thoff + thlen;
			if (p_off > skb_headlen(skb) ||
>>>>>>> 4775cbe7
			    keys.basic.ip_proto != ip_proto)
				return -EINVAL;

			skb_set_transport_header(skb, keys.control.thoff);
<<<<<<< HEAD
=======
		} else if (gso_type) {
			p_off = thlen;
			if (p_off > skb_headlen(skb))
				return -EINVAL;
>>>>>>> 4775cbe7
		}
	}

	if (hdr->gso_type != VIRTIO_NET_HDR_GSO_NONE) {
		u16 gso_size = __virtio16_to_cpu(little_endian, hdr->gso_size);
		struct skb_shared_info *shinfo = skb_shinfo(skb);

		/* Too small packets are not really GSO ones. */
		if (skb->len - p_off > gso_size) {
			shinfo->gso_size = gso_size;
			shinfo->gso_type = gso_type;

			/* Header must be checked, and gso_segs computed. */
			shinfo->gso_type |= SKB_GSO_DODGY;
			shinfo->gso_segs = 0;
		}
	}

	return 0;
}

static inline int virtio_net_hdr_from_skb(const struct sk_buff *skb,
					  struct virtio_net_hdr *hdr,
					  bool little_endian,
					  bool has_data_valid,
					  int vlan_hlen)
{
	memset(hdr, 0, sizeof(*hdr));   /* no info leak */

	if (skb_is_gso(skb)) {
		struct skb_shared_info *sinfo = skb_shinfo(skb);

		/* This is a hint as to how much should be linear. */
		hdr->hdr_len = __cpu_to_virtio16(little_endian,
						 skb_headlen(skb));
		hdr->gso_size = __cpu_to_virtio16(little_endian,
						  sinfo->gso_size);
		if (sinfo->gso_type & SKB_GSO_TCPV4)
			hdr->gso_type = VIRTIO_NET_HDR_GSO_TCPV4;
		else if (sinfo->gso_type & SKB_GSO_TCPV6)
			hdr->gso_type = VIRTIO_NET_HDR_GSO_TCPV6;
		else
			return -EINVAL;
		if (sinfo->gso_type & SKB_GSO_TCP_ECN)
			hdr->gso_type |= VIRTIO_NET_HDR_GSO_ECN;
	} else
		hdr->gso_type = VIRTIO_NET_HDR_GSO_NONE;

	if (skb->ip_summed == CHECKSUM_PARTIAL) {
		hdr->flags = VIRTIO_NET_HDR_F_NEEDS_CSUM;
		hdr->csum_start = __cpu_to_virtio16(little_endian,
			skb_checksum_start_offset(skb) + vlan_hlen);
		hdr->csum_offset = __cpu_to_virtio16(little_endian,
				skb->csum_offset);
	} else if (has_data_valid &&
		   skb->ip_summed == CHECKSUM_UNNECESSARY) {
		hdr->flags = VIRTIO_NET_HDR_F_DATA_VALID;
	} /* else everything is zero */

	return 0;
}

#endif /* _LINUX_VIRTIO_NET_H */<|MERGE_RESOLUTION|>--- conflicted
+++ resolved
@@ -31,10 +31,7 @@
 {
 	unsigned int gso_type = 0;
 	unsigned int thlen = 0;
-<<<<<<< HEAD
-=======
 	unsigned int p_off = 0;
->>>>>>> 4775cbe7
 	unsigned int ip_proto;
 
 	if (hdr->gso_type != VIRTIO_NET_HDR_GSO_NONE) {
@@ -72,12 +69,8 @@
 		if (!skb_partial_csum_set(skb, start, off))
 			return -EINVAL;
 
-<<<<<<< HEAD
-		if (skb_transport_offset(skb) + thlen > skb_headlen(skb))
-=======
 		p_off = skb_transport_offset(skb) + thlen;
 		if (p_off > skb_headlen(skb))
->>>>>>> 4775cbe7
 			return -EINVAL;
 	} else {
 		/* gso packets without NEEDS_CSUM do not set transport_offset.
@@ -101,23 +94,16 @@
 				return -EINVAL;
 			}
 
-<<<<<<< HEAD
-			if (keys.control.thoff + thlen > skb_headlen(skb) ||
-=======
 			p_off = keys.control.thoff + thlen;
 			if (p_off > skb_headlen(skb) ||
->>>>>>> 4775cbe7
 			    keys.basic.ip_proto != ip_proto)
 				return -EINVAL;
 
 			skb_set_transport_header(skb, keys.control.thoff);
-<<<<<<< HEAD
-=======
 		} else if (gso_type) {
 			p_off = thlen;
 			if (p_off > skb_headlen(skb))
 				return -EINVAL;
->>>>>>> 4775cbe7
 		}
 	}
 
