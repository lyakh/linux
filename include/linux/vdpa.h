--- conflicted
+++ resolved
@@ -178,12 +178,8 @@
  *				for the device
  *				@vdev: vdpa device
  *				Returns virtqueue algin requirement
-<<<<<<< HEAD
- * @get_vq_group:		Get the group id for a specific virtqueue
-=======
  * @get_vq_group:		Get the group id for a specific
  *				virtqueue (optional)
->>>>>>> 3809db64
  *				@vdev: vdpa device
  *				@idx: virtqueue index
  *				Returns u32: group id for this virtqueue
@@ -248,11 +244,7 @@
  *				Returns the iova range supported by
  *				the device.
  * @set_group_asid:		Set address space identifier for a
-<<<<<<< HEAD
- *				virtqueue group
-=======
  *				virtqueue group (optional)
->>>>>>> 3809db64
  *				@vdev: vdpa device
  *				@group: virtqueue group
  *				@asid: address space id for this group
