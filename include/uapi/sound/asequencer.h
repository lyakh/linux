--- conflicted
+++ resolved
@@ -362,14 +362,10 @@
 	int card;			/* RO: card number[kernel] */
 	int pid;			/* RO: pid[user] */
 	unsigned int midi_version;	/* MIDI version */
-<<<<<<< HEAD
-	unsigned int group_filter;	/* UMP group filter bitmap (for 1-based Group indices) */
-=======
 	unsigned int group_filter;	/* UMP group filter bitmap
 					 * (bit 0 = groupless messages,
 					 *  bit 1-16 = messages for groups 1-16)
 					 */
->>>>>>> 89f8dc69
 	char reserved[48];		/* for future use */
 };
 
