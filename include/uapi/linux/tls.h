/* SPDX-License-Identifier: ((GPL-2.0 WITH Linux-syscall-note) OR Linux-OpenIB) */
/*
 * Copyright (c) 2016-2017, Mellanox Technologies. All rights reserved.
 *
 * This software is available to you under a choice of one of two
 * licenses.  You may choose to be licensed under the terms of the GNU
 * General Public License (GPL) Version 2, available from the file
 * COPYING in the main directory of this source tree, or the
 * OpenIB.org BSD license below:
 *
 *     Redistribution and use in source and binary forms, with or
 *     without modification, are permitted provided that the following
 *     conditions are met:
 *
 *      - Redistributions of source code must retain the above
 *        copyright notice, this list of conditions and the following
 *        disclaimer.
 *
 *      - Redistributions in binary form must reproduce the above
 *        copyright notice, this list of conditions and the following
 *        disclaimer in the documentation and/or other materials
 *        provided with the distribution.
 *
 * THE SOFTWARE IS PROVIDED "AS IS", WITHOUT WARRANTY OF ANY KIND,
 * EXPRESS OR IMPLIED, INCLUDING BUT NOT LIMITED TO THE WARRANTIES OF
 * MERCHANTABILITY, FITNESS FOR A PARTICULAR PURPOSE AND
 * NONINFRINGEMENT. IN NO EVENT SHALL THE AUTHORS OR COPYRIGHT HOLDERS
 * BE LIABLE FOR ANY CLAIM, DAMAGES OR OTHER LIABILITY, WHETHER IN AN
 * ACTION OF CONTRACT, TORT OR OTHERWISE, ARISING FROM, OUT OF OR IN
 * CONNECTION WITH THE SOFTWARE OR THE USE OR OTHER DEALINGS IN THE
 * SOFTWARE.
 */

#ifndef _UAPI_LINUX_TLS_H
#define _UAPI_LINUX_TLS_H

#include <linux/types.h>

/* TLS socket options */
#define TLS_TX			1	/* Set transmit parameters */
#define TLS_RX			2	/* Set receive parameters */
<<<<<<< HEAD
#define TLS_TX_ZEROCOPY_SENDFILE	3	/* transmit zerocopy sendfile */
=======
#define TLS_TX_ZEROCOPY_RO	3	/* TX zerocopy (only sendfile now) */
>>>>>>> 3809db64

/* Supported versions */
#define TLS_VERSION_MINOR(ver)	((ver) & 0xFF)
#define TLS_VERSION_MAJOR(ver)	(((ver) >> 8) & 0xFF)

#define TLS_VERSION_NUMBER(id)	((((id##_VERSION_MAJOR) & 0xFF) << 8) |	\
				 ((id##_VERSION_MINOR) & 0xFF))

#define TLS_1_2_VERSION_MAJOR	0x3
#define TLS_1_2_VERSION_MINOR	0x3
#define TLS_1_2_VERSION		TLS_VERSION_NUMBER(TLS_1_2)

#define TLS_1_3_VERSION_MAJOR	0x3
#define TLS_1_3_VERSION_MINOR	0x4
#define TLS_1_3_VERSION		TLS_VERSION_NUMBER(TLS_1_3)

/* Supported ciphers */
#define TLS_CIPHER_AES_GCM_128				51
#define TLS_CIPHER_AES_GCM_128_IV_SIZE			8
#define TLS_CIPHER_AES_GCM_128_KEY_SIZE		16
#define TLS_CIPHER_AES_GCM_128_SALT_SIZE		4
#define TLS_CIPHER_AES_GCM_128_TAG_SIZE		16
#define TLS_CIPHER_AES_GCM_128_REC_SEQ_SIZE		8

#define TLS_CIPHER_AES_GCM_256				52
#define TLS_CIPHER_AES_GCM_256_IV_SIZE			8
#define TLS_CIPHER_AES_GCM_256_KEY_SIZE		32
#define TLS_CIPHER_AES_GCM_256_SALT_SIZE		4
#define TLS_CIPHER_AES_GCM_256_TAG_SIZE		16
#define TLS_CIPHER_AES_GCM_256_REC_SEQ_SIZE		8

#define TLS_CIPHER_AES_CCM_128				53
#define TLS_CIPHER_AES_CCM_128_IV_SIZE			8
#define TLS_CIPHER_AES_CCM_128_KEY_SIZE		16
#define TLS_CIPHER_AES_CCM_128_SALT_SIZE		4
#define TLS_CIPHER_AES_CCM_128_TAG_SIZE		16
#define TLS_CIPHER_AES_CCM_128_REC_SEQ_SIZE		8

#define TLS_CIPHER_CHACHA20_POLY1305			54
#define TLS_CIPHER_CHACHA20_POLY1305_IV_SIZE		12
#define TLS_CIPHER_CHACHA20_POLY1305_KEY_SIZE	32
#define TLS_CIPHER_CHACHA20_POLY1305_SALT_SIZE		0
#define TLS_CIPHER_CHACHA20_POLY1305_TAG_SIZE	16
#define TLS_CIPHER_CHACHA20_POLY1305_REC_SEQ_SIZE	8

#define TLS_CIPHER_SM4_GCM				55
#define TLS_CIPHER_SM4_GCM_IV_SIZE			8
#define TLS_CIPHER_SM4_GCM_KEY_SIZE		16
#define TLS_CIPHER_SM4_GCM_SALT_SIZE		4
#define TLS_CIPHER_SM4_GCM_TAG_SIZE		16
#define TLS_CIPHER_SM4_GCM_REC_SEQ_SIZE		8

#define TLS_CIPHER_SM4_CCM				56
#define TLS_CIPHER_SM4_CCM_IV_SIZE			8
#define TLS_CIPHER_SM4_CCM_KEY_SIZE		16
#define TLS_CIPHER_SM4_CCM_SALT_SIZE		4
#define TLS_CIPHER_SM4_CCM_TAG_SIZE		16
#define TLS_CIPHER_SM4_CCM_REC_SEQ_SIZE		8

#define TLS_SET_RECORD_TYPE	1
#define TLS_GET_RECORD_TYPE	2

struct tls_crypto_info {
	__u16 version;
	__u16 cipher_type;
};

struct tls12_crypto_info_aes_gcm_128 {
	struct tls_crypto_info info;
	unsigned char iv[TLS_CIPHER_AES_GCM_128_IV_SIZE];
	unsigned char key[TLS_CIPHER_AES_GCM_128_KEY_SIZE];
	unsigned char salt[TLS_CIPHER_AES_GCM_128_SALT_SIZE];
	unsigned char rec_seq[TLS_CIPHER_AES_GCM_128_REC_SEQ_SIZE];
};

struct tls12_crypto_info_aes_gcm_256 {
	struct tls_crypto_info info;
	unsigned char iv[TLS_CIPHER_AES_GCM_256_IV_SIZE];
	unsigned char key[TLS_CIPHER_AES_GCM_256_KEY_SIZE];
	unsigned char salt[TLS_CIPHER_AES_GCM_256_SALT_SIZE];
	unsigned char rec_seq[TLS_CIPHER_AES_GCM_256_REC_SEQ_SIZE];
};

struct tls12_crypto_info_aes_ccm_128 {
	struct tls_crypto_info info;
	unsigned char iv[TLS_CIPHER_AES_CCM_128_IV_SIZE];
	unsigned char key[TLS_CIPHER_AES_CCM_128_KEY_SIZE];
	unsigned char salt[TLS_CIPHER_AES_CCM_128_SALT_SIZE];
	unsigned char rec_seq[TLS_CIPHER_AES_CCM_128_REC_SEQ_SIZE];
};

struct tls12_crypto_info_chacha20_poly1305 {
	struct tls_crypto_info info;
	unsigned char iv[TLS_CIPHER_CHACHA20_POLY1305_IV_SIZE];
	unsigned char key[TLS_CIPHER_CHACHA20_POLY1305_KEY_SIZE];
	unsigned char salt[TLS_CIPHER_CHACHA20_POLY1305_SALT_SIZE];
	unsigned char rec_seq[TLS_CIPHER_CHACHA20_POLY1305_REC_SEQ_SIZE];
};

struct tls12_crypto_info_sm4_gcm {
	struct tls_crypto_info info;
	unsigned char iv[TLS_CIPHER_SM4_GCM_IV_SIZE];
	unsigned char key[TLS_CIPHER_SM4_GCM_KEY_SIZE];
	unsigned char salt[TLS_CIPHER_SM4_GCM_SALT_SIZE];
	unsigned char rec_seq[TLS_CIPHER_SM4_GCM_REC_SEQ_SIZE];
};

struct tls12_crypto_info_sm4_ccm {
	struct tls_crypto_info info;
	unsigned char iv[TLS_CIPHER_SM4_CCM_IV_SIZE];
	unsigned char key[TLS_CIPHER_SM4_CCM_KEY_SIZE];
	unsigned char salt[TLS_CIPHER_SM4_CCM_SALT_SIZE];
	unsigned char rec_seq[TLS_CIPHER_SM4_CCM_REC_SEQ_SIZE];
};

enum {
	TLS_INFO_UNSPEC,
	TLS_INFO_VERSION,
	TLS_INFO_CIPHER,
	TLS_INFO_TXCONF,
	TLS_INFO_RXCONF,
<<<<<<< HEAD
	TLS_INFO_ZC_SENDFILE,
=======
	TLS_INFO_ZC_RO_TX,
>>>>>>> 3809db64
	__TLS_INFO_MAX,
};
#define TLS_INFO_MAX (__TLS_INFO_MAX - 1)

#define TLS_CONF_BASE 1
#define TLS_CONF_SW 2
#define TLS_CONF_HW 3
#define TLS_CONF_HW_RECORD 4

#endif /* _UAPI_LINUX_TLS_H */<|MERGE_RESOLUTION|>--- conflicted
+++ resolved
@@ -39,11 +39,7 @@
 /* TLS socket options */
 #define TLS_TX			1	/* Set transmit parameters */
 #define TLS_RX			2	/* Set receive parameters */
-<<<<<<< HEAD
-#define TLS_TX_ZEROCOPY_SENDFILE	3	/* transmit zerocopy sendfile */
-=======
 #define TLS_TX_ZEROCOPY_RO	3	/* TX zerocopy (only sendfile now) */
->>>>>>> 3809db64
 
 /* Supported versions */
 #define TLS_VERSION_MINOR(ver)	((ver) & 0xFF)
@@ -165,11 +161,7 @@
 	TLS_INFO_CIPHER,
 	TLS_INFO_TXCONF,
 	TLS_INFO_RXCONF,
-<<<<<<< HEAD
-	TLS_INFO_ZC_SENDFILE,
-=======
 	TLS_INFO_ZC_RO_TX,
->>>>>>> 3809db64
 	__TLS_INFO_MAX,
 };
 #define TLS_INFO_MAX (__TLS_INFO_MAX - 1)
