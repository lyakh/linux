// SPDX-License-Identifier: GPL-2.0-only
/*
 * mm/readahead.c - address_space-level file readahead.
 *
 * Copyright (C) 2002, Linus Torvalds
 *
 * 09Apr2002	Andrew Morton
 *		Initial version.
 */

/**
 * DOC: Readahead Overview
 *
 * Readahead is used to read content into the page cache before it is
 * explicitly requested by the application.  Readahead only ever
 * attempts to read folios that are not yet in the page cache.  If a
 * folio is present but not up-to-date, readahead will not try to read
 * it. In that case a simple ->read_folio() will be requested.
 *
 * Readahead is triggered when an application read request (whether a
 * system call or a page fault) finds that the requested folio is not in
 * the page cache, or that it is in the page cache and has the
 * readahead flag set.  This flag indicates that the folio was read
 * as part of a previous readahead request and now that it has been
 * accessed, it is time for the next readahead.
 *
 * Each readahead request is partly synchronous read, and partly async
 * readahead.  This is reflected in the struct file_ra_state which
 * contains ->size being the total number of pages, and ->async_size
 * which is the number of pages in the async section.  The readahead
 * flag will be set on the first folio in this async section to trigger
 * a subsequent readahead.  Once a series of sequential reads has been
 * established, there should be no need for a synchronous component and
 * all readahead request will be fully asynchronous.
 *
 * When either of the triggers causes a readahead, three numbers need
 * to be determined: the start of the region to read, the size of the
 * region, and the size of the async tail.
 *
 * The start of the region is simply the first page address at or after
 * the accessed address, which is not currently populated in the page
 * cache.  This is found with a simple search in the page cache.
 *
 * The size of the async tail is determined by subtracting the size that
 * was explicitly requested from the determined request size, unless
 * this would be less than zero - then zero is used.  NOTE THIS
 * CALCULATION IS WRONG WHEN THE START OF THE REGION IS NOT THE ACCESSED
 * PAGE.  ALSO THIS CALCULATION IS NOT USED CONSISTENTLY.
 *
 * The size of the region is normally determined from the size of the
 * previous readahead which loaded the preceding pages.  This may be
 * discovered from the struct file_ra_state for simple sequential reads,
 * or from examining the state of the page cache when multiple
 * sequential reads are interleaved.  Specifically: where the readahead
 * was triggered by the readahead flag, the size of the previous
 * readahead is assumed to be the number of pages from the triggering
 * page to the start of the new readahead.  In these cases, the size of
 * the previous readahead is scaled, often doubled, for the new
 * readahead, though see get_next_ra_size() for details.
 *
 * If the size of the previous read cannot be determined, the number of
 * preceding pages in the page cache is used to estimate the size of
 * a previous read.  This estimate could easily be misled by random
 * reads being coincidentally adjacent, so it is ignored unless it is
 * larger than the current request, and it is not scaled up, unless it
 * is at the start of file.
 *
 * In general readahead is accelerated at the start of the file, as
 * reads from there are often sequential.  There are other minor
 * adjustments to the readahead size in various special cases and these
 * are best discovered by reading the code.
 *
 * The above calculation, based on the previous readahead size,
 * determines the size of the readahead, to which any requested read
 * size may be added.
 *
 * Readahead requests are sent to the filesystem using the ->readahead()
 * address space operation, for which mpage_readahead() is a canonical
 * implementation.  ->readahead() should normally initiate reads on all
 * folios, but may fail to read any or all folios without causing an I/O
 * error.  The page cache reading code will issue a ->read_folio() request
 * for any folio which ->readahead() did not read, and only an error
 * from this will be final.
 *
 * ->readahead() will generally call readahead_folio() repeatedly to get
 * each folio from those prepared for readahead.  It may fail to read a
 * folio by:
 *
 * * not calling readahead_folio() sufficiently many times, effectively
 *   ignoring some folios, as might be appropriate if the path to
 *   storage is congested.
 *
 * * failing to actually submit a read request for a given folio,
 *   possibly due to insufficient resources, or
 *
 * * getting an error during subsequent processing of a request.
 *
 * In the last two cases, the folio should be unlocked by the filesystem
 * to indicate that the read attempt has failed.  In the first case the
 * folio will be unlocked by the VFS.
 *
 * Those folios not in the final ``async_size`` of the request should be
 * considered to be important and ->readahead() should not fail them due
 * to congestion or temporary resource unavailability, but should wait
 * for necessary resources (e.g.  memory or indexing information) to
 * become available.  Folios in the final ``async_size`` may be
 * considered less urgent and failure to read them is more acceptable.
 * In this case it is best to use filemap_remove_folio() to remove the
 * folios from the page cache as is automatically done for folios that
 * were not fetched with readahead_folio().  This will allow a
 * subsequent synchronous readahead request to try them again.  If they
 * are left in the page cache, then they will be read individually using
 * ->read_folio() which may be less efficient.
 */

#include <linux/blkdev.h>
#include <linux/kernel.h>
#include <linux/dax.h>
#include <linux/gfp.h>
#include <linux/export.h>
#include <linux/backing-dev.h>
#include <linux/task_io_accounting_ops.h>
#include <linux/pagevec.h>
#include <linux/pagemap.h>
#include <linux/syscalls.h>
#include <linux/file.h>
#include <linux/mm_inline.h>
#include <linux/blk-cgroup.h>
#include <linux/fadvise.h>
#include <linux/sched/mm.h>

#include "internal.h"

/*
 * Initialise a struct file's readahead state.  Assumes that the caller has
 * memset *ra to zero.
 */
void
file_ra_state_init(struct file_ra_state *ra, struct address_space *mapping)
{
	ra->ra_pages = inode_to_bdi(mapping->host)->ra_pages;
	ra->prev_pos = -1;
}
EXPORT_SYMBOL_GPL(file_ra_state_init);

static void read_pages(struct readahead_control *rac)
{
	const struct address_space_operations *aops = rac->mapping->a_ops;
	struct folio *folio;
	struct blk_plug plug;

	if (!readahead_count(rac))
		return;

	blk_start_plug(&plug);

	if (aops->readahead) {
		aops->readahead(rac);
		/*
		 * Clean up the remaining folios.  The sizes in ->ra
		 * may be used to size the next readahead, so make sure
		 * they accurately reflect what happened.
		 */
		while ((folio = readahead_folio(rac)) != NULL) {
			unsigned long nr = folio_nr_pages(folio);

<<<<<<< HEAD
=======
			folio_get(folio);
>>>>>>> 3809db64
			rac->ra->size -= nr;
			if (rac->ra->async_size >= nr) {
				rac->ra->async_size -= nr;
				filemap_remove_folio(folio);
			}
			folio_unlock(folio);
<<<<<<< HEAD
=======
			folio_put(folio);
>>>>>>> 3809db64
		}
	} else {
		while ((folio = readahead_folio(rac)) != NULL)
			aops->read_folio(rac->file, folio);
	}

	blk_finish_plug(&plug);

	BUG_ON(readahead_count(rac));
}

/**
 * page_cache_ra_unbounded - Start unchecked readahead.
 * @ractl: Readahead control.
 * @nr_to_read: The number of pages to read.
 * @lookahead_size: Where to start the next readahead.
 *
 * This function is for filesystems to call when they want to start
 * readahead beyond a file's stated i_size.  This is almost certainly
 * not the function you want to call.  Use page_cache_async_readahead()
 * or page_cache_sync_readahead() instead.
 *
 * Context: File is referenced by caller.  Mutexes may be held by caller.
 * May sleep, but will not reenter filesystem to reclaim memory.
 */
void page_cache_ra_unbounded(struct readahead_control *ractl,
		unsigned long nr_to_read, unsigned long lookahead_size)
{
	struct address_space *mapping = ractl->mapping;
	unsigned long index = readahead_index(ractl);
	gfp_t gfp_mask = readahead_gfp_mask(mapping);
	unsigned long i;

	/*
	 * Partway through the readahead operation, we will have added
	 * locked pages to the page cache, but will not yet have submitted
	 * them for I/O.  Adding another page may need to allocate memory,
	 * which can trigger memory reclaim.  Telling the VM we're in
	 * the middle of a filesystem operation will cause it to not
	 * touch file-backed pages, preventing a deadlock.  Most (all?)
	 * filesystems already specify __GFP_NOFS in their mapping's
	 * gfp_mask, but let's be explicit here.
	 */
	unsigned int nofs = memalloc_nofs_save();

	filemap_invalidate_lock_shared(mapping);
	/*
	 * Preallocate as many pages as we will need.
	 */
	for (i = 0; i < nr_to_read; i++) {
		struct folio *folio = xa_load(&mapping->i_pages, index + i);

		if (folio && !xa_is_value(folio)) {
			/*
			 * Page already present?  Kick off the current batch
			 * of contiguous pages before continuing with the
			 * next batch.  This page may be the one we would
			 * have intended to mark as Readahead, but we don't
			 * have a stable reference to this page, and it's
			 * not worth getting one just for that.
			 */
			read_pages(ractl);
			ractl->_index++;
			i = ractl->_index + ractl->_nr_pages - index - 1;
			continue;
		}

		folio = filemap_alloc_folio(gfp_mask, 0);
		if (!folio)
			break;
		if (filemap_add_folio(mapping, folio, index + i,
					gfp_mask) < 0) {
			folio_put(folio);
			read_pages(ractl);
			ractl->_index++;
			i = ractl->_index + ractl->_nr_pages - index - 1;
			continue;
		}
		if (i == nr_to_read - lookahead_size)
			folio_set_readahead(folio);
		ractl->_nr_pages++;
	}

	/*
	 * Now start the IO.  We ignore I/O errors - if the folio is not
	 * uptodate then the caller will launch read_folio again, and
	 * will then handle the error.
	 */
	read_pages(ractl);
	filemap_invalidate_unlock_shared(mapping);
	memalloc_nofs_restore(nofs);
}
EXPORT_SYMBOL_GPL(page_cache_ra_unbounded);

/*
 * do_page_cache_ra() actually reads a chunk of disk.  It allocates
 * the pages first, then submits them for I/O. This avoids the very bad
 * behaviour which would occur if page allocations are causing VM writeback.
 * We really don't want to intermingle reads and writes like that.
 */
static void do_page_cache_ra(struct readahead_control *ractl,
		unsigned long nr_to_read, unsigned long lookahead_size)
{
	struct inode *inode = ractl->mapping->host;
	unsigned long index = readahead_index(ractl);
	loff_t isize = i_size_read(inode);
	pgoff_t end_index;	/* The last page we want to read */

	if (isize == 0)
		return;

	end_index = (isize - 1) >> PAGE_SHIFT;
	if (index > end_index)
		return;
	/* Don't read past the page containing the last byte of the file */
	if (nr_to_read > end_index - index)
		nr_to_read = end_index - index + 1;

	page_cache_ra_unbounded(ractl, nr_to_read, lookahead_size);
}

/*
 * Chunk the readahead into 2 megabyte units, so that we don't pin too much
 * memory at once.
 */
void force_page_cache_ra(struct readahead_control *ractl,
		unsigned long nr_to_read)
{
	struct address_space *mapping = ractl->mapping;
	struct file_ra_state *ra = ractl->ra;
	struct backing_dev_info *bdi = inode_to_bdi(mapping->host);
	unsigned long max_pages, index;

	if (unlikely(!mapping->a_ops->read_folio && !mapping->a_ops->readahead))
		return;

	/*
	 * If the request exceeds the readahead window, allow the read to
	 * be up to the optimal hardware IO size
	 */
	index = readahead_index(ractl);
	max_pages = max_t(unsigned long, bdi->io_pages, ra->ra_pages);
	nr_to_read = min_t(unsigned long, nr_to_read, max_pages);
	while (nr_to_read) {
		unsigned long this_chunk = (2 * 1024 * 1024) / PAGE_SIZE;

		if (this_chunk > nr_to_read)
			this_chunk = nr_to_read;
		ractl->_index = index;
		do_page_cache_ra(ractl, this_chunk, 0);

		index += this_chunk;
		nr_to_read -= this_chunk;
	}
}

/*
 * Set the initial window size, round to next power of 2 and square
 * for small size, x 4 for medium, and x 2 for large
 * for 128k (32 page) max ra
 * 1-2 page = 16k, 3-4 page 32k, 5-8 page = 64k, > 8 page = 128k initial
 */
static unsigned long get_init_ra_size(unsigned long size, unsigned long max)
{
	unsigned long newsize = roundup_pow_of_two(size);

	if (newsize <= max / 32)
		newsize = newsize * 4;
	else if (newsize <= max / 4)
		newsize = newsize * 2;
	else
		newsize = max;

	return newsize;
}

/*
 *  Get the previous window size, ramp it up, and
 *  return it as the new window size.
 */
static unsigned long get_next_ra_size(struct file_ra_state *ra,
				      unsigned long max)
{
	unsigned long cur = ra->size;

	if (cur < max / 16)
		return 4 * cur;
	if (cur <= max / 2)
		return 2 * cur;
	return max;
}

/*
 * On-demand readahead design.
 *
 * The fields in struct file_ra_state represent the most-recently-executed
 * readahead attempt:
 *
 *                        |<----- async_size ---------|
 *     |------------------- size -------------------->|
 *     |==================#===========================|
 *     ^start             ^page marked with PG_readahead
 *
 * To overlap application thinking time and disk I/O time, we do
 * `readahead pipelining': Do not wait until the application consumed all
 * readahead pages and stalled on the missing page at readahead_index;
 * Instead, submit an asynchronous readahead I/O as soon as there are
 * only async_size pages left in the readahead window. Normally async_size
 * will be equal to size, for maximum pipelining.
 *
 * In interleaved sequential reads, concurrent streams on the same fd can
 * be invalidating each other's readahead state. So we flag the new readahead
 * page at (start+size-async_size) with PG_readahead, and use it as readahead
 * indicator. The flag won't be set on already cached pages, to avoid the
 * readahead-for-nothing fuss, saving pointless page cache lookups.
 *
 * prev_pos tracks the last visited byte in the _previous_ read request.
 * It should be maintained by the caller, and will be used for detecting
 * small random reads. Note that the readahead algorithm checks loosely
 * for sequential patterns. Hence interleaved reads might be served as
 * sequential ones.
 *
 * There is a special-case: if the first page which the application tries to
 * read happens to be the first page of the file, it is assumed that a linear
 * read is about to happen and the window is immediately set to the initial size
 * based on I/O request size and the max_readahead.
 *
 * The code ramps up the readahead size aggressively at first, but slow down as
 * it approaches max_readhead.
 */

/*
 * Count contiguously cached pages from @index-1 to @index-@max,
 * this count is a conservative estimation of
 * 	- length of the sequential read sequence, or
 * 	- thrashing threshold in memory tight systems
 */
static pgoff_t count_history_pages(struct address_space *mapping,
				   pgoff_t index, unsigned long max)
{
	pgoff_t head;

	rcu_read_lock();
	head = page_cache_prev_miss(mapping, index - 1, max);
	rcu_read_unlock();

	return index - 1 - head;
}

/*
 * page cache context based readahead
 */
static int try_context_readahead(struct address_space *mapping,
				 struct file_ra_state *ra,
				 pgoff_t index,
				 unsigned long req_size,
				 unsigned long max)
{
	pgoff_t size;

	size = count_history_pages(mapping, index, max);

	/*
	 * not enough history pages:
	 * it could be a random read
	 */
	if (size <= req_size)
		return 0;

	/*
	 * starts from beginning of file:
	 * it is a strong indication of long-run stream (or whole-file-read)
	 */
	if (size >= index)
		size *= 2;

	ra->start = index;
	ra->size = min(size + req_size, max);
	ra->async_size = 1;

	return 1;
}

/*
 * There are some parts of the kernel which assume that PMD entries
 * are exactly HPAGE_PMD_ORDER.  Those should be fixed, but until then,
 * limit the maximum allocation order to PMD size.  I'm not aware of any
 * assumptions about maximum order if THP are disabled, but 8 seems like
 * a good order (that's 1MB if you're using 4kB pages)
 */
#ifdef CONFIG_TRANSPARENT_HUGEPAGE
#define MAX_PAGECACHE_ORDER	HPAGE_PMD_ORDER
#else
#define MAX_PAGECACHE_ORDER	8
#endif

static inline int ra_alloc_folio(struct readahead_control *ractl, pgoff_t index,
		pgoff_t mark, unsigned int order, gfp_t gfp)
{
	int err;
	struct folio *folio = filemap_alloc_folio(gfp, order);

	if (!folio)
		return -ENOMEM;
	mark = round_up(mark, 1UL << order);
	if (index == mark)
		folio_set_readahead(folio);
	err = filemap_add_folio(ractl->mapping, folio, index, gfp);
	if (err)
		folio_put(folio);
	else
		ractl->_nr_pages += 1UL << order;
	return err;
}

void page_cache_ra_order(struct readahead_control *ractl,
		struct file_ra_state *ra, unsigned int new_order)
{
	struct address_space *mapping = ractl->mapping;
	pgoff_t index = readahead_index(ractl);
	pgoff_t limit = (i_size_read(mapping->host) - 1) >> PAGE_SHIFT;
	pgoff_t mark = index + ra->size - ra->async_size;
	int err = 0;
	gfp_t gfp = readahead_gfp_mask(mapping);

	if (!mapping_large_folio_support(mapping) || ra->size < 4)
		goto fallback;

	limit = min(limit, index + ra->size - 1);

	if (new_order < MAX_PAGECACHE_ORDER) {
		new_order += 2;
		if (new_order > MAX_PAGECACHE_ORDER)
			new_order = MAX_PAGECACHE_ORDER;
		while ((1 << new_order) > ra->size)
			new_order--;
	}

	while (index <= limit) {
		unsigned int order = new_order;

		/* Align with smaller pages if needed */
		if (index & ((1UL << order) - 1)) {
			order = __ffs(index);
			if (order == 1)
				order = 0;
		}
		/* Don't allocate pages past EOF */
		while (index + (1UL << order) - 1 > limit) {
			if (--order == 1)
				order = 0;
		}
		err = ra_alloc_folio(ractl, index, mark, order, gfp);
		if (err)
			break;
		index += 1UL << order;
	}

	if (index > limit) {
		ra->size += index - limit - 1;
		ra->async_size += index - limit - 1;
	}

	read_pages(ractl);

	/*
	 * If there were already pages in the page cache, then we may have
	 * left some gaps.  Let the regular readahead code take care of this
	 * situation.
	 */
	if (!err)
		return;
fallback:
	do_page_cache_ra(ractl, ra->size, ra->async_size);
}

/*
 * A minimal readahead algorithm for trivial sequential/random reads.
 */
static void ondemand_readahead(struct readahead_control *ractl,
		struct folio *folio, unsigned long req_size)
{
	struct backing_dev_info *bdi = inode_to_bdi(ractl->mapping->host);
	struct file_ra_state *ra = ractl->ra;
	unsigned long max_pages = ra->ra_pages;
	unsigned long add_pages;
	pgoff_t index = readahead_index(ractl);
	pgoff_t expected, prev_index;
	unsigned int order = folio ? folio_order(folio) : 0;

	/*
	 * If the request exceeds the readahead window, allow the read to
	 * be up to the optimal hardware IO size
	 */
	if (req_size > max_pages && bdi->io_pages > max_pages)
		max_pages = min(req_size, bdi->io_pages);

	/*
	 * start of file
	 */
	if (!index)
		goto initial_readahead;

	/*
	 * It's the expected callback index, assume sequential access.
	 * Ramp up sizes, and push forward the readahead window.
	 */
	expected = round_up(ra->start + ra->size - ra->async_size,
			1UL << order);
	if (index == expected || index == (ra->start + ra->size)) {
		ra->start += ra->size;
		ra->size = get_next_ra_size(ra, max_pages);
		ra->async_size = ra->size;
		goto readit;
	}

	/*
	 * Hit a marked folio without valid readahead state.
	 * E.g. interleaved reads.
	 * Query the pagecache for async_size, which normally equals to
	 * readahead size. Ramp it up and use it as the new readahead size.
	 */
	if (folio) {
		pgoff_t start;

		rcu_read_lock();
		start = page_cache_next_miss(ractl->mapping, index + 1,
				max_pages);
		rcu_read_unlock();

		if (!start || start - index > max_pages)
			return;

		ra->start = start;
		ra->size = start - index;	/* old async_size */
		ra->size += req_size;
		ra->size = get_next_ra_size(ra, max_pages);
		ra->async_size = ra->size;
		goto readit;
	}

	/*
	 * oversize read
	 */
	if (req_size > max_pages)
		goto initial_readahead;

	/*
	 * sequential cache miss
	 * trivial case: (index - prev_index) == 1
	 * unaligned reads: (index - prev_index) == 0
	 */
	prev_index = (unsigned long long)ra->prev_pos >> PAGE_SHIFT;
	if (index - prev_index <= 1UL)
		goto initial_readahead;

	/*
	 * Query the page cache and look for the traces(cached history pages)
	 * that a sequential stream would leave behind.
	 */
	if (try_context_readahead(ractl->mapping, ra, index, req_size,
			max_pages))
		goto readit;

	/*
	 * standalone, small random read
	 * Read as is, and do not pollute the readahead state.
	 */
	do_page_cache_ra(ractl, req_size, 0);
	return;

initial_readahead:
	ra->start = index;
	ra->size = get_init_ra_size(req_size, max_pages);
	ra->async_size = ra->size > req_size ? ra->size - req_size : ra->size;

readit:
	/*
	 * Will this read hit the readahead marker made by itself?
	 * If so, trigger the readahead marker hit now, and merge
	 * the resulted next readahead window into the current one.
	 * Take care of maximum IO pages as above.
	 */
	if (index == ra->start && ra->size == ra->async_size) {
		add_pages = get_next_ra_size(ra, max_pages);
		if (ra->size + add_pages <= max_pages) {
			ra->async_size = add_pages;
			ra->size += add_pages;
		} else {
			ra->size = max_pages;
			ra->async_size = max_pages >> 1;
		}
	}

	ractl->_index = ra->start;
	page_cache_ra_order(ractl, ra, order);
}

void page_cache_sync_ra(struct readahead_control *ractl,
		unsigned long req_count)
{
	bool do_forced_ra = ractl->file && (ractl->file->f_mode & FMODE_RANDOM);

	/*
	 * Even if readahead is disabled, issue this request as readahead
	 * as we'll need it to satisfy the requested range. The forced
	 * readahead will do the right thing and limit the read to just the
	 * requested range, which we'll set to 1 page for this case.
	 */
	if (!ractl->ra->ra_pages || blk_cgroup_congested()) {
		if (!ractl->file)
			return;
		req_count = 1;
		do_forced_ra = true;
	}

	/* be dumb */
	if (do_forced_ra) {
		force_page_cache_ra(ractl, req_count);
		return;
	}

	ondemand_readahead(ractl, NULL, req_count);
}
EXPORT_SYMBOL_GPL(page_cache_sync_ra);

void page_cache_async_ra(struct readahead_control *ractl,
		struct folio *folio, unsigned long req_count)
{
	/* no readahead */
	if (!ractl->ra->ra_pages)
		return;

	/*
	 * Same bit is used for PG_readahead and PG_reclaim.
	 */
	if (folio_test_writeback(folio))
		return;

	folio_clear_readahead(folio);

	if (blk_cgroup_congested())
		return;

	ondemand_readahead(ractl, folio, req_count);
}
EXPORT_SYMBOL_GPL(page_cache_async_ra);

ssize_t ksys_readahead(int fd, loff_t offset, size_t count)
{
	ssize_t ret;
	struct fd f;

	ret = -EBADF;
	f = fdget(fd);
	if (!f.file || !(f.file->f_mode & FMODE_READ))
		goto out;

	/*
	 * The readahead() syscall is intended to run only on files
	 * that can execute readahead. If readahead is not possible
	 * on this file, then we must return -EINVAL.
	 */
	ret = -EINVAL;
	if (!f.file->f_mapping || !f.file->f_mapping->a_ops ||
	    !S_ISREG(file_inode(f.file)->i_mode))
		goto out;

	ret = vfs_fadvise(f.file, offset, count, POSIX_FADV_WILLNEED);
out:
	fdput(f);
	return ret;
}

SYSCALL_DEFINE3(readahead, int, fd, loff_t, offset, size_t, count)
{
	return ksys_readahead(fd, offset, count);
}

#if defined(CONFIG_COMPAT) && defined(__ARCH_WANT_COMPAT_READAHEAD)
COMPAT_SYSCALL_DEFINE4(readahead, int, fd, compat_arg_u64_dual(offset), size_t, count)
{
	return ksys_readahead(fd, compat_arg_u64_glue(offset), count);
}
#endif

/**
 * readahead_expand - Expand a readahead request
 * @ractl: The request to be expanded
 * @new_start: The revised start
 * @new_len: The revised size of the request
 *
 * Attempt to expand a readahead request outwards from the current size to the
 * specified size by inserting locked pages before and after the current window
 * to increase the size to the new window.  This may involve the insertion of
 * THPs, in which case the window may get expanded even beyond what was
 * requested.
 *
 * The algorithm will stop if it encounters a conflicting page already in the
 * pagecache and leave a smaller expansion than requested.
 *
 * The caller must check for this by examining the revised @ractl object for a
 * different expansion than was requested.
 */
void readahead_expand(struct readahead_control *ractl,
		      loff_t new_start, size_t new_len)
{
	struct address_space *mapping = ractl->mapping;
	struct file_ra_state *ra = ractl->ra;
	pgoff_t new_index, new_nr_pages;
	gfp_t gfp_mask = readahead_gfp_mask(mapping);

	new_index = new_start / PAGE_SIZE;

	/* Expand the leading edge downwards */
	while (ractl->_index > new_index) {
		unsigned long index = ractl->_index - 1;
		struct page *page = xa_load(&mapping->i_pages, index);

		if (page && !xa_is_value(page))
			return; /* Page apparently present */

		page = __page_cache_alloc(gfp_mask);
		if (!page)
			return;
		if (add_to_page_cache_lru(page, mapping, index, gfp_mask) < 0) {
			put_page(page);
			return;
		}

		ractl->_nr_pages++;
		ractl->_index = page->index;
	}

	new_len += new_start - readahead_pos(ractl);
	new_nr_pages = DIV_ROUND_UP(new_len, PAGE_SIZE);

	/* Expand the trailing edge upwards */
	while (ractl->_nr_pages < new_nr_pages) {
		unsigned long index = ractl->_index + ractl->_nr_pages;
		struct page *page = xa_load(&mapping->i_pages, index);

		if (page && !xa_is_value(page))
			return; /* Page apparently present */

		page = __page_cache_alloc(gfp_mask);
		if (!page)
			return;
		if (add_to_page_cache_lru(page, mapping, index, gfp_mask) < 0) {
			put_page(page);
			return;
		}
		ractl->_nr_pages++;
		if (ra) {
			ra->size++;
			ra->async_size++;
		}
	}
}
EXPORT_SYMBOL(readahead_expand);<|MERGE_RESOLUTION|>--- conflicted
+++ resolved
@@ -164,20 +164,14 @@
 		while ((folio = readahead_folio(rac)) != NULL) {
 			unsigned long nr = folio_nr_pages(folio);
 
-<<<<<<< HEAD
-=======
 			folio_get(folio);
->>>>>>> 3809db64
 			rac->ra->size -= nr;
 			if (rac->ra->async_size >= nr) {
 				rac->ra->async_size -= nr;
 				filemap_remove_folio(folio);
 			}
 			folio_unlock(folio);
-<<<<<<< HEAD
-=======
 			folio_put(folio);
->>>>>>> 3809db64
 		}
 	} else {
 		while ((folio = readahead_folio(rac)) != NULL)
