--- conflicted
+++ resolved
@@ -793,22 +793,6 @@
  * lock.
  */
 static inline int
-<<<<<<< HEAD
-copy_present_page(struct mm_struct *dst_mm, struct mm_struct *src_mm,
-		pte_t *dst_pte, pte_t *src_pte,
-		struct vm_area_struct *vma, struct vm_area_struct *new,
-		unsigned long addr, int *rss, struct page **prealloc,
-		pte_t pte, struct page *page)
-{
-	struct page *new_page;
-
-	if (!is_cow_mapping(vma->vm_flags))
-		return 1;
-
-	/*
-	 * The trick starts.
-	 *
-=======
 copy_present_page(struct vm_area_struct *dst_vma, struct vm_area_struct *src_vma,
 		  pte_t *dst_pte, pte_t *src_pte, unsigned long addr, int *rss,
 		  struct page **prealloc, pte_t pte, struct page *page)
@@ -820,7 +804,6 @@
 		return 1;
 
 	/*
->>>>>>> 11811d61
 	 * What we want to do is to check whether this page may
 	 * have been pinned by the parent process.  If so,
 	 * instead of wrprotect the pte on both sides, we copy
@@ -828,57 +811,16 @@
 	 * the pinned page won't be randomly replaced in the
 	 * future.
 	 *
-<<<<<<< HEAD
-	 * To achieve this, we do the following:
-	 *
-	 * 1. Write-protect the pte if it's writable.  This is
-	 *    to protect concurrent write fast-gup with
-	 *    FOLL_PIN, so that we'll fail the fast-gup with
-	 *    the write bit removed.
-	 *
-	 * 2. Check page_maybe_dma_pinned() to see whether this
-	 *    page may have been pinned.
-	 *
-	 * The order of these steps is important to serialize
-	 * against the fast-gup code (gup_pte_range()) on the
-	 * pte check and try_grab_compound_head(), so that
-	 * we'll make sure either we'll capture that fast-gup
-	 * so we'll copy the pinned page here, or we'll fail
-	 * that fast-gup.
-	 *
-	 * NOTE! Even if we don't end up copying the page,
-	 * we won't undo this wrprotect(), because the normal
-	 * reference copy will need it anyway.
-	 */
-	if (pte_write(pte))
-		ptep_set_wrprotect(src_mm, addr, src_pte);
-
-	/*
-	 * These are the "normally we can just copy by reference"
-	 * checks.
-=======
 	 * The page pinning checks are just "has this mm ever
 	 * seen pinning", along with the (inexact) check of
 	 * the page count. That might give false positives for
 	 * for pinning, but it will work correctly.
->>>>>>> 11811d61
 	 */
 	if (likely(!atomic_read(&src_mm->has_pinned)))
 		return 1;
 	if (likely(!page_maybe_dma_pinned(page)))
 		return 1;
 
-<<<<<<< HEAD
-	/*
-	 * Uhhuh. It looks like the page might be a pinned page,
-	 * and we actually need to copy it. Now we can set the
-	 * source pte back to being writable.
-	 */
-	if (pte_write(pte))
-		set_pte_at(src_mm, addr, src_pte, pte);
-
-=======
->>>>>>> 11811d61
 	new_page = *prealloc;
 	if (!new_page)
 		return -EAGAIN;
@@ -888,18 +830,6 @@
 	 * over and copy the page & arm it.
 	 */
 	*prealloc = NULL;
-<<<<<<< HEAD
-	copy_user_highpage(new_page, page, addr, vma);
-	__SetPageUptodate(new_page);
-	page_add_new_anon_rmap(new_page, new, addr, false);
-	lru_cache_add_inactive_or_unevictable(new_page, new);
-	rss[mm_counter(new_page)]++;
-
-	/* All done, just insert the new page copy in the child */
-	pte = mk_pte(new_page, new->vm_page_prot);
-	pte = maybe_mkwrite(pte_mkdirty(pte), new);
-	set_pte_at(dst_mm, addr, dst_pte, pte);
-=======
 	copy_user_highpage(new_page, page, addr, src_vma);
 	__SetPageUptodate(new_page);
 	page_add_new_anon_rmap(new_page, dst_vma, addr, false);
@@ -910,7 +840,6 @@
 	pte = mk_pte(new_page, dst_vma->vm_page_prot);
 	pte = maybe_mkwrite(pte_mkdirty(pte), dst_vma);
 	set_pte_at(dst_vma->vm_mm, addr, dst_pte, pte);
->>>>>>> 11811d61
 	return 0;
 }
 
@@ -919,26 +848,6 @@
  * is required to copy this pte.
  */
 static inline int
-<<<<<<< HEAD
-copy_present_pte(struct mm_struct *dst_mm, struct mm_struct *src_mm,
-		pte_t *dst_pte, pte_t *src_pte, struct vm_area_struct *vma,
-		struct vm_area_struct *new,
-		unsigned long addr, int *rss, struct page **prealloc)
-{
-	unsigned long vm_flags = vma->vm_flags;
-	pte_t pte = *src_pte;
-	struct page *page;
-
-	page = vm_normal_page(vma, addr, pte);
-	if (page) {
-		int retval;
-
-		retval = copy_present_page(dst_mm, src_mm,
-			dst_pte, src_pte,
-			vma, new,
-			addr, rss, prealloc,
-			pte, page);
-=======
 copy_present_pte(struct vm_area_struct *dst_vma, struct vm_area_struct *src_vma,
 		 pte_t *dst_pte, pte_t *src_pte, unsigned long addr, int *rss,
 		 struct page **prealloc)
@@ -954,7 +863,6 @@
 
 		retval = copy_present_page(dst_vma, src_vma, dst_pte, src_pte,
 					   addr, rss, prealloc, pte, page);
->>>>>>> 11811d61
 		if (retval <= 0)
 			return retval;
 
@@ -988,35 +896,6 @@
 	if (!(vm_flags & VM_UFFD_WP))
 		pte = pte_clear_uffd_wp(pte);
 
-<<<<<<< HEAD
-	set_pte_at(dst_mm, addr, dst_pte, pte);
-	return 0;
-}
-
-static inline struct page *
-page_copy_prealloc(struct mm_struct *src_mm, struct vm_area_struct *vma,
-		   unsigned long addr)
-{
-	struct page *new_page;
-
-	new_page = alloc_page_vma(GFP_HIGHUSER_MOVABLE, vma, addr);
-	if (!new_page)
-		return NULL;
-
-	if (mem_cgroup_charge(new_page, src_mm, GFP_KERNEL)) {
-		put_page(new_page);
-		return NULL;
-	}
-	cgroup_throttle_swaprate(new_page, GFP_KERNEL);
-
-	return new_page;
-}
-
-static int copy_pte_range(struct mm_struct *dst_mm, struct mm_struct *src_mm,
-		   pmd_t *dst_pmd, pmd_t *src_pmd, struct vm_area_struct *vma,
-		   struct vm_area_struct *new,
-		   unsigned long addr, unsigned long end)
-=======
 	set_pte_at(dst_vma->vm_mm, addr, dst_pte, pte);
 	return 0;
 }
@@ -1044,7 +923,6 @@
 copy_pte_range(struct vm_area_struct *dst_vma, struct vm_area_struct *src_vma,
 	       pmd_t *dst_pmd, pmd_t *src_pmd, unsigned long addr,
 	       unsigned long end)
->>>>>>> 11811d61
 {
 	struct mm_struct *dst_mm = dst_vma->vm_mm;
 	struct mm_struct *src_mm = src_vma->vm_mm;
@@ -1090,24 +968,15 @@
 		if (unlikely(!pte_present(*src_pte))) {
 			entry.val = copy_nonpresent_pte(dst_mm, src_mm,
 							dst_pte, src_pte,
-<<<<<<< HEAD
-							vma, addr, rss);
-=======
 							src_vma, addr, rss);
->>>>>>> 11811d61
 			if (entry.val)
 				break;
 			progress += 8;
 			continue;
 		}
 		/* copy_present_pte() will clear `*prealloc' if consumed */
-<<<<<<< HEAD
-		ret = copy_present_pte(dst_mm, src_mm, dst_pte, src_pte,
-				       vma, new, addr, rss, &prealloc);
-=======
 		ret = copy_present_pte(dst_vma, src_vma, dst_pte, src_pte,
 				       addr, rss, &prealloc);
->>>>>>> 11811d61
 		/*
 		 * If we need a pre-allocated page for this pte, drop the
 		 * locks, allocate, and try again.
@@ -1142,11 +1011,7 @@
 		entry.val = 0;
 	} else if (ret) {
 		WARN_ON_ONCE(ret != -EAGAIN);
-<<<<<<< HEAD
-		prealloc = page_copy_prealloc(src_mm, vma, addr);
-=======
 		prealloc = page_copy_prealloc(src_mm, src_vma, addr);
->>>>>>> 11811d61
 		if (!prealloc)
 			return -ENOMEM;
 		/* We've captured and resolved the error. Reset, try again. */
@@ -1160,17 +1025,10 @@
 	return ret;
 }
 
-<<<<<<< HEAD
-static inline int copy_pmd_range(struct mm_struct *dst_mm, struct mm_struct *src_mm,
-		pud_t *dst_pud, pud_t *src_pud, struct vm_area_struct *vma,
-		struct vm_area_struct *new,
-		unsigned long addr, unsigned long end)
-=======
 static inline int
 copy_pmd_range(struct vm_area_struct *dst_vma, struct vm_area_struct *src_vma,
 	       pud_t *dst_pud, pud_t *src_pud, unsigned long addr,
 	       unsigned long end)
->>>>>>> 11811d61
 {
 	struct mm_struct *dst_mm = dst_vma->vm_mm;
 	struct mm_struct *src_mm = src_vma->vm_mm;
@@ -1197,29 +1055,17 @@
 		}
 		if (pmd_none_or_clear_bad(src_pmd))
 			continue;
-<<<<<<< HEAD
-		if (copy_pte_range(dst_mm, src_mm, dst_pmd, src_pmd,
-				   vma, new, addr, next))
-=======
 		if (copy_pte_range(dst_vma, src_vma, dst_pmd, src_pmd,
 				   addr, next))
->>>>>>> 11811d61
 			return -ENOMEM;
 	} while (dst_pmd++, src_pmd++, addr = next, addr != end);
 	return 0;
 }
 
-<<<<<<< HEAD
-static inline int copy_pud_range(struct mm_struct *dst_mm, struct mm_struct *src_mm,
-		p4d_t *dst_p4d, p4d_t *src_p4d, struct vm_area_struct *vma,
-		struct vm_area_struct *new,
-		unsigned long addr, unsigned long end)
-=======
 static inline int
 copy_pud_range(struct vm_area_struct *dst_vma, struct vm_area_struct *src_vma,
 	       p4d_t *dst_p4d, p4d_t *src_p4d, unsigned long addr,
 	       unsigned long end)
->>>>>>> 11811d61
 {
 	struct mm_struct *dst_mm = dst_vma->vm_mm;
 	struct mm_struct *src_mm = src_vma->vm_mm;
@@ -1246,29 +1092,17 @@
 		}
 		if (pud_none_or_clear_bad(src_pud))
 			continue;
-<<<<<<< HEAD
-		if (copy_pmd_range(dst_mm, src_mm, dst_pud, src_pud,
-				   vma, new, addr, next))
-=======
 		if (copy_pmd_range(dst_vma, src_vma, dst_pud, src_pud,
 				   addr, next))
->>>>>>> 11811d61
 			return -ENOMEM;
 	} while (dst_pud++, src_pud++, addr = next, addr != end);
 	return 0;
 }
 
-<<<<<<< HEAD
-static inline int copy_p4d_range(struct mm_struct *dst_mm, struct mm_struct *src_mm,
-		pgd_t *dst_pgd, pgd_t *src_pgd, struct vm_area_struct *vma,
-		struct vm_area_struct *new,
-		unsigned long addr, unsigned long end)
-=======
 static inline int
 copy_p4d_range(struct vm_area_struct *dst_vma, struct vm_area_struct *src_vma,
 	       pgd_t *dst_pgd, pgd_t *src_pgd, unsigned long addr,
 	       unsigned long end)
->>>>>>> 11811d61
 {
 	struct mm_struct *dst_mm = dst_vma->vm_mm;
 	p4d_t *src_p4d, *dst_p4d;
@@ -1282,25 +1116,15 @@
 		next = p4d_addr_end(addr, end);
 		if (p4d_none_or_clear_bad(src_p4d))
 			continue;
-<<<<<<< HEAD
-		if (copy_pud_range(dst_mm, src_mm, dst_p4d, src_p4d,
-				   vma, new, addr, next))
-=======
 		if (copy_pud_range(dst_vma, src_vma, dst_p4d, src_p4d,
 				   addr, next))
->>>>>>> 11811d61
 			return -ENOMEM;
 	} while (dst_p4d++, src_p4d++, addr = next, addr != end);
 	return 0;
 }
 
-<<<<<<< HEAD
-int copy_page_range(struct mm_struct *dst_mm, struct mm_struct *src_mm,
-		    struct vm_area_struct *vma, struct vm_area_struct *new)
-=======
 int
 copy_page_range(struct vm_area_struct *dst_vma, struct vm_area_struct *src_vma)
->>>>>>> 11811d61
 {
 	pgd_t *src_pgd, *dst_pgd;
 	unsigned long next;
@@ -1356,13 +1180,8 @@
 		next = pgd_addr_end(addr, end);
 		if (pgd_none_or_clear_bad(src_pgd))
 			continue;
-<<<<<<< HEAD
-		if (unlikely(copy_p4d_range(dst_mm, src_mm, dst_pgd, src_pgd,
-					    vma, new, addr, next))) {
-=======
 		if (unlikely(copy_p4d_range(dst_vma, src_vma, dst_pgd, src_pgd,
 					    addr, next))) {
->>>>>>> 11811d61
 			ret = -ENOMEM;
 			break;
 		}
@@ -2572,15 +2391,6 @@
 
 	arch_enter_lazy_mmu_mode();
 
-<<<<<<< HEAD
-	do {
-		if (create || !pte_none(*pte)) {
-			err = fn(pte++, addr, data);
-			if (err)
-				break;
-		}
-	} while (addr += PAGE_SIZE, addr != end);
-=======
 	if (fn) {
 		do {
 			if (create || !pte_none(*pte)) {
@@ -2590,7 +2400,6 @@
 			}
 		} while (addr += PAGE_SIZE, addr != end);
 	}
->>>>>>> 11811d61
 	*mask |= PGTBL_PTE_MODIFIED;
 
 	arch_leave_lazy_mmu_mode();
