// SPDX-License-Identifier: GPL-2.0-only
/*
 *  kernel/sched/core.c
 *
 *  Core kernel scheduler code and related syscalls
 *
 *  Copyright (C) 1991-2002  Linus Torvalds
 */
#include "sched.h"

#include <linux/nospec.h>

#include <linux/kcov.h>
#include <linux/scs.h>

#include <asm/switch_to.h>
#include <asm/tlb.h>

#include "../workqueue_internal.h"
#include "../../fs/io-wq.h"
#include "../smpboot.h"

#include "pelt.h"
#include "smp.h"

#define CREATE_TRACE_POINTS
#include <trace/events/sched.h>

/*
 * Export tracepoints that act as a bare tracehook (ie: have no trace event
 * associated with them) to allow external modules to probe them.
 */
EXPORT_TRACEPOINT_SYMBOL_GPL(pelt_cfs_tp);
EXPORT_TRACEPOINT_SYMBOL_GPL(pelt_rt_tp);
EXPORT_TRACEPOINT_SYMBOL_GPL(pelt_dl_tp);
EXPORT_TRACEPOINT_SYMBOL_GPL(pelt_irq_tp);
EXPORT_TRACEPOINT_SYMBOL_GPL(pelt_se_tp);
EXPORT_TRACEPOINT_SYMBOL_GPL(sched_overutilized_tp);

DEFINE_PER_CPU_SHARED_ALIGNED(struct rq, runqueues);

#if defined(CONFIG_SCHED_DEBUG) && defined(CONFIG_JUMP_LABEL)
/*
 * Debugging: various feature bits
 *
 * If SCHED_DEBUG is disabled, each compilation unit has its own copy of
 * sysctl_sched_features, defined in sched.h, to allow constants propagation
 * at compile time and compiler optimization based on features default.
 */
#define SCHED_FEAT(name, enabled)	\
	(1UL << __SCHED_FEAT_##name) * enabled |
const_debug unsigned int sysctl_sched_features =
#include "features.h"
	0;
#undef SCHED_FEAT
#endif

/*
 * Number of tasks to iterate in a single balance run.
 * Limited because this is done with IRQs disabled.
 */
const_debug unsigned int sysctl_sched_nr_migrate = 32;

/*
 * period over which we measure -rt task CPU usage in us.
 * default: 1s
 */
unsigned int sysctl_sched_rt_period = 1000000;

__read_mostly int scheduler_running;

/*
 * part of the period that we allow rt tasks to run in us.
 * default: 0.95s
 */
int sysctl_sched_rt_runtime = 950000;

/*
 * __task_rq_lock - lock the rq @p resides on.
 */
struct rq *__task_rq_lock(struct task_struct *p, struct rq_flags *rf)
	__acquires(rq->lock)
{
	struct rq *rq;

	lockdep_assert_held(&p->pi_lock);

	for (;;) {
		rq = task_rq(p);
		raw_spin_lock(&rq->lock);
		if (likely(rq == task_rq(p) && !task_on_rq_migrating(p))) {
			rq_pin_lock(rq, rf);
			return rq;
		}
		raw_spin_unlock(&rq->lock);

		while (unlikely(task_on_rq_migrating(p)))
			cpu_relax();
	}
}

/*
 * task_rq_lock - lock p->pi_lock and lock the rq @p resides on.
 */
struct rq *task_rq_lock(struct task_struct *p, struct rq_flags *rf)
	__acquires(p->pi_lock)
	__acquires(rq->lock)
{
	struct rq *rq;

	for (;;) {
		raw_spin_lock_irqsave(&p->pi_lock, rf->flags);
		rq = task_rq(p);
		raw_spin_lock(&rq->lock);
		/*
		 *	move_queued_task()		task_rq_lock()
		 *
		 *	ACQUIRE (rq->lock)
		 *	[S] ->on_rq = MIGRATING		[L] rq = task_rq()
		 *	WMB (__set_task_cpu())		ACQUIRE (rq->lock);
		 *	[S] ->cpu = new_cpu		[L] task_rq()
		 *					[L] ->on_rq
		 *	RELEASE (rq->lock)
		 *
		 * If we observe the old CPU in task_rq_lock(), the acquire of
		 * the old rq->lock will fully serialize against the stores.
		 *
		 * If we observe the new CPU in task_rq_lock(), the address
		 * dependency headed by '[L] rq = task_rq()' and the acquire
		 * will pair with the WMB to ensure we then also see migrating.
		 */
		if (likely(rq == task_rq(p) && !task_on_rq_migrating(p))) {
			rq_pin_lock(rq, rf);
			return rq;
		}
		raw_spin_unlock(&rq->lock);
		raw_spin_unlock_irqrestore(&p->pi_lock, rf->flags);

		while (unlikely(task_on_rq_migrating(p)))
			cpu_relax();
	}
}

/*
 * RQ-clock updating methods:
 */

static void update_rq_clock_task(struct rq *rq, s64 delta)
{
/*
 * In theory, the compile should just see 0 here, and optimize out the call
 * to sched_rt_avg_update. But I don't trust it...
 */
	s64 __maybe_unused steal = 0, irq_delta = 0;

#ifdef CONFIG_IRQ_TIME_ACCOUNTING
	irq_delta = irq_time_read(cpu_of(rq)) - rq->prev_irq_time;

	/*
	 * Since irq_time is only updated on {soft,}irq_exit, we might run into
	 * this case when a previous update_rq_clock() happened inside a
	 * {soft,}irq region.
	 *
	 * When this happens, we stop ->clock_task and only update the
	 * prev_irq_time stamp to account for the part that fit, so that a next
	 * update will consume the rest. This ensures ->clock_task is
	 * monotonic.
	 *
	 * It does however cause some slight miss-attribution of {soft,}irq
	 * time, a more accurate solution would be to update the irq_time using
	 * the current rq->clock timestamp, except that would require using
	 * atomic ops.
	 */
	if (irq_delta > delta)
		irq_delta = delta;

	rq->prev_irq_time += irq_delta;
	delta -= irq_delta;
#endif
#ifdef CONFIG_PARAVIRT_TIME_ACCOUNTING
	if (static_key_false((&paravirt_steal_rq_enabled))) {
		steal = paravirt_steal_clock(cpu_of(rq));
		steal -= rq->prev_steal_time_rq;

		if (unlikely(steal > delta))
			steal = delta;

		rq->prev_steal_time_rq += steal;
		delta -= steal;
	}
#endif

	rq->clock_task += delta;

#ifdef CONFIG_HAVE_SCHED_AVG_IRQ
	if ((irq_delta + steal) && sched_feat(NONTASK_CAPACITY))
		update_irq_load_avg(rq, irq_delta + steal);
#endif
	update_rq_clock_pelt(rq, delta);
}

void update_rq_clock(struct rq *rq)
{
	s64 delta;

	lockdep_assert_held(&rq->lock);

	if (rq->clock_update_flags & RQCF_ACT_SKIP)
		return;

#ifdef CONFIG_SCHED_DEBUG
	if (sched_feat(WARN_DOUBLE_CLOCK))
		SCHED_WARN_ON(rq->clock_update_flags & RQCF_UPDATED);
	rq->clock_update_flags |= RQCF_UPDATED;
#endif

	delta = sched_clock_cpu(cpu_of(rq)) - rq->clock;
	if (delta < 0)
		return;
	rq->clock += delta;
	update_rq_clock_task(rq, delta);
}

static inline void
rq_csd_init(struct rq *rq, call_single_data_t *csd, smp_call_func_t func)
{
	csd->flags = 0;
	csd->func = func;
	csd->info = rq;
}

#ifdef CONFIG_SCHED_HRTICK
/*
 * Use HR-timers to deliver accurate preemption points.
 */

static void hrtick_clear(struct rq *rq)
{
	if (hrtimer_active(&rq->hrtick_timer))
		hrtimer_cancel(&rq->hrtick_timer);
}

/*
 * High-resolution timer tick.
 * Runs from hardirq context with interrupts disabled.
 */
static enum hrtimer_restart hrtick(struct hrtimer *timer)
{
	struct rq *rq = container_of(timer, struct rq, hrtick_timer);
	struct rq_flags rf;

	WARN_ON_ONCE(cpu_of(rq) != smp_processor_id());

	rq_lock(rq, &rf);
	update_rq_clock(rq);
	rq->curr->sched_class->task_tick(rq, rq->curr, 1);
	rq_unlock(rq, &rf);

	return HRTIMER_NORESTART;
}

#ifdef CONFIG_SMP

static void __hrtick_restart(struct rq *rq)
{
	struct hrtimer *timer = &rq->hrtick_timer;

	hrtimer_start_expires(timer, HRTIMER_MODE_ABS_PINNED_HARD);
}

/*
 * called from hardirq (IPI) context
 */
static void __hrtick_start(void *arg)
{
	struct rq *rq = arg;
	struct rq_flags rf;

	rq_lock(rq, &rf);
	__hrtick_restart(rq);
	rq_unlock(rq, &rf);
}

/*
 * Called to set the hrtick timer state.
 *
 * called with rq->lock held and irqs disabled
 */
void hrtick_start(struct rq *rq, u64 delay)
{
	struct hrtimer *timer = &rq->hrtick_timer;
	ktime_t time;
	s64 delta;

	/*
	 * Don't schedule slices shorter than 10000ns, that just
	 * doesn't make sense and can cause timer DoS.
	 */
	delta = max_t(s64, delay, 10000LL);
	time = ktime_add_ns(timer->base->get_time(), delta);

	hrtimer_set_expires(timer, time);

	if (rq == this_rq())
		__hrtick_restart(rq);
	else
		smp_call_function_single_async(cpu_of(rq), &rq->hrtick_csd);
}

#else
/*
 * Called to set the hrtick timer state.
 *
 * called with rq->lock held and irqs disabled
 */
void hrtick_start(struct rq *rq, u64 delay)
{
	/*
	 * Don't schedule slices shorter than 10000ns, that just
	 * doesn't make sense. Rely on vruntime for fairness.
	 */
	delay = max_t(u64, delay, 10000LL);
	hrtimer_start(&rq->hrtick_timer, ns_to_ktime(delay),
		      HRTIMER_MODE_REL_PINNED_HARD);
}

#endif /* CONFIG_SMP */

static void hrtick_rq_init(struct rq *rq)
{
#ifdef CONFIG_SMP
	rq_csd_init(rq, &rq->hrtick_csd, __hrtick_start);
#endif
	hrtimer_init(&rq->hrtick_timer, CLOCK_MONOTONIC, HRTIMER_MODE_REL_HARD);
	rq->hrtick_timer.function = hrtick;
}
#else	/* CONFIG_SCHED_HRTICK */
static inline void hrtick_clear(struct rq *rq)
{
}

static inline void hrtick_rq_init(struct rq *rq)
{
}
#endif	/* CONFIG_SCHED_HRTICK */

/*
 * cmpxchg based fetch_or, macro so it works for different integer types
 */
#define fetch_or(ptr, mask)						\
	({								\
		typeof(ptr) _ptr = (ptr);				\
		typeof(mask) _mask = (mask);				\
		typeof(*_ptr) _old, _val = *_ptr;			\
									\
		for (;;) {						\
			_old = cmpxchg(_ptr, _val, _val | _mask);	\
			if (_old == _val)				\
				break;					\
			_val = _old;					\
		}							\
	_old;								\
})

#if defined(CONFIG_SMP) && defined(TIF_POLLING_NRFLAG)
/*
 * Atomically set TIF_NEED_RESCHED and test for TIF_POLLING_NRFLAG,
 * this avoids any races wrt polling state changes and thereby avoids
 * spurious IPIs.
 */
static bool set_nr_and_not_polling(struct task_struct *p)
{
	struct thread_info *ti = task_thread_info(p);
	return !(fetch_or(&ti->flags, _TIF_NEED_RESCHED) & _TIF_POLLING_NRFLAG);
}

/*
 * Atomically set TIF_NEED_RESCHED if TIF_POLLING_NRFLAG is set.
 *
 * If this returns true, then the idle task promises to call
 * sched_ttwu_pending() and reschedule soon.
 */
static bool set_nr_if_polling(struct task_struct *p)
{
	struct thread_info *ti = task_thread_info(p);
	typeof(ti->flags) old, val = READ_ONCE(ti->flags);

	for (;;) {
		if (!(val & _TIF_POLLING_NRFLAG))
			return false;
		if (val & _TIF_NEED_RESCHED)
			return true;
		old = cmpxchg(&ti->flags, val, val | _TIF_NEED_RESCHED);
		if (old == val)
			break;
		val = old;
	}
	return true;
}

#else
static bool set_nr_and_not_polling(struct task_struct *p)
{
	set_tsk_need_resched(p);
	return true;
}

#ifdef CONFIG_SMP
static bool set_nr_if_polling(struct task_struct *p)
{
	return false;
}
#endif
#endif

static bool __wake_q_add(struct wake_q_head *head, struct task_struct *task)
{
	struct wake_q_node *node = &task->wake_q;

	/*
	 * Atomically grab the task, if ->wake_q is !nil already it means
	 * its already queued (either by us or someone else) and will get the
	 * wakeup due to that.
	 *
	 * In order to ensure that a pending wakeup will observe our pending
	 * state, even in the failed case, an explicit smp_mb() must be used.
	 */
	smp_mb__before_atomic();
	if (unlikely(cmpxchg_relaxed(&node->next, NULL, WAKE_Q_TAIL)))
		return false;

	/*
	 * The head is context local, there can be no concurrency.
	 */
	*head->lastp = node;
	head->lastp = &node->next;
	return true;
}

/**
 * wake_q_add() - queue a wakeup for 'later' waking.
 * @head: the wake_q_head to add @task to
 * @task: the task to queue for 'later' wakeup
 *
 * Queue a task for later wakeup, most likely by the wake_up_q() call in the
 * same context, _HOWEVER_ this is not guaranteed, the wakeup can come
 * instantly.
 *
 * This function must be used as-if it were wake_up_process(); IOW the task
 * must be ready to be woken at this location.
 */
void wake_q_add(struct wake_q_head *head, struct task_struct *task)
{
	if (__wake_q_add(head, task))
		get_task_struct(task);
}

/**
 * wake_q_add_safe() - safely queue a wakeup for 'later' waking.
 * @head: the wake_q_head to add @task to
 * @task: the task to queue for 'later' wakeup
 *
 * Queue a task for later wakeup, most likely by the wake_up_q() call in the
 * same context, _HOWEVER_ this is not guaranteed, the wakeup can come
 * instantly.
 *
 * This function must be used as-if it were wake_up_process(); IOW the task
 * must be ready to be woken at this location.
 *
 * This function is essentially a task-safe equivalent to wake_q_add(). Callers
 * that already hold reference to @task can call the 'safe' version and trust
 * wake_q to do the right thing depending whether or not the @task is already
 * queued for wakeup.
 */
void wake_q_add_safe(struct wake_q_head *head, struct task_struct *task)
{
	if (!__wake_q_add(head, task))
		put_task_struct(task);
}

void wake_up_q(struct wake_q_head *head)
{
	struct wake_q_node *node = head->first;

	while (node != WAKE_Q_TAIL) {
		struct task_struct *task;

		task = container_of(node, struct task_struct, wake_q);
		BUG_ON(!task);
		/* Task can safely be re-inserted now: */
		node = node->next;
		task->wake_q.next = NULL;

		/*
		 * wake_up_process() executes a full barrier, which pairs with
		 * the queueing in wake_q_add() so as not to miss wakeups.
		 */
		wake_up_process(task);
		put_task_struct(task);
	}
}

/*
 * resched_curr - mark rq's current task 'to be rescheduled now'.
 *
 * On UP this means the setting of the need_resched flag, on SMP it
 * might also involve a cross-CPU call to trigger the scheduler on
 * the target CPU.
 */
void resched_curr(struct rq *rq)
{
	struct task_struct *curr = rq->curr;
	int cpu;

	lockdep_assert_held(&rq->lock);

	if (test_tsk_need_resched(curr))
		return;

	cpu = cpu_of(rq);

	if (cpu == smp_processor_id()) {
		set_tsk_need_resched(curr);
		set_preempt_need_resched();
		return;
	}

	if (set_nr_and_not_polling(curr))
		smp_send_reschedule(cpu);
	else
		trace_sched_wake_idle_without_ipi(cpu);
}

void resched_cpu(int cpu)
{
	struct rq *rq = cpu_rq(cpu);
	unsigned long flags;

	raw_spin_lock_irqsave(&rq->lock, flags);
	if (cpu_online(cpu) || cpu == smp_processor_id())
		resched_curr(rq);
	raw_spin_unlock_irqrestore(&rq->lock, flags);
}

#ifdef CONFIG_SMP
#ifdef CONFIG_NO_HZ_COMMON
/*
 * In the semi idle case, use the nearest busy CPU for migrating timers
 * from an idle CPU.  This is good for power-savings.
 *
 * We don't do similar optimization for completely idle system, as
 * selecting an idle CPU will add more delays to the timers than intended
 * (as that CPU's timer base may not be uptodate wrt jiffies etc).
 */
int get_nohz_timer_target(void)
{
	int i, cpu = smp_processor_id(), default_cpu = -1;
	struct sched_domain *sd;

	if (housekeeping_cpu(cpu, HK_FLAG_TIMER)) {
		if (!idle_cpu(cpu))
			return cpu;
		default_cpu = cpu;
	}

	rcu_read_lock();
	for_each_domain(cpu, sd) {
		for_each_cpu_and(i, sched_domain_span(sd),
			housekeeping_cpumask(HK_FLAG_TIMER)) {
			if (cpu == i)
				continue;

			if (!idle_cpu(i)) {
				cpu = i;
				goto unlock;
			}
		}
	}

	if (default_cpu == -1)
		default_cpu = housekeeping_any_cpu(HK_FLAG_TIMER);
	cpu = default_cpu;
unlock:
	rcu_read_unlock();
	return cpu;
}

/*
 * When add_timer_on() enqueues a timer into the timer wheel of an
 * idle CPU then this timer might expire before the next timer event
 * which is scheduled to wake up that CPU. In case of a completely
 * idle system the next event might even be infinite time into the
 * future. wake_up_idle_cpu() ensures that the CPU is woken up and
 * leaves the inner idle loop so the newly added timer is taken into
 * account when the CPU goes back to idle and evaluates the timer
 * wheel for the next timer event.
 */
static void wake_up_idle_cpu(int cpu)
{
	struct rq *rq = cpu_rq(cpu);

	if (cpu == smp_processor_id())
		return;

	if (set_nr_and_not_polling(rq->idle))
		smp_send_reschedule(cpu);
	else
		trace_sched_wake_idle_without_ipi(cpu);
}

static bool wake_up_full_nohz_cpu(int cpu)
{
	/*
	 * We just need the target to call irq_exit() and re-evaluate
	 * the next tick. The nohz full kick at least implies that.
	 * If needed we can still optimize that later with an
	 * empty IRQ.
	 */
	if (cpu_is_offline(cpu))
		return true;  /* Don't try to wake offline CPUs. */
	if (tick_nohz_full_cpu(cpu)) {
		if (cpu != smp_processor_id() ||
		    tick_nohz_tick_stopped())
			tick_nohz_full_kick_cpu(cpu);
		return true;
	}

	return false;
}

/*
 * Wake up the specified CPU.  If the CPU is going offline, it is the
 * caller's responsibility to deal with the lost wakeup, for example,
 * by hooking into the CPU_DEAD notifier like timers and hrtimers do.
 */
void wake_up_nohz_cpu(int cpu)
{
	if (!wake_up_full_nohz_cpu(cpu))
		wake_up_idle_cpu(cpu);
}

static void nohz_csd_func(void *info)
{
	struct rq *rq = info;
	int cpu = cpu_of(rq);
	unsigned int flags;

	/*
	 * Release the rq::nohz_csd.
	 */
	flags = atomic_fetch_andnot(NOHZ_KICK_MASK, nohz_flags(cpu));
	WARN_ON(!(flags & NOHZ_KICK_MASK));

	rq->idle_balance = idle_cpu(cpu);
	if (rq->idle_balance && !need_resched()) {
		rq->nohz_idle_balance = flags;
		raise_softirq_irqoff(SCHED_SOFTIRQ);
	}
}

#endif /* CONFIG_NO_HZ_COMMON */

#ifdef CONFIG_NO_HZ_FULL
bool sched_can_stop_tick(struct rq *rq)
{
	int fifo_nr_running;

	/* Deadline tasks, even if single, need the tick */
	if (rq->dl.dl_nr_running)
		return false;

	/*
	 * If there are more than one RR tasks, we need the tick to effect the
	 * actual RR behaviour.
	 */
	if (rq->rt.rr_nr_running) {
		if (rq->rt.rr_nr_running == 1)
			return true;
		else
			return false;
	}

	/*
	 * If there's no RR tasks, but FIFO tasks, we can skip the tick, no
	 * forced preemption between FIFO tasks.
	 */
	fifo_nr_running = rq->rt.rt_nr_running - rq->rt.rr_nr_running;
	if (fifo_nr_running)
		return true;

	/*
	 * If there are no DL,RR/FIFO tasks, there must only be CFS tasks left;
	 * if there's more than one we need the tick for involuntary
	 * preemption.
	 */
	if (rq->nr_running > 1)
		return false;

	return true;
}
#endif /* CONFIG_NO_HZ_FULL */
#endif /* CONFIG_SMP */

#if defined(CONFIG_RT_GROUP_SCHED) || (defined(CONFIG_FAIR_GROUP_SCHED) && \
			(defined(CONFIG_SMP) || defined(CONFIG_CFS_BANDWIDTH)))
/*
 * Iterate task_group tree rooted at *from, calling @down when first entering a
 * node and @up when leaving it for the final time.
 *
 * Caller must hold rcu_lock or sufficient equivalent.
 */
int walk_tg_tree_from(struct task_group *from,
			     tg_visitor down, tg_visitor up, void *data)
{
	struct task_group *parent, *child;
	int ret;

	parent = from;

down:
	ret = (*down)(parent, data);
	if (ret)
		goto out;
	list_for_each_entry_rcu(child, &parent->children, siblings) {
		parent = child;
		goto down;

up:
		continue;
	}
	ret = (*up)(parent, data);
	if (ret || parent == from)
		goto out;

	child = parent;
	parent = parent->parent;
	if (parent)
		goto up;
out:
	return ret;
}

int tg_nop(struct task_group *tg, void *data)
{
	return 0;
}
#endif

static void set_load_weight(struct task_struct *p, bool update_load)
{
	int prio = p->static_prio - MAX_RT_PRIO;
	struct load_weight *load = &p->se.load;

	/*
	 * SCHED_IDLE tasks get minimal weight:
	 */
	if (task_has_idle_policy(p)) {
		load->weight = scale_load(WEIGHT_IDLEPRIO);
		load->inv_weight = WMULT_IDLEPRIO;
		return;
	}

	/*
	 * SCHED_OTHER tasks have to update their load when changing their
	 * weight
	 */
	if (update_load && p->sched_class == &fair_sched_class) {
		reweight_task(p, prio);
	} else {
		load->weight = scale_load(sched_prio_to_weight[prio]);
		load->inv_weight = sched_prio_to_wmult[prio];
	}
}

#ifdef CONFIG_UCLAMP_TASK
/*
 * Serializes updates of utilization clamp values
 *
 * The (slow-path) user-space triggers utilization clamp value updates which
 * can require updates on (fast-path) scheduler's data structures used to
 * support enqueue/dequeue operations.
 * While the per-CPU rq lock protects fast-path update operations, user-space
 * requests are serialized using a mutex to reduce the risk of conflicting
 * updates or API abuses.
 */
static DEFINE_MUTEX(uclamp_mutex);

/* Max allowed minimum utilization */
unsigned int sysctl_sched_uclamp_util_min = SCHED_CAPACITY_SCALE;

/* Max allowed maximum utilization */
unsigned int sysctl_sched_uclamp_util_max = SCHED_CAPACITY_SCALE;

/* All clamps are required to be less or equal than these values */
static struct uclamp_se uclamp_default[UCLAMP_CNT];

/* Integer rounded range for each bucket */
#define UCLAMP_BUCKET_DELTA DIV_ROUND_CLOSEST(SCHED_CAPACITY_SCALE, UCLAMP_BUCKETS)

#define for_each_clamp_id(clamp_id) \
	for ((clamp_id) = 0; (clamp_id) < UCLAMP_CNT; (clamp_id)++)

static inline unsigned int uclamp_bucket_id(unsigned int clamp_value)
{
	return clamp_value / UCLAMP_BUCKET_DELTA;
}

static inline unsigned int uclamp_bucket_base_value(unsigned int clamp_value)
{
	return UCLAMP_BUCKET_DELTA * uclamp_bucket_id(clamp_value);
}

static inline unsigned int uclamp_none(enum uclamp_id clamp_id)
{
	if (clamp_id == UCLAMP_MIN)
		return 0;
	return SCHED_CAPACITY_SCALE;
}

static inline void uclamp_se_set(struct uclamp_se *uc_se,
				 unsigned int value, bool user_defined)
{
	uc_se->value = value;
	uc_se->bucket_id = uclamp_bucket_id(value);
	uc_se->user_defined = user_defined;
}

static inline unsigned int
uclamp_idle_value(struct rq *rq, enum uclamp_id clamp_id,
		  unsigned int clamp_value)
{
	/*
	 * Avoid blocked utilization pushing up the frequency when we go
	 * idle (which drops the max-clamp) by retaining the last known
	 * max-clamp.
	 */
	if (clamp_id == UCLAMP_MAX) {
		rq->uclamp_flags |= UCLAMP_FLAG_IDLE;
		return clamp_value;
	}

	return uclamp_none(UCLAMP_MIN);
}

static inline void uclamp_idle_reset(struct rq *rq, enum uclamp_id clamp_id,
				     unsigned int clamp_value)
{
	/* Reset max-clamp retention only on idle exit */
	if (!(rq->uclamp_flags & UCLAMP_FLAG_IDLE))
		return;

	WRITE_ONCE(rq->uclamp[clamp_id].value, clamp_value);
}

static inline
unsigned int uclamp_rq_max_value(struct rq *rq, enum uclamp_id clamp_id,
				   unsigned int clamp_value)
{
	struct uclamp_bucket *bucket = rq->uclamp[clamp_id].bucket;
	int bucket_id = UCLAMP_BUCKETS - 1;

	/*
	 * Since both min and max clamps are max aggregated, find the
	 * top most bucket with tasks in.
	 */
	for ( ; bucket_id >= 0; bucket_id--) {
		if (!bucket[bucket_id].tasks)
			continue;
		return bucket[bucket_id].value;
	}

	/* No tasks -- default clamp values */
	return uclamp_idle_value(rq, clamp_id, clamp_value);
}

static inline struct uclamp_se
uclamp_tg_restrict(struct task_struct *p, enum uclamp_id clamp_id)
{
	struct uclamp_se uc_req = p->uclamp_req[clamp_id];
#ifdef CONFIG_UCLAMP_TASK_GROUP
	struct uclamp_se uc_max;

	/*
	 * Tasks in autogroups or root task group will be
	 * restricted by system defaults.
	 */
	if (task_group_is_autogroup(task_group(p)))
		return uc_req;
	if (task_group(p) == &root_task_group)
		return uc_req;

	uc_max = task_group(p)->uclamp[clamp_id];
	if (uc_req.value > uc_max.value || !uc_req.user_defined)
		return uc_max;
#endif

	return uc_req;
}

/*
 * The effective clamp bucket index of a task depends on, by increasing
 * priority:
 * - the task specific clamp value, when explicitly requested from userspace
 * - the task group effective clamp value, for tasks not either in the root
 *   group or in an autogroup
 * - the system default clamp value, defined by the sysadmin
 */
static inline struct uclamp_se
uclamp_eff_get(struct task_struct *p, enum uclamp_id clamp_id)
{
	struct uclamp_se uc_req = uclamp_tg_restrict(p, clamp_id);
	struct uclamp_se uc_max = uclamp_default[clamp_id];

	/* System default restrictions always apply */
	if (unlikely(uc_req.value > uc_max.value))
		return uc_max;

	return uc_req;
}

unsigned long uclamp_eff_value(struct task_struct *p, enum uclamp_id clamp_id)
{
	struct uclamp_se uc_eff;

	/* Task currently refcounted: use back-annotated (effective) value */
	if (p->uclamp[clamp_id].active)
		return (unsigned long)p->uclamp[clamp_id].value;

	uc_eff = uclamp_eff_get(p, clamp_id);

	return (unsigned long)uc_eff.value;
}

/*
 * When a task is enqueued on a rq, the clamp bucket currently defined by the
 * task's uclamp::bucket_id is refcounted on that rq. This also immediately
 * updates the rq's clamp value if required.
 *
 * Tasks can have a task-specific value requested from user-space, track
 * within each bucket the maximum value for tasks refcounted in it.
 * This "local max aggregation" allows to track the exact "requested" value
 * for each bucket when all its RUNNABLE tasks require the same clamp.
 */
static inline void uclamp_rq_inc_id(struct rq *rq, struct task_struct *p,
				    enum uclamp_id clamp_id)
{
	struct uclamp_rq *uc_rq = &rq->uclamp[clamp_id];
	struct uclamp_se *uc_se = &p->uclamp[clamp_id];
	struct uclamp_bucket *bucket;

	lockdep_assert_held(&rq->lock);

	/* Update task effective clamp */
	p->uclamp[clamp_id] = uclamp_eff_get(p, clamp_id);

	bucket = &uc_rq->bucket[uc_se->bucket_id];
	bucket->tasks++;
	uc_se->active = true;

	uclamp_idle_reset(rq, clamp_id, uc_se->value);

	/*
	 * Local max aggregation: rq buckets always track the max
	 * "requested" clamp value of its RUNNABLE tasks.
	 */
	if (bucket->tasks == 1 || uc_se->value > bucket->value)
		bucket->value = uc_se->value;

	if (uc_se->value > READ_ONCE(uc_rq->value))
		WRITE_ONCE(uc_rq->value, uc_se->value);
}

/*
 * When a task is dequeued from a rq, the clamp bucket refcounted by the task
 * is released. If this is the last task reference counting the rq's max
 * active clamp value, then the rq's clamp value is updated.
 *
 * Both refcounted tasks and rq's cached clamp values are expected to be
 * always valid. If it's detected they are not, as defensive programming,
 * enforce the expected state and warn.
 */
static inline void uclamp_rq_dec_id(struct rq *rq, struct task_struct *p,
				    enum uclamp_id clamp_id)
{
	struct uclamp_rq *uc_rq = &rq->uclamp[clamp_id];
	struct uclamp_se *uc_se = &p->uclamp[clamp_id];
	struct uclamp_bucket *bucket;
	unsigned int bkt_clamp;
	unsigned int rq_clamp;

	lockdep_assert_held(&rq->lock);

	bucket = &uc_rq->bucket[uc_se->bucket_id];
	SCHED_WARN_ON(!bucket->tasks);
	if (likely(bucket->tasks))
		bucket->tasks--;
	uc_se->active = false;

	/*
	 * Keep "local max aggregation" simple and accept to (possibly)
	 * overboost some RUNNABLE tasks in the same bucket.
	 * The rq clamp bucket value is reset to its base value whenever
	 * there are no more RUNNABLE tasks refcounting it.
	 */
	if (likely(bucket->tasks))
		return;

	rq_clamp = READ_ONCE(uc_rq->value);
	/*
	 * Defensive programming: this should never happen. If it happens,
	 * e.g. due to future modification, warn and fixup the expected value.
	 */
	SCHED_WARN_ON(bucket->value > rq_clamp);
	if (bucket->value >= rq_clamp) {
		bkt_clamp = uclamp_rq_max_value(rq, clamp_id, uc_se->value);
		WRITE_ONCE(uc_rq->value, bkt_clamp);
	}
}

static inline void uclamp_rq_inc(struct rq *rq, struct task_struct *p)
{
	enum uclamp_id clamp_id;

	if (unlikely(!p->sched_class->uclamp_enabled))
		return;

	for_each_clamp_id(clamp_id)
		uclamp_rq_inc_id(rq, p, clamp_id);

	/* Reset clamp idle holding when there is one RUNNABLE task */
	if (rq->uclamp_flags & UCLAMP_FLAG_IDLE)
		rq->uclamp_flags &= ~UCLAMP_FLAG_IDLE;
}

static inline void uclamp_rq_dec(struct rq *rq, struct task_struct *p)
{
	enum uclamp_id clamp_id;

	if (unlikely(!p->sched_class->uclamp_enabled))
		return;

	for_each_clamp_id(clamp_id)
		uclamp_rq_dec_id(rq, p, clamp_id);
}

static inline void
uclamp_update_active(struct task_struct *p, enum uclamp_id clamp_id)
{
	struct rq_flags rf;
	struct rq *rq;

	/*
	 * Lock the task and the rq where the task is (or was) queued.
	 *
	 * We might lock the (previous) rq of a !RUNNABLE task, but that's the
	 * price to pay to safely serialize util_{min,max} updates with
	 * enqueues, dequeues and migration operations.
	 * This is the same locking schema used by __set_cpus_allowed_ptr().
	 */
	rq = task_rq_lock(p, &rf);

	/*
	 * Setting the clamp bucket is serialized by task_rq_lock().
	 * If the task is not yet RUNNABLE and its task_struct is not
	 * affecting a valid clamp bucket, the next time it's enqueued,
	 * it will already see the updated clamp bucket value.
	 */
	if (p->uclamp[clamp_id].active) {
		uclamp_rq_dec_id(rq, p, clamp_id);
		uclamp_rq_inc_id(rq, p, clamp_id);
	}

	task_rq_unlock(rq, p, &rf);
}

#ifdef CONFIG_UCLAMP_TASK_GROUP
static inline void
uclamp_update_active_tasks(struct cgroup_subsys_state *css,
			   unsigned int clamps)
{
	enum uclamp_id clamp_id;
	struct css_task_iter it;
	struct task_struct *p;

	css_task_iter_start(css, 0, &it);
	while ((p = css_task_iter_next(&it))) {
		for_each_clamp_id(clamp_id) {
			if ((0x1 << clamp_id) & clamps)
				uclamp_update_active(p, clamp_id);
		}
	}
	css_task_iter_end(&it);
}

static void cpu_util_update_eff(struct cgroup_subsys_state *css);
static void uclamp_update_root_tg(void)
{
	struct task_group *tg = &root_task_group;

	uclamp_se_set(&tg->uclamp_req[UCLAMP_MIN],
		      sysctl_sched_uclamp_util_min, false);
	uclamp_se_set(&tg->uclamp_req[UCLAMP_MAX],
		      sysctl_sched_uclamp_util_max, false);

	rcu_read_lock();
	cpu_util_update_eff(&root_task_group.css);
	rcu_read_unlock();
}
#else
static void uclamp_update_root_tg(void) { }
#endif

int sysctl_sched_uclamp_handler(struct ctl_table *table, int write,
				void *buffer, size_t *lenp, loff_t *ppos)
{
	bool update_root_tg = false;
	int old_min, old_max;
	int result;

	mutex_lock(&uclamp_mutex);
	old_min = sysctl_sched_uclamp_util_min;
	old_max = sysctl_sched_uclamp_util_max;

	result = proc_dointvec(table, write, buffer, lenp, ppos);
	if (result)
		goto undo;
	if (!write)
		goto done;

	if (sysctl_sched_uclamp_util_min > sysctl_sched_uclamp_util_max ||
	    sysctl_sched_uclamp_util_max > SCHED_CAPACITY_SCALE) {
		result = -EINVAL;
		goto undo;
	}

	if (old_min != sysctl_sched_uclamp_util_min) {
		uclamp_se_set(&uclamp_default[UCLAMP_MIN],
			      sysctl_sched_uclamp_util_min, false);
		update_root_tg = true;
	}
	if (old_max != sysctl_sched_uclamp_util_max) {
		uclamp_se_set(&uclamp_default[UCLAMP_MAX],
			      sysctl_sched_uclamp_util_max, false);
		update_root_tg = true;
	}

	if (update_root_tg)
		uclamp_update_root_tg();

	/*
	 * We update all RUNNABLE tasks only when task groups are in use.
	 * Otherwise, keep it simple and do just a lazy update at each next
	 * task enqueue time.
	 */

	goto done;

undo:
	sysctl_sched_uclamp_util_min = old_min;
	sysctl_sched_uclamp_util_max = old_max;
done:
	mutex_unlock(&uclamp_mutex);

	return result;
}

static int uclamp_validate(struct task_struct *p,
			   const struct sched_attr *attr)
{
	unsigned int lower_bound = p->uclamp_req[UCLAMP_MIN].value;
	unsigned int upper_bound = p->uclamp_req[UCLAMP_MAX].value;

	if (attr->sched_flags & SCHED_FLAG_UTIL_CLAMP_MIN)
		lower_bound = attr->sched_util_min;
	if (attr->sched_flags & SCHED_FLAG_UTIL_CLAMP_MAX)
		upper_bound = attr->sched_util_max;

	if (lower_bound > upper_bound)
		return -EINVAL;
	if (upper_bound > SCHED_CAPACITY_SCALE)
		return -EINVAL;

	return 0;
}

static void __setscheduler_uclamp(struct task_struct *p,
				  const struct sched_attr *attr)
{
	enum uclamp_id clamp_id;

	/*
	 * On scheduling class change, reset to default clamps for tasks
	 * without a task-specific value.
	 */
	for_each_clamp_id(clamp_id) {
		struct uclamp_se *uc_se = &p->uclamp_req[clamp_id];
		unsigned int clamp_value = uclamp_none(clamp_id);

		/* Keep using defined clamps across class changes */
		if (uc_se->user_defined)
			continue;

		/* By default, RT tasks always get 100% boost */
		if (unlikely(rt_task(p) && clamp_id == UCLAMP_MIN))
			clamp_value = uclamp_none(UCLAMP_MAX);

		uclamp_se_set(uc_se, clamp_value, false);
	}

	if (likely(!(attr->sched_flags & SCHED_FLAG_UTIL_CLAMP)))
		return;

	if (attr->sched_flags & SCHED_FLAG_UTIL_CLAMP_MIN) {
		uclamp_se_set(&p->uclamp_req[UCLAMP_MIN],
			      attr->sched_util_min, true);
	}

	if (attr->sched_flags & SCHED_FLAG_UTIL_CLAMP_MAX) {
		uclamp_se_set(&p->uclamp_req[UCLAMP_MAX],
			      attr->sched_util_max, true);
	}
}

static void uclamp_fork(struct task_struct *p)
{
	enum uclamp_id clamp_id;

	for_each_clamp_id(clamp_id)
		p->uclamp[clamp_id].active = false;

	if (likely(!p->sched_reset_on_fork))
		return;

	for_each_clamp_id(clamp_id) {
		uclamp_se_set(&p->uclamp_req[clamp_id],
			      uclamp_none(clamp_id), false);
	}
}

static void __init init_uclamp(void)
{
	struct uclamp_se uc_max = {};
	enum uclamp_id clamp_id;
	int cpu;

	mutex_init(&uclamp_mutex);

	for_each_possible_cpu(cpu) {
		memset(&cpu_rq(cpu)->uclamp, 0,
				sizeof(struct uclamp_rq)*UCLAMP_CNT);
		cpu_rq(cpu)->uclamp_flags = 0;
	}

	for_each_clamp_id(clamp_id) {
		uclamp_se_set(&init_task.uclamp_req[clamp_id],
			      uclamp_none(clamp_id), false);
	}

	/* System defaults allow max clamp values for both indexes */
	uclamp_se_set(&uc_max, uclamp_none(UCLAMP_MAX), false);
	for_each_clamp_id(clamp_id) {
		uclamp_default[clamp_id] = uc_max;
#ifdef CONFIG_UCLAMP_TASK_GROUP
		root_task_group.uclamp_req[clamp_id] = uc_max;
		root_task_group.uclamp[clamp_id] = uc_max;
#endif
	}
}

#else /* CONFIG_UCLAMP_TASK */
static inline void uclamp_rq_inc(struct rq *rq, struct task_struct *p) { }
static inline void uclamp_rq_dec(struct rq *rq, struct task_struct *p) { }
static inline int uclamp_validate(struct task_struct *p,
				  const struct sched_attr *attr)
{
	return -EOPNOTSUPP;
}
static void __setscheduler_uclamp(struct task_struct *p,
				  const struct sched_attr *attr) { }
static inline void uclamp_fork(struct task_struct *p) { }
static inline void init_uclamp(void) { }
#endif /* CONFIG_UCLAMP_TASK */

static inline void enqueue_task(struct rq *rq, struct task_struct *p, int flags)
{
	if (!(flags & ENQUEUE_NOCLOCK))
		update_rq_clock(rq);

	if (!(flags & ENQUEUE_RESTORE)) {
		sched_info_queued(rq, p);
		psi_enqueue(p, flags & ENQUEUE_WAKEUP);
	}

	uclamp_rq_inc(rq, p);
	p->sched_class->enqueue_task(rq, p, flags);
}

static inline void dequeue_task(struct rq *rq, struct task_struct *p, int flags)
{
	if (!(flags & DEQUEUE_NOCLOCK))
		update_rq_clock(rq);

	if (!(flags & DEQUEUE_SAVE)) {
		sched_info_dequeued(rq, p);
		psi_dequeue(p, flags & DEQUEUE_SLEEP);
	}

	uclamp_rq_dec(rq, p);
	p->sched_class->dequeue_task(rq, p, flags);
}

void activate_task(struct rq *rq, struct task_struct *p, int flags)
{
	enqueue_task(rq, p, flags);

	p->on_rq = TASK_ON_RQ_QUEUED;
}

void deactivate_task(struct rq *rq, struct task_struct *p, int flags)
{
	p->on_rq = (flags & DEQUEUE_SLEEP) ? 0 : TASK_ON_RQ_MIGRATING;

	dequeue_task(rq, p, flags);
}

/*
 * __normal_prio - return the priority that is based on the static prio
 */
static inline int __normal_prio(struct task_struct *p)
{
	return p->static_prio;
}

/*
 * Calculate the expected normal priority: i.e. priority
 * without taking RT-inheritance into account. Might be
 * boosted by interactivity modifiers. Changes upon fork,
 * setprio syscalls, and whenever the interactivity
 * estimator recalculates.
 */
static inline int normal_prio(struct task_struct *p)
{
	int prio;

	if (task_has_dl_policy(p))
		prio = MAX_DL_PRIO-1;
	else if (task_has_rt_policy(p))
		prio = MAX_RT_PRIO-1 - p->rt_priority;
	else
		prio = __normal_prio(p);
	return prio;
}

/*
 * Calculate the current priority, i.e. the priority
 * taken into account by the scheduler. This value might
 * be boosted by RT tasks, or might be boosted by
 * interactivity modifiers. Will be RT if the task got
 * RT-boosted. If not then it returns p->normal_prio.
 */
static int effective_prio(struct task_struct *p)
{
	p->normal_prio = normal_prio(p);
	/*
	 * If we are RT tasks or we were boosted to RT priority,
	 * keep the priority unchanged. Otherwise, update priority
	 * to the normal priority:
	 */
	if (!rt_prio(p->prio))
		return p->normal_prio;
	return p->prio;
}

/**
 * task_curr - is this task currently executing on a CPU?
 * @p: the task in question.
 *
 * Return: 1 if the task is currently executing. 0 otherwise.
 */
inline int task_curr(const struct task_struct *p)
{
	return cpu_curr(task_cpu(p)) == p;
}

/*
 * switched_from, switched_to and prio_changed must _NOT_ drop rq->lock,
 * use the balance_callback list if you want balancing.
 *
 * this means any call to check_class_changed() must be followed by a call to
 * balance_callback().
 */
static inline void check_class_changed(struct rq *rq, struct task_struct *p,
				       const struct sched_class *prev_class,
				       int oldprio)
{
	if (prev_class != p->sched_class) {
		if (prev_class->switched_from)
			prev_class->switched_from(rq, p);

		p->sched_class->switched_to(rq, p);
	} else if (oldprio != p->prio || dl_task(p))
		p->sched_class->prio_changed(rq, p, oldprio);
}

void check_preempt_curr(struct rq *rq, struct task_struct *p, int flags)
{
	const struct sched_class *class;

	if (p->sched_class == rq->curr->sched_class) {
		rq->curr->sched_class->check_preempt_curr(rq, p, flags);
	} else {
		for_each_class(class) {
			if (class == rq->curr->sched_class)
				break;
			if (class == p->sched_class) {
				resched_curr(rq);
				break;
			}
		}
	}

	/*
	 * A queue event has occurred, and we're going to schedule.  In
	 * this case, we can save a useless back to back clock update.
	 */
	if (task_on_rq_queued(rq->curr) && test_tsk_need_resched(rq->curr))
		rq_clock_skip_update(rq);
}

#ifdef CONFIG_SMP

/*
 * Per-CPU kthreads are allowed to run on !active && online CPUs, see
 * __set_cpus_allowed_ptr() and select_fallback_rq().
 */
static inline bool is_cpu_allowed(struct task_struct *p, int cpu)
{
	if (!cpumask_test_cpu(cpu, p->cpus_ptr))
		return false;

	if (is_per_cpu_kthread(p))
		return cpu_online(cpu);

	return cpu_active(cpu);
}

/*
 * This is how migration works:
 *
 * 1) we invoke migration_cpu_stop() on the target CPU using
 *    stop_one_cpu().
 * 2) stopper starts to run (implicitly forcing the migrated thread
 *    off the CPU)
 * 3) it checks whether the migrated task is still in the wrong runqueue.
 * 4) if it's in the wrong runqueue then the migration thread removes
 *    it and puts it into the right queue.
 * 5) stopper completes and stop_one_cpu() returns and the migration
 *    is done.
 */

/*
 * move_queued_task - move a queued task to new rq.
 *
 * Returns (locked) new rq. Old rq's lock is released.
 */
static struct rq *move_queued_task(struct rq *rq, struct rq_flags *rf,
				   struct task_struct *p, int new_cpu)
{
	lockdep_assert_held(&rq->lock);

	WRITE_ONCE(p->on_rq, TASK_ON_RQ_MIGRATING);
	dequeue_task(rq, p, DEQUEUE_NOCLOCK);
	set_task_cpu(p, new_cpu);
	rq_unlock(rq, rf);

	rq = cpu_rq(new_cpu);

	rq_lock(rq, rf);
	BUG_ON(task_cpu(p) != new_cpu);
	enqueue_task(rq, p, 0);
	p->on_rq = TASK_ON_RQ_QUEUED;
	check_preempt_curr(rq, p, 0);

	return rq;
}

struct migration_arg {
	struct task_struct *task;
	int dest_cpu;
};

/*
 * Move (not current) task off this CPU, onto the destination CPU. We're doing
 * this because either it can't run here any more (set_cpus_allowed()
 * away from this CPU, or CPU going down), or because we're
 * attempting to rebalance this task on exec (sched_exec).
 *
 * So we race with normal scheduler movements, but that's OK, as long
 * as the task is no longer on this CPU.
 */
static struct rq *__migrate_task(struct rq *rq, struct rq_flags *rf,
				 struct task_struct *p, int dest_cpu)
{
	/* Affinity changed (again). */
	if (!is_cpu_allowed(p, dest_cpu))
		return rq;

	update_rq_clock(rq);
	rq = move_queued_task(rq, rf, p, dest_cpu);

	return rq;
}

/*
 * migration_cpu_stop - this will be executed by a highprio stopper thread
 * and performs thread migration by bumping thread off CPU then
 * 'pushing' onto another runqueue.
 */
static int migration_cpu_stop(void *data)
{
	struct migration_arg *arg = data;
	struct task_struct *p = arg->task;
	struct rq *rq = this_rq();
	struct rq_flags rf;

	/*
	 * The original target CPU might have gone down and we might
	 * be on another CPU but it doesn't matter.
	 */
	local_irq_disable();
	/*
	 * We need to explicitly wake pending tasks before running
	 * __migrate_task() such that we will not miss enforcing cpus_ptr
	 * during wakeups, see set_cpus_allowed_ptr()'s TASK_WAKING test.
	 */
	flush_smp_call_function_from_idle();

	raw_spin_lock(&p->pi_lock);
	rq_lock(rq, &rf);
	/*
	 * If task_rq(p) != rq, it cannot be migrated here, because we're
	 * holding rq->lock, if p->on_rq == 0 it cannot get enqueued because
	 * we're holding p->pi_lock.
	 */
	if (task_rq(p) == rq) {
		if (task_on_rq_queued(p))
			rq = __migrate_task(rq, &rf, p, arg->dest_cpu);
		else
			p->wake_cpu = arg->dest_cpu;
	}
	rq_unlock(rq, &rf);
	raw_spin_unlock(&p->pi_lock);

	local_irq_enable();
	return 0;
}

/*
 * sched_class::set_cpus_allowed must do the below, but is not required to
 * actually call this function.
 */
void set_cpus_allowed_common(struct task_struct *p, const struct cpumask *new_mask)
{
	cpumask_copy(&p->cpus_mask, new_mask);
	p->nr_cpus_allowed = cpumask_weight(new_mask);
}

void do_set_cpus_allowed(struct task_struct *p, const struct cpumask *new_mask)
{
	struct rq *rq = task_rq(p);
	bool queued, running;

	lockdep_assert_held(&p->pi_lock);

	queued = task_on_rq_queued(p);
	running = task_current(rq, p);

	if (queued) {
		/*
		 * Because __kthread_bind() calls this on blocked tasks without
		 * holding rq->lock.
		 */
		lockdep_assert_held(&rq->lock);
		dequeue_task(rq, p, DEQUEUE_SAVE | DEQUEUE_NOCLOCK);
	}
	if (running)
		put_prev_task(rq, p);

	p->sched_class->set_cpus_allowed(p, new_mask);

	if (queued)
		enqueue_task(rq, p, ENQUEUE_RESTORE | ENQUEUE_NOCLOCK);
	if (running)
		set_next_task(rq, p);
}

/*
 * Change a given task's CPU affinity. Migrate the thread to a
 * proper CPU and schedule it away if the CPU it's executing on
 * is removed from the allowed bitmask.
 *
 * NOTE: the caller must have a valid reference to the task, the
 * task must not exit() & deallocate itself prematurely. The
 * call is not atomic; no spinlocks may be held.
 */
static int __set_cpus_allowed_ptr(struct task_struct *p,
				  const struct cpumask *new_mask, bool check)
{
	const struct cpumask *cpu_valid_mask = cpu_active_mask;
	unsigned int dest_cpu;
	struct rq_flags rf;
	struct rq *rq;
	int ret = 0;

	rq = task_rq_lock(p, &rf);
	update_rq_clock(rq);

	if (p->flags & PF_KTHREAD) {
		/*
		 * Kernel threads are allowed on online && !active CPUs
		 */
		cpu_valid_mask = cpu_online_mask;
	}

	/*
	 * Must re-check here, to close a race against __kthread_bind(),
	 * sched_setaffinity() is not guaranteed to observe the flag.
	 */
	if (check && (p->flags & PF_NO_SETAFFINITY)) {
		ret = -EINVAL;
		goto out;
	}

	if (cpumask_equal(&p->cpus_mask, new_mask))
		goto out;

	/*
	 * Picking a ~random cpu helps in cases where we are changing affinity
	 * for groups of tasks (ie. cpuset), so that load balancing is not
	 * immediately required to distribute the tasks within their new mask.
	 */
	dest_cpu = cpumask_any_and_distribute(cpu_valid_mask, new_mask);
	if (dest_cpu >= nr_cpu_ids) {
		ret = -EINVAL;
		goto out;
	}

	do_set_cpus_allowed(p, new_mask);

	if (p->flags & PF_KTHREAD) {
		/*
		 * For kernel threads that do indeed end up on online &&
		 * !active we want to ensure they are strict per-CPU threads.
		 */
		WARN_ON(cpumask_intersects(new_mask, cpu_online_mask) &&
			!cpumask_intersects(new_mask, cpu_active_mask) &&
			p->nr_cpus_allowed != 1);
	}

	/* Can the task run on the task's current CPU? If so, we're done */
	if (cpumask_test_cpu(task_cpu(p), new_mask))
		goto out;

	if (task_running(rq, p) || p->state == TASK_WAKING) {
		struct migration_arg arg = { p, dest_cpu };
		/* Need help from migration thread: drop lock and wait. */
		task_rq_unlock(rq, p, &rf);
		stop_one_cpu(cpu_of(rq), migration_cpu_stop, &arg);
		return 0;
	} else if (task_on_rq_queued(p)) {
		/*
		 * OK, since we're going to drop the lock immediately
		 * afterwards anyway.
		 */
		rq = move_queued_task(rq, &rf, p, dest_cpu);
	}
out:
	task_rq_unlock(rq, p, &rf);

	return ret;
}

int set_cpus_allowed_ptr(struct task_struct *p, const struct cpumask *new_mask)
{
	return __set_cpus_allowed_ptr(p, new_mask, false);
}
EXPORT_SYMBOL_GPL(set_cpus_allowed_ptr);

void set_task_cpu(struct task_struct *p, unsigned int new_cpu)
{
#ifdef CONFIG_SCHED_DEBUG
	/*
	 * We should never call set_task_cpu() on a blocked task,
	 * ttwu() will sort out the placement.
	 */
	WARN_ON_ONCE(p->state != TASK_RUNNING && p->state != TASK_WAKING &&
			!p->on_rq);

	/*
	 * Migrating fair class task must have p->on_rq = TASK_ON_RQ_MIGRATING,
	 * because schedstat_wait_{start,end} rebase migrating task's wait_start
	 * time relying on p->on_rq.
	 */
	WARN_ON_ONCE(p->state == TASK_RUNNING &&
		     p->sched_class == &fair_sched_class &&
		     (p->on_rq && !task_on_rq_migrating(p)));

#ifdef CONFIG_LOCKDEP
	/*
	 * The caller should hold either p->pi_lock or rq->lock, when changing
	 * a task's CPU. ->pi_lock for waking tasks, rq->lock for runnable tasks.
	 *
	 * sched_move_task() holds both and thus holding either pins the cgroup,
	 * see task_group().
	 *
	 * Furthermore, all task_rq users should acquire both locks, see
	 * task_rq_lock().
	 */
	WARN_ON_ONCE(debug_locks && !(lockdep_is_held(&p->pi_lock) ||
				      lockdep_is_held(&task_rq(p)->lock)));
#endif
	/*
	 * Clearly, migrating tasks to offline CPUs is a fairly daft thing.
	 */
	WARN_ON_ONCE(!cpu_online(new_cpu));
#endif

	trace_sched_migrate_task(p, new_cpu);

	if (task_cpu(p) != new_cpu) {
		if (p->sched_class->migrate_task_rq)
			p->sched_class->migrate_task_rq(p, new_cpu);
		p->se.nr_migrations++;
		rseq_migrate(p);
		perf_event_task_migrate(p);
	}

	__set_task_cpu(p, new_cpu);
}

#ifdef CONFIG_NUMA_BALANCING
static void __migrate_swap_task(struct task_struct *p, int cpu)
{
	if (task_on_rq_queued(p)) {
		struct rq *src_rq, *dst_rq;
		struct rq_flags srf, drf;

		src_rq = task_rq(p);
		dst_rq = cpu_rq(cpu);

		rq_pin_lock(src_rq, &srf);
		rq_pin_lock(dst_rq, &drf);

		deactivate_task(src_rq, p, 0);
		set_task_cpu(p, cpu);
		activate_task(dst_rq, p, 0);
		check_preempt_curr(dst_rq, p, 0);

		rq_unpin_lock(dst_rq, &drf);
		rq_unpin_lock(src_rq, &srf);

	} else {
		/*
		 * Task isn't running anymore; make it appear like we migrated
		 * it before it went to sleep. This means on wakeup we make the
		 * previous CPU our target instead of where it really is.
		 */
		p->wake_cpu = cpu;
	}
}

struct migration_swap_arg {
	struct task_struct *src_task, *dst_task;
	int src_cpu, dst_cpu;
};

static int migrate_swap_stop(void *data)
{
	struct migration_swap_arg *arg = data;
	struct rq *src_rq, *dst_rq;
	int ret = -EAGAIN;

	if (!cpu_active(arg->src_cpu) || !cpu_active(arg->dst_cpu))
		return -EAGAIN;

	src_rq = cpu_rq(arg->src_cpu);
	dst_rq = cpu_rq(arg->dst_cpu);

	double_raw_lock(&arg->src_task->pi_lock,
			&arg->dst_task->pi_lock);
	double_rq_lock(src_rq, dst_rq);

	if (task_cpu(arg->dst_task) != arg->dst_cpu)
		goto unlock;

	if (task_cpu(arg->src_task) != arg->src_cpu)
		goto unlock;

	if (!cpumask_test_cpu(arg->dst_cpu, arg->src_task->cpus_ptr))
		goto unlock;

	if (!cpumask_test_cpu(arg->src_cpu, arg->dst_task->cpus_ptr))
		goto unlock;

	__migrate_swap_task(arg->src_task, arg->dst_cpu);
	__migrate_swap_task(arg->dst_task, arg->src_cpu);

	ret = 0;

unlock:
	double_rq_unlock(src_rq, dst_rq);
	raw_spin_unlock(&arg->dst_task->pi_lock);
	raw_spin_unlock(&arg->src_task->pi_lock);

	return ret;
}

/*
 * Cross migrate two tasks
 */
int migrate_swap(struct task_struct *cur, struct task_struct *p,
		int target_cpu, int curr_cpu)
{
	struct migration_swap_arg arg;
	int ret = -EINVAL;

	arg = (struct migration_swap_arg){
		.src_task = cur,
		.src_cpu = curr_cpu,
		.dst_task = p,
		.dst_cpu = target_cpu,
	};

	if (arg.src_cpu == arg.dst_cpu)
		goto out;

	/*
	 * These three tests are all lockless; this is OK since all of them
	 * will be re-checked with proper locks held further down the line.
	 */
	if (!cpu_active(arg.src_cpu) || !cpu_active(arg.dst_cpu))
		goto out;

	if (!cpumask_test_cpu(arg.dst_cpu, arg.src_task->cpus_ptr))
		goto out;

	if (!cpumask_test_cpu(arg.src_cpu, arg.dst_task->cpus_ptr))
		goto out;

	trace_sched_swap_numa(cur, arg.src_cpu, p, arg.dst_cpu);
	ret = stop_two_cpus(arg.dst_cpu, arg.src_cpu, migrate_swap_stop, &arg);

out:
	return ret;
}
#endif /* CONFIG_NUMA_BALANCING */

/*
 * wait_task_inactive - wait for a thread to unschedule.
 *
 * If @match_state is nonzero, it's the @p->state value just checked and
 * not expected to change.  If it changes, i.e. @p might have woken up,
 * then return zero.  When we succeed in waiting for @p to be off its CPU,
 * we return a positive number (its total switch count).  If a second call
 * a short while later returns the same number, the caller can be sure that
 * @p has remained unscheduled the whole time.
 *
 * The caller must ensure that the task *will* unschedule sometime soon,
 * else this function might spin for a *long* time. This function can't
 * be called with interrupts off, or it may introduce deadlock with
 * smp_call_function() if an IPI is sent by the same process we are
 * waiting to become inactive.
 */
unsigned long wait_task_inactive(struct task_struct *p, long match_state)
{
	int running, queued;
	struct rq_flags rf;
	unsigned long ncsw;
	struct rq *rq;

	for (;;) {
		/*
		 * We do the initial early heuristics without holding
		 * any task-queue locks at all. We'll only try to get
		 * the runqueue lock when things look like they will
		 * work out!
		 */
		rq = task_rq(p);

		/*
		 * If the task is actively running on another CPU
		 * still, just relax and busy-wait without holding
		 * any locks.
		 *
		 * NOTE! Since we don't hold any locks, it's not
		 * even sure that "rq" stays as the right runqueue!
		 * But we don't care, since "task_running()" will
		 * return false if the runqueue has changed and p
		 * is actually now running somewhere else!
		 */
		while (task_running(rq, p)) {
			if (match_state && unlikely(p->state != match_state))
				return 0;
			cpu_relax();
		}

		/*
		 * Ok, time to look more closely! We need the rq
		 * lock now, to be *sure*. If we're wrong, we'll
		 * just go back and repeat.
		 */
		rq = task_rq_lock(p, &rf);
		trace_sched_wait_task(p);
		running = task_running(rq, p);
		queued = task_on_rq_queued(p);
		ncsw = 0;
		if (!match_state || p->state == match_state)
			ncsw = p->nvcsw | LONG_MIN; /* sets MSB */
		task_rq_unlock(rq, p, &rf);

		/*
		 * If it changed from the expected state, bail out now.
		 */
		if (unlikely(!ncsw))
			break;

		/*
		 * Was it really running after all now that we
		 * checked with the proper locks actually held?
		 *
		 * Oops. Go back and try again..
		 */
		if (unlikely(running)) {
			cpu_relax();
			continue;
		}

		/*
		 * It's not enough that it's not actively running,
		 * it must be off the runqueue _entirely_, and not
		 * preempted!
		 *
		 * So if it was still runnable (but just not actively
		 * running right now), it's preempted, and we should
		 * yield - it could be a while.
		 */
		if (unlikely(queued)) {
			ktime_t to = NSEC_PER_SEC / HZ;

			set_current_state(TASK_UNINTERRUPTIBLE);
			schedule_hrtimeout(&to, HRTIMER_MODE_REL);
			continue;
		}

		/*
		 * Ahh, all good. It wasn't running, and it wasn't
		 * runnable, which means that it will never become
		 * running in the future either. We're all done!
		 */
		break;
	}

	return ncsw;
}

/***
 * kick_process - kick a running thread to enter/exit the kernel
 * @p: the to-be-kicked thread
 *
 * Cause a process which is running on another CPU to enter
 * kernel-mode, without any delay. (to get signals handled.)
 *
 * NOTE: this function doesn't have to take the runqueue lock,
 * because all it wants to ensure is that the remote task enters
 * the kernel. If the IPI races and the task has been migrated
 * to another CPU then no harm is done and the purpose has been
 * achieved as well.
 */
void kick_process(struct task_struct *p)
{
	int cpu;

	preempt_disable();
	cpu = task_cpu(p);
	if ((cpu != smp_processor_id()) && task_curr(p))
		smp_send_reschedule(cpu);
	preempt_enable();
}
EXPORT_SYMBOL_GPL(kick_process);

/*
 * ->cpus_ptr is protected by both rq->lock and p->pi_lock
 *
 * A few notes on cpu_active vs cpu_online:
 *
 *  - cpu_active must be a subset of cpu_online
 *
 *  - on CPU-up we allow per-CPU kthreads on the online && !active CPU,
 *    see __set_cpus_allowed_ptr(). At this point the newly online
 *    CPU isn't yet part of the sched domains, and balancing will not
 *    see it.
 *
 *  - on CPU-down we clear cpu_active() to mask the sched domains and
 *    avoid the load balancer to place new tasks on the to be removed
 *    CPU. Existing tasks will remain running there and will be taken
 *    off.
 *
 * This means that fallback selection must not select !active CPUs.
 * And can assume that any active CPU must be online. Conversely
 * select_task_rq() below may allow selection of !active CPUs in order
 * to satisfy the above rules.
 */
static int select_fallback_rq(int cpu, struct task_struct *p)
{
	int nid = cpu_to_node(cpu);
	const struct cpumask *nodemask = NULL;
	enum { cpuset, possible, fail } state = cpuset;
	int dest_cpu;

	/*
	 * If the node that the CPU is on has been offlined, cpu_to_node()
	 * will return -1. There is no CPU on the node, and we should
	 * select the CPU on the other node.
	 */
	if (nid != -1) {
		nodemask = cpumask_of_node(nid);

		/* Look for allowed, online CPU in same node. */
		for_each_cpu(dest_cpu, nodemask) {
			if (!cpu_active(dest_cpu))
				continue;
			if (cpumask_test_cpu(dest_cpu, p->cpus_ptr))
				return dest_cpu;
		}
	}

	for (;;) {
		/* Any allowed, online CPU? */
		for_each_cpu(dest_cpu, p->cpus_ptr) {
			if (!is_cpu_allowed(p, dest_cpu))
				continue;

			goto out;
		}

		/* No more Mr. Nice Guy. */
		switch (state) {
		case cpuset:
			if (IS_ENABLED(CONFIG_CPUSETS)) {
				cpuset_cpus_allowed_fallback(p);
				state = possible;
				break;
			}
			/* Fall-through */
		case possible:
			do_set_cpus_allowed(p, cpu_possible_mask);
			state = fail;
			break;

		case fail:
			BUG();
			break;
		}
	}

out:
	if (state != cpuset) {
		/*
		 * Don't tell them about moving exiting tasks or
		 * kernel threads (both mm NULL), since they never
		 * leave kernel.
		 */
		if (p->mm && printk_ratelimit()) {
			printk_deferred("process %d (%s) no longer affine to cpu%d\n",
					task_pid_nr(p), p->comm, cpu);
		}
	}

	return dest_cpu;
}

/*
 * The caller (fork, wakeup) owns p->pi_lock, ->cpus_ptr is stable.
 */
static inline
int select_task_rq(struct task_struct *p, int cpu, int sd_flags, int wake_flags)
{
	lockdep_assert_held(&p->pi_lock);

	if (p->nr_cpus_allowed > 1)
		cpu = p->sched_class->select_task_rq(p, cpu, sd_flags, wake_flags);
	else
		cpu = cpumask_any(p->cpus_ptr);

	/*
	 * In order not to call set_task_cpu() on a blocking task we need
	 * to rely on ttwu() to place the task on a valid ->cpus_ptr
	 * CPU.
	 *
	 * Since this is common to all placement strategies, this lives here.
	 *
	 * [ this allows ->select_task() to simply return task_cpu(p) and
	 *   not worry about this generic constraint ]
	 */
	if (unlikely(!is_cpu_allowed(p, cpu)))
		cpu = select_fallback_rq(task_cpu(p), p);

	return cpu;
}

void sched_set_stop_task(int cpu, struct task_struct *stop)
{
	struct sched_param param = { .sched_priority = MAX_RT_PRIO - 1 };
	struct task_struct *old_stop = cpu_rq(cpu)->stop;

	if (stop) {
		/*
		 * Make it appear like a SCHED_FIFO task, its something
		 * userspace knows about and won't get confused about.
		 *
		 * Also, it will make PI more or less work without too
		 * much confusion -- but then, stop work should not
		 * rely on PI working anyway.
		 */
		sched_setscheduler_nocheck(stop, SCHED_FIFO, &param);

		stop->sched_class = &stop_sched_class;
	}

	cpu_rq(cpu)->stop = stop;

	if (old_stop) {
		/*
		 * Reset it back to a normal scheduling class so that
		 * it can die in pieces.
		 */
		old_stop->sched_class = &rt_sched_class;
	}
}

#else

static inline int __set_cpus_allowed_ptr(struct task_struct *p,
					 const struct cpumask *new_mask, bool check)
{
	return set_cpus_allowed_ptr(p, new_mask);
}

#endif /* CONFIG_SMP */

static void
ttwu_stat(struct task_struct *p, int cpu, int wake_flags)
{
	struct rq *rq;

	if (!schedstat_enabled())
		return;

	rq = this_rq();

#ifdef CONFIG_SMP
	if (cpu == rq->cpu) {
		__schedstat_inc(rq->ttwu_local);
		__schedstat_inc(p->se.statistics.nr_wakeups_local);
	} else {
		struct sched_domain *sd;

		__schedstat_inc(p->se.statistics.nr_wakeups_remote);
		rcu_read_lock();
		for_each_domain(rq->cpu, sd) {
			if (cpumask_test_cpu(cpu, sched_domain_span(sd))) {
				__schedstat_inc(sd->ttwu_wake_remote);
				break;
			}
		}
		rcu_read_unlock();
	}

	if (wake_flags & WF_MIGRATED)
		__schedstat_inc(p->se.statistics.nr_wakeups_migrate);
#endif /* CONFIG_SMP */

	__schedstat_inc(rq->ttwu_count);
	__schedstat_inc(p->se.statistics.nr_wakeups);

	if (wake_flags & WF_SYNC)
		__schedstat_inc(p->se.statistics.nr_wakeups_sync);
}

/*
 * Mark the task runnable and perform wakeup-preemption.
 */
static void ttwu_do_wakeup(struct rq *rq, struct task_struct *p, int wake_flags,
			   struct rq_flags *rf)
{
	check_preempt_curr(rq, p, wake_flags);
	p->state = TASK_RUNNING;
	trace_sched_wakeup(p);

#ifdef CONFIG_SMP
	if (p->sched_class->task_woken) {
		/*
		 * Our task @p is fully woken up and running; so its safe to
		 * drop the rq->lock, hereafter rq is only used for statistics.
		 */
		rq_unpin_lock(rq, rf);
		p->sched_class->task_woken(rq, p);
		rq_repin_lock(rq, rf);
	}

	if (rq->idle_stamp) {
		u64 delta = rq_clock(rq) - rq->idle_stamp;
		u64 max = 2*rq->max_idle_balance_cost;

		update_avg(&rq->avg_idle, delta);

		if (rq->avg_idle > max)
			rq->avg_idle = max;

		rq->idle_stamp = 0;
	}
#endif
}

static void
ttwu_do_activate(struct rq *rq, struct task_struct *p, int wake_flags,
		 struct rq_flags *rf)
{
	int en_flags = ENQUEUE_WAKEUP | ENQUEUE_NOCLOCK;

	lockdep_assert_held(&rq->lock);

	if (p->sched_contributes_to_load)
		rq->nr_uninterruptible--;

#ifdef CONFIG_SMP
	if (wake_flags & WF_MIGRATED)
		en_flags |= ENQUEUE_MIGRATED;
#endif

	activate_task(rq, p, en_flags);
	ttwu_do_wakeup(rq, p, wake_flags, rf);
}

/*
 * Called in case the task @p isn't fully descheduled from its runqueue,
 * in this case we must do a remote wakeup. Its a 'light' wakeup though,
 * since all we need to do is flip p->state to TASK_RUNNING, since
 * the task is still ->on_rq.
 */
static int ttwu_remote(struct task_struct *p, int wake_flags)
{
	struct rq_flags rf;
	struct rq *rq;
	int ret = 0;

	rq = __task_rq_lock(p, &rf);
	if (task_on_rq_queued(p)) {
		/* check_preempt_curr() may use rq clock */
		update_rq_clock(rq);
		ttwu_do_wakeup(rq, p, wake_flags, &rf);
		ret = 1;
	}
	__task_rq_unlock(rq, &rf);

	return ret;
}

#ifdef CONFIG_SMP
void sched_ttwu_pending(void *arg)
{
	struct llist_node *llist = arg;
	struct rq *rq = this_rq();
	struct task_struct *p, *t;
	struct rq_flags rf;

	if (!llist)
		return;

	/*
	 * rq::ttwu_pending racy indication of out-standing wakeups.
	 * Races such that false-negatives are possible, since they
	 * are shorter lived that false-positives would be.
	 */
	WRITE_ONCE(rq->ttwu_pending, 0);

	rq_lock_irqsave(rq, &rf);
	update_rq_clock(rq);

	llist_for_each_entry_safe(p, t, llist, wake_entry.llist) {
		if (WARN_ON_ONCE(p->on_cpu))
			smp_cond_load_acquire(&p->on_cpu, !VAL);

		if (WARN_ON_ONCE(task_cpu(p) != cpu_of(rq)))
			set_task_cpu(p, cpu_of(rq));

		ttwu_do_activate(rq, p, p->sched_remote_wakeup ? WF_MIGRATED : 0, &rf);
	}

	rq_unlock_irqrestore(rq, &rf);
}

void send_call_function_single_ipi(int cpu)
{
	struct rq *rq = cpu_rq(cpu);

	if (!set_nr_if_polling(rq->idle))
		arch_send_call_function_single_ipi(cpu);
	else
		trace_sched_wake_idle_without_ipi(cpu);
}

/*
 * Queue a task on the target CPUs wake_list and wake the CPU via IPI if
 * necessary. The wakee CPU on receipt of the IPI will queue the task
 * via sched_ttwu_wakeup() for activation so the wakee incurs the cost
 * of the wakeup instead of the waker.
 */
static void __ttwu_queue_wakelist(struct task_struct *p, int cpu, int wake_flags)
{
	struct rq *rq = cpu_rq(cpu);

	p->sched_remote_wakeup = !!(wake_flags & WF_MIGRATED);

	WRITE_ONCE(rq->ttwu_pending, 1);
	__smp_call_single_queue(cpu, &p->wake_entry.llist);
}

void wake_up_if_idle(int cpu)
{
	struct rq *rq = cpu_rq(cpu);
	struct rq_flags rf;

	rcu_read_lock();

	if (!is_idle_task(rcu_dereference(rq->curr)))
		goto out;

	if (set_nr_if_polling(rq->idle)) {
		trace_sched_wake_idle_without_ipi(cpu);
	} else {
		rq_lock_irqsave(rq, &rf);
		if (is_idle_task(rq->curr))
			smp_send_reschedule(cpu);
		/* Else CPU is not idle, do nothing here: */
		rq_unlock_irqrestore(rq, &rf);
	}

out:
	rcu_read_unlock();
}

bool cpus_share_cache(int this_cpu, int that_cpu)
{
	return per_cpu(sd_llc_id, this_cpu) == per_cpu(sd_llc_id, that_cpu);
}

static inline bool ttwu_queue_cond(int cpu, int wake_flags)
{
	/*
	 * If the CPU does not share cache, then queue the task on the
	 * remote rqs wakelist to avoid accessing remote data.
	 */
	if (!cpus_share_cache(smp_processor_id(), cpu))
		return true;

	/*
	 * If the task is descheduling and the only running task on the
	 * CPU then use the wakelist to offload the task activation to
	 * the soon-to-be-idle CPU as the current CPU is likely busy.
	 * nr_running is checked to avoid unnecessary task stacking.
	 */
	if ((wake_flags & WF_ON_CPU) && cpu_rq(cpu)->nr_running <= 1)
		return true;

	return false;
}

static bool ttwu_queue_wakelist(struct task_struct *p, int cpu, int wake_flags)
{
	if (sched_feat(TTWU_QUEUE) && ttwu_queue_cond(cpu, wake_flags)) {
		if (WARN_ON_ONCE(cpu == smp_processor_id()))
			return false;

		sched_clock_cpu(cpu); /* Sync clocks across CPUs */
		__ttwu_queue_wakelist(p, cpu, wake_flags);
		return true;
	}

	return false;
}
#endif /* CONFIG_SMP */

static void ttwu_queue(struct task_struct *p, int cpu, int wake_flags)
{
	struct rq *rq = cpu_rq(cpu);
	struct rq_flags rf;

#if defined(CONFIG_SMP)
	if (ttwu_queue_wakelist(p, cpu, wake_flags))
		return;
#endif

	rq_lock(rq, &rf);
	update_rq_clock(rq);
	ttwu_do_activate(rq, p, wake_flags, &rf);
	rq_unlock(rq, &rf);
}

/*
 * Notes on Program-Order guarantees on SMP systems.
 *
 *  MIGRATION
 *
 * The basic program-order guarantee on SMP systems is that when a task [t]
 * migrates, all its activity on its old CPU [c0] happens-before any subsequent
 * execution on its new CPU [c1].
 *
 * For migration (of runnable tasks) this is provided by the following means:
 *
 *  A) UNLOCK of the rq(c0)->lock scheduling out task t
 *  B) migration for t is required to synchronize *both* rq(c0)->lock and
 *     rq(c1)->lock (if not at the same time, then in that order).
 *  C) LOCK of the rq(c1)->lock scheduling in task
 *
 * Release/acquire chaining guarantees that B happens after A and C after B.
 * Note: the CPU doing B need not be c0 or c1
 *
 * Example:
 *
 *   CPU0            CPU1            CPU2
 *
 *   LOCK rq(0)->lock
 *   sched-out X
 *   sched-in Y
 *   UNLOCK rq(0)->lock
 *
 *                                   LOCK rq(0)->lock // orders against CPU0
 *                                   dequeue X
 *                                   UNLOCK rq(0)->lock
 *
 *                                   LOCK rq(1)->lock
 *                                   enqueue X
 *                                   UNLOCK rq(1)->lock
 *
 *                   LOCK rq(1)->lock // orders against CPU2
 *                   sched-out Z
 *                   sched-in X
 *                   UNLOCK rq(1)->lock
 *
 *
 *  BLOCKING -- aka. SLEEP + WAKEUP
 *
 * For blocking we (obviously) need to provide the same guarantee as for
 * migration. However the means are completely different as there is no lock
 * chain to provide order. Instead we do:
 *
 *   1) smp_store_release(X->on_cpu, 0)
 *   2) smp_cond_load_acquire(!X->on_cpu)
 *
 * Example:
 *
 *   CPU0 (schedule)  CPU1 (try_to_wake_up) CPU2 (schedule)
 *
 *   LOCK rq(0)->lock LOCK X->pi_lock
 *   dequeue X
 *   sched-out X
 *   smp_store_release(X->on_cpu, 0);
 *
 *                    smp_cond_load_acquire(&X->on_cpu, !VAL);
 *                    X->state = WAKING
 *                    set_task_cpu(X,2)
 *
 *                    LOCK rq(2)->lock
 *                    enqueue X
 *                    X->state = RUNNING
 *                    UNLOCK rq(2)->lock
 *
 *                                          LOCK rq(2)->lock // orders against CPU1
 *                                          sched-out Z
 *                                          sched-in X
 *                                          UNLOCK rq(2)->lock
 *
 *                    UNLOCK X->pi_lock
 *   UNLOCK rq(0)->lock
 *
 *
 * However, for wakeups there is a second guarantee we must provide, namely we
 * must ensure that CONDITION=1 done by the caller can not be reordered with
 * accesses to the task state; see try_to_wake_up() and set_current_state().
 */

/**
 * try_to_wake_up - wake up a thread
 * @p: the thread to be awakened
 * @state: the mask of task states that can be woken
 * @wake_flags: wake modifier flags (WF_*)
 *
 * If (@state & @p->state) @p->state = TASK_RUNNING.
 *
 * If the task was not queued/runnable, also place it back on a runqueue.
 *
 * Atomic against schedule() which would dequeue a task, also see
 * set_current_state().
 *
 * This function executes a full memory barrier before accessing the task
 * state; see set_current_state().
 *
 * Return: %true if @p->state changes (an actual wakeup was done),
 *	   %false otherwise.
 */
static int
try_to_wake_up(struct task_struct *p, unsigned int state, int wake_flags)
{
	unsigned long flags;
	int cpu, success = 0;

	preempt_disable();
	if (p == current) {
		/*
		 * We're waking current, this means 'p->on_rq' and 'task_cpu(p)
		 * == smp_processor_id()'. Together this means we can special
		 * case the whole 'p->on_rq && ttwu_remote()' case below
		 * without taking any locks.
		 *
		 * In particular:
		 *  - we rely on Program-Order guarantees for all the ordering,
		 *  - we're serialized against set_special_state() by virtue of
		 *    it disabling IRQs (this allows not taking ->pi_lock).
		 */
		if (!(p->state & state))
			goto out;

		success = 1;
		trace_sched_waking(p);
		p->state = TASK_RUNNING;
		trace_sched_wakeup(p);
		goto out;
	}

	/*
	 * If we are going to wake up a thread waiting for CONDITION we
	 * need to ensure that CONDITION=1 done by the caller can not be
	 * reordered with p->state check below. This pairs with mb() in
	 * set_current_state() the waiting thread does.
	 */
	raw_spin_lock_irqsave(&p->pi_lock, flags);
	smp_mb__after_spinlock();
	if (!(p->state & state))
		goto unlock;

	trace_sched_waking(p);

	/* We're going to change ->state: */
	success = 1;

	/*
	 * Ensure we load p->on_rq _after_ p->state, otherwise it would
	 * be possible to, falsely, observe p->on_rq == 0 and get stuck
	 * in smp_cond_load_acquire() below.
	 *
	 * sched_ttwu_pending()			try_to_wake_up()
	 *   STORE p->on_rq = 1			  LOAD p->state
	 *   UNLOCK rq->lock
	 *
	 * __schedule() (switch to task 'p')
	 *   LOCK rq->lock			  smp_rmb();
	 *   smp_mb__after_spinlock();
	 *   UNLOCK rq->lock
	 *
	 * [task p]
	 *   STORE p->state = UNINTERRUPTIBLE	  LOAD p->on_rq
	 *
	 * Pairs with the LOCK+smp_mb__after_spinlock() on rq->lock in
	 * __schedule().  See the comment for smp_mb__after_spinlock().
	 *
	 * A similar smb_rmb() lives in try_invoke_on_locked_down_task().
	 */
	smp_rmb();
	if (READ_ONCE(p->on_rq) && ttwu_remote(p, wake_flags))
		goto unlock;

	if (p->in_iowait) {
		delayacct_blkio_end(p);
		atomic_dec(&task_rq(p)->nr_iowait);
	}

#ifdef CONFIG_SMP
	/*
	 * Ensure we load p->on_cpu _after_ p->on_rq, otherwise it would be
	 * possible to, falsely, observe p->on_cpu == 0.
	 *
	 * One must be running (->on_cpu == 1) in order to remove oneself
	 * from the runqueue.
	 *
	 * __schedule() (switch to task 'p')	try_to_wake_up()
	 *   STORE p->on_cpu = 1		  LOAD p->on_rq
	 *   UNLOCK rq->lock
	 *
	 * __schedule() (put 'p' to sleep)
	 *   LOCK rq->lock			  smp_rmb();
	 *   smp_mb__after_spinlock();
	 *   STORE p->on_rq = 0			  LOAD p->on_cpu
	 *
	 * Pairs with the LOCK+smp_mb__after_spinlock() on rq->lock in
	 * __schedule().  See the comment for smp_mb__after_spinlock().
	 *
	 * Form a control-dep-acquire with p->on_rq == 0 above, to ensure
	 * schedule()'s deactivate_task() has 'happened' and p will no longer
	 * care about it's own p->state. See the comment in __schedule().
	 */
	smp_acquire__after_ctrl_dep();

	/*
	 * We're doing the wakeup (@success == 1), they did a dequeue (p->on_rq
	 * == 0), which means we need to do an enqueue, change p->state to
	 * TASK_WAKING such that we can unlock p->pi_lock before doing the
	 * enqueue, such as ttwu_queue_wakelist().
	 */
	p->state = TASK_WAKING;

	/*
	 * If the owning (remote) CPU is still in the middle of schedule() with
	 * this task as prev, considering queueing p on the remote CPUs wake_list
	 * which potentially sends an IPI instead of spinning on p->on_cpu to
	 * let the waker make forward progress. This is safe because IRQs are
	 * disabled and the IPI will deliver after on_cpu is cleared.
	 *
	 * Ensure we load task_cpu(p) after p->on_cpu:
	 *
	 * set_task_cpu(p, cpu);
	 *   STORE p->cpu = @cpu
	 * __schedule() (switch to task 'p')
	 *   LOCK rq->lock
	 *   smp_mb__after_spin_lock()		smp_cond_load_acquire(&p->on_cpu)
	 *   STORE p->on_cpu = 1		LOAD p->cpu
	 *
	 * to ensure we observe the correct CPU on which the task is currently
	 * scheduling.
	 */
	if (smp_load_acquire(&p->on_cpu) &&
	    ttwu_queue_wakelist(p, task_cpu(p), wake_flags | WF_ON_CPU))
		goto unlock;

	/*
	 * If the owning (remote) CPU is still in the middle of schedule() with
	 * this task as prev, wait until its done referencing the task.
	 *
	 * Pairs with the smp_store_release() in finish_task().
	 *
	 * This ensures that tasks getting woken will be fully ordered against
	 * their previous state and preserve Program Order.
	 */
	smp_cond_load_acquire(&p->on_cpu, !VAL);

	cpu = select_task_rq(p, p->wake_cpu, SD_BALANCE_WAKE, wake_flags);
	if (task_cpu(p) != cpu) {
		wake_flags |= WF_MIGRATED;
		psi_ttwu_dequeue(p);
		set_task_cpu(p, cpu);
	}
#else
	cpu = task_cpu(p);
#endif /* CONFIG_SMP */

	ttwu_queue(p, cpu, wake_flags);
unlock:
	raw_spin_unlock_irqrestore(&p->pi_lock, flags);
out:
	if (success)
		ttwu_stat(p, task_cpu(p), wake_flags);
	preempt_enable();

	return success;
}

/**
 * try_invoke_on_locked_down_task - Invoke a function on task in fixed state
 * @p: Process for which the function is to be invoked.
 * @func: Function to invoke.
 * @arg: Argument to function.
 *
 * If the specified task can be quickly locked into a definite state
 * (either sleeping or on a given runqueue), arrange to keep it in that
 * state while invoking @func(@arg).  This function can use ->on_rq and
 * task_curr() to work out what the state is, if required.  Given that
 * @func can be invoked with a runqueue lock held, it had better be quite
 * lightweight.
 *
 * Returns:
 *	@false if the task slipped out from under the locks.
 *	@true if the task was locked onto a runqueue or is sleeping.
 *		However, @func can override this by returning @false.
 */
bool try_invoke_on_locked_down_task(struct task_struct *p, bool (*func)(struct task_struct *t, void *arg), void *arg)
{
	bool ret = false;
	struct rq_flags rf;
	struct rq *rq;

	lockdep_assert_irqs_enabled();
	raw_spin_lock_irq(&p->pi_lock);
	if (p->on_rq) {
		rq = __task_rq_lock(p, &rf);
		if (task_rq(p) == rq)
			ret = func(p, arg);
		rq_unlock(rq, &rf);
	} else {
		switch (p->state) {
		case TASK_RUNNING:
		case TASK_WAKING:
			break;
		default:
			smp_rmb(); // See smp_rmb() comment in try_to_wake_up().
			if (!p->on_rq)
				ret = func(p, arg);
		}
	}
	raw_spin_unlock_irq(&p->pi_lock);
	return ret;
}

/**
 * wake_up_process - Wake up a specific process
 * @p: The process to be woken up.
 *
 * Attempt to wake up the nominated process and move it to the set of runnable
 * processes.
 *
 * Return: 1 if the process was woken up, 0 if it was already running.
 *
 * This function executes a full memory barrier before accessing the task state.
 */
int wake_up_process(struct task_struct *p)
{
	return try_to_wake_up(p, TASK_NORMAL, 0);
}
EXPORT_SYMBOL(wake_up_process);

int wake_up_state(struct task_struct *p, unsigned int state)
{
	return try_to_wake_up(p, state, 0);
}

/*
 * Perform scheduler related setup for a newly forked process p.
 * p is forked by current.
 *
 * __sched_fork() is basic setup used by init_idle() too:
 */
static void __sched_fork(unsigned long clone_flags, struct task_struct *p)
{
	p->on_rq			= 0;

	p->se.on_rq			= 0;
	p->se.exec_start		= 0;
	p->se.sum_exec_runtime		= 0;
	p->se.prev_sum_exec_runtime	= 0;
	p->se.nr_migrations		= 0;
	p->se.vruntime			= 0;
	INIT_LIST_HEAD(&p->se.group_node);

#ifdef CONFIG_FAIR_GROUP_SCHED
	p->se.cfs_rq			= NULL;
#endif

#ifdef CONFIG_SCHEDSTATS
	/* Even if schedstat is disabled, there should not be garbage */
	memset(&p->se.statistics, 0, sizeof(p->se.statistics));
#endif

	RB_CLEAR_NODE(&p->dl.rb_node);
	init_dl_task_timer(&p->dl);
	init_dl_inactive_task_timer(&p->dl);
	__dl_clear_params(p);

	INIT_LIST_HEAD(&p->rt.run_list);
	p->rt.timeout		= 0;
	p->rt.time_slice	= sched_rr_timeslice;
	p->rt.on_rq		= 0;
	p->rt.on_list		= 0;

#ifdef CONFIG_PREEMPT_NOTIFIERS
	INIT_HLIST_HEAD(&p->preempt_notifiers);
#endif

#ifdef CONFIG_COMPACTION
	p->capture_control = NULL;
#endif
	init_numa_balancing(clone_flags, p);
#ifdef CONFIG_SMP
	p->wake_entry.u_flags = CSD_TYPE_TTWU;
#endif
}

DEFINE_STATIC_KEY_FALSE(sched_numa_balancing);

#ifdef CONFIG_NUMA_BALANCING

void set_numabalancing_state(bool enabled)
{
	if (enabled)
		static_branch_enable(&sched_numa_balancing);
	else
		static_branch_disable(&sched_numa_balancing);
}

#ifdef CONFIG_PROC_SYSCTL
int sysctl_numa_balancing(struct ctl_table *table, int write,
			  void *buffer, size_t *lenp, loff_t *ppos)
{
	struct ctl_table t;
	int err;
	int state = static_branch_likely(&sched_numa_balancing);

	if (write && !capable(CAP_SYS_ADMIN))
		return -EPERM;

	t = *table;
	t.data = &state;
	err = proc_dointvec_minmax(&t, write, buffer, lenp, ppos);
	if (err < 0)
		return err;
	if (write)
		set_numabalancing_state(state);
	return err;
}
#endif
#endif

#ifdef CONFIG_SCHEDSTATS

DEFINE_STATIC_KEY_FALSE(sched_schedstats);
static bool __initdata __sched_schedstats = false;

static void set_schedstats(bool enabled)
{
	if (enabled)
		static_branch_enable(&sched_schedstats);
	else
		static_branch_disable(&sched_schedstats);
}

void force_schedstat_enabled(void)
{
	if (!schedstat_enabled()) {
		pr_info("kernel profiling enabled schedstats, disable via kernel.sched_schedstats.\n");
		static_branch_enable(&sched_schedstats);
	}
}

static int __init setup_schedstats(char *str)
{
	int ret = 0;
	if (!str)
		goto out;

	/*
	 * This code is called before jump labels have been set up, so we can't
	 * change the static branch directly just yet.  Instead set a temporary
	 * variable so init_schedstats() can do it later.
	 */
	if (!strcmp(str, "enable")) {
		__sched_schedstats = true;
		ret = 1;
	} else if (!strcmp(str, "disable")) {
		__sched_schedstats = false;
		ret = 1;
	}
out:
	if (!ret)
		pr_warn("Unable to parse schedstats=\n");

	return ret;
}
__setup("schedstats=", setup_schedstats);

static void __init init_schedstats(void)
{
	set_schedstats(__sched_schedstats);
}

#ifdef CONFIG_PROC_SYSCTL
int sysctl_schedstats(struct ctl_table *table, int write, void *buffer,
		size_t *lenp, loff_t *ppos)
{
	struct ctl_table t;
	int err;
	int state = static_branch_likely(&sched_schedstats);

	if (write && !capable(CAP_SYS_ADMIN))
		return -EPERM;

	t = *table;
	t.data = &state;
	err = proc_dointvec_minmax(&t, write, buffer, lenp, ppos);
	if (err < 0)
		return err;
	if (write)
		set_schedstats(state);
	return err;
}
#endif /* CONFIG_PROC_SYSCTL */
#else  /* !CONFIG_SCHEDSTATS */
static inline void init_schedstats(void) {}
#endif /* CONFIG_SCHEDSTATS */

/*
 * fork()/clone()-time setup:
 */
int sched_fork(unsigned long clone_flags, struct task_struct *p)
{
	unsigned long flags;

	__sched_fork(clone_flags, p);
	/*
	 * We mark the process as NEW here. This guarantees that
	 * nobody will actually run it, and a signal or other external
	 * event cannot wake it up and insert it on the runqueue either.
	 */
	p->state = TASK_NEW;

	/*
	 * Make sure we do not leak PI boosting priority to the child.
	 */
	p->prio = current->normal_prio;

	uclamp_fork(p);

	/*
	 * Revert to default priority/policy on fork if requested.
	 */
	if (unlikely(p->sched_reset_on_fork)) {
		if (task_has_dl_policy(p) || task_has_rt_policy(p)) {
			p->policy = SCHED_NORMAL;
			p->static_prio = NICE_TO_PRIO(0);
			p->rt_priority = 0;
		} else if (PRIO_TO_NICE(p->static_prio) < 0)
			p->static_prio = NICE_TO_PRIO(0);

		p->prio = p->normal_prio = __normal_prio(p);
		set_load_weight(p, false);

		/*
		 * We don't need the reset flag anymore after the fork. It has
		 * fulfilled its duty:
		 */
		p->sched_reset_on_fork = 0;
	}

	if (dl_prio(p->prio))
		return -EAGAIN;
	else if (rt_prio(p->prio))
		p->sched_class = &rt_sched_class;
	else
		p->sched_class = &fair_sched_class;

	init_entity_runnable_average(&p->se);

	/*
	 * The child is not yet in the pid-hash so no cgroup attach races,
	 * and the cgroup is pinned to this child due to cgroup_fork()
	 * is ran before sched_fork().
	 *
	 * Silence PROVE_RCU.
	 */
	raw_spin_lock_irqsave(&p->pi_lock, flags);
	rseq_migrate(p);
	/*
	 * We're setting the CPU for the first time, we don't migrate,
	 * so use __set_task_cpu().
	 */
	__set_task_cpu(p, smp_processor_id());
	if (p->sched_class->task_fork)
		p->sched_class->task_fork(p);
	raw_spin_unlock_irqrestore(&p->pi_lock, flags);

#ifdef CONFIG_SCHED_INFO
	if (likely(sched_info_on()))
		memset(&p->sched_info, 0, sizeof(p->sched_info));
#endif
#if defined(CONFIG_SMP)
	p->on_cpu = 0;
#endif
	init_task_preempt_count(p);
#ifdef CONFIG_SMP
	plist_node_init(&p->pushable_tasks, MAX_PRIO);
	RB_CLEAR_NODE(&p->pushable_dl_tasks);
#endif
	return 0;
}

unsigned long to_ratio(u64 period, u64 runtime)
{
	if (runtime == RUNTIME_INF)
		return BW_UNIT;

	/*
	 * Doing this here saves a lot of checks in all
	 * the calling paths, and returning zero seems
	 * safe for them anyway.
	 */
	if (period == 0)
		return 0;

	return div64_u64(runtime << BW_SHIFT, period);
}

/*
 * wake_up_new_task - wake up a newly created task for the first time.
 *
 * This function will do some initial scheduler statistics housekeeping
 * that must be done for every newly created context, then puts the task
 * on the runqueue and wakes it.
 */
void wake_up_new_task(struct task_struct *p)
{
	struct rq_flags rf;
	struct rq *rq;

	raw_spin_lock_irqsave(&p->pi_lock, rf.flags);
	p->state = TASK_RUNNING;
#ifdef CONFIG_SMP
	/*
	 * Fork balancing, do it here and not earlier because:
	 *  - cpus_ptr can change in the fork path
	 *  - any previously selected CPU might disappear through hotplug
	 *
	 * Use __set_task_cpu() to avoid calling sched_class::migrate_task_rq,
	 * as we're not fully set-up yet.
	 */
	p->recent_used_cpu = task_cpu(p);
	rseq_migrate(p);
	__set_task_cpu(p, select_task_rq(p, task_cpu(p), SD_BALANCE_FORK, 0));
#endif
	rq = __task_rq_lock(p, &rf);
	update_rq_clock(rq);
	post_init_entity_util_avg(p);

	activate_task(rq, p, ENQUEUE_NOCLOCK);
	trace_sched_wakeup_new(p);
	check_preempt_curr(rq, p, WF_FORK);
#ifdef CONFIG_SMP
	if (p->sched_class->task_woken) {
		/*
		 * Nothing relies on rq->lock after this, so its fine to
		 * drop it.
		 */
		rq_unpin_lock(rq, &rf);
		p->sched_class->task_woken(rq, p);
		rq_repin_lock(rq, &rf);
	}
#endif
	task_rq_unlock(rq, p, &rf);
}

#ifdef CONFIG_PREEMPT_NOTIFIERS

static DEFINE_STATIC_KEY_FALSE(preempt_notifier_key);

void preempt_notifier_inc(void)
{
	static_branch_inc(&preempt_notifier_key);
}
EXPORT_SYMBOL_GPL(preempt_notifier_inc);

void preempt_notifier_dec(void)
{
	static_branch_dec(&preempt_notifier_key);
}
EXPORT_SYMBOL_GPL(preempt_notifier_dec);

/**
 * preempt_notifier_register - tell me when current is being preempted & rescheduled
 * @notifier: notifier struct to register
 */
void preempt_notifier_register(struct preempt_notifier *notifier)
{
	if (!static_branch_unlikely(&preempt_notifier_key))
		WARN(1, "registering preempt_notifier while notifiers disabled\n");

	hlist_add_head(&notifier->link, &current->preempt_notifiers);
}
EXPORT_SYMBOL_GPL(preempt_notifier_register);

/**
 * preempt_notifier_unregister - no longer interested in preemption notifications
 * @notifier: notifier struct to unregister
 *
 * This is *not* safe to call from within a preemption notifier.
 */
void preempt_notifier_unregister(struct preempt_notifier *notifier)
{
	hlist_del(&notifier->link);
}
EXPORT_SYMBOL_GPL(preempt_notifier_unregister);

static void __fire_sched_in_preempt_notifiers(struct task_struct *curr)
{
	struct preempt_notifier *notifier;

	hlist_for_each_entry(notifier, &curr->preempt_notifiers, link)
		notifier->ops->sched_in(notifier, raw_smp_processor_id());
}

static __always_inline void fire_sched_in_preempt_notifiers(struct task_struct *curr)
{
	if (static_branch_unlikely(&preempt_notifier_key))
		__fire_sched_in_preempt_notifiers(curr);
}

static void
__fire_sched_out_preempt_notifiers(struct task_struct *curr,
				   struct task_struct *next)
{
	struct preempt_notifier *notifier;

	hlist_for_each_entry(notifier, &curr->preempt_notifiers, link)
		notifier->ops->sched_out(notifier, next);
}

static __always_inline void
fire_sched_out_preempt_notifiers(struct task_struct *curr,
				 struct task_struct *next)
{
	if (static_branch_unlikely(&preempt_notifier_key))
		__fire_sched_out_preempt_notifiers(curr, next);
}

#else /* !CONFIG_PREEMPT_NOTIFIERS */

static inline void fire_sched_in_preempt_notifiers(struct task_struct *curr)
{
}

static inline void
fire_sched_out_preempt_notifiers(struct task_struct *curr,
				 struct task_struct *next)
{
}

#endif /* CONFIG_PREEMPT_NOTIFIERS */

static inline void prepare_task(struct task_struct *next)
{
#ifdef CONFIG_SMP
	/*
	 * Claim the task as running, we do this before switching to it
	 * such that any running task will have this set.
	 */
	next->on_cpu = 1;
#endif
}

static inline void finish_task(struct task_struct *prev)
{
#ifdef CONFIG_SMP
	/*
	 * After ->on_cpu is cleared, the task can be moved to a different CPU.
	 * We must ensure this doesn't happen until the switch is completely
	 * finished.
	 *
	 * In particular, the load of prev->state in finish_task_switch() must
	 * happen before this.
	 *
	 * Pairs with the smp_cond_load_acquire() in try_to_wake_up().
	 */
	smp_store_release(&prev->on_cpu, 0);
#endif
}

static inline void
prepare_lock_switch(struct rq *rq, struct task_struct *next, struct rq_flags *rf)
{
	/*
	 * Since the runqueue lock will be released by the next
	 * task (which is an invalid locking op but in the case
	 * of the scheduler it's an obvious special-case), so we
	 * do an early lockdep release here:
	 */
	rq_unpin_lock(rq, rf);
	spin_release(&rq->lock.dep_map, _THIS_IP_);
#ifdef CONFIG_DEBUG_SPINLOCK
	/* this is a valid case when another task releases the spinlock */
	rq->lock.owner = next;
#endif
}

static inline void finish_lock_switch(struct rq *rq)
{
	/*
	 * If we are tracking spinlock dependencies then we have to
	 * fix up the runqueue lock - which gets 'carried over' from
	 * prev into current:
	 */
	spin_acquire(&rq->lock.dep_map, 0, 0, _THIS_IP_);
	raw_spin_unlock_irq(&rq->lock);
}

/*
 * NOP if the arch has not defined these:
 */

#ifndef prepare_arch_switch
# define prepare_arch_switch(next)	do { } while (0)
#endif

#ifndef finish_arch_post_lock_switch
# define finish_arch_post_lock_switch()	do { } while (0)
#endif

/**
 * prepare_task_switch - prepare to switch tasks
 * @rq: the runqueue preparing to switch
 * @prev: the current task that is being switched out
 * @next: the task we are going to switch to.
 *
 * This is called with the rq lock held and interrupts off. It must
 * be paired with a subsequent finish_task_switch after the context
 * switch.
 *
 * prepare_task_switch sets up locking and calls architecture specific
 * hooks.
 */
static inline void
prepare_task_switch(struct rq *rq, struct task_struct *prev,
		    struct task_struct *next)
{
	kcov_prepare_switch(prev);
	sched_info_switch(rq, prev, next);
	perf_event_task_sched_out(prev, next);
	rseq_preempt(prev);
	fire_sched_out_preempt_notifiers(prev, next);
	prepare_task(next);
	prepare_arch_switch(next);
}

/**
 * finish_task_switch - clean up after a task-switch
 * @prev: the thread we just switched away from.
 *
 * finish_task_switch must be called after the context switch, paired
 * with a prepare_task_switch call before the context switch.
 * finish_task_switch will reconcile locking set up by prepare_task_switch,
 * and do any other architecture-specific cleanup actions.
 *
 * Note that we may have delayed dropping an mm in context_switch(). If
 * so, we finish that here outside of the runqueue lock. (Doing it
 * with the lock held can cause deadlocks; see schedule() for
 * details.)
 *
 * The context switch have flipped the stack from under us and restored the
 * local variables which were saved when this task called schedule() in the
 * past. prev == current is still correct but we need to recalculate this_rq
 * because prev may have moved to another CPU.
 */
static struct rq *finish_task_switch(struct task_struct *prev)
	__releases(rq->lock)
{
	struct rq *rq = this_rq();
	struct mm_struct *mm = rq->prev_mm;
	long prev_state;

	/*
	 * The previous task will have left us with a preempt_count of 2
	 * because it left us after:
	 *
	 *	schedule()
	 *	  preempt_disable();			// 1
	 *	  __schedule()
	 *	    raw_spin_lock_irq(&rq->lock)	// 2
	 *
	 * Also, see FORK_PREEMPT_COUNT.
	 */
	if (WARN_ONCE(preempt_count() != 2*PREEMPT_DISABLE_OFFSET,
		      "corrupted preempt_count: %s/%d/0x%x\n",
		      current->comm, current->pid, preempt_count()))
		preempt_count_set(FORK_PREEMPT_COUNT);

	rq->prev_mm = NULL;

	/*
	 * A task struct has one reference for the use as "current".
	 * If a task dies, then it sets TASK_DEAD in tsk->state and calls
	 * schedule one last time. The schedule call will never return, and
	 * the scheduled task must drop that reference.
	 *
	 * We must observe prev->state before clearing prev->on_cpu (in
	 * finish_task), otherwise a concurrent wakeup can get prev
	 * running on another CPU and we could rave with its RUNNING -> DEAD
	 * transition, resulting in a double drop.
	 */
	prev_state = prev->state;
	vtime_task_switch(prev);
	perf_event_task_sched_in(prev, current);
	finish_task(prev);
	finish_lock_switch(rq);
	finish_arch_post_lock_switch();
	kcov_finish_switch(current);

	fire_sched_in_preempt_notifiers(current);
	/*
	 * When switching through a kernel thread, the loop in
	 * membarrier_{private,global}_expedited() may have observed that
	 * kernel thread and not issued an IPI. It is therefore possible to
	 * schedule between user->kernel->user threads without passing though
	 * switch_mm(). Membarrier requires a barrier after storing to
	 * rq->curr, before returning to userspace, so provide them here:
	 *
	 * - a full memory barrier for {PRIVATE,GLOBAL}_EXPEDITED, implicitly
	 *   provided by mmdrop(),
	 * - a sync_core for SYNC_CORE.
	 */
	if (mm) {
		membarrier_mm_sync_core_before_usermode(mm);
		mmdrop(mm);
	}
	if (unlikely(prev_state == TASK_DEAD)) {
		if (prev->sched_class->task_dead)
			prev->sched_class->task_dead(prev);

		/*
		 * Remove function-return probe instances associated with this
		 * task and put them back on the free list.
		 */
		kprobe_flush_task(prev);

		/* Task is done with its stack. */
		put_task_stack(prev);

		put_task_struct_rcu_user(prev);
	}

	tick_nohz_task_switch();
	return rq;
}

#ifdef CONFIG_SMP

/* rq->lock is NOT held, but preemption is disabled */
static void __balance_callback(struct rq *rq)
{
	struct callback_head *head, *next;
	void (*func)(struct rq *rq);
	unsigned long flags;

	raw_spin_lock_irqsave(&rq->lock, flags);
	head = rq->balance_callback;
	rq->balance_callback = NULL;
	while (head) {
		func = (void (*)(struct rq *))head->func;
		next = head->next;
		head->next = NULL;
		head = next;

		func(rq);
	}
	raw_spin_unlock_irqrestore(&rq->lock, flags);
}

static inline void balance_callback(struct rq *rq)
{
	if (unlikely(rq->balance_callback))
		__balance_callback(rq);
}

#else

static inline void balance_callback(struct rq *rq)
{
}

#endif

/**
 * schedule_tail - first thing a freshly forked thread must call.
 * @prev: the thread we just switched away from.
 */
asmlinkage __visible void schedule_tail(struct task_struct *prev)
	__releases(rq->lock)
{
	struct rq *rq;

	/*
	 * New tasks start with FORK_PREEMPT_COUNT, see there and
	 * finish_task_switch() for details.
	 *
	 * finish_task_switch() will drop rq->lock() and lower preempt_count
	 * and the preempt_enable() will end up enabling preemption (on
	 * PREEMPT_COUNT kernels).
	 */

	rq = finish_task_switch(prev);
	balance_callback(rq);
	preempt_enable();

	if (current->set_child_tid)
		put_user(task_pid_vnr(current), current->set_child_tid);

	calculate_sigpending();
}

/*
 * context_switch - switch to the new MM and the new thread's register state.
 */
static __always_inline struct rq *
context_switch(struct rq *rq, struct task_struct *prev,
	       struct task_struct *next, struct rq_flags *rf)
{
	prepare_task_switch(rq, prev, next);

	/*
	 * For paravirt, this is coupled with an exit in switch_to to
	 * combine the page table reload and the switch backend into
	 * one hypercall.
	 */
	arch_start_context_switch(prev);

	/*
	 * kernel -> kernel   lazy + transfer active
	 *   user -> kernel   lazy + mmgrab() active
	 *
	 * kernel ->   user   switch + mmdrop() active
	 *   user ->   user   switch
	 */
	if (!next->mm) {                                // to kernel
		enter_lazy_tlb(prev->active_mm, next);

		next->active_mm = prev->active_mm;
		if (prev->mm)                           // from user
			mmgrab(prev->active_mm);
		else
			prev->active_mm = NULL;
	} else {                                        // to user
		membarrier_switch_mm(rq, prev->active_mm, next->mm);
		/*
		 * sys_membarrier() requires an smp_mb() between setting
		 * rq->curr / membarrier_switch_mm() and returning to userspace.
		 *
		 * The below provides this either through switch_mm(), or in
		 * case 'prev->active_mm == next->mm' through
		 * finish_task_switch()'s mmdrop().
		 */
		switch_mm_irqs_off(prev->active_mm, next->mm, next);

		if (!prev->mm) {                        // from kernel
			/* will mmdrop() in finish_task_switch(). */
			rq->prev_mm = prev->active_mm;
			prev->active_mm = NULL;
		}
	}

	rq->clock_update_flags &= ~(RQCF_ACT_SKIP|RQCF_REQ_SKIP);

	prepare_lock_switch(rq, next, rf);

	/* Here we just switch the register state and the stack. */
	switch_to(prev, next, prev);
	barrier();

	return finish_task_switch(prev);
}

/*
 * nr_running and nr_context_switches:
 *
 * externally visible scheduler statistics: current number of runnable
 * threads, total number of context switches performed since bootup.
 */
unsigned long nr_running(void)
{
	unsigned long i, sum = 0;

	for_each_online_cpu(i)
		sum += cpu_rq(i)->nr_running;

	return sum;
}

/*
 * Check if only the current task is running on the CPU.
 *
 * Caution: this function does not check that the caller has disabled
 * preemption, thus the result might have a time-of-check-to-time-of-use
 * race.  The caller is responsible to use it correctly, for example:
 *
 * - from a non-preemptible section (of course)
 *
 * - from a thread that is bound to a single CPU
 *
 * - in a loop with very short iterations (e.g. a polling loop)
 */
bool single_task_running(void)
{
	return raw_rq()->nr_running == 1;
}
EXPORT_SYMBOL(single_task_running);

unsigned long long nr_context_switches(void)
{
	int i;
	unsigned long long sum = 0;

	for_each_possible_cpu(i)
		sum += cpu_rq(i)->nr_switches;

	return sum;
}

/*
 * Consumers of these two interfaces, like for example the cpuidle menu
 * governor, are using nonsensical data. Preferring shallow idle state selection
 * for a CPU that has IO-wait which might not even end up running the task when
 * it does become runnable.
 */

unsigned long nr_iowait_cpu(int cpu)
{
	return atomic_read(&cpu_rq(cpu)->nr_iowait);
}

/*
 * IO-wait accounting, and how its mostly bollocks (on SMP).
 *
 * The idea behind IO-wait account is to account the idle time that we could
 * have spend running if it were not for IO. That is, if we were to improve the
 * storage performance, we'd have a proportional reduction in IO-wait time.
 *
 * This all works nicely on UP, where, when a task blocks on IO, we account
 * idle time as IO-wait, because if the storage were faster, it could've been
 * running and we'd not be idle.
 *
 * This has been extended to SMP, by doing the same for each CPU. This however
 * is broken.
 *
 * Imagine for instance the case where two tasks block on one CPU, only the one
 * CPU will have IO-wait accounted, while the other has regular idle. Even
 * though, if the storage were faster, both could've ran at the same time,
 * utilising both CPUs.
 *
 * This means, that when looking globally, the current IO-wait accounting on
 * SMP is a lower bound, by reason of under accounting.
 *
 * Worse, since the numbers are provided per CPU, they are sometimes
 * interpreted per CPU, and that is nonsensical. A blocked task isn't strictly
 * associated with any one particular CPU, it can wake to another CPU than it
 * blocked on. This means the per CPU IO-wait number is meaningless.
 *
 * Task CPU affinities can make all that even more 'interesting'.
 */

unsigned long nr_iowait(void)
{
	unsigned long i, sum = 0;

	for_each_possible_cpu(i)
		sum += nr_iowait_cpu(i);

	return sum;
}

#ifdef CONFIG_SMP

/*
 * sched_exec - execve() is a valuable balancing opportunity, because at
 * this point the task has the smallest effective memory and cache footprint.
 */
void sched_exec(void)
{
	struct task_struct *p = current;
	unsigned long flags;
	int dest_cpu;

	raw_spin_lock_irqsave(&p->pi_lock, flags);
	dest_cpu = p->sched_class->select_task_rq(p, task_cpu(p), SD_BALANCE_EXEC, 0);
	if (dest_cpu == smp_processor_id())
		goto unlock;

	if (likely(cpu_active(dest_cpu))) {
		struct migration_arg arg = { p, dest_cpu };

		raw_spin_unlock_irqrestore(&p->pi_lock, flags);
		stop_one_cpu(task_cpu(p), migration_cpu_stop, &arg);
		return;
	}
unlock:
	raw_spin_unlock_irqrestore(&p->pi_lock, flags);
}

#endif

DEFINE_PER_CPU(struct kernel_stat, kstat);
DEFINE_PER_CPU(struct kernel_cpustat, kernel_cpustat);

EXPORT_PER_CPU_SYMBOL(kstat);
EXPORT_PER_CPU_SYMBOL(kernel_cpustat);

/*
 * The function fair_sched_class.update_curr accesses the struct curr
 * and its field curr->exec_start; when called from task_sched_runtime(),
 * we observe a high rate of cache misses in practice.
 * Prefetching this data results in improved performance.
 */
static inline void prefetch_curr_exec_start(struct task_struct *p)
{
#ifdef CONFIG_FAIR_GROUP_SCHED
	struct sched_entity *curr = (&p->se)->cfs_rq->curr;
#else
	struct sched_entity *curr = (&task_rq(p)->cfs)->curr;
#endif
	prefetch(curr);
	prefetch(&curr->exec_start);
}

/*
 * Return accounted runtime for the task.
 * In case the task is currently running, return the runtime plus current's
 * pending runtime that have not been accounted yet.
 */
unsigned long long task_sched_runtime(struct task_struct *p)
{
	struct rq_flags rf;
	struct rq *rq;
	u64 ns;

#if defined(CONFIG_64BIT) && defined(CONFIG_SMP)
	/*
	 * 64-bit doesn't need locks to atomically read a 64-bit value.
	 * So we have a optimization chance when the task's delta_exec is 0.
	 * Reading ->on_cpu is racy, but this is ok.
	 *
	 * If we race with it leaving CPU, we'll take a lock. So we're correct.
	 * If we race with it entering CPU, unaccounted time is 0. This is
	 * indistinguishable from the read occurring a few cycles earlier.
	 * If we see ->on_cpu without ->on_rq, the task is leaving, and has
	 * been accounted, so we're correct here as well.
	 */
	if (!p->on_cpu || !task_on_rq_queued(p))
		return p->se.sum_exec_runtime;
#endif

	rq = task_rq_lock(p, &rf);
	/*
	 * Must be ->curr _and_ ->on_rq.  If dequeued, we would
	 * project cycles that may never be accounted to this
	 * thread, breaking clock_gettime().
	 */
	if (task_current(rq, p) && task_on_rq_queued(p)) {
		prefetch_curr_exec_start(p);
		update_rq_clock(rq);
		p->sched_class->update_curr(rq);
	}
	ns = p->se.sum_exec_runtime;
	task_rq_unlock(rq, p, &rf);

	return ns;
}

DEFINE_PER_CPU(unsigned long, thermal_pressure);

void arch_set_thermal_pressure(struct cpumask *cpus,
			       unsigned long th_pressure)
{
	int cpu;

	for_each_cpu(cpu, cpus)
		WRITE_ONCE(per_cpu(thermal_pressure, cpu), th_pressure);
}

/*
 * This function gets called by the timer code, with HZ frequency.
 * We call it with interrupts disabled.
 */
void scheduler_tick(void)
{
	int cpu = smp_processor_id();
	struct rq *rq = cpu_rq(cpu);
	struct task_struct *curr = rq->curr;
	struct rq_flags rf;
	unsigned long thermal_pressure;

	arch_scale_freq_tick();
	sched_clock_tick();

	rq_lock(rq, &rf);

	update_rq_clock(rq);
	thermal_pressure = arch_scale_thermal_pressure(cpu_of(rq));
	update_thermal_load_avg(rq_clock_thermal(rq), rq, thermal_pressure);
	curr->sched_class->task_tick(rq, curr, 0);
	calc_global_load_tick(rq);
	psi_task_tick(rq);

	rq_unlock(rq, &rf);

	perf_event_task_tick();

#ifdef CONFIG_SMP
	rq->idle_balance = idle_cpu(cpu);
	trigger_load_balance(rq);
#endif
}

#ifdef CONFIG_NO_HZ_FULL

struct tick_work {
	int			cpu;
	atomic_t		state;
	struct delayed_work	work;
};
/* Values for ->state, see diagram below. */
#define TICK_SCHED_REMOTE_OFFLINE	0
#define TICK_SCHED_REMOTE_OFFLINING	1
#define TICK_SCHED_REMOTE_RUNNING	2

/*
 * State diagram for ->state:
 *
 *
 *          TICK_SCHED_REMOTE_OFFLINE
 *                    |   ^
 *                    |   |
 *                    |   | sched_tick_remote()
 *                    |   |
 *                    |   |
 *                    +--TICK_SCHED_REMOTE_OFFLINING
 *                    |   ^
 *                    |   |
 * sched_tick_start() |   | sched_tick_stop()
 *                    |   |
 *                    V   |
 *          TICK_SCHED_REMOTE_RUNNING
 *
 *
 * Other transitions get WARN_ON_ONCE(), except that sched_tick_remote()
 * and sched_tick_start() are happy to leave the state in RUNNING.
 */

static struct tick_work __percpu *tick_work_cpu;

static void sched_tick_remote(struct work_struct *work)
{
	struct delayed_work *dwork = to_delayed_work(work);
	struct tick_work *twork = container_of(dwork, struct tick_work, work);
	int cpu = twork->cpu;
	struct rq *rq = cpu_rq(cpu);
	struct task_struct *curr;
	struct rq_flags rf;
	u64 delta;
	int os;

	/*
	 * Handle the tick only if it appears the remote CPU is running in full
	 * dynticks mode. The check is racy by nature, but missing a tick or
	 * having one too much is no big deal because the scheduler tick updates
	 * statistics and checks timeslices in a time-independent way, regardless
	 * of when exactly it is running.
	 */
	if (!tick_nohz_tick_stopped_cpu(cpu))
		goto out_requeue;

	rq_lock_irq(rq, &rf);
	curr = rq->curr;
	if (cpu_is_offline(cpu))
		goto out_unlock;

	update_rq_clock(rq);

	if (!is_idle_task(curr)) {
		/*
		 * Make sure the next tick runs within a reasonable
		 * amount of time.
		 */
		delta = rq_clock_task(rq) - curr->se.exec_start;
		WARN_ON_ONCE(delta > (u64)NSEC_PER_SEC * 3);
	}
	curr->sched_class->task_tick(rq, curr, 0);

	calc_load_nohz_remote(rq);
out_unlock:
	rq_unlock_irq(rq, &rf);
out_requeue:

	/*
	 * Run the remote tick once per second (1Hz). This arbitrary
	 * frequency is large enough to avoid overload but short enough
	 * to keep scheduler internal stats reasonably up to date.  But
	 * first update state to reflect hotplug activity if required.
	 */
	os = atomic_fetch_add_unless(&twork->state, -1, TICK_SCHED_REMOTE_RUNNING);
	WARN_ON_ONCE(os == TICK_SCHED_REMOTE_OFFLINE);
	if (os == TICK_SCHED_REMOTE_RUNNING)
		queue_delayed_work(system_unbound_wq, dwork, HZ);
}

static void sched_tick_start(int cpu)
{
	int os;
	struct tick_work *twork;

	if (housekeeping_cpu(cpu, HK_FLAG_TICK))
		return;

	WARN_ON_ONCE(!tick_work_cpu);

	twork = per_cpu_ptr(tick_work_cpu, cpu);
	os = atomic_xchg(&twork->state, TICK_SCHED_REMOTE_RUNNING);
	WARN_ON_ONCE(os == TICK_SCHED_REMOTE_RUNNING);
	if (os == TICK_SCHED_REMOTE_OFFLINE) {
		twork->cpu = cpu;
		INIT_DELAYED_WORK(&twork->work, sched_tick_remote);
		queue_delayed_work(system_unbound_wq, &twork->work, HZ);
	}
}

#ifdef CONFIG_HOTPLUG_CPU
static void sched_tick_stop(int cpu)
{
	struct tick_work *twork;
	int os;

	if (housekeeping_cpu(cpu, HK_FLAG_TICK))
		return;

	WARN_ON_ONCE(!tick_work_cpu);

	twork = per_cpu_ptr(tick_work_cpu, cpu);
	/* There cannot be competing actions, but don't rely on stop-machine. */
	os = atomic_xchg(&twork->state, TICK_SCHED_REMOTE_OFFLINING);
	WARN_ON_ONCE(os != TICK_SCHED_REMOTE_RUNNING);
	/* Don't cancel, as this would mess up the state machine. */
}
#endif /* CONFIG_HOTPLUG_CPU */

int __init sched_tick_offload_init(void)
{
	tick_work_cpu = alloc_percpu(struct tick_work);
	BUG_ON(!tick_work_cpu);
	return 0;
}

#else /* !CONFIG_NO_HZ_FULL */
static inline void sched_tick_start(int cpu) { }
static inline void sched_tick_stop(int cpu) { }
#endif

#if defined(CONFIG_PREEMPTION) && (defined(CONFIG_DEBUG_PREEMPT) || \
				defined(CONFIG_TRACE_PREEMPT_TOGGLE))
/*
 * If the value passed in is equal to the current preempt count
 * then we just disabled preemption. Start timing the latency.
 */
static inline void preempt_latency_start(int val)
{
	if (preempt_count() == val) {
		unsigned long ip = get_lock_parent_ip();
#ifdef CONFIG_DEBUG_PREEMPT
		current->preempt_disable_ip = ip;
#endif
		trace_preempt_off(CALLER_ADDR0, ip);
	}
}

void preempt_count_add(int val)
{
#ifdef CONFIG_DEBUG_PREEMPT
	/*
	 * Underflow?
	 */
	if (DEBUG_LOCKS_WARN_ON((preempt_count() < 0)))
		return;
#endif
	__preempt_count_add(val);
#ifdef CONFIG_DEBUG_PREEMPT
	/*
	 * Spinlock count overflowing soon?
	 */
	DEBUG_LOCKS_WARN_ON((preempt_count() & PREEMPT_MASK) >=
				PREEMPT_MASK - 10);
#endif
	preempt_latency_start(val);
}
EXPORT_SYMBOL(preempt_count_add);
NOKPROBE_SYMBOL(preempt_count_add);

/*
 * If the value passed in equals to the current preempt count
 * then we just enabled preemption. Stop timing the latency.
 */
static inline void preempt_latency_stop(int val)
{
	if (preempt_count() == val)
		trace_preempt_on(CALLER_ADDR0, get_lock_parent_ip());
}

void preempt_count_sub(int val)
{
#ifdef CONFIG_DEBUG_PREEMPT
	/*
	 * Underflow?
	 */
	if (DEBUG_LOCKS_WARN_ON(val > preempt_count()))
		return;
	/*
	 * Is the spinlock portion underflowing?
	 */
	if (DEBUG_LOCKS_WARN_ON((val < PREEMPT_MASK) &&
			!(preempt_count() & PREEMPT_MASK)))
		return;
#endif

	preempt_latency_stop(val);
	__preempt_count_sub(val);
}
EXPORT_SYMBOL(preempt_count_sub);
NOKPROBE_SYMBOL(preempt_count_sub);

#else
static inline void preempt_latency_start(int val) { }
static inline void preempt_latency_stop(int val) { }
#endif

static inline unsigned long get_preempt_disable_ip(struct task_struct *p)
{
#ifdef CONFIG_DEBUG_PREEMPT
	return p->preempt_disable_ip;
#else
	return 0;
#endif
}

/*
 * Print scheduling while atomic bug:
 */
static noinline void __schedule_bug(struct task_struct *prev)
{
	/* Save this before calling printk(), since that will clobber it */
	unsigned long preempt_disable_ip = get_preempt_disable_ip(current);

	if (oops_in_progress)
		return;

	printk(KERN_ERR "BUG: scheduling while atomic: %s/%d/0x%08x\n",
		prev->comm, prev->pid, preempt_count());

	debug_show_held_locks(prev);
	print_modules();
	if (irqs_disabled())
		print_irqtrace_events(prev);
	if (IS_ENABLED(CONFIG_DEBUG_PREEMPT)
	    && in_atomic_preempt_off()) {
		pr_err("Preemption disabled at:");
		print_ip_sym(KERN_ERR, preempt_disable_ip);
	}
	if (panic_on_warn)
		panic("scheduling while atomic\n");

	dump_stack();
	add_taint(TAINT_WARN, LOCKDEP_STILL_OK);
}

/*
 * Various schedule()-time debugging checks and statistics:
 */
static inline void schedule_debug(struct task_struct *prev, bool preempt)
{
#ifdef CONFIG_SCHED_STACK_END_CHECK
	if (task_stack_end_corrupted(prev))
		panic("corrupted stack end detected inside scheduler\n");

	if (task_scs_end_corrupted(prev))
		panic("corrupted shadow stack detected inside scheduler\n");
#endif

#ifdef CONFIG_DEBUG_ATOMIC_SLEEP
	if (!preempt && prev->state && prev->non_block_count) {
		printk(KERN_ERR "BUG: scheduling in a non-blocking section: %s/%d/%i\n",
			prev->comm, prev->pid, prev->non_block_count);
		dump_stack();
		add_taint(TAINT_WARN, LOCKDEP_STILL_OK);
	}
#endif

	if (unlikely(in_atomic_preempt_off())) {
		__schedule_bug(prev);
		preempt_count_set(PREEMPT_DISABLED);
	}
	rcu_sleep_check();

	profile_hit(SCHED_PROFILING, __builtin_return_address(0));

	schedstat_inc(this_rq()->sched_count);
}

static void put_prev_task_balance(struct rq *rq, struct task_struct *prev,
				  struct rq_flags *rf)
{
#ifdef CONFIG_SMP
	const struct sched_class *class;
	/*
	 * We must do the balancing pass before put_prev_task(), such
	 * that when we release the rq->lock the task is in the same
	 * state as before we took rq->lock.
	 *
	 * We can terminate the balance pass as soon as we know there is
	 * a runnable task of @class priority or higher.
	 */
	for_class_range(class, prev->sched_class, &idle_sched_class) {
		if (class->balance(rq, prev, rf))
			break;
	}
#endif

	put_prev_task(rq, prev);
}

/*
 * Pick up the highest-prio task:
 */
static inline struct task_struct *
pick_next_task(struct rq *rq, struct task_struct *prev, struct rq_flags *rf)
{
	const struct sched_class *class;
	struct task_struct *p;

	/*
	 * Optimization: we know that if all tasks are in the fair class we can
	 * call that function directly, but only if the @prev task wasn't of a
	 * higher scheduling class, because otherwise those loose the
	 * opportunity to pull in more work from other CPUs.
	 */
	if (likely((prev->sched_class == &idle_sched_class ||
		    prev->sched_class == &fair_sched_class) &&
		   rq->nr_running == rq->cfs.h_nr_running)) {

		p = pick_next_task_fair(rq, prev, rf);
		if (unlikely(p == RETRY_TASK))
			goto restart;

		/* Assumes fair_sched_class->next == idle_sched_class */
		if (!p) {
			put_prev_task(rq, prev);
			p = pick_next_task_idle(rq);
		}

		return p;
	}

restart:
	put_prev_task_balance(rq, prev, rf);

	for_each_class(class) {
		p = class->pick_next_task(rq);
		if (p)
			return p;
	}

	/* The idle class should always have a runnable task: */
	BUG();
}

/*
 * __schedule() is the main scheduler function.
 *
 * The main means of driving the scheduler and thus entering this function are:
 *
 *   1. Explicit blocking: mutex, semaphore, waitqueue, etc.
 *
 *   2. TIF_NEED_RESCHED flag is checked on interrupt and userspace return
 *      paths. For example, see arch/x86/entry_64.S.
 *
 *      To drive preemption between tasks, the scheduler sets the flag in timer
 *      interrupt handler scheduler_tick().
 *
 *   3. Wakeups don't really cause entry into schedule(). They add a
 *      task to the run-queue and that's it.
 *
 *      Now, if the new task added to the run-queue preempts the current
 *      task, then the wakeup sets TIF_NEED_RESCHED and schedule() gets
 *      called on the nearest possible occasion:
 *
 *       - If the kernel is preemptible (CONFIG_PREEMPTION=y):
 *
 *         - in syscall or exception context, at the next outmost
 *           preempt_enable(). (this might be as soon as the wake_up()'s
 *           spin_unlock()!)
 *
 *         - in IRQ context, return from interrupt-handler to
 *           preemptible context
 *
 *       - If the kernel is not preemptible (CONFIG_PREEMPTION is not set)
 *         then at the next:
 *
 *          - cond_resched() call
 *          - explicit schedule() call
 *          - return from syscall or exception to user-space
 *          - return from interrupt-handler to user-space
 *
 * WARNING: must be called with preemption disabled!
 */
static void __sched notrace __schedule(bool preempt)
{
	struct task_struct *prev, *next;
	unsigned long *switch_count;
	unsigned long prev_state;
	struct rq_flags rf;
	struct rq *rq;
	int cpu;

	cpu = smp_processor_id();
	rq = cpu_rq(cpu);
	prev = rq->curr;

	schedule_debug(prev, preempt);

	if (sched_feat(HRTICK))
		hrtick_clear(rq);

	local_irq_disable();
	rcu_note_context_switch(preempt);

	/* See deactivate_task() below. */
	prev_state = prev->state;

	/*
	 * Make sure that signal_pending_state()->signal_pending() below
	 * can't be reordered with __set_current_state(TASK_INTERRUPTIBLE)
	 * done by the caller to avoid the race with signal_wake_up():
<<<<<<< HEAD
	 *
	 * __set_current_state(@state)		signal_wake_up()
	 * schedule()				  set_tsk_thread_flag(p, TIF_SIGPENDING)
	 *					  wake_up_state(p, state)
	 *   LOCK rq->lock			    LOCK p->pi_state
	 *   smp_mb__after_spinlock()		    smp_mb__after_spinlock()
	 *     if (signal_pending_state())	    if (p->state & @state)
	 *
=======
	 *
	 * __set_current_state(@state)		signal_wake_up()
	 * schedule()				  set_tsk_thread_flag(p, TIF_SIGPENDING)
	 *					  wake_up_state(p, state)
	 *   LOCK rq->lock			    LOCK p->pi_state
	 *   smp_mb__after_spinlock()		    smp_mb__after_spinlock()
	 *     if (signal_pending_state())	    if (p->state & @state)
	 *
>>>>>>> 77e5934e
	 * Also, the membarrier system call requires a full memory barrier
	 * after coming from user-space, before storing to rq->curr.
	 */
	rq_lock(rq, &rf);
	smp_mb__after_spinlock();

	/* Promote REQ to ACT */
	rq->clock_update_flags <<= 1;
	update_rq_clock(rq);

	switch_count = &prev->nivcsw;
<<<<<<< HEAD
	/*
	 * We must re-load prev->state in case ttwu_remote() changed it
	 * before we acquired rq->lock.
	 */
	if (!preempt && prev_state && prev_state == prev->state) {
=======

	/*
	 * We must load prev->state once (task_struct::state is volatile), such
	 * that:
	 *
	 *  - we form a control dependency vs deactivate_task() below.
	 *  - ptrace_{,un}freeze_traced() can change ->state underneath us.
	 */
	prev_state = prev->state;
	if (!preempt && prev_state) {
>>>>>>> 77e5934e
		if (signal_pending_state(prev_state, prev)) {
			prev->state = TASK_RUNNING;
		} else {
			prev->sched_contributes_to_load =
				(prev_state & TASK_UNINTERRUPTIBLE) &&
				!(prev_state & TASK_NOLOAD) &&
				!(prev->flags & PF_FROZEN);

			if (prev->sched_contributes_to_load)
				rq->nr_uninterruptible++;

			/*
			 * __schedule()			ttwu()
<<<<<<< HEAD
			 *   prev_state = prev->state;	  if (READ_ONCE(p->on_rq) && ...)
			 *   LOCK rq->lock		    goto out;
			 *   smp_mb__after_spinlock();	  smp_acquire__after_ctrl_dep();
			 *   p->on_rq = 0;		  p->state = TASK_WAKING;
=======
			 *   prev_state = prev->state;    if (p->on_rq && ...)
			 *   if (prev_state)		    goto out;
			 *     p->on_rq = 0;		  smp_acquire__after_ctrl_dep();
			 *				  p->state = TASK_WAKING
			 *
			 * Where __schedule() and ttwu() have matching control dependencies.
>>>>>>> 77e5934e
			 *
			 * After this, schedule() must not care about p->state any more.
			 */
			deactivate_task(rq, prev, DEQUEUE_SLEEP | DEQUEUE_NOCLOCK);

			if (prev->in_iowait) {
				atomic_inc(&rq->nr_iowait);
				delayacct_blkio_start();
			}
		}
		switch_count = &prev->nvcsw;
	}

	next = pick_next_task(rq, prev, &rf);
	clear_tsk_need_resched(prev);
	clear_preempt_need_resched();

	if (likely(prev != next)) {
		rq->nr_switches++;
		/*
		 * RCU users of rcu_dereference(rq->curr) may not see
		 * changes to task_struct made by pick_next_task().
		 */
		RCU_INIT_POINTER(rq->curr, next);
		/*
		 * The membarrier system call requires each architecture
		 * to have a full memory barrier after updating
		 * rq->curr, before returning to user-space.
		 *
		 * Here are the schemes providing that barrier on the
		 * various architectures:
		 * - mm ? switch_mm() : mmdrop() for x86, s390, sparc, PowerPC.
		 *   switch_mm() rely on membarrier_arch_switch_mm() on PowerPC.
		 * - finish_lock_switch() for weakly-ordered
		 *   architectures where spin_unlock is a full barrier,
		 * - switch_to() for arm64 (weakly-ordered, spin_unlock
		 *   is a RELEASE barrier),
		 */
		++*switch_count;

		psi_sched_switch(prev, next, !task_on_rq_queued(prev));

		trace_sched_switch(preempt, prev, next);

		/* Also unlocks the rq: */
		rq = context_switch(rq, prev, next, &rf);
	} else {
		rq->clock_update_flags &= ~(RQCF_ACT_SKIP|RQCF_REQ_SKIP);
		rq_unlock_irq(rq, &rf);
	}

	balance_callback(rq);
}

void __noreturn do_task_dead(void)
{
	/* Causes final put_task_struct in finish_task_switch(): */
	set_special_state(TASK_DEAD);

	/* Tell freezer to ignore us: */
	current->flags |= PF_NOFREEZE;

	__schedule(false);
	BUG();

	/* Avoid "noreturn function does return" - but don't continue if BUG() is a NOP: */
	for (;;)
		cpu_relax();
}

static inline void sched_submit_work(struct task_struct *tsk)
{
	if (!tsk->state)
		return;

	/*
	 * If a worker went to sleep, notify and ask workqueue whether
	 * it wants to wake up a task to maintain concurrency.
	 * As this function is called inside the schedule() context,
	 * we disable preemption to avoid it calling schedule() again
	 * in the possible wakeup of a kworker and because wq_worker_sleeping()
	 * requires it.
	 */
	if (tsk->flags & (PF_WQ_WORKER | PF_IO_WORKER)) {
		preempt_disable();
		if (tsk->flags & PF_WQ_WORKER)
			wq_worker_sleeping(tsk);
		else
			io_wq_worker_sleeping(tsk);
		preempt_enable_no_resched();
	}

	if (tsk_is_pi_blocked(tsk))
		return;

	/*
	 * If we are going to sleep and we have plugged IO queued,
	 * make sure to submit it to avoid deadlocks.
	 */
	if (blk_needs_flush_plug(tsk))
		blk_schedule_flush_plug(tsk);
}

static void sched_update_worker(struct task_struct *tsk)
{
	if (tsk->flags & (PF_WQ_WORKER | PF_IO_WORKER)) {
		if (tsk->flags & PF_WQ_WORKER)
			wq_worker_running(tsk);
		else
			io_wq_worker_running(tsk);
	}
}

asmlinkage __visible void __sched schedule(void)
{
	struct task_struct *tsk = current;

	sched_submit_work(tsk);
	do {
		preempt_disable();
		__schedule(false);
		sched_preempt_enable_no_resched();
	} while (need_resched());
	sched_update_worker(tsk);
}
EXPORT_SYMBOL(schedule);

/*
 * synchronize_rcu_tasks() makes sure that no task is stuck in preempted
 * state (have scheduled out non-voluntarily) by making sure that all
 * tasks have either left the run queue or have gone into user space.
 * As idle tasks do not do either, they must not ever be preempted
 * (schedule out non-voluntarily).
 *
 * schedule_idle() is similar to schedule_preempt_disable() except that it
 * never enables preemption because it does not call sched_submit_work().
 */
void __sched schedule_idle(void)
{
	/*
	 * As this skips calling sched_submit_work(), which the idle task does
	 * regardless because that function is a nop when the task is in a
	 * TASK_RUNNING state, make sure this isn't used someplace that the
	 * current task can be in any other state. Note, idle is always in the
	 * TASK_RUNNING state.
	 */
	WARN_ON_ONCE(current->state);
	do {
		__schedule(false);
	} while (need_resched());
}

#ifdef CONFIG_CONTEXT_TRACKING
asmlinkage __visible void __sched schedule_user(void)
{
	/*
	 * If we come here after a random call to set_need_resched(),
	 * or we have been woken up remotely but the IPI has not yet arrived,
	 * we haven't yet exited the RCU idle mode. Do it here manually until
	 * we find a better solution.
	 *
	 * NB: There are buggy callers of this function.  Ideally we
	 * should warn if prev_state != CONTEXT_USER, but that will trigger
	 * too frequently to make sense yet.
	 */
	enum ctx_state prev_state = exception_enter();
	schedule();
	exception_exit(prev_state);
}
#endif

/**
 * schedule_preempt_disabled - called with preemption disabled
 *
 * Returns with preemption disabled. Note: preempt_count must be 1
 */
void __sched schedule_preempt_disabled(void)
{
	sched_preempt_enable_no_resched();
	schedule();
	preempt_disable();
}

static void __sched notrace preempt_schedule_common(void)
{
	do {
		/*
		 * Because the function tracer can trace preempt_count_sub()
		 * and it also uses preempt_enable/disable_notrace(), if
		 * NEED_RESCHED is set, the preempt_enable_notrace() called
		 * by the function tracer will call this function again and
		 * cause infinite recursion.
		 *
		 * Preemption must be disabled here before the function
		 * tracer can trace. Break up preempt_disable() into two
		 * calls. One to disable preemption without fear of being
		 * traced. The other to still record the preemption latency,
		 * which can also be traced by the function tracer.
		 */
		preempt_disable_notrace();
		preempt_latency_start(1);
		__schedule(true);
		preempt_latency_stop(1);
		preempt_enable_no_resched_notrace();

		/*
		 * Check again in case we missed a preemption opportunity
		 * between schedule and now.
		 */
	} while (need_resched());
}

#ifdef CONFIG_PREEMPTION
/*
 * This is the entry point to schedule() from in-kernel preemption
 * off of preempt_enable.
 */
asmlinkage __visible void __sched notrace preempt_schedule(void)
{
	/*
	 * If there is a non-zero preempt_count or interrupts are disabled,
	 * we do not want to preempt the current task. Just return..
	 */
	if (likely(!preemptible()))
		return;

	preempt_schedule_common();
}
NOKPROBE_SYMBOL(preempt_schedule);
EXPORT_SYMBOL(preempt_schedule);

/**
 * preempt_schedule_notrace - preempt_schedule called by tracing
 *
 * The tracing infrastructure uses preempt_enable_notrace to prevent
 * recursion and tracing preempt enabling caused by the tracing
 * infrastructure itself. But as tracing can happen in areas coming
 * from userspace or just about to enter userspace, a preempt enable
 * can occur before user_exit() is called. This will cause the scheduler
 * to be called when the system is still in usermode.
 *
 * To prevent this, the preempt_enable_notrace will use this function
 * instead of preempt_schedule() to exit user context if needed before
 * calling the scheduler.
 */
asmlinkage __visible void __sched notrace preempt_schedule_notrace(void)
{
	enum ctx_state prev_ctx;

	if (likely(!preemptible()))
		return;

	do {
		/*
		 * Because the function tracer can trace preempt_count_sub()
		 * and it also uses preempt_enable/disable_notrace(), if
		 * NEED_RESCHED is set, the preempt_enable_notrace() called
		 * by the function tracer will call this function again and
		 * cause infinite recursion.
		 *
		 * Preemption must be disabled here before the function
		 * tracer can trace. Break up preempt_disable() into two
		 * calls. One to disable preemption without fear of being
		 * traced. The other to still record the preemption latency,
		 * which can also be traced by the function tracer.
		 */
		preempt_disable_notrace();
		preempt_latency_start(1);
		/*
		 * Needs preempt disabled in case user_exit() is traced
		 * and the tracer calls preempt_enable_notrace() causing
		 * an infinite recursion.
		 */
		prev_ctx = exception_enter();
		__schedule(true);
		exception_exit(prev_ctx);

		preempt_latency_stop(1);
		preempt_enable_no_resched_notrace();
	} while (need_resched());
}
EXPORT_SYMBOL_GPL(preempt_schedule_notrace);

#endif /* CONFIG_PREEMPTION */

/*
 * This is the entry point to schedule() from kernel preemption
 * off of irq context.
 * Note, that this is called and return with irqs disabled. This will
 * protect us against recursive calling from irq.
 */
asmlinkage __visible void __sched preempt_schedule_irq(void)
{
	enum ctx_state prev_state;

	/* Catch callers which need to be fixed */
	BUG_ON(preempt_count() || !irqs_disabled());

	prev_state = exception_enter();

	do {
		preempt_disable();
		local_irq_enable();
		__schedule(true);
		local_irq_disable();
		sched_preempt_enable_no_resched();
	} while (need_resched());

	exception_exit(prev_state);
}

int default_wake_function(wait_queue_entry_t *curr, unsigned mode, int wake_flags,
			  void *key)
{
	WARN_ON_ONCE(IS_ENABLED(CONFIG_SCHED_DEBUG) && wake_flags & ~WF_SYNC);
	return try_to_wake_up(curr->private, mode, wake_flags);
}
EXPORT_SYMBOL(default_wake_function);

#ifdef CONFIG_RT_MUTEXES

static inline int __rt_effective_prio(struct task_struct *pi_task, int prio)
{
	if (pi_task)
		prio = min(prio, pi_task->prio);

	return prio;
}

static inline int rt_effective_prio(struct task_struct *p, int prio)
{
	struct task_struct *pi_task = rt_mutex_get_top_task(p);

	return __rt_effective_prio(pi_task, prio);
}

/*
 * rt_mutex_setprio - set the current priority of a task
 * @p: task to boost
 * @pi_task: donor task
 *
 * This function changes the 'effective' priority of a task. It does
 * not touch ->normal_prio like __setscheduler().
 *
 * Used by the rt_mutex code to implement priority inheritance
 * logic. Call site only calls if the priority of the task changed.
 */
void rt_mutex_setprio(struct task_struct *p, struct task_struct *pi_task)
{
	int prio, oldprio, queued, running, queue_flag =
		DEQUEUE_SAVE | DEQUEUE_MOVE | DEQUEUE_NOCLOCK;
	const struct sched_class *prev_class;
	struct rq_flags rf;
	struct rq *rq;

	/* XXX used to be waiter->prio, not waiter->task->prio */
	prio = __rt_effective_prio(pi_task, p->normal_prio);

	/*
	 * If nothing changed; bail early.
	 */
	if (p->pi_top_task == pi_task && prio == p->prio && !dl_prio(prio))
		return;

	rq = __task_rq_lock(p, &rf);
	update_rq_clock(rq);
	/*
	 * Set under pi_lock && rq->lock, such that the value can be used under
	 * either lock.
	 *
	 * Note that there is loads of tricky to make this pointer cache work
	 * right. rt_mutex_slowunlock()+rt_mutex_postunlock() work together to
	 * ensure a task is de-boosted (pi_task is set to NULL) before the
	 * task is allowed to run again (and can exit). This ensures the pointer
	 * points to a blocked task -- which guaratees the task is present.
	 */
	p->pi_top_task = pi_task;

	/*
	 * For FIFO/RR we only need to set prio, if that matches we're done.
	 */
	if (prio == p->prio && !dl_prio(prio))
		goto out_unlock;

	/*
	 * Idle task boosting is a nono in general. There is one
	 * exception, when PREEMPT_RT and NOHZ is active:
	 *
	 * The idle task calls get_next_timer_interrupt() and holds
	 * the timer wheel base->lock on the CPU and another CPU wants
	 * to access the timer (probably to cancel it). We can safely
	 * ignore the boosting request, as the idle CPU runs this code
	 * with interrupts disabled and will complete the lock
	 * protected section without being interrupted. So there is no
	 * real need to boost.
	 */
	if (unlikely(p == rq->idle)) {
		WARN_ON(p != rq->curr);
		WARN_ON(p->pi_blocked_on);
		goto out_unlock;
	}

	trace_sched_pi_setprio(p, pi_task);
	oldprio = p->prio;

	if (oldprio == prio)
		queue_flag &= ~DEQUEUE_MOVE;

	prev_class = p->sched_class;
	queued = task_on_rq_queued(p);
	running = task_current(rq, p);
	if (queued)
		dequeue_task(rq, p, queue_flag);
	if (running)
		put_prev_task(rq, p);

	/*
	 * Boosting condition are:
	 * 1. -rt task is running and holds mutex A
	 *      --> -dl task blocks on mutex A
	 *
	 * 2. -dl task is running and holds mutex A
	 *      --> -dl task blocks on mutex A and could preempt the
	 *          running task
	 */
	if (dl_prio(prio)) {
		if (!dl_prio(p->normal_prio) ||
		    (pi_task && dl_prio(pi_task->prio) &&
		     dl_entity_preempt(&pi_task->dl, &p->dl))) {
			p->dl.dl_boosted = 1;
			queue_flag |= ENQUEUE_REPLENISH;
		} else
			p->dl.dl_boosted = 0;
		p->sched_class = &dl_sched_class;
	} else if (rt_prio(prio)) {
		if (dl_prio(oldprio))
			p->dl.dl_boosted = 0;
		if (oldprio < prio)
			queue_flag |= ENQUEUE_HEAD;
		p->sched_class = &rt_sched_class;
	} else {
		if (dl_prio(oldprio))
			p->dl.dl_boosted = 0;
		if (rt_prio(oldprio))
			p->rt.timeout = 0;
		p->sched_class = &fair_sched_class;
	}

	p->prio = prio;

	if (queued)
		enqueue_task(rq, p, queue_flag);
	if (running)
		set_next_task(rq, p);

	check_class_changed(rq, p, prev_class, oldprio);
out_unlock:
	/* Avoid rq from going away on us: */
	preempt_disable();
	__task_rq_unlock(rq, &rf);

	balance_callback(rq);
	preempt_enable();
}
#else
static inline int rt_effective_prio(struct task_struct *p, int prio)
{
	return prio;
}
#endif

void set_user_nice(struct task_struct *p, long nice)
{
	bool queued, running;
	int old_prio;
	struct rq_flags rf;
	struct rq *rq;

	if (task_nice(p) == nice || nice < MIN_NICE || nice > MAX_NICE)
		return;
	/*
	 * We have to be careful, if called from sys_setpriority(),
	 * the task might be in the middle of scheduling on another CPU.
	 */
	rq = task_rq_lock(p, &rf);
	update_rq_clock(rq);

	/*
	 * The RT priorities are set via sched_setscheduler(), but we still
	 * allow the 'normal' nice value to be set - but as expected
	 * it wont have any effect on scheduling until the task is
	 * SCHED_DEADLINE, SCHED_FIFO or SCHED_RR:
	 */
	if (task_has_dl_policy(p) || task_has_rt_policy(p)) {
		p->static_prio = NICE_TO_PRIO(nice);
		goto out_unlock;
	}
	queued = task_on_rq_queued(p);
	running = task_current(rq, p);
	if (queued)
		dequeue_task(rq, p, DEQUEUE_SAVE | DEQUEUE_NOCLOCK);
	if (running)
		put_prev_task(rq, p);

	p->static_prio = NICE_TO_PRIO(nice);
	set_load_weight(p, true);
	old_prio = p->prio;
	p->prio = effective_prio(p);

	if (queued)
		enqueue_task(rq, p, ENQUEUE_RESTORE | ENQUEUE_NOCLOCK);
	if (running)
		set_next_task(rq, p);

	/*
	 * If the task increased its priority or is running and
	 * lowered its priority, then reschedule its CPU:
	 */
	p->sched_class->prio_changed(rq, p, old_prio);

out_unlock:
	task_rq_unlock(rq, p, &rf);
}
EXPORT_SYMBOL(set_user_nice);

/*
 * can_nice - check if a task can reduce its nice value
 * @p: task
 * @nice: nice value
 */
int can_nice(const struct task_struct *p, const int nice)
{
	/* Convert nice value [19,-20] to rlimit style value [1,40]: */
	int nice_rlim = nice_to_rlimit(nice);

	return (nice_rlim <= task_rlimit(p, RLIMIT_NICE) ||
		capable(CAP_SYS_NICE));
}

#ifdef __ARCH_WANT_SYS_NICE

/*
 * sys_nice - change the priority of the current process.
 * @increment: priority increment
 *
 * sys_setpriority is a more generic, but much slower function that
 * does similar things.
 */
SYSCALL_DEFINE1(nice, int, increment)
{
	long nice, retval;

	/*
	 * Setpriority might change our priority at the same moment.
	 * We don't have to worry. Conceptually one call occurs first
	 * and we have a single winner.
	 */
	increment = clamp(increment, -NICE_WIDTH, NICE_WIDTH);
	nice = task_nice(current) + increment;

	nice = clamp_val(nice, MIN_NICE, MAX_NICE);
	if (increment < 0 && !can_nice(current, nice))
		return -EPERM;

	retval = security_task_setnice(current, nice);
	if (retval)
		return retval;

	set_user_nice(current, nice);
	return 0;
}

#endif

/**
 * task_prio - return the priority value of a given task.
 * @p: the task in question.
 *
 * Return: The priority value as seen by users in /proc.
 * RT tasks are offset by -200. Normal tasks are centered
 * around 0, value goes from -16 to +15.
 */
int task_prio(const struct task_struct *p)
{
	return p->prio - MAX_RT_PRIO;
}

/**
 * idle_cpu - is a given CPU idle currently?
 * @cpu: the processor in question.
 *
 * Return: 1 if the CPU is currently idle. 0 otherwise.
 */
int idle_cpu(int cpu)
{
	struct rq *rq = cpu_rq(cpu);

	if (rq->curr != rq->idle)
		return 0;

	if (rq->nr_running)
		return 0;

#ifdef CONFIG_SMP
	if (rq->ttwu_pending)
		return 0;
#endif

	return 1;
}

/**
 * available_idle_cpu - is a given CPU idle for enqueuing work.
 * @cpu: the CPU in question.
 *
 * Return: 1 if the CPU is currently idle. 0 otherwise.
 */
int available_idle_cpu(int cpu)
{
	if (!idle_cpu(cpu))
		return 0;

	if (vcpu_is_preempted(cpu))
		return 0;

	return 1;
}

/**
 * idle_task - return the idle task for a given CPU.
 * @cpu: the processor in question.
 *
 * Return: The idle task for the CPU @cpu.
 */
struct task_struct *idle_task(int cpu)
{
	return cpu_rq(cpu)->idle;
}

/**
 * find_process_by_pid - find a process with a matching PID value.
 * @pid: the pid in question.
 *
 * The task of @pid, if found. %NULL otherwise.
 */
static struct task_struct *find_process_by_pid(pid_t pid)
{
	return pid ? find_task_by_vpid(pid) : current;
}

/*
 * sched_setparam() passes in -1 for its policy, to let the functions
 * it calls know not to change it.
 */
#define SETPARAM_POLICY	-1

static void __setscheduler_params(struct task_struct *p,
		const struct sched_attr *attr)
{
	int policy = attr->sched_policy;

	if (policy == SETPARAM_POLICY)
		policy = p->policy;

	p->policy = policy;

	if (dl_policy(policy))
		__setparam_dl(p, attr);
	else if (fair_policy(policy))
		p->static_prio = NICE_TO_PRIO(attr->sched_nice);

	/*
	 * __sched_setscheduler() ensures attr->sched_priority == 0 when
	 * !rt_policy. Always setting this ensures that things like
	 * getparam()/getattr() don't report silly values for !rt tasks.
	 */
	p->rt_priority = attr->sched_priority;
	p->normal_prio = normal_prio(p);
	set_load_weight(p, true);
}

/* Actually do priority change: must hold pi & rq lock. */
static void __setscheduler(struct rq *rq, struct task_struct *p,
			   const struct sched_attr *attr, bool keep_boost)
{
	/*
	 * If params can't change scheduling class changes aren't allowed
	 * either.
	 */
	if (attr->sched_flags & SCHED_FLAG_KEEP_PARAMS)
		return;

	__setscheduler_params(p, attr);

	/*
	 * Keep a potential priority boosting if called from
	 * sched_setscheduler().
	 */
	p->prio = normal_prio(p);
	if (keep_boost)
		p->prio = rt_effective_prio(p, p->prio);

	if (dl_prio(p->prio))
		p->sched_class = &dl_sched_class;
	else if (rt_prio(p->prio))
		p->sched_class = &rt_sched_class;
	else
		p->sched_class = &fair_sched_class;
}

/*
 * Check the target process has a UID that matches the current process's:
 */
static bool check_same_owner(struct task_struct *p)
{
	const struct cred *cred = current_cred(), *pcred;
	bool match;

	rcu_read_lock();
	pcred = __task_cred(p);
	match = (uid_eq(cred->euid, pcred->euid) ||
		 uid_eq(cred->euid, pcred->uid));
	rcu_read_unlock();
	return match;
}

static int __sched_setscheduler(struct task_struct *p,
				const struct sched_attr *attr,
				bool user, bool pi)
{
	int newprio = dl_policy(attr->sched_policy) ? MAX_DL_PRIO - 1 :
		      MAX_RT_PRIO - 1 - attr->sched_priority;
	int retval, oldprio, oldpolicy = -1, queued, running;
	int new_effective_prio, policy = attr->sched_policy;
	const struct sched_class *prev_class;
	struct rq_flags rf;
	int reset_on_fork;
	int queue_flags = DEQUEUE_SAVE | DEQUEUE_MOVE | DEQUEUE_NOCLOCK;
	struct rq *rq;

	/* The pi code expects interrupts enabled */
	BUG_ON(pi && in_interrupt());
recheck:
	/* Double check policy once rq lock held: */
	if (policy < 0) {
		reset_on_fork = p->sched_reset_on_fork;
		policy = oldpolicy = p->policy;
	} else {
		reset_on_fork = !!(attr->sched_flags & SCHED_FLAG_RESET_ON_FORK);

		if (!valid_policy(policy))
			return -EINVAL;
	}

	if (attr->sched_flags & ~(SCHED_FLAG_ALL | SCHED_FLAG_SUGOV))
		return -EINVAL;

	/*
	 * Valid priorities for SCHED_FIFO and SCHED_RR are
	 * 1..MAX_USER_RT_PRIO-1, valid priority for SCHED_NORMAL,
	 * SCHED_BATCH and SCHED_IDLE is 0.
	 */
	if ((p->mm && attr->sched_priority > MAX_USER_RT_PRIO-1) ||
	    (!p->mm && attr->sched_priority > MAX_RT_PRIO-1))
		return -EINVAL;
	if ((dl_policy(policy) && !__checkparam_dl(attr)) ||
	    (rt_policy(policy) != (attr->sched_priority != 0)))
		return -EINVAL;

	/*
	 * Allow unprivileged RT tasks to decrease priority:
	 */
	if (user && !capable(CAP_SYS_NICE)) {
		if (fair_policy(policy)) {
			if (attr->sched_nice < task_nice(p) &&
			    !can_nice(p, attr->sched_nice))
				return -EPERM;
		}

		if (rt_policy(policy)) {
			unsigned long rlim_rtprio =
					task_rlimit(p, RLIMIT_RTPRIO);

			/* Can't set/change the rt policy: */
			if (policy != p->policy && !rlim_rtprio)
				return -EPERM;

			/* Can't increase priority: */
			if (attr->sched_priority > p->rt_priority &&
			    attr->sched_priority > rlim_rtprio)
				return -EPERM;
		}

		 /*
		  * Can't set/change SCHED_DEADLINE policy at all for now
		  * (safest behavior); in the future we would like to allow
		  * unprivileged DL tasks to increase their relative deadline
		  * or reduce their runtime (both ways reducing utilization)
		  */
		if (dl_policy(policy))
			return -EPERM;

		/*
		 * Treat SCHED_IDLE as nice 20. Only allow a switch to
		 * SCHED_NORMAL if the RLIMIT_NICE would normally permit it.
		 */
		if (task_has_idle_policy(p) && !idle_policy(policy)) {
			if (!can_nice(p, task_nice(p)))
				return -EPERM;
		}

		/* Can't change other user's priorities: */
		if (!check_same_owner(p))
			return -EPERM;

		/* Normal users shall not reset the sched_reset_on_fork flag: */
		if (p->sched_reset_on_fork && !reset_on_fork)
			return -EPERM;
	}

	if (user) {
		if (attr->sched_flags & SCHED_FLAG_SUGOV)
			return -EINVAL;

		retval = security_task_setscheduler(p);
		if (retval)
			return retval;
	}

	/* Update task specific "requested" clamps */
	if (attr->sched_flags & SCHED_FLAG_UTIL_CLAMP) {
		retval = uclamp_validate(p, attr);
		if (retval)
			return retval;
	}

	if (pi)
		cpuset_read_lock();

	/*
	 * Make sure no PI-waiters arrive (or leave) while we are
	 * changing the priority of the task:
	 *
	 * To be able to change p->policy safely, the appropriate
	 * runqueue lock must be held.
	 */
	rq = task_rq_lock(p, &rf);
	update_rq_clock(rq);

	/*
	 * Changing the policy of the stop threads its a very bad idea:
	 */
	if (p == rq->stop) {
		retval = -EINVAL;
		goto unlock;
	}

	/*
	 * If not changing anything there's no need to proceed further,
	 * but store a possible modification of reset_on_fork.
	 */
	if (unlikely(policy == p->policy)) {
		if (fair_policy(policy) && attr->sched_nice != task_nice(p))
			goto change;
		if (rt_policy(policy) && attr->sched_priority != p->rt_priority)
			goto change;
		if (dl_policy(policy) && dl_param_changed(p, attr))
			goto change;
		if (attr->sched_flags & SCHED_FLAG_UTIL_CLAMP)
			goto change;

		p->sched_reset_on_fork = reset_on_fork;
		retval = 0;
		goto unlock;
	}
change:

	if (user) {
#ifdef CONFIG_RT_GROUP_SCHED
		/*
		 * Do not allow realtime tasks into groups that have no runtime
		 * assigned.
		 */
		if (rt_bandwidth_enabled() && rt_policy(policy) &&
				task_group(p)->rt_bandwidth.rt_runtime == 0 &&
				!task_group_is_autogroup(task_group(p))) {
			retval = -EPERM;
			goto unlock;
		}
#endif
#ifdef CONFIG_SMP
		if (dl_bandwidth_enabled() && dl_policy(policy) &&
				!(attr->sched_flags & SCHED_FLAG_SUGOV)) {
			cpumask_t *span = rq->rd->span;

			/*
			 * Don't allow tasks with an affinity mask smaller than
			 * the entire root_domain to become SCHED_DEADLINE. We
			 * will also fail if there's no bandwidth available.
			 */
			if (!cpumask_subset(span, p->cpus_ptr) ||
			    rq->rd->dl_bw.bw == 0) {
				retval = -EPERM;
				goto unlock;
			}
		}
#endif
	}

	/* Re-check policy now with rq lock held: */
	if (unlikely(oldpolicy != -1 && oldpolicy != p->policy)) {
		policy = oldpolicy = -1;
		task_rq_unlock(rq, p, &rf);
		if (pi)
			cpuset_read_unlock();
		goto recheck;
	}

	/*
	 * If setscheduling to SCHED_DEADLINE (or changing the parameters
	 * of a SCHED_DEADLINE task) we need to check if enough bandwidth
	 * is available.
	 */
	if ((dl_policy(policy) || dl_task(p)) && sched_dl_overflow(p, policy, attr)) {
		retval = -EBUSY;
		goto unlock;
	}

	p->sched_reset_on_fork = reset_on_fork;
	oldprio = p->prio;

	if (pi) {
		/*
		 * Take priority boosted tasks into account. If the new
		 * effective priority is unchanged, we just store the new
		 * normal parameters and do not touch the scheduler class and
		 * the runqueue. This will be done when the task deboost
		 * itself.
		 */
		new_effective_prio = rt_effective_prio(p, newprio);
		if (new_effective_prio == oldprio)
			queue_flags &= ~DEQUEUE_MOVE;
	}

	queued = task_on_rq_queued(p);
	running = task_current(rq, p);
	if (queued)
		dequeue_task(rq, p, queue_flags);
	if (running)
		put_prev_task(rq, p);

	prev_class = p->sched_class;

	__setscheduler(rq, p, attr, pi);
	__setscheduler_uclamp(p, attr);

	if (queued) {
		/*
		 * We enqueue to tail when the priority of a task is
		 * increased (user space view).
		 */
		if (oldprio < p->prio)
			queue_flags |= ENQUEUE_HEAD;

		enqueue_task(rq, p, queue_flags);
	}
	if (running)
		set_next_task(rq, p);

	check_class_changed(rq, p, prev_class, oldprio);

	/* Avoid rq from going away on us: */
	preempt_disable();
	task_rq_unlock(rq, p, &rf);

	if (pi) {
		cpuset_read_unlock();
		rt_mutex_adjust_pi(p);
	}

	/* Run balance callbacks after we've adjusted the PI chain: */
	balance_callback(rq);
	preempt_enable();

	return 0;

unlock:
	task_rq_unlock(rq, p, &rf);
	if (pi)
		cpuset_read_unlock();
	return retval;
}

static int _sched_setscheduler(struct task_struct *p, int policy,
			       const struct sched_param *param, bool check)
{
	struct sched_attr attr = {
		.sched_policy   = policy,
		.sched_priority = param->sched_priority,
		.sched_nice	= PRIO_TO_NICE(p->static_prio),
	};

	/* Fixup the legacy SCHED_RESET_ON_FORK hack. */
	if ((policy != SETPARAM_POLICY) && (policy & SCHED_RESET_ON_FORK)) {
		attr.sched_flags |= SCHED_FLAG_RESET_ON_FORK;
		policy &= ~SCHED_RESET_ON_FORK;
		attr.sched_policy = policy;
	}

	return __sched_setscheduler(p, &attr, check, true);
}
/**
 * sched_setscheduler - change the scheduling policy and/or RT priority of a thread.
 * @p: the task in question.
 * @policy: new policy.
 * @param: structure containing the new RT priority.
 *
 * Return: 0 on success. An error code otherwise.
 *
 * NOTE that the task may be already dead.
 */
int sched_setscheduler(struct task_struct *p, int policy,
		       const struct sched_param *param)
{
	return _sched_setscheduler(p, policy, param, true);
}
EXPORT_SYMBOL_GPL(sched_setscheduler);

int sched_setattr(struct task_struct *p, const struct sched_attr *attr)
{
	return __sched_setscheduler(p, attr, true, true);
}
EXPORT_SYMBOL_GPL(sched_setattr);

int sched_setattr_nocheck(struct task_struct *p, const struct sched_attr *attr)
{
	return __sched_setscheduler(p, attr, false, true);
}

/**
 * sched_setscheduler_nocheck - change the scheduling policy and/or RT priority of a thread from kernelspace.
 * @p: the task in question.
 * @policy: new policy.
 * @param: structure containing the new RT priority.
 *
 * Just like sched_setscheduler, only don't bother checking if the
 * current context has permission.  For example, this is needed in
 * stop_machine(): we create temporary high priority worker threads,
 * but our caller might not have that capability.
 *
 * Return: 0 on success. An error code otherwise.
 */
int sched_setscheduler_nocheck(struct task_struct *p, int policy,
			       const struct sched_param *param)
{
	return _sched_setscheduler(p, policy, param, false);
}
EXPORT_SYMBOL_GPL(sched_setscheduler_nocheck);

static int
do_sched_setscheduler(pid_t pid, int policy, struct sched_param __user *param)
{
	struct sched_param lparam;
	struct task_struct *p;
	int retval;

	if (!param || pid < 0)
		return -EINVAL;
	if (copy_from_user(&lparam, param, sizeof(struct sched_param)))
		return -EFAULT;

	rcu_read_lock();
	retval = -ESRCH;
	p = find_process_by_pid(pid);
	if (likely(p))
		get_task_struct(p);
	rcu_read_unlock();

	if (likely(p)) {
		retval = sched_setscheduler(p, policy, &lparam);
		put_task_struct(p);
	}

	return retval;
}

/*
 * Mimics kernel/events/core.c perf_copy_attr().
 */
static int sched_copy_attr(struct sched_attr __user *uattr, struct sched_attr *attr)
{
	u32 size;
	int ret;

	/* Zero the full structure, so that a short copy will be nice: */
	memset(attr, 0, sizeof(*attr));

	ret = get_user(size, &uattr->size);
	if (ret)
		return ret;

	/* ABI compatibility quirk: */
	if (!size)
		size = SCHED_ATTR_SIZE_VER0;
	if (size < SCHED_ATTR_SIZE_VER0 || size > PAGE_SIZE)
		goto err_size;

	ret = copy_struct_from_user(attr, sizeof(*attr), uattr, size);
	if (ret) {
		if (ret == -E2BIG)
			goto err_size;
		return ret;
	}

	if ((attr->sched_flags & SCHED_FLAG_UTIL_CLAMP) &&
	    size < SCHED_ATTR_SIZE_VER1)
		return -EINVAL;

	/*
	 * XXX: Do we want to be lenient like existing syscalls; or do we want
	 * to be strict and return an error on out-of-bounds values?
	 */
	attr->sched_nice = clamp(attr->sched_nice, MIN_NICE, MAX_NICE);

	return 0;

err_size:
	put_user(sizeof(*attr), &uattr->size);
	return -E2BIG;
}

/**
 * sys_sched_setscheduler - set/change the scheduler policy and RT priority
 * @pid: the pid in question.
 * @policy: new policy.
 * @param: structure containing the new RT priority.
 *
 * Return: 0 on success. An error code otherwise.
 */
SYSCALL_DEFINE3(sched_setscheduler, pid_t, pid, int, policy, struct sched_param __user *, param)
{
	if (policy < 0)
		return -EINVAL;

	return do_sched_setscheduler(pid, policy, param);
}

/**
 * sys_sched_setparam - set/change the RT priority of a thread
 * @pid: the pid in question.
 * @param: structure containing the new RT priority.
 *
 * Return: 0 on success. An error code otherwise.
 */
SYSCALL_DEFINE2(sched_setparam, pid_t, pid, struct sched_param __user *, param)
{
	return do_sched_setscheduler(pid, SETPARAM_POLICY, param);
}

/**
 * sys_sched_setattr - same as above, but with extended sched_attr
 * @pid: the pid in question.
 * @uattr: structure containing the extended parameters.
 * @flags: for future extension.
 */
SYSCALL_DEFINE3(sched_setattr, pid_t, pid, struct sched_attr __user *, uattr,
			       unsigned int, flags)
{
	struct sched_attr attr;
	struct task_struct *p;
	int retval;

	if (!uattr || pid < 0 || flags)
		return -EINVAL;

	retval = sched_copy_attr(uattr, &attr);
	if (retval)
		return retval;

	if ((int)attr.sched_policy < 0)
		return -EINVAL;
	if (attr.sched_flags & SCHED_FLAG_KEEP_POLICY)
		attr.sched_policy = SETPARAM_POLICY;

	rcu_read_lock();
	retval = -ESRCH;
	p = find_process_by_pid(pid);
	if (likely(p))
		get_task_struct(p);
	rcu_read_unlock();

	if (likely(p)) {
		retval = sched_setattr(p, &attr);
		put_task_struct(p);
	}

	return retval;
}

/**
 * sys_sched_getscheduler - get the policy (scheduling class) of a thread
 * @pid: the pid in question.
 *
 * Return: On success, the policy of the thread. Otherwise, a negative error
 * code.
 */
SYSCALL_DEFINE1(sched_getscheduler, pid_t, pid)
{
	struct task_struct *p;
	int retval;

	if (pid < 0)
		return -EINVAL;

	retval = -ESRCH;
	rcu_read_lock();
	p = find_process_by_pid(pid);
	if (p) {
		retval = security_task_getscheduler(p);
		if (!retval)
			retval = p->policy
				| (p->sched_reset_on_fork ? SCHED_RESET_ON_FORK : 0);
	}
	rcu_read_unlock();
	return retval;
}

/**
 * sys_sched_getparam - get the RT priority of a thread
 * @pid: the pid in question.
 * @param: structure containing the RT priority.
 *
 * Return: On success, 0 and the RT priority is in @param. Otherwise, an error
 * code.
 */
SYSCALL_DEFINE2(sched_getparam, pid_t, pid, struct sched_param __user *, param)
{
	struct sched_param lp = { .sched_priority = 0 };
	struct task_struct *p;
	int retval;

	if (!param || pid < 0)
		return -EINVAL;

	rcu_read_lock();
	p = find_process_by_pid(pid);
	retval = -ESRCH;
	if (!p)
		goto out_unlock;

	retval = security_task_getscheduler(p);
	if (retval)
		goto out_unlock;

	if (task_has_rt_policy(p))
		lp.sched_priority = p->rt_priority;
	rcu_read_unlock();

	/*
	 * This one might sleep, we cannot do it with a spinlock held ...
	 */
	retval = copy_to_user(param, &lp, sizeof(*param)) ? -EFAULT : 0;

	return retval;

out_unlock:
	rcu_read_unlock();
	return retval;
}

/*
 * Copy the kernel size attribute structure (which might be larger
 * than what user-space knows about) to user-space.
 *
 * Note that all cases are valid: user-space buffer can be larger or
 * smaller than the kernel-space buffer. The usual case is that both
 * have the same size.
 */
static int
sched_attr_copy_to_user(struct sched_attr __user *uattr,
			struct sched_attr *kattr,
			unsigned int usize)
{
	unsigned int ksize = sizeof(*kattr);

	if (!access_ok(uattr, usize))
		return -EFAULT;

	/*
	 * sched_getattr() ABI forwards and backwards compatibility:
	 *
	 * If usize == ksize then we just copy everything to user-space and all is good.
	 *
	 * If usize < ksize then we only copy as much as user-space has space for,
	 * this keeps ABI compatibility as well. We skip the rest.
	 *
	 * If usize > ksize then user-space is using a newer version of the ABI,
	 * which part the kernel doesn't know about. Just ignore it - tooling can
	 * detect the kernel's knowledge of attributes from the attr->size value
	 * which is set to ksize in this case.
	 */
	kattr->size = min(usize, ksize);

	if (copy_to_user(uattr, kattr, kattr->size))
		return -EFAULT;

	return 0;
}

/**
 * sys_sched_getattr - similar to sched_getparam, but with sched_attr
 * @pid: the pid in question.
 * @uattr: structure containing the extended parameters.
 * @usize: sizeof(attr) for fwd/bwd comp.
 * @flags: for future extension.
 */
SYSCALL_DEFINE4(sched_getattr, pid_t, pid, struct sched_attr __user *, uattr,
		unsigned int, usize, unsigned int, flags)
{
	struct sched_attr kattr = { };
	struct task_struct *p;
	int retval;

	if (!uattr || pid < 0 || usize > PAGE_SIZE ||
	    usize < SCHED_ATTR_SIZE_VER0 || flags)
		return -EINVAL;

	rcu_read_lock();
	p = find_process_by_pid(pid);
	retval = -ESRCH;
	if (!p)
		goto out_unlock;

	retval = security_task_getscheduler(p);
	if (retval)
		goto out_unlock;

	kattr.sched_policy = p->policy;
	if (p->sched_reset_on_fork)
		kattr.sched_flags |= SCHED_FLAG_RESET_ON_FORK;
	if (task_has_dl_policy(p))
		__getparam_dl(p, &kattr);
	else if (task_has_rt_policy(p))
		kattr.sched_priority = p->rt_priority;
	else
		kattr.sched_nice = task_nice(p);

#ifdef CONFIG_UCLAMP_TASK
	kattr.sched_util_min = p->uclamp_req[UCLAMP_MIN].value;
	kattr.sched_util_max = p->uclamp_req[UCLAMP_MAX].value;
#endif

	rcu_read_unlock();

	return sched_attr_copy_to_user(uattr, &kattr, usize);

out_unlock:
	rcu_read_unlock();
	return retval;
}

long sched_setaffinity(pid_t pid, const struct cpumask *in_mask)
{
	cpumask_var_t cpus_allowed, new_mask;
	struct task_struct *p;
	int retval;

	rcu_read_lock();

	p = find_process_by_pid(pid);
	if (!p) {
		rcu_read_unlock();
		return -ESRCH;
	}

	/* Prevent p going away */
	get_task_struct(p);
	rcu_read_unlock();

	if (p->flags & PF_NO_SETAFFINITY) {
		retval = -EINVAL;
		goto out_put_task;
	}
	if (!alloc_cpumask_var(&cpus_allowed, GFP_KERNEL)) {
		retval = -ENOMEM;
		goto out_put_task;
	}
	if (!alloc_cpumask_var(&new_mask, GFP_KERNEL)) {
		retval = -ENOMEM;
		goto out_free_cpus_allowed;
	}
	retval = -EPERM;
	if (!check_same_owner(p)) {
		rcu_read_lock();
		if (!ns_capable(__task_cred(p)->user_ns, CAP_SYS_NICE)) {
			rcu_read_unlock();
			goto out_free_new_mask;
		}
		rcu_read_unlock();
	}

	retval = security_task_setscheduler(p);
	if (retval)
		goto out_free_new_mask;


	cpuset_cpus_allowed(p, cpus_allowed);
	cpumask_and(new_mask, in_mask, cpus_allowed);

	/*
	 * Since bandwidth control happens on root_domain basis,
	 * if admission test is enabled, we only admit -deadline
	 * tasks allowed to run on all the CPUs in the task's
	 * root_domain.
	 */
#ifdef CONFIG_SMP
	if (task_has_dl_policy(p) && dl_bandwidth_enabled()) {
		rcu_read_lock();
		if (!cpumask_subset(task_rq(p)->rd->span, new_mask)) {
			retval = -EBUSY;
			rcu_read_unlock();
			goto out_free_new_mask;
		}
		rcu_read_unlock();
	}
#endif
again:
	retval = __set_cpus_allowed_ptr(p, new_mask, true);

	if (!retval) {
		cpuset_cpus_allowed(p, cpus_allowed);
		if (!cpumask_subset(new_mask, cpus_allowed)) {
			/*
			 * We must have raced with a concurrent cpuset
			 * update. Just reset the cpus_allowed to the
			 * cpuset's cpus_allowed
			 */
			cpumask_copy(new_mask, cpus_allowed);
			goto again;
		}
	}
out_free_new_mask:
	free_cpumask_var(new_mask);
out_free_cpus_allowed:
	free_cpumask_var(cpus_allowed);
out_put_task:
	put_task_struct(p);
	return retval;
}

static int get_user_cpu_mask(unsigned long __user *user_mask_ptr, unsigned len,
			     struct cpumask *new_mask)
{
	if (len < cpumask_size())
		cpumask_clear(new_mask);
	else if (len > cpumask_size())
		len = cpumask_size();

	return copy_from_user(new_mask, user_mask_ptr, len) ? -EFAULT : 0;
}

/**
 * sys_sched_setaffinity - set the CPU affinity of a process
 * @pid: pid of the process
 * @len: length in bytes of the bitmask pointed to by user_mask_ptr
 * @user_mask_ptr: user-space pointer to the new CPU mask
 *
 * Return: 0 on success. An error code otherwise.
 */
SYSCALL_DEFINE3(sched_setaffinity, pid_t, pid, unsigned int, len,
		unsigned long __user *, user_mask_ptr)
{
	cpumask_var_t new_mask;
	int retval;

	if (!alloc_cpumask_var(&new_mask, GFP_KERNEL))
		return -ENOMEM;

	retval = get_user_cpu_mask(user_mask_ptr, len, new_mask);
	if (retval == 0)
		retval = sched_setaffinity(pid, new_mask);
	free_cpumask_var(new_mask);
	return retval;
}

long sched_getaffinity(pid_t pid, struct cpumask *mask)
{
	struct task_struct *p;
	unsigned long flags;
	int retval;

	rcu_read_lock();

	retval = -ESRCH;
	p = find_process_by_pid(pid);
	if (!p)
		goto out_unlock;

	retval = security_task_getscheduler(p);
	if (retval)
		goto out_unlock;

	raw_spin_lock_irqsave(&p->pi_lock, flags);
	cpumask_and(mask, &p->cpus_mask, cpu_active_mask);
	raw_spin_unlock_irqrestore(&p->pi_lock, flags);

out_unlock:
	rcu_read_unlock();

	return retval;
}

/**
 * sys_sched_getaffinity - get the CPU affinity of a process
 * @pid: pid of the process
 * @len: length in bytes of the bitmask pointed to by user_mask_ptr
 * @user_mask_ptr: user-space pointer to hold the current CPU mask
 *
 * Return: size of CPU mask copied to user_mask_ptr on success. An
 * error code otherwise.
 */
SYSCALL_DEFINE3(sched_getaffinity, pid_t, pid, unsigned int, len,
		unsigned long __user *, user_mask_ptr)
{
	int ret;
	cpumask_var_t mask;

	if ((len * BITS_PER_BYTE) < nr_cpu_ids)
		return -EINVAL;
	if (len & (sizeof(unsigned long)-1))
		return -EINVAL;

	if (!alloc_cpumask_var(&mask, GFP_KERNEL))
		return -ENOMEM;

	ret = sched_getaffinity(pid, mask);
	if (ret == 0) {
		unsigned int retlen = min(len, cpumask_size());

		if (copy_to_user(user_mask_ptr, mask, retlen))
			ret = -EFAULT;
		else
			ret = retlen;
	}
	free_cpumask_var(mask);

	return ret;
}

/**
 * sys_sched_yield - yield the current processor to other threads.
 *
 * This function yields the current CPU to other tasks. If there are no
 * other threads running on this CPU then this function will return.
 *
 * Return: 0.
 */
static void do_sched_yield(void)
{
	struct rq_flags rf;
	struct rq *rq;

	rq = this_rq_lock_irq(&rf);

	schedstat_inc(rq->yld_count);
	current->sched_class->yield_task(rq);

	/*
	 * Since we are going to call schedule() anyway, there's
	 * no need to preempt or enable interrupts:
	 */
	preempt_disable();
	rq_unlock(rq, &rf);
	sched_preempt_enable_no_resched();

	schedule();
}

SYSCALL_DEFINE0(sched_yield)
{
	do_sched_yield();
	return 0;
}

#ifndef CONFIG_PREEMPTION
int __sched _cond_resched(void)
{
	if (should_resched(0)) {
		preempt_schedule_common();
		return 1;
	}
	rcu_all_qs();
	return 0;
}
EXPORT_SYMBOL(_cond_resched);
#endif

/*
 * __cond_resched_lock() - if a reschedule is pending, drop the given lock,
 * call schedule, and on return reacquire the lock.
 *
 * This works OK both with and without CONFIG_PREEMPTION. We do strange low-level
 * operations here to prevent schedule() from being called twice (once via
 * spin_unlock(), once by hand).
 */
int __cond_resched_lock(spinlock_t *lock)
{
	int resched = should_resched(PREEMPT_LOCK_OFFSET);
	int ret = 0;

	lockdep_assert_held(lock);

	if (spin_needbreak(lock) || resched) {
		spin_unlock(lock);
		if (resched)
			preempt_schedule_common();
		else
			cpu_relax();
		ret = 1;
		spin_lock(lock);
	}
	return ret;
}
EXPORT_SYMBOL(__cond_resched_lock);

/**
 * yield - yield the current processor to other threads.
 *
 * Do not ever use this function, there's a 99% chance you're doing it wrong.
 *
 * The scheduler is at all times free to pick the calling task as the most
 * eligible task to run, if removing the yield() call from your code breaks
 * it, its already broken.
 *
 * Typical broken usage is:
 *
 * while (!event)
 *	yield();
 *
 * where one assumes that yield() will let 'the other' process run that will
 * make event true. If the current task is a SCHED_FIFO task that will never
 * happen. Never use yield() as a progress guarantee!!
 *
 * If you want to use yield() to wait for something, use wait_event().
 * If you want to use yield() to be 'nice' for others, use cond_resched().
 * If you still want to use yield(), do not!
 */
void __sched yield(void)
{
	set_current_state(TASK_RUNNING);
	do_sched_yield();
}
EXPORT_SYMBOL(yield);

/**
 * yield_to - yield the current processor to another thread in
 * your thread group, or accelerate that thread toward the
 * processor it's on.
 * @p: target task
 * @preempt: whether task preemption is allowed or not
 *
 * It's the caller's job to ensure that the target task struct
 * can't go away on us before we can do any checks.
 *
 * Return:
 *	true (>0) if we indeed boosted the target task.
 *	false (0) if we failed to boost the target.
 *	-ESRCH if there's no task to yield to.
 */
int __sched yield_to(struct task_struct *p, bool preempt)
{
	struct task_struct *curr = current;
	struct rq *rq, *p_rq;
	unsigned long flags;
	int yielded = 0;

	local_irq_save(flags);
	rq = this_rq();

again:
	p_rq = task_rq(p);
	/*
	 * If we're the only runnable task on the rq and target rq also
	 * has only one task, there's absolutely no point in yielding.
	 */
	if (rq->nr_running == 1 && p_rq->nr_running == 1) {
		yielded = -ESRCH;
		goto out_irq;
	}

	double_rq_lock(rq, p_rq);
	if (task_rq(p) != p_rq) {
		double_rq_unlock(rq, p_rq);
		goto again;
	}

	if (!curr->sched_class->yield_to_task)
		goto out_unlock;

	if (curr->sched_class != p->sched_class)
		goto out_unlock;

	if (task_running(p_rq, p) || p->state)
		goto out_unlock;

	yielded = curr->sched_class->yield_to_task(rq, p, preempt);
	if (yielded) {
		schedstat_inc(rq->yld_count);
		/*
		 * Make p's CPU reschedule; pick_next_entity takes care of
		 * fairness.
		 */
		if (preempt && rq != p_rq)
			resched_curr(p_rq);
	}

out_unlock:
	double_rq_unlock(rq, p_rq);
out_irq:
	local_irq_restore(flags);

	if (yielded > 0)
		schedule();

	return yielded;
}
EXPORT_SYMBOL_GPL(yield_to);

int io_schedule_prepare(void)
{
	int old_iowait = current->in_iowait;

	current->in_iowait = 1;
	blk_schedule_flush_plug(current);

	return old_iowait;
}

void io_schedule_finish(int token)
{
	current->in_iowait = token;
}

/*
 * This task is about to go to sleep on IO. Increment rq->nr_iowait so
 * that process accounting knows that this is a task in IO wait state.
 */
long __sched io_schedule_timeout(long timeout)
{
	int token;
	long ret;

	token = io_schedule_prepare();
	ret = schedule_timeout(timeout);
	io_schedule_finish(token);

	return ret;
}
EXPORT_SYMBOL(io_schedule_timeout);

void __sched io_schedule(void)
{
	int token;

	token = io_schedule_prepare();
	schedule();
	io_schedule_finish(token);
}
EXPORT_SYMBOL(io_schedule);

/**
 * sys_sched_get_priority_max - return maximum RT priority.
 * @policy: scheduling class.
 *
 * Return: On success, this syscall returns the maximum
 * rt_priority that can be used by a given scheduling class.
 * On failure, a negative error code is returned.
 */
SYSCALL_DEFINE1(sched_get_priority_max, int, policy)
{
	int ret = -EINVAL;

	switch (policy) {
	case SCHED_FIFO:
	case SCHED_RR:
		ret = MAX_USER_RT_PRIO-1;
		break;
	case SCHED_DEADLINE:
	case SCHED_NORMAL:
	case SCHED_BATCH:
	case SCHED_IDLE:
		ret = 0;
		break;
	}
	return ret;
}

/**
 * sys_sched_get_priority_min - return minimum RT priority.
 * @policy: scheduling class.
 *
 * Return: On success, this syscall returns the minimum
 * rt_priority that can be used by a given scheduling class.
 * On failure, a negative error code is returned.
 */
SYSCALL_DEFINE1(sched_get_priority_min, int, policy)
{
	int ret = -EINVAL;

	switch (policy) {
	case SCHED_FIFO:
	case SCHED_RR:
		ret = 1;
		break;
	case SCHED_DEADLINE:
	case SCHED_NORMAL:
	case SCHED_BATCH:
	case SCHED_IDLE:
		ret = 0;
	}
	return ret;
}

static int sched_rr_get_interval(pid_t pid, struct timespec64 *t)
{
	struct task_struct *p;
	unsigned int time_slice;
	struct rq_flags rf;
	struct rq *rq;
	int retval;

	if (pid < 0)
		return -EINVAL;

	retval = -ESRCH;
	rcu_read_lock();
	p = find_process_by_pid(pid);
	if (!p)
		goto out_unlock;

	retval = security_task_getscheduler(p);
	if (retval)
		goto out_unlock;

	rq = task_rq_lock(p, &rf);
	time_slice = 0;
	if (p->sched_class->get_rr_interval)
		time_slice = p->sched_class->get_rr_interval(rq, p);
	task_rq_unlock(rq, p, &rf);

	rcu_read_unlock();
	jiffies_to_timespec64(time_slice, t);
	return 0;

out_unlock:
	rcu_read_unlock();
	return retval;
}

/**
 * sys_sched_rr_get_interval - return the default timeslice of a process.
 * @pid: pid of the process.
 * @interval: userspace pointer to the timeslice value.
 *
 * this syscall writes the default timeslice value of a given process
 * into the user-space timespec buffer. A value of '0' means infinity.
 *
 * Return: On success, 0 and the timeslice is in @interval. Otherwise,
 * an error code.
 */
SYSCALL_DEFINE2(sched_rr_get_interval, pid_t, pid,
		struct __kernel_timespec __user *, interval)
{
	struct timespec64 t;
	int retval = sched_rr_get_interval(pid, &t);

	if (retval == 0)
		retval = put_timespec64(&t, interval);

	return retval;
}

#ifdef CONFIG_COMPAT_32BIT_TIME
SYSCALL_DEFINE2(sched_rr_get_interval_time32, pid_t, pid,
		struct old_timespec32 __user *, interval)
{
	struct timespec64 t;
	int retval = sched_rr_get_interval(pid, &t);

	if (retval == 0)
		retval = put_old_timespec32(&t, interval);
	return retval;
}
#endif

void sched_show_task(struct task_struct *p)
{
	unsigned long free = 0;
	int ppid;

	if (!try_get_task_stack(p))
		return;

	printk(KERN_INFO "%-15.15s %c", p->comm, task_state_to_char(p));

	if (p->state == TASK_RUNNING)
		printk(KERN_CONT "  running task    ");
#ifdef CONFIG_DEBUG_STACK_USAGE
	free = stack_not_used(p);
#endif
	ppid = 0;
	rcu_read_lock();
	if (pid_alive(p))
		ppid = task_pid_nr(rcu_dereference(p->real_parent));
	rcu_read_unlock();
	printk(KERN_CONT "%5lu %5d %6d 0x%08lx\n", free,
		task_pid_nr(p), ppid,
		(unsigned long)task_thread_info(p)->flags);

	print_worker_info(KERN_INFO, p);
	show_stack(p, NULL, KERN_INFO);
	put_task_stack(p);
}
EXPORT_SYMBOL_GPL(sched_show_task);

static inline bool
state_filter_match(unsigned long state_filter, struct task_struct *p)
{
	/* no filter, everything matches */
	if (!state_filter)
		return true;

	/* filter, but doesn't match */
	if (!(p->state & state_filter))
		return false;

	/*
	 * When looking for TASK_UNINTERRUPTIBLE skip TASK_IDLE (allows
	 * TASK_KILLABLE).
	 */
	if (state_filter == TASK_UNINTERRUPTIBLE && p->state == TASK_IDLE)
		return false;

	return true;
}


void show_state_filter(unsigned long state_filter)
{
	struct task_struct *g, *p;

#if BITS_PER_LONG == 32
	printk(KERN_INFO
		"  task                PC stack   pid father\n");
#else
	printk(KERN_INFO
		"  task                        PC stack   pid father\n");
#endif
	rcu_read_lock();
	for_each_process_thread(g, p) {
		/*
		 * reset the NMI-timeout, listing all files on a slow
		 * console might take a lot of time:
		 * Also, reset softlockup watchdogs on all CPUs, because
		 * another CPU might be blocked waiting for us to process
		 * an IPI.
		 */
		touch_nmi_watchdog();
		touch_all_softlockup_watchdogs();
		if (state_filter_match(state_filter, p))
			sched_show_task(p);
	}

#ifdef CONFIG_SCHED_DEBUG
	if (!state_filter)
		sysrq_sched_debug_show();
#endif
	rcu_read_unlock();
	/*
	 * Only show locks if all tasks are dumped:
	 */
	if (!state_filter)
		debug_show_all_locks();
}

/**
 * init_idle - set up an idle thread for a given CPU
 * @idle: task in question
 * @cpu: CPU the idle task belongs to
 *
 * NOTE: this function does not set the idle thread's NEED_RESCHED
 * flag, to make booting more robust.
 */
void init_idle(struct task_struct *idle, int cpu)
{
	struct rq *rq = cpu_rq(cpu);
	unsigned long flags;

	__sched_fork(0, idle);

	raw_spin_lock_irqsave(&idle->pi_lock, flags);
	raw_spin_lock(&rq->lock);

	idle->state = TASK_RUNNING;
	idle->se.exec_start = sched_clock();
	idle->flags |= PF_IDLE;

	scs_task_reset(idle);
	kasan_unpoison_task_stack(idle);

#ifdef CONFIG_SMP
	/*
	 * Its possible that init_idle() gets called multiple times on a task,
	 * in that case do_set_cpus_allowed() will not do the right thing.
	 *
	 * And since this is boot we can forgo the serialization.
	 */
	set_cpus_allowed_common(idle, cpumask_of(cpu));
#endif
	/*
	 * We're having a chicken and egg problem, even though we are
	 * holding rq->lock, the CPU isn't yet set to this CPU so the
	 * lockdep check in task_group() will fail.
	 *
	 * Similar case to sched_fork(). / Alternatively we could
	 * use task_rq_lock() here and obtain the other rq->lock.
	 *
	 * Silence PROVE_RCU
	 */
	rcu_read_lock();
	__set_task_cpu(idle, cpu);
	rcu_read_unlock();

	rq->idle = idle;
	rcu_assign_pointer(rq->curr, idle);
	idle->on_rq = TASK_ON_RQ_QUEUED;
#ifdef CONFIG_SMP
	idle->on_cpu = 1;
#endif
	raw_spin_unlock(&rq->lock);
	raw_spin_unlock_irqrestore(&idle->pi_lock, flags);

	/* Set the preempt count _outside_ the spinlocks! */
	init_idle_preempt_count(idle, cpu);

	/*
	 * The idle tasks have their own, simple scheduling class:
	 */
	idle->sched_class = &idle_sched_class;
	ftrace_graph_init_idle_task(idle, cpu);
	vtime_init_idle(idle, cpu);
#ifdef CONFIG_SMP
	sprintf(idle->comm, "%s/%d", INIT_TASK_COMM, cpu);
#endif
}

#ifdef CONFIG_SMP

int cpuset_cpumask_can_shrink(const struct cpumask *cur,
			      const struct cpumask *trial)
{
	int ret = 1;

	if (!cpumask_weight(cur))
		return ret;

	ret = dl_cpuset_cpumask_can_shrink(cur, trial);

	return ret;
}

int task_can_attach(struct task_struct *p,
		    const struct cpumask *cs_cpus_allowed)
{
	int ret = 0;

	/*
	 * Kthreads which disallow setaffinity shouldn't be moved
	 * to a new cpuset; we don't want to change their CPU
	 * affinity and isolating such threads by their set of
	 * allowed nodes is unnecessary.  Thus, cpusets are not
	 * applicable for such threads.  This prevents checking for
	 * success of set_cpus_allowed_ptr() on all attached tasks
	 * before cpus_mask may be changed.
	 */
	if (p->flags & PF_NO_SETAFFINITY) {
		ret = -EINVAL;
		goto out;
	}

	if (dl_task(p) && !cpumask_intersects(task_rq(p)->rd->span,
					      cs_cpus_allowed))
		ret = dl_task_can_attach(p, cs_cpus_allowed);

out:
	return ret;
}

bool sched_smp_initialized __read_mostly;

#ifdef CONFIG_NUMA_BALANCING
/* Migrate current task p to target_cpu */
int migrate_task_to(struct task_struct *p, int target_cpu)
{
	struct migration_arg arg = { p, target_cpu };
	int curr_cpu = task_cpu(p);

	if (curr_cpu == target_cpu)
		return 0;

	if (!cpumask_test_cpu(target_cpu, p->cpus_ptr))
		return -EINVAL;

	/* TODO: This is not properly updating schedstats */

	trace_sched_move_numa(p, curr_cpu, target_cpu);
	return stop_one_cpu(curr_cpu, migration_cpu_stop, &arg);
}

/*
 * Requeue a task on a given node and accurately track the number of NUMA
 * tasks on the runqueues
 */
void sched_setnuma(struct task_struct *p, int nid)
{
	bool queued, running;
	struct rq_flags rf;
	struct rq *rq;

	rq = task_rq_lock(p, &rf);
	queued = task_on_rq_queued(p);
	running = task_current(rq, p);

	if (queued)
		dequeue_task(rq, p, DEQUEUE_SAVE);
	if (running)
		put_prev_task(rq, p);

	p->numa_preferred_nid = nid;

	if (queued)
		enqueue_task(rq, p, ENQUEUE_RESTORE | ENQUEUE_NOCLOCK);
	if (running)
		set_next_task(rq, p);
	task_rq_unlock(rq, p, &rf);
}
#endif /* CONFIG_NUMA_BALANCING */

#ifdef CONFIG_HOTPLUG_CPU
/*
 * Ensure that the idle task is using init_mm right before its CPU goes
 * offline.
 */
void idle_task_exit(void)
{
	struct mm_struct *mm = current->active_mm;

	BUG_ON(cpu_online(smp_processor_id()));
	BUG_ON(current != this_rq()->idle);

	if (mm != &init_mm) {
		switch_mm(mm, &init_mm, current);
		finish_arch_post_lock_switch();
	}

	/* finish_cpu(), as ran on the BP, will clean up the active_mm state */
}

/*
 * Since this CPU is going 'away' for a while, fold any nr_active delta
 * we might have. Assumes we're called after migrate_tasks() so that the
 * nr_active count is stable. We need to take the teardown thread which
 * is calling this into account, so we hand in adjust = 1 to the load
 * calculation.
 *
 * Also see the comment "Global load-average calculations".
 */
static void calc_load_migrate(struct rq *rq)
{
	long delta = calc_load_fold_active(rq, 1);
	if (delta)
		atomic_long_add(delta, &calc_load_tasks);
}

static struct task_struct *__pick_migrate_task(struct rq *rq)
{
	const struct sched_class *class;
	struct task_struct *next;

	for_each_class(class) {
		next = class->pick_next_task(rq);
		if (next) {
			next->sched_class->put_prev_task(rq, next);
			return next;
		}
	}

	/* The idle class should always have a runnable task */
	BUG();
}

/*
 * Migrate all tasks from the rq, sleeping tasks will be migrated by
 * try_to_wake_up()->select_task_rq().
 *
 * Called with rq->lock held even though we'er in stop_machine() and
 * there's no concurrency possible, we hold the required locks anyway
 * because of lock validation efforts.
 */
static void migrate_tasks(struct rq *dead_rq, struct rq_flags *rf)
{
	struct rq *rq = dead_rq;
	struct task_struct *next, *stop = rq->stop;
	struct rq_flags orf = *rf;
	int dest_cpu;

	/*
	 * Fudge the rq selection such that the below task selection loop
	 * doesn't get stuck on the currently eligible stop task.
	 *
	 * We're currently inside stop_machine() and the rq is either stuck
	 * in the stop_machine_cpu_stop() loop, or we're executing this code,
	 * either way we should never end up calling schedule() until we're
	 * done here.
	 */
	rq->stop = NULL;

	/*
	 * put_prev_task() and pick_next_task() sched
	 * class method both need to have an up-to-date
	 * value of rq->clock[_task]
	 */
	update_rq_clock(rq);

	for (;;) {
		/*
		 * There's this thread running, bail when that's the only
		 * remaining thread:
		 */
		if (rq->nr_running == 1)
			break;

		next = __pick_migrate_task(rq);

		/*
		 * Rules for changing task_struct::cpus_mask are holding
		 * both pi_lock and rq->lock, such that holding either
		 * stabilizes the mask.
		 *
		 * Drop rq->lock is not quite as disastrous as it usually is
		 * because !cpu_active at this point, which means load-balance
		 * will not interfere. Also, stop-machine.
		 */
		rq_unlock(rq, rf);
		raw_spin_lock(&next->pi_lock);
		rq_relock(rq, rf);

		/*
		 * Since we're inside stop-machine, _nothing_ should have
		 * changed the task, WARN if weird stuff happened, because in
		 * that case the above rq->lock drop is a fail too.
		 */
		if (WARN_ON(task_rq(next) != rq || !task_on_rq_queued(next))) {
			raw_spin_unlock(&next->pi_lock);
			continue;
		}

		/* Find suitable destination for @next, with force if needed. */
		dest_cpu = select_fallback_rq(dead_rq->cpu, next);
		rq = __migrate_task(rq, rf, next, dest_cpu);
		if (rq != dead_rq) {
			rq_unlock(rq, rf);
			rq = dead_rq;
			*rf = orf;
			rq_relock(rq, rf);
		}
		raw_spin_unlock(&next->pi_lock);
	}

	rq->stop = stop;
}
#endif /* CONFIG_HOTPLUG_CPU */

void set_rq_online(struct rq *rq)
{
	if (!rq->online) {
		const struct sched_class *class;

		cpumask_set_cpu(rq->cpu, rq->rd->online);
		rq->online = 1;

		for_each_class(class) {
			if (class->rq_online)
				class->rq_online(rq);
		}
	}
}

void set_rq_offline(struct rq *rq)
{
	if (rq->online) {
		const struct sched_class *class;

		for_each_class(class) {
			if (class->rq_offline)
				class->rq_offline(rq);
		}

		cpumask_clear_cpu(rq->cpu, rq->rd->online);
		rq->online = 0;
	}
}

/*
 * used to mark begin/end of suspend/resume:
 */
static int num_cpus_frozen;

/*
 * Update cpusets according to cpu_active mask.  If cpusets are
 * disabled, cpuset_update_active_cpus() becomes a simple wrapper
 * around partition_sched_domains().
 *
 * If we come here as part of a suspend/resume, don't touch cpusets because we
 * want to restore it back to its original state upon resume anyway.
 */
static void cpuset_cpu_active(void)
{
	if (cpuhp_tasks_frozen) {
		/*
		 * num_cpus_frozen tracks how many CPUs are involved in suspend
		 * resume sequence. As long as this is not the last online
		 * operation in the resume sequence, just build a single sched
		 * domain, ignoring cpusets.
		 */
		partition_sched_domains(1, NULL, NULL);
		if (--num_cpus_frozen)
			return;
		/*
		 * This is the last CPU online operation. So fall through and
		 * restore the original sched domains by considering the
		 * cpuset configurations.
		 */
		cpuset_force_rebuild();
	}
	cpuset_update_active_cpus();
}

static int cpuset_cpu_inactive(unsigned int cpu)
{
	if (!cpuhp_tasks_frozen) {
		if (dl_cpu_busy(cpu))
			return -EBUSY;
		cpuset_update_active_cpus();
	} else {
		num_cpus_frozen++;
		partition_sched_domains(1, NULL, NULL);
	}
	return 0;
}

int sched_cpu_activate(unsigned int cpu)
{
	struct rq *rq = cpu_rq(cpu);
	struct rq_flags rf;

#ifdef CONFIG_SCHED_SMT
	/*
	 * When going up, increment the number of cores with SMT present.
	 */
	if (cpumask_weight(cpu_smt_mask(cpu)) == 2)
		static_branch_inc_cpuslocked(&sched_smt_present);
#endif
	set_cpu_active(cpu, true);

	if (sched_smp_initialized) {
		sched_domains_numa_masks_set(cpu);
		cpuset_cpu_active();
	}

	/*
	 * Put the rq online, if not already. This happens:
	 *
	 * 1) In the early boot process, because we build the real domains
	 *    after all CPUs have been brought up.
	 *
	 * 2) At runtime, if cpuset_cpu_active() fails to rebuild the
	 *    domains.
	 */
	rq_lock_irqsave(rq, &rf);
	if (rq->rd) {
		BUG_ON(!cpumask_test_cpu(cpu, rq->rd->span));
		set_rq_online(rq);
	}
	rq_unlock_irqrestore(rq, &rf);

	return 0;
}

int sched_cpu_deactivate(unsigned int cpu)
{
	int ret;

	set_cpu_active(cpu, false);
	/*
	 * We've cleared cpu_active_mask, wait for all preempt-disabled and RCU
	 * users of this state to go away such that all new such users will
	 * observe it.
	 *
	 * Do sync before park smpboot threads to take care the rcu boost case.
	 */
	synchronize_rcu();

#ifdef CONFIG_SCHED_SMT
	/*
	 * When going down, decrement the number of cores with SMT present.
	 */
	if (cpumask_weight(cpu_smt_mask(cpu)) == 2)
		static_branch_dec_cpuslocked(&sched_smt_present);
#endif

	if (!sched_smp_initialized)
		return 0;

	ret = cpuset_cpu_inactive(cpu);
	if (ret) {
		set_cpu_active(cpu, true);
		return ret;
	}
	sched_domains_numa_masks_clear(cpu);
	return 0;
}

static void sched_rq_cpu_starting(unsigned int cpu)
{
	struct rq *rq = cpu_rq(cpu);

	rq->calc_load_update = calc_load_update;
	update_max_interval();
}

int sched_cpu_starting(unsigned int cpu)
{
	sched_rq_cpu_starting(cpu);
	sched_tick_start(cpu);
	return 0;
}

#ifdef CONFIG_HOTPLUG_CPU
int sched_cpu_dying(unsigned int cpu)
{
	struct rq *rq = cpu_rq(cpu);
	struct rq_flags rf;

	/* Handle pending wakeups and then migrate everything off */
	sched_tick_stop(cpu);

	rq_lock_irqsave(rq, &rf);
	if (rq->rd) {
		BUG_ON(!cpumask_test_cpu(cpu, rq->rd->span));
		set_rq_offline(rq);
	}
	migrate_tasks(rq, &rf);
	BUG_ON(rq->nr_running != 1);
	rq_unlock_irqrestore(rq, &rf);

	calc_load_migrate(rq);
	update_max_interval();
	nohz_balance_exit_idle(rq);
	hrtick_clear(rq);
	return 0;
}
#endif

void __init sched_init_smp(void)
{
	sched_init_numa();

	/*
	 * There's no userspace yet to cause hotplug operations; hence all the
	 * CPU masks are stable and all blatant races in the below code cannot
	 * happen.
	 */
	mutex_lock(&sched_domains_mutex);
	sched_init_domains(cpu_active_mask);
	mutex_unlock(&sched_domains_mutex);

	/* Move init over to a non-isolated CPU */
	if (set_cpus_allowed_ptr(current, housekeeping_cpumask(HK_FLAG_DOMAIN)) < 0)
		BUG();
	sched_init_granularity();

	init_sched_rt_class();
	init_sched_dl_class();

	sched_smp_initialized = true;
}

static int __init migration_init(void)
{
	sched_cpu_starting(smp_processor_id());
	return 0;
}
early_initcall(migration_init);

#else
void __init sched_init_smp(void)
{
	sched_init_granularity();
}
#endif /* CONFIG_SMP */

int in_sched_functions(unsigned long addr)
{
	return in_lock_functions(addr) ||
		(addr >= (unsigned long)__sched_text_start
		&& addr < (unsigned long)__sched_text_end);
}

#ifdef CONFIG_CGROUP_SCHED
/*
 * Default task group.
 * Every task in system belongs to this group at bootup.
 */
struct task_group root_task_group;
LIST_HEAD(task_groups);

/* Cacheline aligned slab cache for task_group */
static struct kmem_cache *task_group_cache __read_mostly;
#endif

DECLARE_PER_CPU(cpumask_var_t, load_balance_mask);
DECLARE_PER_CPU(cpumask_var_t, select_idle_mask);

void __init sched_init(void)
{
	unsigned long ptr = 0;
	int i;

	wait_bit_init();

#ifdef CONFIG_FAIR_GROUP_SCHED
	ptr += 2 * nr_cpu_ids * sizeof(void **);
#endif
#ifdef CONFIG_RT_GROUP_SCHED
	ptr += 2 * nr_cpu_ids * sizeof(void **);
#endif
	if (ptr) {
		ptr = (unsigned long)kzalloc(ptr, GFP_NOWAIT);

#ifdef CONFIG_FAIR_GROUP_SCHED
		root_task_group.se = (struct sched_entity **)ptr;
		ptr += nr_cpu_ids * sizeof(void **);

		root_task_group.cfs_rq = (struct cfs_rq **)ptr;
		ptr += nr_cpu_ids * sizeof(void **);

		root_task_group.shares = ROOT_TASK_GROUP_LOAD;
		init_cfs_bandwidth(&root_task_group.cfs_bandwidth);
#endif /* CONFIG_FAIR_GROUP_SCHED */
#ifdef CONFIG_RT_GROUP_SCHED
		root_task_group.rt_se = (struct sched_rt_entity **)ptr;
		ptr += nr_cpu_ids * sizeof(void **);

		root_task_group.rt_rq = (struct rt_rq **)ptr;
		ptr += nr_cpu_ids * sizeof(void **);

#endif /* CONFIG_RT_GROUP_SCHED */
	}
#ifdef CONFIG_CPUMASK_OFFSTACK
	for_each_possible_cpu(i) {
		per_cpu(load_balance_mask, i) = (cpumask_var_t)kzalloc_node(
			cpumask_size(), GFP_KERNEL, cpu_to_node(i));
		per_cpu(select_idle_mask, i) = (cpumask_var_t)kzalloc_node(
			cpumask_size(), GFP_KERNEL, cpu_to_node(i));
	}
#endif /* CONFIG_CPUMASK_OFFSTACK */

	init_rt_bandwidth(&def_rt_bandwidth, global_rt_period(), global_rt_runtime());
	init_dl_bandwidth(&def_dl_bandwidth, global_rt_period(), global_rt_runtime());

#ifdef CONFIG_SMP
	init_defrootdomain();
#endif

#ifdef CONFIG_RT_GROUP_SCHED
	init_rt_bandwidth(&root_task_group.rt_bandwidth,
			global_rt_period(), global_rt_runtime());
#endif /* CONFIG_RT_GROUP_SCHED */

#ifdef CONFIG_CGROUP_SCHED
	task_group_cache = KMEM_CACHE(task_group, 0);

	list_add(&root_task_group.list, &task_groups);
	INIT_LIST_HEAD(&root_task_group.children);
	INIT_LIST_HEAD(&root_task_group.siblings);
	autogroup_init(&init_task);
#endif /* CONFIG_CGROUP_SCHED */

	for_each_possible_cpu(i) {
		struct rq *rq;

		rq = cpu_rq(i);
		raw_spin_lock_init(&rq->lock);
		rq->nr_running = 0;
		rq->calc_load_active = 0;
		rq->calc_load_update = jiffies + LOAD_FREQ;
		init_cfs_rq(&rq->cfs);
		init_rt_rq(&rq->rt);
		init_dl_rq(&rq->dl);
#ifdef CONFIG_FAIR_GROUP_SCHED
		INIT_LIST_HEAD(&rq->leaf_cfs_rq_list);
		rq->tmp_alone_branch = &rq->leaf_cfs_rq_list;
		/*
		 * How much CPU bandwidth does root_task_group get?
		 *
		 * In case of task-groups formed thr' the cgroup filesystem, it
		 * gets 100% of the CPU resources in the system. This overall
		 * system CPU resource is divided among the tasks of
		 * root_task_group and its child task-groups in a fair manner,
		 * based on each entity's (task or task-group's) weight
		 * (se->load.weight).
		 *
		 * In other words, if root_task_group has 10 tasks of weight
		 * 1024) and two child groups A0 and A1 (of weight 1024 each),
		 * then A0's share of the CPU resource is:
		 *
		 *	A0's bandwidth = 1024 / (10*1024 + 1024 + 1024) = 8.33%
		 *
		 * We achieve this by letting root_task_group's tasks sit
		 * directly in rq->cfs (i.e root_task_group->se[] = NULL).
		 */
		init_tg_cfs_entry(&root_task_group, &rq->cfs, NULL, i, NULL);
#endif /* CONFIG_FAIR_GROUP_SCHED */

		rq->rt.rt_runtime = def_rt_bandwidth.rt_runtime;
#ifdef CONFIG_RT_GROUP_SCHED
		init_tg_rt_entry(&root_task_group, &rq->rt, NULL, i, NULL);
#endif
#ifdef CONFIG_SMP
		rq->sd = NULL;
		rq->rd = NULL;
		rq->cpu_capacity = rq->cpu_capacity_orig = SCHED_CAPACITY_SCALE;
		rq->balance_callback = NULL;
		rq->active_balance = 0;
		rq->next_balance = jiffies;
		rq->push_cpu = 0;
		rq->cpu = i;
		rq->online = 0;
		rq->idle_stamp = 0;
		rq->avg_idle = 2*sysctl_sched_migration_cost;
		rq->max_idle_balance_cost = sysctl_sched_migration_cost;

		INIT_LIST_HEAD(&rq->cfs_tasks);

		rq_attach_root(rq, &def_root_domain);
#ifdef CONFIG_NO_HZ_COMMON
		rq->last_blocked_load_update_tick = jiffies;
		atomic_set(&rq->nohz_flags, 0);

		rq_csd_init(rq, &rq->nohz_csd, nohz_csd_func);
#endif
#endif /* CONFIG_SMP */
		hrtick_rq_init(rq);
		atomic_set(&rq->nr_iowait, 0);
	}

	set_load_weight(&init_task, false);

	/*
	 * The boot idle thread does lazy MMU switching as well:
	 */
	mmgrab(&init_mm);
	enter_lazy_tlb(&init_mm, current);

	/*
	 * Make us the idle thread. Technically, schedule() should not be
	 * called from this thread, however somewhere below it might be,
	 * but because we are the idle thread, we just pick up running again
	 * when this runqueue becomes "idle".
	 */
	init_idle(current, smp_processor_id());

	calc_load_update = jiffies + LOAD_FREQ;

#ifdef CONFIG_SMP
	idle_thread_set_boot_cpu();
#endif
	init_sched_fair_class();

	init_schedstats();

	psi_init();

	init_uclamp();

	scheduler_running = 1;
}

#ifdef CONFIG_DEBUG_ATOMIC_SLEEP
static inline int preempt_count_equals(int preempt_offset)
{
	int nested = preempt_count() + rcu_preempt_depth();

	return (nested == preempt_offset);
}

void __might_sleep(const char *file, int line, int preempt_offset)
{
	/*
	 * Blocking primitives will set (and therefore destroy) current->state,
	 * since we will exit with TASK_RUNNING make sure we enter with it,
	 * otherwise we will destroy state.
	 */
	WARN_ONCE(current->state != TASK_RUNNING && current->task_state_change,
			"do not call blocking ops when !TASK_RUNNING; "
			"state=%lx set at [<%p>] %pS\n",
			current->state,
			(void *)current->task_state_change,
			(void *)current->task_state_change);

	___might_sleep(file, line, preempt_offset);
}
EXPORT_SYMBOL(__might_sleep);

void ___might_sleep(const char *file, int line, int preempt_offset)
{
	/* Ratelimiting timestamp: */
	static unsigned long prev_jiffy;

	unsigned long preempt_disable_ip;

	/* WARN_ON_ONCE() by default, no rate limit required: */
	rcu_sleep_check();

	if ((preempt_count_equals(preempt_offset) && !irqs_disabled() &&
	     !is_idle_task(current) && !current->non_block_count) ||
	    system_state == SYSTEM_BOOTING || system_state > SYSTEM_RUNNING ||
	    oops_in_progress)
		return;

	if (time_before(jiffies, prev_jiffy + HZ) && prev_jiffy)
		return;
	prev_jiffy = jiffies;

	/* Save this before calling printk(), since that will clobber it: */
	preempt_disable_ip = get_preempt_disable_ip(current);

	printk(KERN_ERR
		"BUG: sleeping function called from invalid context at %s:%d\n",
			file, line);
	printk(KERN_ERR
		"in_atomic(): %d, irqs_disabled(): %d, non_block: %d, pid: %d, name: %s\n",
			in_atomic(), irqs_disabled(), current->non_block_count,
			current->pid, current->comm);

	if (task_stack_end_corrupted(current))
		printk(KERN_EMERG "Thread overran stack, or stack corrupted\n");

	debug_show_held_locks(current);
	if (irqs_disabled())
		print_irqtrace_events(current);
	if (IS_ENABLED(CONFIG_DEBUG_PREEMPT)
	    && !preempt_count_equals(preempt_offset)) {
		pr_err("Preemption disabled at:");
		print_ip_sym(KERN_ERR, preempt_disable_ip);
	}
	dump_stack();
	add_taint(TAINT_WARN, LOCKDEP_STILL_OK);
}
EXPORT_SYMBOL(___might_sleep);

void __cant_sleep(const char *file, int line, int preempt_offset)
{
	static unsigned long prev_jiffy;

	if (irqs_disabled())
		return;

	if (!IS_ENABLED(CONFIG_PREEMPT_COUNT))
		return;

	if (preempt_count() > preempt_offset)
		return;

	if (time_before(jiffies, prev_jiffy + HZ) && prev_jiffy)
		return;
	prev_jiffy = jiffies;

	printk(KERN_ERR "BUG: assuming atomic context at %s:%d\n", file, line);
	printk(KERN_ERR "in_atomic(): %d, irqs_disabled(): %d, pid: %d, name: %s\n",
			in_atomic(), irqs_disabled(),
			current->pid, current->comm);

	debug_show_held_locks(current);
	dump_stack();
	add_taint(TAINT_WARN, LOCKDEP_STILL_OK);
}
EXPORT_SYMBOL_GPL(__cant_sleep);
#endif

#ifdef CONFIG_MAGIC_SYSRQ
void normalize_rt_tasks(void)
{
	struct task_struct *g, *p;
	struct sched_attr attr = {
		.sched_policy = SCHED_NORMAL,
	};

	read_lock(&tasklist_lock);
	for_each_process_thread(g, p) {
		/*
		 * Only normalize user tasks:
		 */
		if (p->flags & PF_KTHREAD)
			continue;

		p->se.exec_start = 0;
		schedstat_set(p->se.statistics.wait_start,  0);
		schedstat_set(p->se.statistics.sleep_start, 0);
		schedstat_set(p->se.statistics.block_start, 0);

		if (!dl_task(p) && !rt_task(p)) {
			/*
			 * Renice negative nice level userspace
			 * tasks back to 0:
			 */
			if (task_nice(p) < 0)
				set_user_nice(p, 0);
			continue;
		}

		__sched_setscheduler(p, &attr, false, false);
	}
	read_unlock(&tasklist_lock);
}

#endif /* CONFIG_MAGIC_SYSRQ */

#if defined(CONFIG_IA64) || defined(CONFIG_KGDB_KDB)
/*
 * These functions are only useful for the IA64 MCA handling, or kdb.
 *
 * They can only be called when the whole system has been
 * stopped - every CPU needs to be quiescent, and no scheduling
 * activity can take place. Using them for anything else would
 * be a serious bug, and as a result, they aren't even visible
 * under any other configuration.
 */

/**
 * curr_task - return the current task for a given CPU.
 * @cpu: the processor in question.
 *
 * ONLY VALID WHEN THE WHOLE SYSTEM IS STOPPED!
 *
 * Return: The current task for @cpu.
 */
struct task_struct *curr_task(int cpu)
{
	return cpu_curr(cpu);
}

#endif /* defined(CONFIG_IA64) || defined(CONFIG_KGDB_KDB) */

#ifdef CONFIG_IA64
/**
 * ia64_set_curr_task - set the current task for a given CPU.
 * @cpu: the processor in question.
 * @p: the task pointer to set.
 *
 * Description: This function must only be used when non-maskable interrupts
 * are serviced on a separate stack. It allows the architecture to switch the
 * notion of the current task on a CPU in a non-blocking manner. This function
 * must be called with all CPU's synchronized, and interrupts disabled, the
 * and caller must save the original value of the current task (see
 * curr_task() above) and restore that value before reenabling interrupts and
 * re-starting the system.
 *
 * ONLY VALID WHEN THE WHOLE SYSTEM IS STOPPED!
 */
void ia64_set_curr_task(int cpu, struct task_struct *p)
{
	cpu_curr(cpu) = p;
}

#endif

#ifdef CONFIG_CGROUP_SCHED
/* task_group_lock serializes the addition/removal of task groups */
static DEFINE_SPINLOCK(task_group_lock);

static inline void alloc_uclamp_sched_group(struct task_group *tg,
					    struct task_group *parent)
{
#ifdef CONFIG_UCLAMP_TASK_GROUP
	enum uclamp_id clamp_id;

	for_each_clamp_id(clamp_id) {
		uclamp_se_set(&tg->uclamp_req[clamp_id],
			      uclamp_none(clamp_id), false);
		tg->uclamp[clamp_id] = parent->uclamp[clamp_id];
	}
#endif
}

static void sched_free_group(struct task_group *tg)
{
	free_fair_sched_group(tg);
	free_rt_sched_group(tg);
	autogroup_free(tg);
	kmem_cache_free(task_group_cache, tg);
}

/* allocate runqueue etc for a new task group */
struct task_group *sched_create_group(struct task_group *parent)
{
	struct task_group *tg;

	tg = kmem_cache_alloc(task_group_cache, GFP_KERNEL | __GFP_ZERO);
	if (!tg)
		return ERR_PTR(-ENOMEM);

	if (!alloc_fair_sched_group(tg, parent))
		goto err;

	if (!alloc_rt_sched_group(tg, parent))
		goto err;

	alloc_uclamp_sched_group(tg, parent);

	return tg;

err:
	sched_free_group(tg);
	return ERR_PTR(-ENOMEM);
}

void sched_online_group(struct task_group *tg, struct task_group *parent)
{
	unsigned long flags;

	spin_lock_irqsave(&task_group_lock, flags);
	list_add_rcu(&tg->list, &task_groups);

	/* Root should already exist: */
	WARN_ON(!parent);

	tg->parent = parent;
	INIT_LIST_HEAD(&tg->children);
	list_add_rcu(&tg->siblings, &parent->children);
	spin_unlock_irqrestore(&task_group_lock, flags);

	online_fair_sched_group(tg);
}

/* rcu callback to free various structures associated with a task group */
static void sched_free_group_rcu(struct rcu_head *rhp)
{
	/* Now it should be safe to free those cfs_rqs: */
	sched_free_group(container_of(rhp, struct task_group, rcu));
}

void sched_destroy_group(struct task_group *tg)
{
	/* Wait for possible concurrent references to cfs_rqs complete: */
	call_rcu(&tg->rcu, sched_free_group_rcu);
}

void sched_offline_group(struct task_group *tg)
{
	unsigned long flags;

	/* End participation in shares distribution: */
	unregister_fair_sched_group(tg);

	spin_lock_irqsave(&task_group_lock, flags);
	list_del_rcu(&tg->list);
	list_del_rcu(&tg->siblings);
	spin_unlock_irqrestore(&task_group_lock, flags);
}

static void sched_change_group(struct task_struct *tsk, int type)
{
	struct task_group *tg;

	/*
	 * All callers are synchronized by task_rq_lock(); we do not use RCU
	 * which is pointless here. Thus, we pass "true" to task_css_check()
	 * to prevent lockdep warnings.
	 */
	tg = container_of(task_css_check(tsk, cpu_cgrp_id, true),
			  struct task_group, css);
	tg = autogroup_task_group(tsk, tg);
	tsk->sched_task_group = tg;

#ifdef CONFIG_FAIR_GROUP_SCHED
	if (tsk->sched_class->task_change_group)
		tsk->sched_class->task_change_group(tsk, type);
	else
#endif
		set_task_rq(tsk, task_cpu(tsk));
}

/*
 * Change task's runqueue when it moves between groups.
 *
 * The caller of this function should have put the task in its new group by
 * now. This function just updates tsk->se.cfs_rq and tsk->se.parent to reflect
 * its new group.
 */
void sched_move_task(struct task_struct *tsk)
{
	int queued, running, queue_flags =
		DEQUEUE_SAVE | DEQUEUE_MOVE | DEQUEUE_NOCLOCK;
	struct rq_flags rf;
	struct rq *rq;

	rq = task_rq_lock(tsk, &rf);
	update_rq_clock(rq);

	running = task_current(rq, tsk);
	queued = task_on_rq_queued(tsk);

	if (queued)
		dequeue_task(rq, tsk, queue_flags);
	if (running)
		put_prev_task(rq, tsk);

	sched_change_group(tsk, TASK_MOVE_GROUP);

	if (queued)
		enqueue_task(rq, tsk, queue_flags);
	if (running) {
		set_next_task(rq, tsk);
		/*
		 * After changing group, the running task may have joined a
		 * throttled one but it's still the running task. Trigger a
		 * resched to make sure that task can still run.
		 */
		resched_curr(rq);
	}

	task_rq_unlock(rq, tsk, &rf);
}

static inline struct task_group *css_tg(struct cgroup_subsys_state *css)
{
	return css ? container_of(css, struct task_group, css) : NULL;
}

static struct cgroup_subsys_state *
cpu_cgroup_css_alloc(struct cgroup_subsys_state *parent_css)
{
	struct task_group *parent = css_tg(parent_css);
	struct task_group *tg;

	if (!parent) {
		/* This is early initialization for the top cgroup */
		return &root_task_group.css;
	}

	tg = sched_create_group(parent);
	if (IS_ERR(tg))
		return ERR_PTR(-ENOMEM);

	return &tg->css;
}

/* Expose task group only after completing cgroup initialization */
static int cpu_cgroup_css_online(struct cgroup_subsys_state *css)
{
	struct task_group *tg = css_tg(css);
	struct task_group *parent = css_tg(css->parent);

	if (parent)
		sched_online_group(tg, parent);

#ifdef CONFIG_UCLAMP_TASK_GROUP
	/* Propagate the effective uclamp value for the new group */
	cpu_util_update_eff(css);
#endif

	return 0;
}

static void cpu_cgroup_css_released(struct cgroup_subsys_state *css)
{
	struct task_group *tg = css_tg(css);

	sched_offline_group(tg);
}

static void cpu_cgroup_css_free(struct cgroup_subsys_state *css)
{
	struct task_group *tg = css_tg(css);

	/*
	 * Relies on the RCU grace period between css_released() and this.
	 */
	sched_free_group(tg);
}

/*
 * This is called before wake_up_new_task(), therefore we really only
 * have to set its group bits, all the other stuff does not apply.
 */
static void cpu_cgroup_fork(struct task_struct *task)
{
	struct rq_flags rf;
	struct rq *rq;

	rq = task_rq_lock(task, &rf);

	update_rq_clock(rq);
	sched_change_group(task, TASK_SET_GROUP);

	task_rq_unlock(rq, task, &rf);
}

static int cpu_cgroup_can_attach(struct cgroup_taskset *tset)
{
	struct task_struct *task;
	struct cgroup_subsys_state *css;
	int ret = 0;

	cgroup_taskset_for_each(task, css, tset) {
#ifdef CONFIG_RT_GROUP_SCHED
		if (!sched_rt_can_attach(css_tg(css), task))
			return -EINVAL;
#endif
		/*
		 * Serialize against wake_up_new_task() such that if its
		 * running, we're sure to observe its full state.
		 */
		raw_spin_lock_irq(&task->pi_lock);
		/*
		 * Avoid calling sched_move_task() before wake_up_new_task()
		 * has happened. This would lead to problems with PELT, due to
		 * move wanting to detach+attach while we're not attached yet.
		 */
		if (task->state == TASK_NEW)
			ret = -EINVAL;
		raw_spin_unlock_irq(&task->pi_lock);

		if (ret)
			break;
	}
	return ret;
}

static void cpu_cgroup_attach(struct cgroup_taskset *tset)
{
	struct task_struct *task;
	struct cgroup_subsys_state *css;

	cgroup_taskset_for_each(task, css, tset)
		sched_move_task(task);
}

#ifdef CONFIG_UCLAMP_TASK_GROUP
static void cpu_util_update_eff(struct cgroup_subsys_state *css)
{
	struct cgroup_subsys_state *top_css = css;
	struct uclamp_se *uc_parent = NULL;
	struct uclamp_se *uc_se = NULL;
	unsigned int eff[UCLAMP_CNT];
	enum uclamp_id clamp_id;
	unsigned int clamps;

	css_for_each_descendant_pre(css, top_css) {
		uc_parent = css_tg(css)->parent
			? css_tg(css)->parent->uclamp : NULL;

		for_each_clamp_id(clamp_id) {
			/* Assume effective clamps matches requested clamps */
			eff[clamp_id] = css_tg(css)->uclamp_req[clamp_id].value;
			/* Cap effective clamps with parent's effective clamps */
			if (uc_parent &&
			    eff[clamp_id] > uc_parent[clamp_id].value) {
				eff[clamp_id] = uc_parent[clamp_id].value;
			}
		}
		/* Ensure protection is always capped by limit */
		eff[UCLAMP_MIN] = min(eff[UCLAMP_MIN], eff[UCLAMP_MAX]);

		/* Propagate most restrictive effective clamps */
		clamps = 0x0;
		uc_se = css_tg(css)->uclamp;
		for_each_clamp_id(clamp_id) {
			if (eff[clamp_id] == uc_se[clamp_id].value)
				continue;
			uc_se[clamp_id].value = eff[clamp_id];
			uc_se[clamp_id].bucket_id = uclamp_bucket_id(eff[clamp_id]);
			clamps |= (0x1 << clamp_id);
		}
		if (!clamps) {
			css = css_rightmost_descendant(css);
			continue;
		}

		/* Immediately update descendants RUNNABLE tasks */
		uclamp_update_active_tasks(css, clamps);
	}
}

/*
 * Integer 10^N with a given N exponent by casting to integer the literal "1eN"
 * C expression. Since there is no way to convert a macro argument (N) into a
 * character constant, use two levels of macros.
 */
#define _POW10(exp) ((unsigned int)1e##exp)
#define POW10(exp) _POW10(exp)

struct uclamp_request {
#define UCLAMP_PERCENT_SHIFT	2
#define UCLAMP_PERCENT_SCALE	(100 * POW10(UCLAMP_PERCENT_SHIFT))
	s64 percent;
	u64 util;
	int ret;
};

static inline struct uclamp_request
capacity_from_percent(char *buf)
{
	struct uclamp_request req = {
		.percent = UCLAMP_PERCENT_SCALE,
		.util = SCHED_CAPACITY_SCALE,
		.ret = 0,
	};

	buf = strim(buf);
	if (strcmp(buf, "max")) {
		req.ret = cgroup_parse_float(buf, UCLAMP_PERCENT_SHIFT,
					     &req.percent);
		if (req.ret)
			return req;
		if ((u64)req.percent > UCLAMP_PERCENT_SCALE) {
			req.ret = -ERANGE;
			return req;
		}

		req.util = req.percent << SCHED_CAPACITY_SHIFT;
		req.util = DIV_ROUND_CLOSEST_ULL(req.util, UCLAMP_PERCENT_SCALE);
	}

	return req;
}

static ssize_t cpu_uclamp_write(struct kernfs_open_file *of, char *buf,
				size_t nbytes, loff_t off,
				enum uclamp_id clamp_id)
{
	struct uclamp_request req;
	struct task_group *tg;

	req = capacity_from_percent(buf);
	if (req.ret)
		return req.ret;

	mutex_lock(&uclamp_mutex);
	rcu_read_lock();

	tg = css_tg(of_css(of));
	if (tg->uclamp_req[clamp_id].value != req.util)
		uclamp_se_set(&tg->uclamp_req[clamp_id], req.util, false);

	/*
	 * Because of not recoverable conversion rounding we keep track of the
	 * exact requested value
	 */
	tg->uclamp_pct[clamp_id] = req.percent;

	/* Update effective clamps to track the most restrictive value */
	cpu_util_update_eff(of_css(of));

	rcu_read_unlock();
	mutex_unlock(&uclamp_mutex);

	return nbytes;
}

static ssize_t cpu_uclamp_min_write(struct kernfs_open_file *of,
				    char *buf, size_t nbytes,
				    loff_t off)
{
	return cpu_uclamp_write(of, buf, nbytes, off, UCLAMP_MIN);
}

static ssize_t cpu_uclamp_max_write(struct kernfs_open_file *of,
				    char *buf, size_t nbytes,
				    loff_t off)
{
	return cpu_uclamp_write(of, buf, nbytes, off, UCLAMP_MAX);
}

static inline void cpu_uclamp_print(struct seq_file *sf,
				    enum uclamp_id clamp_id)
{
	struct task_group *tg;
	u64 util_clamp;
	u64 percent;
	u32 rem;

	rcu_read_lock();
	tg = css_tg(seq_css(sf));
	util_clamp = tg->uclamp_req[clamp_id].value;
	rcu_read_unlock();

	if (util_clamp == SCHED_CAPACITY_SCALE) {
		seq_puts(sf, "max\n");
		return;
	}

	percent = tg->uclamp_pct[clamp_id];
	percent = div_u64_rem(percent, POW10(UCLAMP_PERCENT_SHIFT), &rem);
	seq_printf(sf, "%llu.%0*u\n", percent, UCLAMP_PERCENT_SHIFT, rem);
}

static int cpu_uclamp_min_show(struct seq_file *sf, void *v)
{
	cpu_uclamp_print(sf, UCLAMP_MIN);
	return 0;
}

static int cpu_uclamp_max_show(struct seq_file *sf, void *v)
{
	cpu_uclamp_print(sf, UCLAMP_MAX);
	return 0;
}
#endif /* CONFIG_UCLAMP_TASK_GROUP */

#ifdef CONFIG_FAIR_GROUP_SCHED
static int cpu_shares_write_u64(struct cgroup_subsys_state *css,
				struct cftype *cftype, u64 shareval)
{
	if (shareval > scale_load_down(ULONG_MAX))
		shareval = MAX_SHARES;
	return sched_group_set_shares(css_tg(css), scale_load(shareval));
}

static u64 cpu_shares_read_u64(struct cgroup_subsys_state *css,
			       struct cftype *cft)
{
	struct task_group *tg = css_tg(css);

	return (u64) scale_load_down(tg->shares);
}

#ifdef CONFIG_CFS_BANDWIDTH
static DEFINE_MUTEX(cfs_constraints_mutex);

const u64 max_cfs_quota_period = 1 * NSEC_PER_SEC; /* 1s */
static const u64 min_cfs_quota_period = 1 * NSEC_PER_MSEC; /* 1ms */
/* More than 203 days if BW_SHIFT equals 20. */
static const u64 max_cfs_runtime = MAX_BW * NSEC_PER_USEC;

static int __cfs_schedulable(struct task_group *tg, u64 period, u64 runtime);

static int tg_set_cfs_bandwidth(struct task_group *tg, u64 period, u64 quota)
{
	int i, ret = 0, runtime_enabled, runtime_was_enabled;
	struct cfs_bandwidth *cfs_b = &tg->cfs_bandwidth;

	if (tg == &root_task_group)
		return -EINVAL;

	/*
	 * Ensure we have at some amount of bandwidth every period.  This is
	 * to prevent reaching a state of large arrears when throttled via
	 * entity_tick() resulting in prolonged exit starvation.
	 */
	if (quota < min_cfs_quota_period || period < min_cfs_quota_period)
		return -EINVAL;

	/*
	 * Likewise, bound things on the otherside by preventing insane quota
	 * periods.  This also allows us to normalize in computing quota
	 * feasibility.
	 */
	if (period > max_cfs_quota_period)
		return -EINVAL;

	/*
	 * Bound quota to defend quota against overflow during bandwidth shift.
	 */
	if (quota != RUNTIME_INF && quota > max_cfs_runtime)
		return -EINVAL;

	/*
	 * Prevent race between setting of cfs_rq->runtime_enabled and
	 * unthrottle_offline_cfs_rqs().
	 */
	get_online_cpus();
	mutex_lock(&cfs_constraints_mutex);
	ret = __cfs_schedulable(tg, period, quota);
	if (ret)
		goto out_unlock;

	runtime_enabled = quota != RUNTIME_INF;
	runtime_was_enabled = cfs_b->quota != RUNTIME_INF;
	/*
	 * If we need to toggle cfs_bandwidth_used, off->on must occur
	 * before making related changes, and on->off must occur afterwards
	 */
	if (runtime_enabled && !runtime_was_enabled)
		cfs_bandwidth_usage_inc();
	raw_spin_lock_irq(&cfs_b->lock);
	cfs_b->period = ns_to_ktime(period);
	cfs_b->quota = quota;

	__refill_cfs_bandwidth_runtime(cfs_b);

	/* Restart the period timer (if active) to handle new period expiry: */
	if (runtime_enabled)
		start_cfs_bandwidth(cfs_b);

	raw_spin_unlock_irq(&cfs_b->lock);

	for_each_online_cpu(i) {
		struct cfs_rq *cfs_rq = tg->cfs_rq[i];
		struct rq *rq = cfs_rq->rq;
		struct rq_flags rf;

		rq_lock_irq(rq, &rf);
		cfs_rq->runtime_enabled = runtime_enabled;
		cfs_rq->runtime_remaining = 0;

		if (cfs_rq->throttled)
			unthrottle_cfs_rq(cfs_rq);
		rq_unlock_irq(rq, &rf);
	}
	if (runtime_was_enabled && !runtime_enabled)
		cfs_bandwidth_usage_dec();
out_unlock:
	mutex_unlock(&cfs_constraints_mutex);
	put_online_cpus();

	return ret;
}

static int tg_set_cfs_quota(struct task_group *tg, long cfs_quota_us)
{
	u64 quota, period;

	period = ktime_to_ns(tg->cfs_bandwidth.period);
	if (cfs_quota_us < 0)
		quota = RUNTIME_INF;
	else if ((u64)cfs_quota_us <= U64_MAX / NSEC_PER_USEC)
		quota = (u64)cfs_quota_us * NSEC_PER_USEC;
	else
		return -EINVAL;

	return tg_set_cfs_bandwidth(tg, period, quota);
}

static long tg_get_cfs_quota(struct task_group *tg)
{
	u64 quota_us;

	if (tg->cfs_bandwidth.quota == RUNTIME_INF)
		return -1;

	quota_us = tg->cfs_bandwidth.quota;
	do_div(quota_us, NSEC_PER_USEC);

	return quota_us;
}

static int tg_set_cfs_period(struct task_group *tg, long cfs_period_us)
{
	u64 quota, period;

	if ((u64)cfs_period_us > U64_MAX / NSEC_PER_USEC)
		return -EINVAL;

	period = (u64)cfs_period_us * NSEC_PER_USEC;
	quota = tg->cfs_bandwidth.quota;

	return tg_set_cfs_bandwidth(tg, period, quota);
}

static long tg_get_cfs_period(struct task_group *tg)
{
	u64 cfs_period_us;

	cfs_period_us = ktime_to_ns(tg->cfs_bandwidth.period);
	do_div(cfs_period_us, NSEC_PER_USEC);

	return cfs_period_us;
}

static s64 cpu_cfs_quota_read_s64(struct cgroup_subsys_state *css,
				  struct cftype *cft)
{
	return tg_get_cfs_quota(css_tg(css));
}

static int cpu_cfs_quota_write_s64(struct cgroup_subsys_state *css,
				   struct cftype *cftype, s64 cfs_quota_us)
{
	return tg_set_cfs_quota(css_tg(css), cfs_quota_us);
}

static u64 cpu_cfs_period_read_u64(struct cgroup_subsys_state *css,
				   struct cftype *cft)
{
	return tg_get_cfs_period(css_tg(css));
}

static int cpu_cfs_period_write_u64(struct cgroup_subsys_state *css,
				    struct cftype *cftype, u64 cfs_period_us)
{
	return tg_set_cfs_period(css_tg(css), cfs_period_us);
}

struct cfs_schedulable_data {
	struct task_group *tg;
	u64 period, quota;
};

/*
 * normalize group quota/period to be quota/max_period
 * note: units are usecs
 */
static u64 normalize_cfs_quota(struct task_group *tg,
			       struct cfs_schedulable_data *d)
{
	u64 quota, period;

	if (tg == d->tg) {
		period = d->period;
		quota = d->quota;
	} else {
		period = tg_get_cfs_period(tg);
		quota = tg_get_cfs_quota(tg);
	}

	/* note: these should typically be equivalent */
	if (quota == RUNTIME_INF || quota == -1)
		return RUNTIME_INF;

	return to_ratio(period, quota);
}

static int tg_cfs_schedulable_down(struct task_group *tg, void *data)
{
	struct cfs_schedulable_data *d = data;
	struct cfs_bandwidth *cfs_b = &tg->cfs_bandwidth;
	s64 quota = 0, parent_quota = -1;

	if (!tg->parent) {
		quota = RUNTIME_INF;
	} else {
		struct cfs_bandwidth *parent_b = &tg->parent->cfs_bandwidth;

		quota = normalize_cfs_quota(tg, d);
		parent_quota = parent_b->hierarchical_quota;

		/*
		 * Ensure max(child_quota) <= parent_quota.  On cgroup2,
		 * always take the min.  On cgroup1, only inherit when no
		 * limit is set:
		 */
		if (cgroup_subsys_on_dfl(cpu_cgrp_subsys)) {
			quota = min(quota, parent_quota);
		} else {
			if (quota == RUNTIME_INF)
				quota = parent_quota;
			else if (parent_quota != RUNTIME_INF && quota > parent_quota)
				return -EINVAL;
		}
	}
	cfs_b->hierarchical_quota = quota;

	return 0;
}

static int __cfs_schedulable(struct task_group *tg, u64 period, u64 quota)
{
	int ret;
	struct cfs_schedulable_data data = {
		.tg = tg,
		.period = period,
		.quota = quota,
	};

	if (quota != RUNTIME_INF) {
		do_div(data.period, NSEC_PER_USEC);
		do_div(data.quota, NSEC_PER_USEC);
	}

	rcu_read_lock();
	ret = walk_tg_tree(tg_cfs_schedulable_down, tg_nop, &data);
	rcu_read_unlock();

	return ret;
}

static int cpu_cfs_stat_show(struct seq_file *sf, void *v)
{
	struct task_group *tg = css_tg(seq_css(sf));
	struct cfs_bandwidth *cfs_b = &tg->cfs_bandwidth;

	seq_printf(sf, "nr_periods %d\n", cfs_b->nr_periods);
	seq_printf(sf, "nr_throttled %d\n", cfs_b->nr_throttled);
	seq_printf(sf, "throttled_time %llu\n", cfs_b->throttled_time);

	if (schedstat_enabled() && tg != &root_task_group) {
		u64 ws = 0;
		int i;

		for_each_possible_cpu(i)
			ws += schedstat_val(tg->se[i]->statistics.wait_sum);

		seq_printf(sf, "wait_sum %llu\n", ws);
	}

	return 0;
}
#endif /* CONFIG_CFS_BANDWIDTH */
#endif /* CONFIG_FAIR_GROUP_SCHED */

#ifdef CONFIG_RT_GROUP_SCHED
static int cpu_rt_runtime_write(struct cgroup_subsys_state *css,
				struct cftype *cft, s64 val)
{
	return sched_group_set_rt_runtime(css_tg(css), val);
}

static s64 cpu_rt_runtime_read(struct cgroup_subsys_state *css,
			       struct cftype *cft)
{
	return sched_group_rt_runtime(css_tg(css));
}

static int cpu_rt_period_write_uint(struct cgroup_subsys_state *css,
				    struct cftype *cftype, u64 rt_period_us)
{
	return sched_group_set_rt_period(css_tg(css), rt_period_us);
}

static u64 cpu_rt_period_read_uint(struct cgroup_subsys_state *css,
				   struct cftype *cft)
{
	return sched_group_rt_period(css_tg(css));
}
#endif /* CONFIG_RT_GROUP_SCHED */

static struct cftype cpu_legacy_files[] = {
#ifdef CONFIG_FAIR_GROUP_SCHED
	{
		.name = "shares",
		.read_u64 = cpu_shares_read_u64,
		.write_u64 = cpu_shares_write_u64,
	},
#endif
#ifdef CONFIG_CFS_BANDWIDTH
	{
		.name = "cfs_quota_us",
		.read_s64 = cpu_cfs_quota_read_s64,
		.write_s64 = cpu_cfs_quota_write_s64,
	},
	{
		.name = "cfs_period_us",
		.read_u64 = cpu_cfs_period_read_u64,
		.write_u64 = cpu_cfs_period_write_u64,
	},
	{
		.name = "stat",
		.seq_show = cpu_cfs_stat_show,
	},
#endif
#ifdef CONFIG_RT_GROUP_SCHED
	{
		.name = "rt_runtime_us",
		.read_s64 = cpu_rt_runtime_read,
		.write_s64 = cpu_rt_runtime_write,
	},
	{
		.name = "rt_period_us",
		.read_u64 = cpu_rt_period_read_uint,
		.write_u64 = cpu_rt_period_write_uint,
	},
#endif
#ifdef CONFIG_UCLAMP_TASK_GROUP
	{
		.name = "uclamp.min",
		.flags = CFTYPE_NOT_ON_ROOT,
		.seq_show = cpu_uclamp_min_show,
		.write = cpu_uclamp_min_write,
	},
	{
		.name = "uclamp.max",
		.flags = CFTYPE_NOT_ON_ROOT,
		.seq_show = cpu_uclamp_max_show,
		.write = cpu_uclamp_max_write,
	},
#endif
	{ }	/* Terminate */
};

static int cpu_extra_stat_show(struct seq_file *sf,
			       struct cgroup_subsys_state *css)
{
#ifdef CONFIG_CFS_BANDWIDTH
	{
		struct task_group *tg = css_tg(css);
		struct cfs_bandwidth *cfs_b = &tg->cfs_bandwidth;
		u64 throttled_usec;

		throttled_usec = cfs_b->throttled_time;
		do_div(throttled_usec, NSEC_PER_USEC);

		seq_printf(sf, "nr_periods %d\n"
			   "nr_throttled %d\n"
			   "throttled_usec %llu\n",
			   cfs_b->nr_periods, cfs_b->nr_throttled,
			   throttled_usec);
	}
#endif
	return 0;
}

#ifdef CONFIG_FAIR_GROUP_SCHED
static u64 cpu_weight_read_u64(struct cgroup_subsys_state *css,
			       struct cftype *cft)
{
	struct task_group *tg = css_tg(css);
	u64 weight = scale_load_down(tg->shares);

	return DIV_ROUND_CLOSEST_ULL(weight * CGROUP_WEIGHT_DFL, 1024);
}

static int cpu_weight_write_u64(struct cgroup_subsys_state *css,
				struct cftype *cft, u64 weight)
{
	/*
	 * cgroup weight knobs should use the common MIN, DFL and MAX
	 * values which are 1, 100 and 10000 respectively.  While it loses
	 * a bit of range on both ends, it maps pretty well onto the shares
	 * value used by scheduler and the round-trip conversions preserve
	 * the original value over the entire range.
	 */
	if (weight < CGROUP_WEIGHT_MIN || weight > CGROUP_WEIGHT_MAX)
		return -ERANGE;

	weight = DIV_ROUND_CLOSEST_ULL(weight * 1024, CGROUP_WEIGHT_DFL);

	return sched_group_set_shares(css_tg(css), scale_load(weight));
}

static s64 cpu_weight_nice_read_s64(struct cgroup_subsys_state *css,
				    struct cftype *cft)
{
	unsigned long weight = scale_load_down(css_tg(css)->shares);
	int last_delta = INT_MAX;
	int prio, delta;

	/* find the closest nice value to the current weight */
	for (prio = 0; prio < ARRAY_SIZE(sched_prio_to_weight); prio++) {
		delta = abs(sched_prio_to_weight[prio] - weight);
		if (delta >= last_delta)
			break;
		last_delta = delta;
	}

	return PRIO_TO_NICE(prio - 1 + MAX_RT_PRIO);
}

static int cpu_weight_nice_write_s64(struct cgroup_subsys_state *css,
				     struct cftype *cft, s64 nice)
{
	unsigned long weight;
	int idx;

	if (nice < MIN_NICE || nice > MAX_NICE)
		return -ERANGE;

	idx = NICE_TO_PRIO(nice) - MAX_RT_PRIO;
	idx = array_index_nospec(idx, 40);
	weight = sched_prio_to_weight[idx];

	return sched_group_set_shares(css_tg(css), scale_load(weight));
}
#endif

static void __maybe_unused cpu_period_quota_print(struct seq_file *sf,
						  long period, long quota)
{
	if (quota < 0)
		seq_puts(sf, "max");
	else
		seq_printf(sf, "%ld", quota);

	seq_printf(sf, " %ld\n", period);
}

/* caller should put the current value in *@periodp before calling */
static int __maybe_unused cpu_period_quota_parse(char *buf,
						 u64 *periodp, u64 *quotap)
{
	char tok[21];	/* U64_MAX */

	if (sscanf(buf, "%20s %llu", tok, periodp) < 1)
		return -EINVAL;

	*periodp *= NSEC_PER_USEC;

	if (sscanf(tok, "%llu", quotap))
		*quotap *= NSEC_PER_USEC;
	else if (!strcmp(tok, "max"))
		*quotap = RUNTIME_INF;
	else
		return -EINVAL;

	return 0;
}

#ifdef CONFIG_CFS_BANDWIDTH
static int cpu_max_show(struct seq_file *sf, void *v)
{
	struct task_group *tg = css_tg(seq_css(sf));

	cpu_period_quota_print(sf, tg_get_cfs_period(tg), tg_get_cfs_quota(tg));
	return 0;
}

static ssize_t cpu_max_write(struct kernfs_open_file *of,
			     char *buf, size_t nbytes, loff_t off)
{
	struct task_group *tg = css_tg(of_css(of));
	u64 period = tg_get_cfs_period(tg);
	u64 quota;
	int ret;

	ret = cpu_period_quota_parse(buf, &period, &quota);
	if (!ret)
		ret = tg_set_cfs_bandwidth(tg, period, quota);
	return ret ?: nbytes;
}
#endif

static struct cftype cpu_files[] = {
#ifdef CONFIG_FAIR_GROUP_SCHED
	{
		.name = "weight",
		.flags = CFTYPE_NOT_ON_ROOT,
		.read_u64 = cpu_weight_read_u64,
		.write_u64 = cpu_weight_write_u64,
	},
	{
		.name = "weight.nice",
		.flags = CFTYPE_NOT_ON_ROOT,
		.read_s64 = cpu_weight_nice_read_s64,
		.write_s64 = cpu_weight_nice_write_s64,
	},
#endif
#ifdef CONFIG_CFS_BANDWIDTH
	{
		.name = "max",
		.flags = CFTYPE_NOT_ON_ROOT,
		.seq_show = cpu_max_show,
		.write = cpu_max_write,
	},
#endif
#ifdef CONFIG_UCLAMP_TASK_GROUP
	{
		.name = "uclamp.min",
		.flags = CFTYPE_NOT_ON_ROOT,
		.seq_show = cpu_uclamp_min_show,
		.write = cpu_uclamp_min_write,
	},
	{
		.name = "uclamp.max",
		.flags = CFTYPE_NOT_ON_ROOT,
		.seq_show = cpu_uclamp_max_show,
		.write = cpu_uclamp_max_write,
	},
#endif
	{ }	/* terminate */
};

struct cgroup_subsys cpu_cgrp_subsys = {
	.css_alloc	= cpu_cgroup_css_alloc,
	.css_online	= cpu_cgroup_css_online,
	.css_released	= cpu_cgroup_css_released,
	.css_free	= cpu_cgroup_css_free,
	.css_extra_stat_show = cpu_extra_stat_show,
	.fork		= cpu_cgroup_fork,
	.can_attach	= cpu_cgroup_can_attach,
	.attach		= cpu_cgroup_attach,
	.legacy_cftypes	= cpu_legacy_files,
	.dfl_cftypes	= cpu_files,
	.early_init	= true,
	.threaded	= true,
};

#endif	/* CONFIG_CGROUP_SCHED */

void dump_cpu_task(int cpu)
{
	pr_info("Task dump for CPU %d:\n", cpu);
	sched_show_task(cpu_curr(cpu));
}

/*
 * Nice levels are multiplicative, with a gentle 10% change for every
 * nice level changed. I.e. when a CPU-bound task goes from nice 0 to
 * nice 1, it will get ~10% less CPU time than another CPU-bound task
 * that remained on nice 0.
 *
 * The "10% effect" is relative and cumulative: from _any_ nice level,
 * if you go up 1 level, it's -10% CPU usage, if you go down 1 level
 * it's +10% CPU usage. (to achieve that we use a multiplier of 1.25.
 * If a task goes up by ~10% and another task goes down by ~10% then
 * the relative distance between them is ~25%.)
 */
const int sched_prio_to_weight[40] = {
 /* -20 */     88761,     71755,     56483,     46273,     36291,
 /* -15 */     29154,     23254,     18705,     14949,     11916,
 /* -10 */      9548,      7620,      6100,      4904,      3906,
 /*  -5 */      3121,      2501,      1991,      1586,      1277,
 /*   0 */      1024,       820,       655,       526,       423,
 /*   5 */       335,       272,       215,       172,       137,
 /*  10 */       110,        87,        70,        56,        45,
 /*  15 */        36,        29,        23,        18,        15,
};

/*
 * Inverse (2^32/x) values of the sched_prio_to_weight[] array, precalculated.
 *
 * In cases where the weight does not change often, we can use the
 * precalculated inverse to speed up arithmetics by turning divisions
 * into multiplications:
 */
const u32 sched_prio_to_wmult[40] = {
 /* -20 */     48388,     59856,     76040,     92818,    118348,
 /* -15 */    147320,    184698,    229616,    287308,    360437,
 /* -10 */    449829,    563644,    704093,    875809,   1099582,
 /*  -5 */   1376151,   1717300,   2157191,   2708050,   3363326,
 /*   0 */   4194304,   5237765,   6557202,   8165337,  10153587,
 /*   5 */  12820798,  15790321,  19976592,  24970740,  31350126,
 /*  10 */  39045157,  49367440,  61356676,  76695844,  95443717,
 /*  15 */ 119304647, 148102320, 186737708, 238609294, 286331153,
};

#undef CREATE_TRACE_POINTS<|MERGE_RESOLUTION|>--- conflicted
+++ resolved
@@ -4119,14 +4119,10 @@
 	local_irq_disable();
 	rcu_note_context_switch(preempt);
 
-	/* See deactivate_task() below. */
-	prev_state = prev->state;
-
 	/*
 	 * Make sure that signal_pending_state()->signal_pending() below
 	 * can't be reordered with __set_current_state(TASK_INTERRUPTIBLE)
 	 * done by the caller to avoid the race with signal_wake_up():
-<<<<<<< HEAD
 	 *
 	 * __set_current_state(@state)		signal_wake_up()
 	 * schedule()				  set_tsk_thread_flag(p, TIF_SIGPENDING)
@@ -4135,16 +4131,6 @@
 	 *   smp_mb__after_spinlock()		    smp_mb__after_spinlock()
 	 *     if (signal_pending_state())	    if (p->state & @state)
 	 *
-=======
-	 *
-	 * __set_current_state(@state)		signal_wake_up()
-	 * schedule()				  set_tsk_thread_flag(p, TIF_SIGPENDING)
-	 *					  wake_up_state(p, state)
-	 *   LOCK rq->lock			    LOCK p->pi_state
-	 *   smp_mb__after_spinlock()		    smp_mb__after_spinlock()
-	 *     if (signal_pending_state())	    if (p->state & @state)
-	 *
->>>>>>> 77e5934e
 	 * Also, the membarrier system call requires a full memory barrier
 	 * after coming from user-space, before storing to rq->curr.
 	 */
@@ -4156,13 +4142,6 @@
 	update_rq_clock(rq);
 
 	switch_count = &prev->nivcsw;
-<<<<<<< HEAD
-	/*
-	 * We must re-load prev->state in case ttwu_remote() changed it
-	 * before we acquired rq->lock.
-	 */
-	if (!preempt && prev_state && prev_state == prev->state) {
-=======
 
 	/*
 	 * We must load prev->state once (task_struct::state is volatile), such
@@ -4173,7 +4152,6 @@
 	 */
 	prev_state = prev->state;
 	if (!preempt && prev_state) {
->>>>>>> 77e5934e
 		if (signal_pending_state(prev_state, prev)) {
 			prev->state = TASK_RUNNING;
 		} else {
@@ -4187,19 +4165,12 @@
 
 			/*
 			 * __schedule()			ttwu()
-<<<<<<< HEAD
-			 *   prev_state = prev->state;	  if (READ_ONCE(p->on_rq) && ...)
-			 *   LOCK rq->lock		    goto out;
-			 *   smp_mb__after_spinlock();	  smp_acquire__after_ctrl_dep();
-			 *   p->on_rq = 0;		  p->state = TASK_WAKING;
-=======
 			 *   prev_state = prev->state;    if (p->on_rq && ...)
 			 *   if (prev_state)		    goto out;
 			 *     p->on_rq = 0;		  smp_acquire__after_ctrl_dep();
 			 *				  p->state = TASK_WAKING
 			 *
 			 * Where __schedule() and ttwu() have matching control dependencies.
->>>>>>> 77e5934e
 			 *
 			 * After this, schedule() must not care about p->state any more.
 			 */
