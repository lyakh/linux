// SPDX-License-Identifier: GPL-2.0-only
/*
 *  kernel/sched/core.c
 *
 *  Core kernel scheduler code and related syscalls
 *
 *  Copyright (C) 1991-2002  Linus Torvalds
 */
#define CREATE_TRACE_POINTS
#include <trace/events/sched.h>
#undef CREATE_TRACE_POINTS

#include "sched.h"

#include <linux/nospec.h>

#include <linux/kcov.h>
#include <linux/scs.h>

#include <asm/switch_to.h>
#include <asm/tlb.h>

#include "../workqueue_internal.h"
#include "../../fs/io-wq.h"
#include "../smpboot.h"

#include "pelt.h"
#include "smp.h"

/*
 * Export tracepoints that act as a bare tracehook (ie: have no trace event
 * associated with them) to allow external modules to probe them.
 */
EXPORT_TRACEPOINT_SYMBOL_GPL(pelt_cfs_tp);
EXPORT_TRACEPOINT_SYMBOL_GPL(pelt_rt_tp);
EXPORT_TRACEPOINT_SYMBOL_GPL(pelt_dl_tp);
EXPORT_TRACEPOINT_SYMBOL_GPL(pelt_irq_tp);
EXPORT_TRACEPOINT_SYMBOL_GPL(pelt_se_tp);
EXPORT_TRACEPOINT_SYMBOL_GPL(sched_cpu_capacity_tp);
EXPORT_TRACEPOINT_SYMBOL_GPL(sched_overutilized_tp);
EXPORT_TRACEPOINT_SYMBOL_GPL(sched_util_est_cfs_tp);
EXPORT_TRACEPOINT_SYMBOL_GPL(sched_util_est_se_tp);
EXPORT_TRACEPOINT_SYMBOL_GPL(sched_update_nr_running_tp);

DEFINE_PER_CPU_SHARED_ALIGNED(struct rq, runqueues);

#ifdef CONFIG_SCHED_DEBUG
/*
 * Debugging: various feature bits
 *
 * If SCHED_DEBUG is disabled, each compilation unit has its own copy of
 * sysctl_sched_features, defined in sched.h, to allow constants propagation
 * at compile time and compiler optimization based on features default.
 */
#define SCHED_FEAT(name, enabled)	\
	(1UL << __SCHED_FEAT_##name) * enabled |
const_debug unsigned int sysctl_sched_features =
#include "features.h"
	0;
#undef SCHED_FEAT
#endif

/*
 * Number of tasks to iterate in a single balance run.
 * Limited because this is done with IRQs disabled.
 */
const_debug unsigned int sysctl_sched_nr_migrate = 32;

/*
 * period over which we measure -rt task CPU usage in us.
 * default: 1s
 */
unsigned int sysctl_sched_rt_period = 1000000;

__read_mostly int scheduler_running;

/*
 * part of the period that we allow rt tasks to run in us.
 * default: 0.95s
 */
int sysctl_sched_rt_runtime = 950000;


/*
 * Serialization rules:
 *
 * Lock order:
 *
 *   p->pi_lock
 *     rq->lock
 *       hrtimer_cpu_base->lock (hrtimer_start() for bandwidth controls)
 *
 *  rq1->lock
 *    rq2->lock  where: rq1 < rq2
 *
 * Regular state:
 *
 * Normal scheduling state is serialized by rq->lock. __schedule() takes the
 * local CPU's rq->lock, it optionally removes the task from the runqueue and
 * always looks at the local rq data structures to find the most eligible task
 * to run next.
 *
 * Task enqueue is also under rq->lock, possibly taken from another CPU.
 * Wakeups from another LLC domain might use an IPI to transfer the enqueue to
 * the local CPU to avoid bouncing the runqueue state around [ see
 * ttwu_queue_wakelist() ]
 *
 * Task wakeup, specifically wakeups that involve migration, are horribly
 * complicated to avoid having to take two rq->locks.
 *
 * Special state:
 *
 * System-calls and anything external will use task_rq_lock() which acquires
 * both p->pi_lock and rq->lock. As a consequence the state they change is
 * stable while holding either lock:
 *
 *  - sched_setaffinity()/
 *    set_cpus_allowed_ptr():	p->cpus_ptr, p->nr_cpus_allowed
 *  - set_user_nice():		p->se.load, p->*prio
 *  - __sched_setscheduler():	p->sched_class, p->policy, p->*prio,
 *				p->se.load, p->rt_priority,
 *				p->dl.dl_{runtime, deadline, period, flags, bw, density}
 *  - sched_setnuma():		p->numa_preferred_nid
 *  - sched_move_task()/
 *    cpu_cgroup_fork():	p->sched_task_group
 *  - uclamp_update_active()	p->uclamp*
 *
 * p->state <- TASK_*:
 *
 *   is changed locklessly using set_current_state(), __set_current_state() or
 *   set_special_state(), see their respective comments, or by
 *   try_to_wake_up(). This latter uses p->pi_lock to serialize against
 *   concurrent self.
 *
 * p->on_rq <- { 0, 1 = TASK_ON_RQ_QUEUED, 2 = TASK_ON_RQ_MIGRATING }:
 *
 *   is set by activate_task() and cleared by deactivate_task(), under
 *   rq->lock. Non-zero indicates the task is runnable, the special
 *   ON_RQ_MIGRATING state is used for migration without holding both
 *   rq->locks. It indicates task_cpu() is not stable, see task_rq_lock().
 *
 * p->on_cpu <- { 0, 1 }:
 *
 *   is set by prepare_task() and cleared by finish_task() such that it will be
 *   set before p is scheduled-in and cleared after p is scheduled-out, both
 *   under rq->lock. Non-zero indicates the task is running on its CPU.
 *
 *   [ The astute reader will observe that it is possible for two tasks on one
 *     CPU to have ->on_cpu = 1 at the same time. ]
 *
 * task_cpu(p): is changed by set_task_cpu(), the rules are:
 *
 *  - Don't call set_task_cpu() on a blocked task:
 *
 *    We don't care what CPU we're not running on, this simplifies hotplug,
 *    the CPU assignment of blocked tasks isn't required to be valid.
 *
 *  - for try_to_wake_up(), called under p->pi_lock:
 *
 *    This allows try_to_wake_up() to only take one rq->lock, see its comment.
 *
 *  - for migration called under rq->lock:
 *    [ see task_on_rq_migrating() in task_rq_lock() ]
 *
 *    o move_queued_task()
 *    o detach_task()
 *
 *  - for migration called under double_rq_lock():
 *
 *    o __migrate_swap_task()
 *    o push_rt_task() / pull_rt_task()
 *    o push_dl_task() / pull_dl_task()
 *    o dl_task_offline_migration()
 *
 */

/*
 * __task_rq_lock - lock the rq @p resides on.
 */
struct rq *__task_rq_lock(struct task_struct *p, struct rq_flags *rf)
	__acquires(rq->lock)
{
	struct rq *rq;

	lockdep_assert_held(&p->pi_lock);

	for (;;) {
		rq = task_rq(p);
		raw_spin_lock(&rq->lock);
		if (likely(rq == task_rq(p) && !task_on_rq_migrating(p))) {
			rq_pin_lock(rq, rf);
			return rq;
		}
		raw_spin_unlock(&rq->lock);

		while (unlikely(task_on_rq_migrating(p)))
			cpu_relax();
	}
}

/*
 * task_rq_lock - lock p->pi_lock and lock the rq @p resides on.
 */
struct rq *task_rq_lock(struct task_struct *p, struct rq_flags *rf)
	__acquires(p->pi_lock)
	__acquires(rq->lock)
{
	struct rq *rq;

	for (;;) {
		raw_spin_lock_irqsave(&p->pi_lock, rf->flags);
		rq = task_rq(p);
		raw_spin_lock(&rq->lock);
		/*
		 *	move_queued_task()		task_rq_lock()
		 *
		 *	ACQUIRE (rq->lock)
		 *	[S] ->on_rq = MIGRATING		[L] rq = task_rq()
		 *	WMB (__set_task_cpu())		ACQUIRE (rq->lock);
		 *	[S] ->cpu = new_cpu		[L] task_rq()
		 *					[L] ->on_rq
		 *	RELEASE (rq->lock)
		 *
		 * If we observe the old CPU in task_rq_lock(), the acquire of
		 * the old rq->lock will fully serialize against the stores.
		 *
		 * If we observe the new CPU in task_rq_lock(), the address
		 * dependency headed by '[L] rq = task_rq()' and the acquire
		 * will pair with the WMB to ensure we then also see migrating.
		 */
		if (likely(rq == task_rq(p) && !task_on_rq_migrating(p))) {
			rq_pin_lock(rq, rf);
			return rq;
		}
		raw_spin_unlock(&rq->lock);
		raw_spin_unlock_irqrestore(&p->pi_lock, rf->flags);

		while (unlikely(task_on_rq_migrating(p)))
			cpu_relax();
	}
}

/*
 * RQ-clock updating methods:
 */

static void update_rq_clock_task(struct rq *rq, s64 delta)
{
/*
 * In theory, the compile should just see 0 here, and optimize out the call
 * to sched_rt_avg_update. But I don't trust it...
 */
	s64 __maybe_unused steal = 0, irq_delta = 0;

#ifdef CONFIG_IRQ_TIME_ACCOUNTING
	irq_delta = irq_time_read(cpu_of(rq)) - rq->prev_irq_time;

	/*
	 * Since irq_time is only updated on {soft,}irq_exit, we might run into
	 * this case when a previous update_rq_clock() happened inside a
	 * {soft,}irq region.
	 *
	 * When this happens, we stop ->clock_task and only update the
	 * prev_irq_time stamp to account for the part that fit, so that a next
	 * update will consume the rest. This ensures ->clock_task is
	 * monotonic.
	 *
	 * It does however cause some slight miss-attribution of {soft,}irq
	 * time, a more accurate solution would be to update the irq_time using
	 * the current rq->clock timestamp, except that would require using
	 * atomic ops.
	 */
	if (irq_delta > delta)
		irq_delta = delta;

	rq->prev_irq_time += irq_delta;
	delta -= irq_delta;
#endif
#ifdef CONFIG_PARAVIRT_TIME_ACCOUNTING
	if (static_key_false((&paravirt_steal_rq_enabled))) {
		steal = paravirt_steal_clock(cpu_of(rq));
		steal -= rq->prev_steal_time_rq;

		if (unlikely(steal > delta))
			steal = delta;

		rq->prev_steal_time_rq += steal;
		delta -= steal;
	}
#endif

	rq->clock_task += delta;

#ifdef CONFIG_HAVE_SCHED_AVG_IRQ
	if ((irq_delta + steal) && sched_feat(NONTASK_CAPACITY))
		update_irq_load_avg(rq, irq_delta + steal);
#endif
	update_rq_clock_pelt(rq, delta);
}

void update_rq_clock(struct rq *rq)
{
	s64 delta;

	lockdep_assert_held(&rq->lock);

	if (rq->clock_update_flags & RQCF_ACT_SKIP)
		return;

#ifdef CONFIG_SCHED_DEBUG
	if (sched_feat(WARN_DOUBLE_CLOCK))
		SCHED_WARN_ON(rq->clock_update_flags & RQCF_UPDATED);
	rq->clock_update_flags |= RQCF_UPDATED;
#endif

	delta = sched_clock_cpu(cpu_of(rq)) - rq->clock;
	if (delta < 0)
		return;
	rq->clock += delta;
	update_rq_clock_task(rq, delta);
}

#ifdef CONFIG_SCHED_HRTICK
/*
 * Use HR-timers to deliver accurate preemption points.
 */

static void hrtick_clear(struct rq *rq)
{
	if (hrtimer_active(&rq->hrtick_timer))
		hrtimer_cancel(&rq->hrtick_timer);
}

/*
 * High-resolution timer tick.
 * Runs from hardirq context with interrupts disabled.
 */
static enum hrtimer_restart hrtick(struct hrtimer *timer)
{
	struct rq *rq = container_of(timer, struct rq, hrtick_timer);
	struct rq_flags rf;

	WARN_ON_ONCE(cpu_of(rq) != smp_processor_id());

	rq_lock(rq, &rf);
	update_rq_clock(rq);
	rq->curr->sched_class->task_tick(rq, rq->curr, 1);
	rq_unlock(rq, &rf);

	return HRTIMER_NORESTART;
}

#ifdef CONFIG_SMP

static void __hrtick_restart(struct rq *rq)
{
	struct hrtimer *timer = &rq->hrtick_timer;
	ktime_t time = rq->hrtick_time;

	hrtimer_start(timer, time, HRTIMER_MODE_ABS_PINNED_HARD);
}

/*
 * called from hardirq (IPI) context
 */
static void __hrtick_start(void *arg)
{
	struct rq *rq = arg;
	struct rq_flags rf;

	rq_lock(rq, &rf);
	__hrtick_restart(rq);
	rq_unlock(rq, &rf);
}

/*
 * Called to set the hrtick timer state.
 *
 * called with rq->lock held and irqs disabled
 */
void hrtick_start(struct rq *rq, u64 delay)
{
	struct hrtimer *timer = &rq->hrtick_timer;
	s64 delta;

	/*
	 * Don't schedule slices shorter than 10000ns, that just
	 * doesn't make sense and can cause timer DoS.
	 */
	delta = max_t(s64, delay, 10000LL);
	rq->hrtick_time = ktime_add_ns(timer->base->get_time(), delta);

	if (rq == this_rq())
		__hrtick_restart(rq);
	else
		smp_call_function_single_async(cpu_of(rq), &rq->hrtick_csd);
}

#else
/*
 * Called to set the hrtick timer state.
 *
 * called with rq->lock held and irqs disabled
 */
void hrtick_start(struct rq *rq, u64 delay)
{
	/*
	 * Don't schedule slices shorter than 10000ns, that just
	 * doesn't make sense. Rely on vruntime for fairness.
	 */
	delay = max_t(u64, delay, 10000LL);
	hrtimer_start(&rq->hrtick_timer, ns_to_ktime(delay),
		      HRTIMER_MODE_REL_PINNED_HARD);
}

#endif /* CONFIG_SMP */

static void hrtick_rq_init(struct rq *rq)
{
#ifdef CONFIG_SMP
	INIT_CSD(&rq->hrtick_csd, __hrtick_start, rq);
#endif
	hrtimer_init(&rq->hrtick_timer, CLOCK_MONOTONIC, HRTIMER_MODE_REL_HARD);
	rq->hrtick_timer.function = hrtick;
}
#else	/* CONFIG_SCHED_HRTICK */
static inline void hrtick_clear(struct rq *rq)
{
}

static inline void hrtick_rq_init(struct rq *rq)
{
}
#endif	/* CONFIG_SCHED_HRTICK */

/*
 * cmpxchg based fetch_or, macro so it works for different integer types
 */
#define fetch_or(ptr, mask)						\
	({								\
		typeof(ptr) _ptr = (ptr);				\
		typeof(mask) _mask = (mask);				\
		typeof(*_ptr) _old, _val = *_ptr;			\
									\
		for (;;) {						\
			_old = cmpxchg(_ptr, _val, _val | _mask);	\
			if (_old == _val)				\
				break;					\
			_val = _old;					\
		}							\
	_old;								\
})

#if defined(CONFIG_SMP) && defined(TIF_POLLING_NRFLAG)
/*
 * Atomically set TIF_NEED_RESCHED and test for TIF_POLLING_NRFLAG,
 * this avoids any races wrt polling state changes and thereby avoids
 * spurious IPIs.
 */
static bool set_nr_and_not_polling(struct task_struct *p)
{
	struct thread_info *ti = task_thread_info(p);
	return !(fetch_or(&ti->flags, _TIF_NEED_RESCHED) & _TIF_POLLING_NRFLAG);
}

/*
 * Atomically set TIF_NEED_RESCHED if TIF_POLLING_NRFLAG is set.
 *
 * If this returns true, then the idle task promises to call
 * sched_ttwu_pending() and reschedule soon.
 */
static bool set_nr_if_polling(struct task_struct *p)
{
	struct thread_info *ti = task_thread_info(p);
	typeof(ti->flags) old, val = READ_ONCE(ti->flags);

	for (;;) {
		if (!(val & _TIF_POLLING_NRFLAG))
			return false;
		if (val & _TIF_NEED_RESCHED)
			return true;
		old = cmpxchg(&ti->flags, val, val | _TIF_NEED_RESCHED);
		if (old == val)
			break;
		val = old;
	}
	return true;
}

#else
static bool set_nr_and_not_polling(struct task_struct *p)
{
	set_tsk_need_resched(p);
	return true;
}

#ifdef CONFIG_SMP
static bool set_nr_if_polling(struct task_struct *p)
{
	return false;
}
#endif
#endif

static bool __wake_q_add(struct wake_q_head *head, struct task_struct *task)
{
	struct wake_q_node *node = &task->wake_q;

	/*
	 * Atomically grab the task, if ->wake_q is !nil already it means
	 * it's already queued (either by us or someone else) and will get the
	 * wakeup due to that.
	 *
	 * In order to ensure that a pending wakeup will observe our pending
	 * state, even in the failed case, an explicit smp_mb() must be used.
	 */
	smp_mb__before_atomic();
	if (unlikely(cmpxchg_relaxed(&node->next, NULL, WAKE_Q_TAIL)))
		return false;

	/*
	 * The head is context local, there can be no concurrency.
	 */
	*head->lastp = node;
	head->lastp = &node->next;
	return true;
}

/**
 * wake_q_add() - queue a wakeup for 'later' waking.
 * @head: the wake_q_head to add @task to
 * @task: the task to queue for 'later' wakeup
 *
 * Queue a task for later wakeup, most likely by the wake_up_q() call in the
 * same context, _HOWEVER_ this is not guaranteed, the wakeup can come
 * instantly.
 *
 * This function must be used as-if it were wake_up_process(); IOW the task
 * must be ready to be woken at this location.
 */
void wake_q_add(struct wake_q_head *head, struct task_struct *task)
{
	if (__wake_q_add(head, task))
		get_task_struct(task);
}

/**
 * wake_q_add_safe() - safely queue a wakeup for 'later' waking.
 * @head: the wake_q_head to add @task to
 * @task: the task to queue for 'later' wakeup
 *
 * Queue a task for later wakeup, most likely by the wake_up_q() call in the
 * same context, _HOWEVER_ this is not guaranteed, the wakeup can come
 * instantly.
 *
 * This function must be used as-if it were wake_up_process(); IOW the task
 * must be ready to be woken at this location.
 *
 * This function is essentially a task-safe equivalent to wake_q_add(). Callers
 * that already hold reference to @task can call the 'safe' version and trust
 * wake_q to do the right thing depending whether or not the @task is already
 * queued for wakeup.
 */
void wake_q_add_safe(struct wake_q_head *head, struct task_struct *task)
{
	if (!__wake_q_add(head, task))
		put_task_struct(task);
}

void wake_up_q(struct wake_q_head *head)
{
	struct wake_q_node *node = head->first;

	while (node != WAKE_Q_TAIL) {
		struct task_struct *task;

		task = container_of(node, struct task_struct, wake_q);
		BUG_ON(!task);
		/* Task can safely be re-inserted now: */
		node = node->next;
		task->wake_q.next = NULL;

		/*
		 * wake_up_process() executes a full barrier, which pairs with
		 * the queueing in wake_q_add() so as not to miss wakeups.
		 */
		wake_up_process(task);
		put_task_struct(task);
	}
}

/*
 * resched_curr - mark rq's current task 'to be rescheduled now'.
 *
 * On UP this means the setting of the need_resched flag, on SMP it
 * might also involve a cross-CPU call to trigger the scheduler on
 * the target CPU.
 */
void resched_curr(struct rq *rq)
{
	struct task_struct *curr = rq->curr;
	int cpu;

	lockdep_assert_held(&rq->lock);

	if (test_tsk_need_resched(curr))
		return;

	cpu = cpu_of(rq);

	if (cpu == smp_processor_id()) {
		set_tsk_need_resched(curr);
		set_preempt_need_resched();
		return;
	}

	if (set_nr_and_not_polling(curr))
		smp_send_reschedule(cpu);
	else
		trace_sched_wake_idle_without_ipi(cpu);
}

void resched_cpu(int cpu)
{
	struct rq *rq = cpu_rq(cpu);
	unsigned long flags;

	raw_spin_lock_irqsave(&rq->lock, flags);
	if (cpu_online(cpu) || cpu == smp_processor_id())
		resched_curr(rq);
	raw_spin_unlock_irqrestore(&rq->lock, flags);
}

#ifdef CONFIG_SMP
#ifdef CONFIG_NO_HZ_COMMON
/*
 * In the semi idle case, use the nearest busy CPU for migrating timers
 * from an idle CPU.  This is good for power-savings.
 *
 * We don't do similar optimization for completely idle system, as
 * selecting an idle CPU will add more delays to the timers than intended
 * (as that CPU's timer base may not be uptodate wrt jiffies etc).
 */
int get_nohz_timer_target(void)
{
	int i, cpu = smp_processor_id(), default_cpu = -1;
	struct sched_domain *sd;

	if (housekeeping_cpu(cpu, HK_FLAG_TIMER)) {
		if (!idle_cpu(cpu))
			return cpu;
		default_cpu = cpu;
	}

	rcu_read_lock();
	for_each_domain(cpu, sd) {
		for_each_cpu_and(i, sched_domain_span(sd),
			housekeeping_cpumask(HK_FLAG_TIMER)) {
			if (cpu == i)
				continue;

			if (!idle_cpu(i)) {
				cpu = i;
				goto unlock;
			}
		}
	}

	if (default_cpu == -1)
		default_cpu = housekeeping_any_cpu(HK_FLAG_TIMER);
	cpu = default_cpu;
unlock:
	rcu_read_unlock();
	return cpu;
}

/*
 * When add_timer_on() enqueues a timer into the timer wheel of an
 * idle CPU then this timer might expire before the next timer event
 * which is scheduled to wake up that CPU. In case of a completely
 * idle system the next event might even be infinite time into the
 * future. wake_up_idle_cpu() ensures that the CPU is woken up and
 * leaves the inner idle loop so the newly added timer is taken into
 * account when the CPU goes back to idle and evaluates the timer
 * wheel for the next timer event.
 */
static void wake_up_idle_cpu(int cpu)
{
	struct rq *rq = cpu_rq(cpu);

	if (cpu == smp_processor_id())
		return;

	if (set_nr_and_not_polling(rq->idle))
		smp_send_reschedule(cpu);
	else
		trace_sched_wake_idle_without_ipi(cpu);
}

static bool wake_up_full_nohz_cpu(int cpu)
{
	/*
	 * We just need the target to call irq_exit() and re-evaluate
	 * the next tick. The nohz full kick at least implies that.
	 * If needed we can still optimize that later with an
	 * empty IRQ.
	 */
	if (cpu_is_offline(cpu))
		return true;  /* Don't try to wake offline CPUs. */
	if (tick_nohz_full_cpu(cpu)) {
		if (cpu != smp_processor_id() ||
		    tick_nohz_tick_stopped())
			tick_nohz_full_kick_cpu(cpu);
		return true;
	}

	return false;
}

/*
 * Wake up the specified CPU.  If the CPU is going offline, it is the
 * caller's responsibility to deal with the lost wakeup, for example,
 * by hooking into the CPU_DEAD notifier like timers and hrtimers do.
 */
void wake_up_nohz_cpu(int cpu)
{
	if (!wake_up_full_nohz_cpu(cpu))
		wake_up_idle_cpu(cpu);
}

static void nohz_csd_func(void *info)
{
	struct rq *rq = info;
	int cpu = cpu_of(rq);
	unsigned int flags;

	/*
	 * Release the rq::nohz_csd.
	 */
	flags = atomic_fetch_andnot(NOHZ_KICK_MASK, nohz_flags(cpu));
	WARN_ON(!(flags & NOHZ_KICK_MASK));

	rq->idle_balance = idle_cpu(cpu);
	if (rq->idle_balance && !need_resched()) {
		rq->nohz_idle_balance = flags;
		raise_softirq_irqoff(SCHED_SOFTIRQ);
	}
}

#endif /* CONFIG_NO_HZ_COMMON */

#ifdef CONFIG_NO_HZ_FULL
bool sched_can_stop_tick(struct rq *rq)
{
	int fifo_nr_running;

	/* Deadline tasks, even if single, need the tick */
	if (rq->dl.dl_nr_running)
		return false;

	/*
	 * If there are more than one RR tasks, we need the tick to affect the
	 * actual RR behaviour.
	 */
	if (rq->rt.rr_nr_running) {
		if (rq->rt.rr_nr_running == 1)
			return true;
		else
			return false;
	}

	/*
	 * If there's no RR tasks, but FIFO tasks, we can skip the tick, no
	 * forced preemption between FIFO tasks.
	 */
	fifo_nr_running = rq->rt.rt_nr_running - rq->rt.rr_nr_running;
	if (fifo_nr_running)
		return true;

	/*
	 * If there are no DL,RR/FIFO tasks, there must only be CFS tasks left;
	 * if there's more than one we need the tick for involuntary
	 * preemption.
	 */
	if (rq->nr_running > 1)
		return false;

	return true;
}
#endif /* CONFIG_NO_HZ_FULL */
#endif /* CONFIG_SMP */

#if defined(CONFIG_RT_GROUP_SCHED) || (defined(CONFIG_FAIR_GROUP_SCHED) && \
			(defined(CONFIG_SMP) || defined(CONFIG_CFS_BANDWIDTH)))
/*
 * Iterate task_group tree rooted at *from, calling @down when first entering a
 * node and @up when leaving it for the final time.
 *
 * Caller must hold rcu_lock or sufficient equivalent.
 */
int walk_tg_tree_from(struct task_group *from,
			     tg_visitor down, tg_visitor up, void *data)
{
	struct task_group *parent, *child;
	int ret;

	parent = from;

down:
	ret = (*down)(parent, data);
	if (ret)
		goto out;
	list_for_each_entry_rcu(child, &parent->children, siblings) {
		parent = child;
		goto down;

up:
		continue;
	}
	ret = (*up)(parent, data);
	if (ret || parent == from)
		goto out;

	child = parent;
	parent = parent->parent;
	if (parent)
		goto up;
out:
	return ret;
}

int tg_nop(struct task_group *tg, void *data)
{
	return 0;
}
#endif

static void set_load_weight(struct task_struct *p, bool update_load)
{
	int prio = p->static_prio - MAX_RT_PRIO;
	struct load_weight *load = &p->se.load;

	/*
	 * SCHED_IDLE tasks get minimal weight:
	 */
	if (task_has_idle_policy(p)) {
		load->weight = scale_load(WEIGHT_IDLEPRIO);
		load->inv_weight = WMULT_IDLEPRIO;
		return;
	}

	/*
	 * SCHED_OTHER tasks have to update their load when changing their
	 * weight
	 */
	if (update_load && p->sched_class == &fair_sched_class) {
		reweight_task(p, prio);
	} else {
		load->weight = scale_load(sched_prio_to_weight[prio]);
		load->inv_weight = sched_prio_to_wmult[prio];
	}
}

#ifdef CONFIG_UCLAMP_TASK
/*
 * Serializes updates of utilization clamp values
 *
 * The (slow-path) user-space triggers utilization clamp value updates which
 * can require updates on (fast-path) scheduler's data structures used to
 * support enqueue/dequeue operations.
 * While the per-CPU rq lock protects fast-path update operations, user-space
 * requests are serialized using a mutex to reduce the risk of conflicting
 * updates or API abuses.
 */
static DEFINE_MUTEX(uclamp_mutex);

/* Max allowed minimum utilization */
unsigned int sysctl_sched_uclamp_util_min = SCHED_CAPACITY_SCALE;

/* Max allowed maximum utilization */
unsigned int sysctl_sched_uclamp_util_max = SCHED_CAPACITY_SCALE;

/*
 * By default RT tasks run at the maximum performance point/capacity of the
 * system. Uclamp enforces this by always setting UCLAMP_MIN of RT tasks to
 * SCHED_CAPACITY_SCALE.
 *
 * This knob allows admins to change the default behavior when uclamp is being
 * used. In battery powered devices, particularly, running at the maximum
 * capacity and frequency will increase energy consumption and shorten the
 * battery life.
 *
 * This knob only affects RT tasks that their uclamp_se->user_defined == false.
 *
 * This knob will not override the system default sched_util_clamp_min defined
 * above.
 */
unsigned int sysctl_sched_uclamp_util_min_rt_default = SCHED_CAPACITY_SCALE;

/* All clamps are required to be less or equal than these values */
static struct uclamp_se uclamp_default[UCLAMP_CNT];

/*
 * This static key is used to reduce the uclamp overhead in the fast path. It
 * primarily disables the call to uclamp_rq_{inc, dec}() in
 * enqueue/dequeue_task().
 *
 * This allows users to continue to enable uclamp in their kernel config with
 * minimum uclamp overhead in the fast path.
 *
 * As soon as userspace modifies any of the uclamp knobs, the static key is
 * enabled, since we have an actual users that make use of uclamp
 * functionality.
 *
 * The knobs that would enable this static key are:
 *
 *   * A task modifying its uclamp value with sched_setattr().
 *   * An admin modifying the sysctl_sched_uclamp_{min, max} via procfs.
 *   * An admin modifying the cgroup cpu.uclamp.{min, max}
 */
DEFINE_STATIC_KEY_FALSE(sched_uclamp_used);

/* Integer rounded range for each bucket */
#define UCLAMP_BUCKET_DELTA DIV_ROUND_CLOSEST(SCHED_CAPACITY_SCALE, UCLAMP_BUCKETS)

#define for_each_clamp_id(clamp_id) \
	for ((clamp_id) = 0; (clamp_id) < UCLAMP_CNT; (clamp_id)++)

static inline unsigned int uclamp_bucket_id(unsigned int clamp_value)
{
	return clamp_value / UCLAMP_BUCKET_DELTA;
}

static inline unsigned int uclamp_none(enum uclamp_id clamp_id)
{
	if (clamp_id == UCLAMP_MIN)
		return 0;
	return SCHED_CAPACITY_SCALE;
}

static inline void uclamp_se_set(struct uclamp_se *uc_se,
				 unsigned int value, bool user_defined)
{
	uc_se->value = value;
	uc_se->bucket_id = uclamp_bucket_id(value);
	uc_se->user_defined = user_defined;
}

static inline unsigned int
uclamp_idle_value(struct rq *rq, enum uclamp_id clamp_id,
		  unsigned int clamp_value)
{
	/*
	 * Avoid blocked utilization pushing up the frequency when we go
	 * idle (which drops the max-clamp) by retaining the last known
	 * max-clamp.
	 */
	if (clamp_id == UCLAMP_MAX) {
		rq->uclamp_flags |= UCLAMP_FLAG_IDLE;
		return clamp_value;
	}

	return uclamp_none(UCLAMP_MIN);
}

static inline void uclamp_idle_reset(struct rq *rq, enum uclamp_id clamp_id,
				     unsigned int clamp_value)
{
	/* Reset max-clamp retention only on idle exit */
	if (!(rq->uclamp_flags & UCLAMP_FLAG_IDLE))
		return;

	WRITE_ONCE(rq->uclamp[clamp_id].value, clamp_value);
}

static inline
unsigned int uclamp_rq_max_value(struct rq *rq, enum uclamp_id clamp_id,
				   unsigned int clamp_value)
{
	struct uclamp_bucket *bucket = rq->uclamp[clamp_id].bucket;
	int bucket_id = UCLAMP_BUCKETS - 1;

	/*
	 * Since both min and max clamps are max aggregated, find the
	 * top most bucket with tasks in.
	 */
	for ( ; bucket_id >= 0; bucket_id--) {
		if (!bucket[bucket_id].tasks)
			continue;
		return bucket[bucket_id].value;
	}

	/* No tasks -- default clamp values */
	return uclamp_idle_value(rq, clamp_id, clamp_value);
}

static void __uclamp_update_util_min_rt_default(struct task_struct *p)
{
	unsigned int default_util_min;
	struct uclamp_se *uc_se;

	lockdep_assert_held(&p->pi_lock);

	uc_se = &p->uclamp_req[UCLAMP_MIN];

	/* Only sync if user didn't override the default */
	if (uc_se->user_defined)
		return;

	default_util_min = sysctl_sched_uclamp_util_min_rt_default;
	uclamp_se_set(uc_se, default_util_min, false);
}

static void uclamp_update_util_min_rt_default(struct task_struct *p)
{
	struct rq_flags rf;
	struct rq *rq;

	if (!rt_task(p))
		return;

	/* Protect updates to p->uclamp_* */
	rq = task_rq_lock(p, &rf);
	__uclamp_update_util_min_rt_default(p);
	task_rq_unlock(rq, p, &rf);
}

static void uclamp_sync_util_min_rt_default(void)
{
	struct task_struct *g, *p;

	/*
	 * copy_process()			sysctl_uclamp
	 *					  uclamp_min_rt = X;
	 *   write_lock(&tasklist_lock)		  read_lock(&tasklist_lock)
	 *   // link thread			  smp_mb__after_spinlock()
	 *   write_unlock(&tasklist_lock)	  read_unlock(&tasklist_lock);
	 *   sched_post_fork()			  for_each_process_thread()
	 *     __uclamp_sync_rt()		    __uclamp_sync_rt()
	 *
	 * Ensures that either sched_post_fork() will observe the new
	 * uclamp_min_rt or for_each_process_thread() will observe the new
	 * task.
	 */
	read_lock(&tasklist_lock);
	smp_mb__after_spinlock();
	read_unlock(&tasklist_lock);

	rcu_read_lock();
	for_each_process_thread(g, p)
		uclamp_update_util_min_rt_default(p);
	rcu_read_unlock();
}

static inline struct uclamp_se
uclamp_tg_restrict(struct task_struct *p, enum uclamp_id clamp_id)
{
	struct uclamp_se uc_req = p->uclamp_req[clamp_id];
#ifdef CONFIG_UCLAMP_TASK_GROUP
	struct uclamp_se uc_max;

	/*
	 * Tasks in autogroups or root task group will be
	 * restricted by system defaults.
	 */
	if (task_group_is_autogroup(task_group(p)))
		return uc_req;
	if (task_group(p) == &root_task_group)
		return uc_req;

	uc_max = task_group(p)->uclamp[clamp_id];
	if (uc_req.value > uc_max.value || !uc_req.user_defined)
		return uc_max;
#endif

	return uc_req;
}

/*
 * The effective clamp bucket index of a task depends on, by increasing
 * priority:
 * - the task specific clamp value, when explicitly requested from userspace
 * - the task group effective clamp value, for tasks not either in the root
 *   group or in an autogroup
 * - the system default clamp value, defined by the sysadmin
 */
static inline struct uclamp_se
uclamp_eff_get(struct task_struct *p, enum uclamp_id clamp_id)
{
	struct uclamp_se uc_req = uclamp_tg_restrict(p, clamp_id);
	struct uclamp_se uc_max = uclamp_default[clamp_id];

	/* System default restrictions always apply */
	if (unlikely(uc_req.value > uc_max.value))
		return uc_max;

	return uc_req;
}

unsigned long uclamp_eff_value(struct task_struct *p, enum uclamp_id clamp_id)
{
	struct uclamp_se uc_eff;

	/* Task currently refcounted: use back-annotated (effective) value */
	if (p->uclamp[clamp_id].active)
		return (unsigned long)p->uclamp[clamp_id].value;

	uc_eff = uclamp_eff_get(p, clamp_id);

	return (unsigned long)uc_eff.value;
}

/*
 * When a task is enqueued on a rq, the clamp bucket currently defined by the
 * task's uclamp::bucket_id is refcounted on that rq. This also immediately
 * updates the rq's clamp value if required.
 *
 * Tasks can have a task-specific value requested from user-space, track
 * within each bucket the maximum value for tasks refcounted in it.
 * This "local max aggregation" allows to track the exact "requested" value
 * for each bucket when all its RUNNABLE tasks require the same clamp.
 */
static inline void uclamp_rq_inc_id(struct rq *rq, struct task_struct *p,
				    enum uclamp_id clamp_id)
{
	struct uclamp_rq *uc_rq = &rq->uclamp[clamp_id];
	struct uclamp_se *uc_se = &p->uclamp[clamp_id];
	struct uclamp_bucket *bucket;

	lockdep_assert_held(&rq->lock);

	/* Update task effective clamp */
	p->uclamp[clamp_id] = uclamp_eff_get(p, clamp_id);

	bucket = &uc_rq->bucket[uc_se->bucket_id];
	bucket->tasks++;
	uc_se->active = true;

	uclamp_idle_reset(rq, clamp_id, uc_se->value);

	/*
	 * Local max aggregation: rq buckets always track the max
	 * "requested" clamp value of its RUNNABLE tasks.
	 */
	if (bucket->tasks == 1 || uc_se->value > bucket->value)
		bucket->value = uc_se->value;

	if (uc_se->value > READ_ONCE(uc_rq->value))
		WRITE_ONCE(uc_rq->value, uc_se->value);
}

/*
 * When a task is dequeued from a rq, the clamp bucket refcounted by the task
 * is released. If this is the last task reference counting the rq's max
 * active clamp value, then the rq's clamp value is updated.
 *
 * Both refcounted tasks and rq's cached clamp values are expected to be
 * always valid. If it's detected they are not, as defensive programming,
 * enforce the expected state and warn.
 */
static inline void uclamp_rq_dec_id(struct rq *rq, struct task_struct *p,
				    enum uclamp_id clamp_id)
{
	struct uclamp_rq *uc_rq = &rq->uclamp[clamp_id];
	struct uclamp_se *uc_se = &p->uclamp[clamp_id];
	struct uclamp_bucket *bucket;
	unsigned int bkt_clamp;
	unsigned int rq_clamp;

	lockdep_assert_held(&rq->lock);

	/*
	 * If sched_uclamp_used was enabled after task @p was enqueued,
	 * we could end up with unbalanced call to uclamp_rq_dec_id().
	 *
	 * In this case the uc_se->active flag should be false since no uclamp
	 * accounting was performed at enqueue time and we can just return
	 * here.
	 *
	 * Need to be careful of the following enqueue/dequeue ordering
	 * problem too
	 *
	 *	enqueue(taskA)
	 *	// sched_uclamp_used gets enabled
	 *	enqueue(taskB)
	 *	dequeue(taskA)
	 *	// Must not decrement bucket->tasks here
	 *	dequeue(taskB)
	 *
	 * where we could end up with stale data in uc_se and
	 * bucket[uc_se->bucket_id].
	 *
	 * The following check here eliminates the possibility of such race.
	 */
	if (unlikely(!uc_se->active))
		return;

	bucket = &uc_rq->bucket[uc_se->bucket_id];

	SCHED_WARN_ON(!bucket->tasks);
	if (likely(bucket->tasks))
		bucket->tasks--;

	uc_se->active = false;

	/*
	 * Keep "local max aggregation" simple and accept to (possibly)
	 * overboost some RUNNABLE tasks in the same bucket.
	 * The rq clamp bucket value is reset to its base value whenever
	 * there are no more RUNNABLE tasks refcounting it.
	 */
	if (likely(bucket->tasks))
		return;

	rq_clamp = READ_ONCE(uc_rq->value);
	/*
	 * Defensive programming: this should never happen. If it happens,
	 * e.g. due to future modification, warn and fixup the expected value.
	 */
	SCHED_WARN_ON(bucket->value > rq_clamp);
	if (bucket->value >= rq_clamp) {
		bkt_clamp = uclamp_rq_max_value(rq, clamp_id, uc_se->value);
		WRITE_ONCE(uc_rq->value, bkt_clamp);
	}
}

static inline void uclamp_rq_inc(struct rq *rq, struct task_struct *p)
{
	enum uclamp_id clamp_id;

	/*
	 * Avoid any overhead until uclamp is actually used by the userspace.
	 *
	 * The condition is constructed such that a NOP is generated when
	 * sched_uclamp_used is disabled.
	 */
	if (!static_branch_unlikely(&sched_uclamp_used))
		return;

	if (unlikely(!p->sched_class->uclamp_enabled))
		return;

	for_each_clamp_id(clamp_id)
		uclamp_rq_inc_id(rq, p, clamp_id);

	/* Reset clamp idle holding when there is one RUNNABLE task */
	if (rq->uclamp_flags & UCLAMP_FLAG_IDLE)
		rq->uclamp_flags &= ~UCLAMP_FLAG_IDLE;
}

static inline void uclamp_rq_dec(struct rq *rq, struct task_struct *p)
{
	enum uclamp_id clamp_id;

	/*
	 * Avoid any overhead until uclamp is actually used by the userspace.
	 *
	 * The condition is constructed such that a NOP is generated when
	 * sched_uclamp_used is disabled.
	 */
	if (!static_branch_unlikely(&sched_uclamp_used))
		return;

	if (unlikely(!p->sched_class->uclamp_enabled))
		return;

	for_each_clamp_id(clamp_id)
		uclamp_rq_dec_id(rq, p, clamp_id);
}

static inline void
uclamp_update_active(struct task_struct *p, enum uclamp_id clamp_id)
{
	struct rq_flags rf;
	struct rq *rq;

	/*
	 * Lock the task and the rq where the task is (or was) queued.
	 *
	 * We might lock the (previous) rq of a !RUNNABLE task, but that's the
	 * price to pay to safely serialize util_{min,max} updates with
	 * enqueues, dequeues and migration operations.
	 * This is the same locking schema used by __set_cpus_allowed_ptr().
	 */
	rq = task_rq_lock(p, &rf);

	/*
	 * Setting the clamp bucket is serialized by task_rq_lock().
	 * If the task is not yet RUNNABLE and its task_struct is not
	 * affecting a valid clamp bucket, the next time it's enqueued,
	 * it will already see the updated clamp bucket value.
	 */
	if (p->uclamp[clamp_id].active) {
		uclamp_rq_dec_id(rq, p, clamp_id);
		uclamp_rq_inc_id(rq, p, clamp_id);
	}

	task_rq_unlock(rq, p, &rf);
}

#ifdef CONFIG_UCLAMP_TASK_GROUP
static inline void
uclamp_update_active_tasks(struct cgroup_subsys_state *css,
			   unsigned int clamps)
{
	enum uclamp_id clamp_id;
	struct css_task_iter it;
	struct task_struct *p;

	css_task_iter_start(css, 0, &it);
	while ((p = css_task_iter_next(&it))) {
		for_each_clamp_id(clamp_id) {
			if ((0x1 << clamp_id) & clamps)
				uclamp_update_active(p, clamp_id);
		}
	}
	css_task_iter_end(&it);
}

static void cpu_util_update_eff(struct cgroup_subsys_state *css);
static void uclamp_update_root_tg(void)
{
	struct task_group *tg = &root_task_group;

	uclamp_se_set(&tg->uclamp_req[UCLAMP_MIN],
		      sysctl_sched_uclamp_util_min, false);
	uclamp_se_set(&tg->uclamp_req[UCLAMP_MAX],
		      sysctl_sched_uclamp_util_max, false);

	rcu_read_lock();
	cpu_util_update_eff(&root_task_group.css);
	rcu_read_unlock();
}
#else
static void uclamp_update_root_tg(void) { }
#endif

int sysctl_sched_uclamp_handler(struct ctl_table *table, int write,
				void *buffer, size_t *lenp, loff_t *ppos)
{
	bool update_root_tg = false;
	int old_min, old_max, old_min_rt;
	int result;

	mutex_lock(&uclamp_mutex);
	old_min = sysctl_sched_uclamp_util_min;
	old_max = sysctl_sched_uclamp_util_max;
	old_min_rt = sysctl_sched_uclamp_util_min_rt_default;

	result = proc_dointvec(table, write, buffer, lenp, ppos);
	if (result)
		goto undo;
	if (!write)
		goto done;

	if (sysctl_sched_uclamp_util_min > sysctl_sched_uclamp_util_max ||
	    sysctl_sched_uclamp_util_max > SCHED_CAPACITY_SCALE	||
	    sysctl_sched_uclamp_util_min_rt_default > SCHED_CAPACITY_SCALE) {

		result = -EINVAL;
		goto undo;
	}

	if (old_min != sysctl_sched_uclamp_util_min) {
		uclamp_se_set(&uclamp_default[UCLAMP_MIN],
			      sysctl_sched_uclamp_util_min, false);
		update_root_tg = true;
	}
	if (old_max != sysctl_sched_uclamp_util_max) {
		uclamp_se_set(&uclamp_default[UCLAMP_MAX],
			      sysctl_sched_uclamp_util_max, false);
		update_root_tg = true;
	}

	if (update_root_tg) {
		static_branch_enable(&sched_uclamp_used);
		uclamp_update_root_tg();
	}

	if (old_min_rt != sysctl_sched_uclamp_util_min_rt_default) {
		static_branch_enable(&sched_uclamp_used);
		uclamp_sync_util_min_rt_default();
	}

	/*
	 * We update all RUNNABLE tasks only when task groups are in use.
	 * Otherwise, keep it simple and do just a lazy update at each next
	 * task enqueue time.
	 */

	goto done;

undo:
	sysctl_sched_uclamp_util_min = old_min;
	sysctl_sched_uclamp_util_max = old_max;
	sysctl_sched_uclamp_util_min_rt_default = old_min_rt;
done:
	mutex_unlock(&uclamp_mutex);

	return result;
}

static int uclamp_validate(struct task_struct *p,
			   const struct sched_attr *attr)
{
	int util_min = p->uclamp_req[UCLAMP_MIN].value;
	int util_max = p->uclamp_req[UCLAMP_MAX].value;

	if (attr->sched_flags & SCHED_FLAG_UTIL_CLAMP_MIN) {
		util_min = attr->sched_util_min;

		if (util_min + 1 > SCHED_CAPACITY_SCALE + 1)
			return -EINVAL;
	}

	if (attr->sched_flags & SCHED_FLAG_UTIL_CLAMP_MAX) {
		util_max = attr->sched_util_max;

		if (util_max + 1 > SCHED_CAPACITY_SCALE + 1)
			return -EINVAL;
	}

	if (util_min != -1 && util_max != -1 && util_min > util_max)
		return -EINVAL;

	/*
	 * We have valid uclamp attributes; make sure uclamp is enabled.
	 *
	 * We need to do that here, because enabling static branches is a
	 * blocking operation which obviously cannot be done while holding
	 * scheduler locks.
	 */
	static_branch_enable(&sched_uclamp_used);

	return 0;
}

static bool uclamp_reset(const struct sched_attr *attr,
			 enum uclamp_id clamp_id,
			 struct uclamp_se *uc_se)
{
	/* Reset on sched class change for a non user-defined clamp value. */
	if (likely(!(attr->sched_flags & SCHED_FLAG_UTIL_CLAMP)) &&
	    !uc_se->user_defined)
		return true;

	/* Reset on sched_util_{min,max} == -1. */
	if (clamp_id == UCLAMP_MIN &&
	    attr->sched_flags & SCHED_FLAG_UTIL_CLAMP_MIN &&
	    attr->sched_util_min == -1) {
		return true;
	}

	if (clamp_id == UCLAMP_MAX &&
	    attr->sched_flags & SCHED_FLAG_UTIL_CLAMP_MAX &&
	    attr->sched_util_max == -1) {
		return true;
	}

	return false;
}

static void __setscheduler_uclamp(struct task_struct *p,
				  const struct sched_attr *attr)
{
	enum uclamp_id clamp_id;

	for_each_clamp_id(clamp_id) {
		struct uclamp_se *uc_se = &p->uclamp_req[clamp_id];
		unsigned int value;

		if (!uclamp_reset(attr, clamp_id, uc_se))
			continue;

		/*
		 * RT by default have a 100% boost value that could be modified
		 * at runtime.
		 */
		if (unlikely(rt_task(p) && clamp_id == UCLAMP_MIN))
			value = sysctl_sched_uclamp_util_min_rt_default;
		else
			value = uclamp_none(clamp_id);

		uclamp_se_set(uc_se, value, false);

	}

	if (likely(!(attr->sched_flags & SCHED_FLAG_UTIL_CLAMP)))
		return;

	if (attr->sched_flags & SCHED_FLAG_UTIL_CLAMP_MIN &&
	    attr->sched_util_min != -1) {
		uclamp_se_set(&p->uclamp_req[UCLAMP_MIN],
			      attr->sched_util_min, true);
	}

	if (attr->sched_flags & SCHED_FLAG_UTIL_CLAMP_MAX &&
	    attr->sched_util_max != -1) {
		uclamp_se_set(&p->uclamp_req[UCLAMP_MAX],
			      attr->sched_util_max, true);
	}
}

static void uclamp_fork(struct task_struct *p)
{
	enum uclamp_id clamp_id;

	/*
	 * We don't need to hold task_rq_lock() when updating p->uclamp_* here
	 * as the task is still at its early fork stages.
	 */
	for_each_clamp_id(clamp_id)
		p->uclamp[clamp_id].active = false;

	if (likely(!p->sched_reset_on_fork))
		return;

	for_each_clamp_id(clamp_id) {
		uclamp_se_set(&p->uclamp_req[clamp_id],
			      uclamp_none(clamp_id), false);
	}
}

static void uclamp_post_fork(struct task_struct *p)
{
	uclamp_update_util_min_rt_default(p);
}

static void __init init_uclamp_rq(struct rq *rq)
{
	enum uclamp_id clamp_id;
	struct uclamp_rq *uc_rq = rq->uclamp;

	for_each_clamp_id(clamp_id) {
		uc_rq[clamp_id] = (struct uclamp_rq) {
			.value = uclamp_none(clamp_id)
		};
	}

	rq->uclamp_flags = 0;
}

static void __init init_uclamp(void)
{
	struct uclamp_se uc_max = {};
	enum uclamp_id clamp_id;
	int cpu;

	for_each_possible_cpu(cpu)
		init_uclamp_rq(cpu_rq(cpu));

	for_each_clamp_id(clamp_id) {
		uclamp_se_set(&init_task.uclamp_req[clamp_id],
			      uclamp_none(clamp_id), false);
	}

	/* System defaults allow max clamp values for both indexes */
	uclamp_se_set(&uc_max, uclamp_none(UCLAMP_MAX), false);
	for_each_clamp_id(clamp_id) {
		uclamp_default[clamp_id] = uc_max;
#ifdef CONFIG_UCLAMP_TASK_GROUP
		root_task_group.uclamp_req[clamp_id] = uc_max;
		root_task_group.uclamp[clamp_id] = uc_max;
#endif
	}
}

#else /* CONFIG_UCLAMP_TASK */
static inline void uclamp_rq_inc(struct rq *rq, struct task_struct *p) { }
static inline void uclamp_rq_dec(struct rq *rq, struct task_struct *p) { }
static inline int uclamp_validate(struct task_struct *p,
				  const struct sched_attr *attr)
{
	return -EOPNOTSUPP;
}
static void __setscheduler_uclamp(struct task_struct *p,
				  const struct sched_attr *attr) { }
static inline void uclamp_fork(struct task_struct *p) { }
static inline void uclamp_post_fork(struct task_struct *p) { }
static inline void init_uclamp(void) { }
#endif /* CONFIG_UCLAMP_TASK */

static inline void enqueue_task(struct rq *rq, struct task_struct *p, int flags)
{
	if (!(flags & ENQUEUE_NOCLOCK))
		update_rq_clock(rq);

	if (!(flags & ENQUEUE_RESTORE)) {
		sched_info_queued(rq, p);
		psi_enqueue(p, flags & ENQUEUE_WAKEUP);
	}

	uclamp_rq_inc(rq, p);
	p->sched_class->enqueue_task(rq, p, flags);
}

static inline void dequeue_task(struct rq *rq, struct task_struct *p, int flags)
{
	if (!(flags & DEQUEUE_NOCLOCK))
		update_rq_clock(rq);

	if (!(flags & DEQUEUE_SAVE)) {
		sched_info_dequeued(rq, p);
		psi_dequeue(p, flags & DEQUEUE_SLEEP);
	}

	uclamp_rq_dec(rq, p);
	p->sched_class->dequeue_task(rq, p, flags);
}

void activate_task(struct rq *rq, struct task_struct *p, int flags)
{
	enqueue_task(rq, p, flags);

	p->on_rq = TASK_ON_RQ_QUEUED;
}

void deactivate_task(struct rq *rq, struct task_struct *p, int flags)
{
	p->on_rq = (flags & DEQUEUE_SLEEP) ? 0 : TASK_ON_RQ_MIGRATING;

	dequeue_task(rq, p, flags);
}

/*
 * __normal_prio - return the priority that is based on the static prio
 */
static inline int __normal_prio(struct task_struct *p)
{
	return p->static_prio;
}

/*
 * Calculate the expected normal priority: i.e. priority
 * without taking RT-inheritance into account. Might be
 * boosted by interactivity modifiers. Changes upon fork,
 * setprio syscalls, and whenever the interactivity
 * estimator recalculates.
 */
static inline int normal_prio(struct task_struct *p)
{
	int prio;

	if (task_has_dl_policy(p))
		prio = MAX_DL_PRIO-1;
	else if (task_has_rt_policy(p))
		prio = MAX_RT_PRIO-1 - p->rt_priority;
	else
		prio = __normal_prio(p);
	return prio;
}

/*
 * Calculate the current priority, i.e. the priority
 * taken into account by the scheduler. This value might
 * be boosted by RT tasks, or might be boosted by
 * interactivity modifiers. Will be RT if the task got
 * RT-boosted. If not then it returns p->normal_prio.
 */
static int effective_prio(struct task_struct *p)
{
	p->normal_prio = normal_prio(p);
	/*
	 * If we are RT tasks or we were boosted to RT priority,
	 * keep the priority unchanged. Otherwise, update priority
	 * to the normal priority:
	 */
	if (!rt_prio(p->prio))
		return p->normal_prio;
	return p->prio;
}

/**
 * task_curr - is this task currently executing on a CPU?
 * @p: the task in question.
 *
 * Return: 1 if the task is currently executing. 0 otherwise.
 */
inline int task_curr(const struct task_struct *p)
{
	return cpu_curr(task_cpu(p)) == p;
}

/*
 * switched_from, switched_to and prio_changed must _NOT_ drop rq->lock,
 * use the balance_callback list if you want balancing.
 *
 * this means any call to check_class_changed() must be followed by a call to
 * balance_callback().
 */
static inline void check_class_changed(struct rq *rq, struct task_struct *p,
				       const struct sched_class *prev_class,
				       int oldprio)
{
	if (prev_class != p->sched_class) {
		if (prev_class->switched_from)
			prev_class->switched_from(rq, p);

		p->sched_class->switched_to(rq, p);
	} else if (oldprio != p->prio || dl_task(p))
		p->sched_class->prio_changed(rq, p, oldprio);
}

void check_preempt_curr(struct rq *rq, struct task_struct *p, int flags)
{
	if (p->sched_class == rq->curr->sched_class)
		rq->curr->sched_class->check_preempt_curr(rq, p, flags);
	else if (p->sched_class > rq->curr->sched_class)
		resched_curr(rq);

	/*
	 * A queue event has occurred, and we're going to schedule.  In
	 * this case, we can save a useless back to back clock update.
	 */
	if (task_on_rq_queued(rq->curr) && test_tsk_need_resched(rq->curr))
		rq_clock_skip_update(rq);
}

#ifdef CONFIG_SMP

static void
__do_set_cpus_allowed(struct task_struct *p, const struct cpumask *new_mask, u32 flags);

static int __set_cpus_allowed_ptr(struct task_struct *p,
				  const struct cpumask *new_mask,
				  u32 flags);

static void migrate_disable_switch(struct rq *rq, struct task_struct *p)
{
	if (likely(!p->migration_disabled))
		return;

	if (p->cpus_ptr != &p->cpus_mask)
		return;

	/*
	 * Violates locking rules! see comment in __do_set_cpus_allowed().
	 */
	__do_set_cpus_allowed(p, cpumask_of(rq->cpu), SCA_MIGRATE_DISABLE);
}

void migrate_disable(void)
{
	struct task_struct *p = current;

	if (p->migration_disabled) {
		p->migration_disabled++;
		return;
	}

	preempt_disable();
	this_rq()->nr_pinned++;
	p->migration_disabled = 1;
	preempt_enable();
}
EXPORT_SYMBOL_GPL(migrate_disable);

void migrate_enable(void)
{
	struct task_struct *p = current;

	if (p->migration_disabled > 1) {
		p->migration_disabled--;
		return;
	}

	/*
	 * Ensure stop_task runs either before or after this, and that
	 * __set_cpus_allowed_ptr(SCA_MIGRATE_ENABLE) doesn't schedule().
	 */
	preempt_disable();
	if (p->cpus_ptr != &p->cpus_mask)
		__set_cpus_allowed_ptr(p, &p->cpus_mask, SCA_MIGRATE_ENABLE);
	/*
	 * Mustn't clear migration_disabled() until cpus_ptr points back at the
	 * regular cpus_mask, otherwise things that race (eg.
	 * select_fallback_rq) get confused.
	 */
	barrier();
	p->migration_disabled = 0;
	this_rq()->nr_pinned--;
	preempt_enable();
}
EXPORT_SYMBOL_GPL(migrate_enable);

static inline bool rq_has_pinned_tasks(struct rq *rq)
{
	return rq->nr_pinned;
}

/*
 * Per-CPU kthreads are allowed to run on !active && online CPUs, see
 * __set_cpus_allowed_ptr() and select_fallback_rq().
 */
static inline bool is_cpu_allowed(struct task_struct *p, int cpu)
{
	/* When not in the task's cpumask, no point in looking further. */
	if (!cpumask_test_cpu(cpu, p->cpus_ptr))
		return false;

	/* migrate_disabled() must be allowed to finish. */
	if (is_migration_disabled(p))
<<<<<<< HEAD
		return cpu_online(cpu);

	/* Non kernel threads are not allowed during either online or offline. */
	if (!(p->flags & PF_KTHREAD))
		return cpu_active(cpu);

	/* KTHREAD_IS_PER_CPU is always allowed. */
	if (kthread_is_per_cpu(p))
		return cpu_online(cpu);

=======
		return cpu_online(cpu);

	/* Non kernel threads are not allowed during either online or offline. */
	if (!(p->flags & PF_KTHREAD))
		return cpu_active(cpu);

	/* KTHREAD_IS_PER_CPU is always allowed. */
	if (kthread_is_per_cpu(p))
		return cpu_online(cpu);

>>>>>>> 04bd701d
	/* Regular kernel threads don't get to stay during offline. */
	if (cpu_rq(cpu)->balance_push)
		return false;

	/* But are allowed during online. */
	return cpu_online(cpu);
}

/*
 * This is how migration works:
 *
 * 1) we invoke migration_cpu_stop() on the target CPU using
 *    stop_one_cpu().
 * 2) stopper starts to run (implicitly forcing the migrated thread
 *    off the CPU)
 * 3) it checks whether the migrated task is still in the wrong runqueue.
 * 4) if it's in the wrong runqueue then the migration thread removes
 *    it and puts it into the right queue.
 * 5) stopper completes and stop_one_cpu() returns and the migration
 *    is done.
 */

/*
 * move_queued_task - move a queued task to new rq.
 *
 * Returns (locked) new rq. Old rq's lock is released.
 */
static struct rq *move_queued_task(struct rq *rq, struct rq_flags *rf,
				   struct task_struct *p, int new_cpu)
{
	lockdep_assert_held(&rq->lock);

	deactivate_task(rq, p, DEQUEUE_NOCLOCK);
	set_task_cpu(p, new_cpu);
	rq_unlock(rq, rf);

	rq = cpu_rq(new_cpu);

	rq_lock(rq, rf);
	BUG_ON(task_cpu(p) != new_cpu);
	activate_task(rq, p, 0);
	check_preempt_curr(rq, p, 0);

	return rq;
}

struct migration_arg {
	struct task_struct		*task;
	int				dest_cpu;
	struct set_affinity_pending	*pending;
};

struct set_affinity_pending {
	refcount_t		refs;
	struct completion	done;
	struct cpu_stop_work	stop_work;
	struct migration_arg	arg;
};

/*
 * Move (not current) task off this CPU, onto the destination CPU. We're doing
 * this because either it can't run here any more (set_cpus_allowed()
 * away from this CPU, or CPU going down), or because we're
 * attempting to rebalance this task on exec (sched_exec).
 *
 * So we race with normal scheduler movements, but that's OK, as long
 * as the task is no longer on this CPU.
 */
static struct rq *__migrate_task(struct rq *rq, struct rq_flags *rf,
				 struct task_struct *p, int dest_cpu)
{
	/* Affinity changed (again). */
	if (!is_cpu_allowed(p, dest_cpu))
		return rq;

	update_rq_clock(rq);
	rq = move_queued_task(rq, rf, p, dest_cpu);

	return rq;
}

/*
 * migration_cpu_stop - this will be executed by a highprio stopper thread
 * and performs thread migration by bumping thread off CPU then
 * 'pushing' onto another runqueue.
 */
static int migration_cpu_stop(void *data)
{
	struct set_affinity_pending *pending;
	struct migration_arg *arg = data;
	struct task_struct *p = arg->task;
	int dest_cpu = arg->dest_cpu;
	struct rq *rq = this_rq();
	bool complete = false;
	struct rq_flags rf;

	/*
	 * The original target CPU might have gone down and we might
	 * be on another CPU but it doesn't matter.
	 */
	local_irq_save(rf.flags);
	/*
	 * We need to explicitly wake pending tasks before running
	 * __migrate_task() such that we will not miss enforcing cpus_ptr
	 * during wakeups, see set_cpus_allowed_ptr()'s TASK_WAKING test.
	 */
	flush_smp_call_function_from_idle();

	raw_spin_lock(&p->pi_lock);
	rq_lock(rq, &rf);

	pending = p->migration_pending;
	/*
	 * If task_rq(p) != rq, it cannot be migrated here, because we're
	 * holding rq->lock, if p->on_rq == 0 it cannot get enqueued because
	 * we're holding p->pi_lock.
	 */
	if (task_rq(p) == rq) {
		if (is_migration_disabled(p))
			goto out;

		if (pending) {
			p->migration_pending = NULL;
			complete = true;
		}

		/* migrate_enable() --  we must not race against SCA */
		if (dest_cpu < 0) {
			/*
			 * When this was migrate_enable() but we no longer
			 * have a @pending, a concurrent SCA 'fixed' things
			 * and we should be valid again. Nothing to do.
			 */
			if (!pending) {
				WARN_ON_ONCE(!cpumask_test_cpu(task_cpu(p), &p->cpus_mask));
				goto out;
			}

			dest_cpu = cpumask_any_distribute(&p->cpus_mask);
		}

		if (task_on_rq_queued(p))
			rq = __migrate_task(rq, &rf, p, dest_cpu);
		else
			p->wake_cpu = dest_cpu;

	} else if (dest_cpu < 0 || pending) {
		/*
		 * This happens when we get migrated between migrate_enable()'s
		 * preempt_enable() and scheduling the stopper task. At that
		 * point we're a regular task again and not current anymore.
		 *
		 * A !PREEMPT kernel has a giant hole here, which makes it far
		 * more likely.
		 */

		/*
		 * The task moved before the stopper got to run. We're holding
		 * ->pi_lock, so the allowed mask is stable - if it got
		 * somewhere allowed, we're done.
		 */
		if (pending && cpumask_test_cpu(task_cpu(p), p->cpus_ptr)) {
			p->migration_pending = NULL;
			complete = true;
			goto out;
		}

		/*
		 * When this was migrate_enable() but we no longer have an
		 * @pending, a concurrent SCA 'fixed' things and we should be
		 * valid again. Nothing to do.
		 */
		if (!pending) {
			WARN_ON_ONCE(!cpumask_test_cpu(task_cpu(p), &p->cpus_mask));
			goto out;
		}

		/*
		 * When migrate_enable() hits a rq mis-match we can't reliably
		 * determine is_migration_disabled() and so have to chase after
		 * it.
		 */
		task_rq_unlock(rq, p, &rf);
		stop_one_cpu_nowait(task_cpu(p), migration_cpu_stop,
				    &pending->arg, &pending->stop_work);
		return 0;
	}
out:
	task_rq_unlock(rq, p, &rf);

	if (complete)
		complete_all(&pending->done);

	/* For pending->{arg,stop_work} */
	pending = arg->pending;
	if (pending && refcount_dec_and_test(&pending->refs))
		wake_up_var(&pending->refs);

	return 0;
}

int push_cpu_stop(void *arg)
{
	struct rq *lowest_rq = NULL, *rq = this_rq();
	struct task_struct *p = arg;

	raw_spin_lock_irq(&p->pi_lock);
	raw_spin_lock(&rq->lock);

	if (task_rq(p) != rq)
		goto out_unlock;

	if (is_migration_disabled(p)) {
		p->migration_flags |= MDF_PUSH;
		goto out_unlock;
	}

	p->migration_flags &= ~MDF_PUSH;

	if (p->sched_class->find_lock_rq)
		lowest_rq = p->sched_class->find_lock_rq(p, rq);

	if (!lowest_rq)
		goto out_unlock;

	// XXX validate p is still the highest prio task
	if (task_rq(p) == rq) {
		deactivate_task(rq, p, 0);
		set_task_cpu(p, lowest_rq->cpu);
		activate_task(lowest_rq, p, 0);
		resched_curr(lowest_rq);
	}

	double_unlock_balance(rq, lowest_rq);

out_unlock:
	rq->push_busy = false;
	raw_spin_unlock(&rq->lock);
	raw_spin_unlock_irq(&p->pi_lock);

	put_task_struct(p);
	return 0;
}

/*
 * sched_class::set_cpus_allowed must do the below, but is not required to
 * actually call this function.
 */
void set_cpus_allowed_common(struct task_struct *p, const struct cpumask *new_mask, u32 flags)
{
	if (flags & (SCA_MIGRATE_ENABLE | SCA_MIGRATE_DISABLE)) {
		p->cpus_ptr = new_mask;
		return;
	}

	cpumask_copy(&p->cpus_mask, new_mask);
	p->nr_cpus_allowed = cpumask_weight(new_mask);
}

static void
__do_set_cpus_allowed(struct task_struct *p, const struct cpumask *new_mask, u32 flags)
{
	struct rq *rq = task_rq(p);
	bool queued, running;

	/*
	 * This here violates the locking rules for affinity, since we're only
	 * supposed to change these variables while holding both rq->lock and
	 * p->pi_lock.
	 *
	 * HOWEVER, it magically works, because ttwu() is the only code that
	 * accesses these variables under p->pi_lock and only does so after
	 * smp_cond_load_acquire(&p->on_cpu, !VAL), and we're in __schedule()
	 * before finish_task().
	 *
	 * XXX do further audits, this smells like something putrid.
	 */
	if (flags & SCA_MIGRATE_DISABLE)
		SCHED_WARN_ON(!p->on_cpu);
	else
		lockdep_assert_held(&p->pi_lock);

	queued = task_on_rq_queued(p);
	running = task_current(rq, p);

	if (queued) {
		/*
		 * Because __kthread_bind() calls this on blocked tasks without
		 * holding rq->lock.
		 */
		lockdep_assert_held(&rq->lock);
		dequeue_task(rq, p, DEQUEUE_SAVE | DEQUEUE_NOCLOCK);
	}
	if (running)
		put_prev_task(rq, p);

	p->sched_class->set_cpus_allowed(p, new_mask, flags);

	if (queued)
		enqueue_task(rq, p, ENQUEUE_RESTORE | ENQUEUE_NOCLOCK);
	if (running)
		set_next_task(rq, p);
}

void do_set_cpus_allowed(struct task_struct *p, const struct cpumask *new_mask)
{
	__do_set_cpus_allowed(p, new_mask, 0);
}

/*
 * This function is wildly self concurrent; here be dragons.
 *
 *
 * When given a valid mask, __set_cpus_allowed_ptr() must block until the
 * designated task is enqueued on an allowed CPU. If that task is currently
 * running, we have to kick it out using the CPU stopper.
 *
 * Migrate-Disable comes along and tramples all over our nice sandcastle.
 * Consider:
 *
 *     Initial conditions: P0->cpus_mask = [0, 1]
 *
 *     P0@CPU0                  P1
 *
 *     migrate_disable();
 *     <preempted>
 *                              set_cpus_allowed_ptr(P0, [1]);
 *
 * P1 *cannot* return from this set_cpus_allowed_ptr() call until P0 executes
 * its outermost migrate_enable() (i.e. it exits its Migrate-Disable region).
 * This means we need the following scheme:
 *
 *     P0@CPU0                  P1
 *
 *     migrate_disable();
 *     <preempted>
 *                              set_cpus_allowed_ptr(P0, [1]);
 *                                <blocks>
 *     <resumes>
 *     migrate_enable();
 *       __set_cpus_allowed_ptr();
 *       <wakes local stopper>
 *                         `--> <woken on migration completion>
 *
 * Now the fun stuff: there may be several P1-like tasks, i.e. multiple
 * concurrent set_cpus_allowed_ptr(P0, [*]) calls. CPU affinity changes of any
 * task p are serialized by p->pi_lock, which we can leverage: the one that
 * should come into effect at the end of the Migrate-Disable region is the last
 * one. This means we only need to track a single cpumask (i.e. p->cpus_mask),
 * but we still need to properly signal those waiting tasks at the appropriate
 * moment.
 *
 * This is implemented using struct set_affinity_pending. The first
 * __set_cpus_allowed_ptr() caller within a given Migrate-Disable region will
 * setup an instance of that struct and install it on the targeted task_struct.
 * Any and all further callers will reuse that instance. Those then wait for
 * a completion signaled at the tail of the CPU stopper callback (1), triggered
 * on the end of the Migrate-Disable region (i.e. outermost migrate_enable()).
 *
 *
 * (1) In the cases covered above. There is one more where the completion is
 * signaled within affine_move_task() itself: when a subsequent affinity request
 * cancels the need for an active migration. Consider:
 *
 *     Initial conditions: P0->cpus_mask = [0, 1]
 *
 *     P0@CPU0            P1                             P2
 *
 *     migrate_disable();
 *     <preempted>
 *                        set_cpus_allowed_ptr(P0, [1]);
 *                          <blocks>
 *                                                       set_cpus_allowed_ptr(P0, [0, 1]);
 *                                                         <signal completion>
 *                          <awakes>
 *
 * Note that the above is safe vs a concurrent migrate_enable(), as any
 * pending affinity completion is preceded by an uninstallation of
 * p->migration_pending done with p->pi_lock held.
 */
static int affine_move_task(struct rq *rq, struct task_struct *p, struct rq_flags *rf,
			    int dest_cpu, unsigned int flags)
{
	struct set_affinity_pending my_pending = { }, *pending = NULL;
	struct migration_arg arg = {
		.task = p,
		.dest_cpu = dest_cpu,
	};
	bool complete = false;

	/* Can the task run on the task's current CPU? If so, we're done */
	if (cpumask_test_cpu(task_cpu(p), &p->cpus_mask)) {
		struct task_struct *push_task = NULL;

		if ((flags & SCA_MIGRATE_ENABLE) &&
		    (p->migration_flags & MDF_PUSH) && !rq->push_busy) {
			rq->push_busy = true;
			push_task = get_task_struct(p);
		}

		pending = p->migration_pending;
		if (pending) {
			refcount_inc(&pending->refs);
			p->migration_pending = NULL;
			complete = true;
		}
		task_rq_unlock(rq, p, rf);

		if (push_task) {
			stop_one_cpu_nowait(rq->cpu, push_cpu_stop,
					    p, &rq->push_work);
		}

		if (complete)
			goto do_complete;

		return 0;
	}

	if (!(flags & SCA_MIGRATE_ENABLE)) {
		/* serialized by p->pi_lock */
		if (!p->migration_pending) {
			/* Install the request */
			refcount_set(&my_pending.refs, 1);
			init_completion(&my_pending.done);
			p->migration_pending = &my_pending;
		} else {
			pending = p->migration_pending;
			refcount_inc(&pending->refs);
		}
	}
	pending = p->migration_pending;
	/*
	 * - !MIGRATE_ENABLE:
	 *   we'll have installed a pending if there wasn't one already.
	 *
	 * - MIGRATE_ENABLE:
	 *   we're here because the current CPU isn't matching anymore,
	 *   the only way that can happen is because of a concurrent
	 *   set_cpus_allowed_ptr() call, which should then still be
	 *   pending completion.
	 *
	 * Either way, we really should have a @pending here.
	 */
	if (WARN_ON_ONCE(!pending)) {
		task_rq_unlock(rq, p, rf);
		return -EINVAL;
	}

	if (flags & SCA_MIGRATE_ENABLE) {

		refcount_inc(&pending->refs); /* pending->{arg,stop_work} */
		p->migration_flags &= ~MDF_PUSH;
		task_rq_unlock(rq, p, rf);

		pending->arg = (struct migration_arg) {
			.task = p,
			.dest_cpu = -1,
			.pending = pending,
		};

		stop_one_cpu_nowait(cpu_of(rq), migration_cpu_stop,
				    &pending->arg, &pending->stop_work);

		return 0;
	}

	if (task_running(rq, p) || p->state == TASK_WAKING) {
		/*
		 * Lessen races (and headaches) by delegating
		 * is_migration_disabled(p) checks to the stopper, which will
		 * run on the same CPU as said p.
		 */
		task_rq_unlock(rq, p, rf);
		stop_one_cpu(cpu_of(rq), migration_cpu_stop, &arg);

	} else {

		if (!is_migration_disabled(p)) {
			if (task_on_rq_queued(p))
				rq = move_queued_task(rq, rf, p, dest_cpu);

			p->migration_pending = NULL;
			complete = true;
		}
		task_rq_unlock(rq, p, rf);

do_complete:
		if (complete)
			complete_all(&pending->done);
	}

	wait_for_completion(&pending->done);

	if (refcount_dec_and_test(&pending->refs))
		wake_up_var(&pending->refs);

	/*
	 * Block the original owner of &pending until all subsequent callers
	 * have seen the completion and decremented the refcount
	 */
	wait_var_event(&my_pending.refs, !refcount_read(&my_pending.refs));

	return 0;
}

/*
 * Change a given task's CPU affinity. Migrate the thread to a
 * proper CPU and schedule it away if the CPU it's executing on
 * is removed from the allowed bitmask.
 *
 * NOTE: the caller must have a valid reference to the task, the
 * task must not exit() & deallocate itself prematurely. The
 * call is not atomic; no spinlocks may be held.
 */
static int __set_cpus_allowed_ptr(struct task_struct *p,
				  const struct cpumask *new_mask,
				  u32 flags)
{
	const struct cpumask *cpu_valid_mask = cpu_active_mask;
	unsigned int dest_cpu;
	struct rq_flags rf;
	struct rq *rq;
	int ret = 0;

	rq = task_rq_lock(p, &rf);
	update_rq_clock(rq);

	if (p->flags & PF_KTHREAD || is_migration_disabled(p)) {
		/*
		 * Kernel threads are allowed on online && !active CPUs,
		 * however, during cpu-hot-unplug, even these might get pushed
		 * away if not KTHREAD_IS_PER_CPU.
		 *
		 * Specifically, migration_disabled() tasks must not fail the
		 * cpumask_any_and_distribute() pick below, esp. so on
		 * SCA_MIGRATE_ENABLE, otherwise we'll not call
		 * set_cpus_allowed_common() and actually reset p->cpus_ptr.
		 */
		cpu_valid_mask = cpu_online_mask;
	}

	/*
	 * Must re-check here, to close a race against __kthread_bind(),
	 * sched_setaffinity() is not guaranteed to observe the flag.
	 */
	if ((flags & SCA_CHECK) && (p->flags & PF_NO_SETAFFINITY)) {
		ret = -EINVAL;
		goto out;
	}

	if (!(flags & SCA_MIGRATE_ENABLE)) {
		if (cpumask_equal(&p->cpus_mask, new_mask))
			goto out;

		if (WARN_ON_ONCE(p == current &&
				 is_migration_disabled(p) &&
				 !cpumask_test_cpu(task_cpu(p), new_mask))) {
			ret = -EBUSY;
			goto out;
		}
	}

	/*
	 * Picking a ~random cpu helps in cases where we are changing affinity
	 * for groups of tasks (ie. cpuset), so that load balancing is not
	 * immediately required to distribute the tasks within their new mask.
	 */
	dest_cpu = cpumask_any_and_distribute(cpu_valid_mask, new_mask);
	if (dest_cpu >= nr_cpu_ids) {
		ret = -EINVAL;
		goto out;
	}

	__do_set_cpus_allowed(p, new_mask, flags);

	return affine_move_task(rq, p, &rf, dest_cpu, flags);

out:
	task_rq_unlock(rq, p, &rf);

	return ret;
}

int set_cpus_allowed_ptr(struct task_struct *p, const struct cpumask *new_mask)
{
	return __set_cpus_allowed_ptr(p, new_mask, 0);
}
EXPORT_SYMBOL_GPL(set_cpus_allowed_ptr);

void set_task_cpu(struct task_struct *p, unsigned int new_cpu)
{
#ifdef CONFIG_SCHED_DEBUG
	/*
	 * We should never call set_task_cpu() on a blocked task,
	 * ttwu() will sort out the placement.
	 */
	WARN_ON_ONCE(p->state != TASK_RUNNING && p->state != TASK_WAKING &&
			!p->on_rq);

	/*
	 * Migrating fair class task must have p->on_rq = TASK_ON_RQ_MIGRATING,
	 * because schedstat_wait_{start,end} rebase migrating task's wait_start
	 * time relying on p->on_rq.
	 */
	WARN_ON_ONCE(p->state == TASK_RUNNING &&
		     p->sched_class == &fair_sched_class &&
		     (p->on_rq && !task_on_rq_migrating(p)));

#ifdef CONFIG_LOCKDEP
	/*
	 * The caller should hold either p->pi_lock or rq->lock, when changing
	 * a task's CPU. ->pi_lock for waking tasks, rq->lock for runnable tasks.
	 *
	 * sched_move_task() holds both and thus holding either pins the cgroup,
	 * see task_group().
	 *
	 * Furthermore, all task_rq users should acquire both locks, see
	 * task_rq_lock().
	 */
	WARN_ON_ONCE(debug_locks && !(lockdep_is_held(&p->pi_lock) ||
				      lockdep_is_held(&task_rq(p)->lock)));
#endif
	/*
	 * Clearly, migrating tasks to offline CPUs is a fairly daft thing.
	 */
	WARN_ON_ONCE(!cpu_online(new_cpu));

	WARN_ON_ONCE(is_migration_disabled(p));
#endif

	trace_sched_migrate_task(p, new_cpu);

	if (task_cpu(p) != new_cpu) {
		if (p->sched_class->migrate_task_rq)
			p->sched_class->migrate_task_rq(p, new_cpu);
		p->se.nr_migrations++;
		rseq_migrate(p);
		perf_event_task_migrate(p);
	}

	__set_task_cpu(p, new_cpu);
}

#ifdef CONFIG_NUMA_BALANCING
static void __migrate_swap_task(struct task_struct *p, int cpu)
{
	if (task_on_rq_queued(p)) {
		struct rq *src_rq, *dst_rq;
		struct rq_flags srf, drf;

		src_rq = task_rq(p);
		dst_rq = cpu_rq(cpu);

		rq_pin_lock(src_rq, &srf);
		rq_pin_lock(dst_rq, &drf);

		deactivate_task(src_rq, p, 0);
		set_task_cpu(p, cpu);
		activate_task(dst_rq, p, 0);
		check_preempt_curr(dst_rq, p, 0);

		rq_unpin_lock(dst_rq, &drf);
		rq_unpin_lock(src_rq, &srf);

	} else {
		/*
		 * Task isn't running anymore; make it appear like we migrated
		 * it before it went to sleep. This means on wakeup we make the
		 * previous CPU our target instead of where it really is.
		 */
		p->wake_cpu = cpu;
	}
}

struct migration_swap_arg {
	struct task_struct *src_task, *dst_task;
	int src_cpu, dst_cpu;
};

static int migrate_swap_stop(void *data)
{
	struct migration_swap_arg *arg = data;
	struct rq *src_rq, *dst_rq;
	int ret = -EAGAIN;

	if (!cpu_active(arg->src_cpu) || !cpu_active(arg->dst_cpu))
		return -EAGAIN;

	src_rq = cpu_rq(arg->src_cpu);
	dst_rq = cpu_rq(arg->dst_cpu);

	double_raw_lock(&arg->src_task->pi_lock,
			&arg->dst_task->pi_lock);
	double_rq_lock(src_rq, dst_rq);

	if (task_cpu(arg->dst_task) != arg->dst_cpu)
		goto unlock;

	if (task_cpu(arg->src_task) != arg->src_cpu)
		goto unlock;

	if (!cpumask_test_cpu(arg->dst_cpu, arg->src_task->cpus_ptr))
		goto unlock;

	if (!cpumask_test_cpu(arg->src_cpu, arg->dst_task->cpus_ptr))
		goto unlock;

	__migrate_swap_task(arg->src_task, arg->dst_cpu);
	__migrate_swap_task(arg->dst_task, arg->src_cpu);

	ret = 0;

unlock:
	double_rq_unlock(src_rq, dst_rq);
	raw_spin_unlock(&arg->dst_task->pi_lock);
	raw_spin_unlock(&arg->src_task->pi_lock);

	return ret;
}

/*
 * Cross migrate two tasks
 */
int migrate_swap(struct task_struct *cur, struct task_struct *p,
		int target_cpu, int curr_cpu)
{
	struct migration_swap_arg arg;
	int ret = -EINVAL;

	arg = (struct migration_swap_arg){
		.src_task = cur,
		.src_cpu = curr_cpu,
		.dst_task = p,
		.dst_cpu = target_cpu,
	};

	if (arg.src_cpu == arg.dst_cpu)
		goto out;

	/*
	 * These three tests are all lockless; this is OK since all of them
	 * will be re-checked with proper locks held further down the line.
	 */
	if (!cpu_active(arg.src_cpu) || !cpu_active(arg.dst_cpu))
		goto out;

	if (!cpumask_test_cpu(arg.dst_cpu, arg.src_task->cpus_ptr))
		goto out;

	if (!cpumask_test_cpu(arg.src_cpu, arg.dst_task->cpus_ptr))
		goto out;

	trace_sched_swap_numa(cur, arg.src_cpu, p, arg.dst_cpu);
	ret = stop_two_cpus(arg.dst_cpu, arg.src_cpu, migrate_swap_stop, &arg);

out:
	return ret;
}
#endif /* CONFIG_NUMA_BALANCING */

/*
 * wait_task_inactive - wait for a thread to unschedule.
 *
 * If @match_state is nonzero, it's the @p->state value just checked and
 * not expected to change.  If it changes, i.e. @p might have woken up,
 * then return zero.  When we succeed in waiting for @p to be off its CPU,
 * we return a positive number (its total switch count).  If a second call
 * a short while later returns the same number, the caller can be sure that
 * @p has remained unscheduled the whole time.
 *
 * The caller must ensure that the task *will* unschedule sometime soon,
 * else this function might spin for a *long* time. This function can't
 * be called with interrupts off, or it may introduce deadlock with
 * smp_call_function() if an IPI is sent by the same process we are
 * waiting to become inactive.
 */
unsigned long wait_task_inactive(struct task_struct *p, long match_state)
{
	int running, queued;
	struct rq_flags rf;
	unsigned long ncsw;
	struct rq *rq;

	for (;;) {
		/*
		 * We do the initial early heuristics without holding
		 * any task-queue locks at all. We'll only try to get
		 * the runqueue lock when things look like they will
		 * work out!
		 */
		rq = task_rq(p);

		/*
		 * If the task is actively running on another CPU
		 * still, just relax and busy-wait without holding
		 * any locks.
		 *
		 * NOTE! Since we don't hold any locks, it's not
		 * even sure that "rq" stays as the right runqueue!
		 * But we don't care, since "task_running()" will
		 * return false if the runqueue has changed and p
		 * is actually now running somewhere else!
		 */
		while (task_running(rq, p)) {
			if (match_state && unlikely(p->state != match_state))
				return 0;
			cpu_relax();
		}

		/*
		 * Ok, time to look more closely! We need the rq
		 * lock now, to be *sure*. If we're wrong, we'll
		 * just go back and repeat.
		 */
		rq = task_rq_lock(p, &rf);
		trace_sched_wait_task(p);
		running = task_running(rq, p);
		queued = task_on_rq_queued(p);
		ncsw = 0;
		if (!match_state || p->state == match_state)
			ncsw = p->nvcsw | LONG_MIN; /* sets MSB */
		task_rq_unlock(rq, p, &rf);

		/*
		 * If it changed from the expected state, bail out now.
		 */
		if (unlikely(!ncsw))
			break;

		/*
		 * Was it really running after all now that we
		 * checked with the proper locks actually held?
		 *
		 * Oops. Go back and try again..
		 */
		if (unlikely(running)) {
			cpu_relax();
			continue;
		}

		/*
		 * It's not enough that it's not actively running,
		 * it must be off the runqueue _entirely_, and not
		 * preempted!
		 *
		 * So if it was still runnable (but just not actively
		 * running right now), it's preempted, and we should
		 * yield - it could be a while.
		 */
		if (unlikely(queued)) {
			ktime_t to = NSEC_PER_SEC / HZ;

			set_current_state(TASK_UNINTERRUPTIBLE);
			schedule_hrtimeout(&to, HRTIMER_MODE_REL);
			continue;
		}

		/*
		 * Ahh, all good. It wasn't running, and it wasn't
		 * runnable, which means that it will never become
		 * running in the future either. We're all done!
		 */
		break;
	}

	return ncsw;
}

/***
 * kick_process - kick a running thread to enter/exit the kernel
 * @p: the to-be-kicked thread
 *
 * Cause a process which is running on another CPU to enter
 * kernel-mode, without any delay. (to get signals handled.)
 *
 * NOTE: this function doesn't have to take the runqueue lock,
 * because all it wants to ensure is that the remote task enters
 * the kernel. If the IPI races and the task has been migrated
 * to another CPU then no harm is done and the purpose has been
 * achieved as well.
 */
void kick_process(struct task_struct *p)
{
	int cpu;

	preempt_disable();
	cpu = task_cpu(p);
	if ((cpu != smp_processor_id()) && task_curr(p))
		smp_send_reschedule(cpu);
	preempt_enable();
}
EXPORT_SYMBOL_GPL(kick_process);

/*
 * ->cpus_ptr is protected by both rq->lock and p->pi_lock
 *
 * A few notes on cpu_active vs cpu_online:
 *
 *  - cpu_active must be a subset of cpu_online
 *
 *  - on CPU-up we allow per-CPU kthreads on the online && !active CPU,
 *    see __set_cpus_allowed_ptr(). At this point the newly online
 *    CPU isn't yet part of the sched domains, and balancing will not
 *    see it.
 *
 *  - on CPU-down we clear cpu_active() to mask the sched domains and
 *    avoid the load balancer to place new tasks on the to be removed
 *    CPU. Existing tasks will remain running there and will be taken
 *    off.
 *
 * This means that fallback selection must not select !active CPUs.
 * And can assume that any active CPU must be online. Conversely
 * select_task_rq() below may allow selection of !active CPUs in order
 * to satisfy the above rules.
 */
static int select_fallback_rq(int cpu, struct task_struct *p)
{
	int nid = cpu_to_node(cpu);
	const struct cpumask *nodemask = NULL;
	enum { cpuset, possible, fail } state = cpuset;
	int dest_cpu;

	/*
	 * If the node that the CPU is on has been offlined, cpu_to_node()
	 * will return -1. There is no CPU on the node, and we should
	 * select the CPU on the other node.
	 */
	if (nid != -1) {
		nodemask = cpumask_of_node(nid);

		/* Look for allowed, online CPU in same node. */
		for_each_cpu(dest_cpu, nodemask) {
			if (!cpu_active(dest_cpu))
				continue;
			if (cpumask_test_cpu(dest_cpu, p->cpus_ptr))
				return dest_cpu;
		}
	}

	for (;;) {
		/* Any allowed, online CPU? */
		for_each_cpu(dest_cpu, p->cpus_ptr) {
			if (!is_cpu_allowed(p, dest_cpu))
				continue;

			goto out;
		}

		/* No more Mr. Nice Guy. */
		switch (state) {
		case cpuset:
			if (IS_ENABLED(CONFIG_CPUSETS)) {
				cpuset_cpus_allowed_fallback(p);
				state = possible;
				break;
			}
			fallthrough;
		case possible:
			/*
			 * XXX When called from select_task_rq() we only
			 * hold p->pi_lock and again violate locking order.
			 *
			 * More yuck to audit.
			 */
			do_set_cpus_allowed(p, cpu_possible_mask);
			state = fail;
			break;

		case fail:
			BUG();
			break;
		}
	}

out:
	if (state != cpuset) {
		/*
		 * Don't tell them about moving exiting tasks or
		 * kernel threads (both mm NULL), since they never
		 * leave kernel.
		 */
		if (p->mm && printk_ratelimit()) {
			printk_deferred("process %d (%s) no longer affine to cpu%d\n",
					task_pid_nr(p), p->comm, cpu);
		}
	}

	return dest_cpu;
}

/*
 * The caller (fork, wakeup) owns p->pi_lock, ->cpus_ptr is stable.
 */
static inline
int select_task_rq(struct task_struct *p, int cpu, int wake_flags)
{
	lockdep_assert_held(&p->pi_lock);

	if (p->nr_cpus_allowed > 1 && !is_migration_disabled(p))
		cpu = p->sched_class->select_task_rq(p, cpu, wake_flags);
	else
		cpu = cpumask_any(p->cpus_ptr);

	/*
	 * In order not to call set_task_cpu() on a blocking task we need
	 * to rely on ttwu() to place the task on a valid ->cpus_ptr
	 * CPU.
	 *
	 * Since this is common to all placement strategies, this lives here.
	 *
	 * [ this allows ->select_task() to simply return task_cpu(p) and
	 *   not worry about this generic constraint ]
	 */
	if (unlikely(!is_cpu_allowed(p, cpu)))
		cpu = select_fallback_rq(task_cpu(p), p);

	return cpu;
}

void sched_set_stop_task(int cpu, struct task_struct *stop)
{
	static struct lock_class_key stop_pi_lock;
	struct sched_param param = { .sched_priority = MAX_RT_PRIO - 1 };
	struct task_struct *old_stop = cpu_rq(cpu)->stop;

	if (stop) {
		/*
		 * Make it appear like a SCHED_FIFO task, its something
		 * userspace knows about and won't get confused about.
		 *
		 * Also, it will make PI more or less work without too
		 * much confusion -- but then, stop work should not
		 * rely on PI working anyway.
		 */
		sched_setscheduler_nocheck(stop, SCHED_FIFO, &param);

		stop->sched_class = &stop_sched_class;

		/*
		 * The PI code calls rt_mutex_setprio() with ->pi_lock held to
		 * adjust the effective priority of a task. As a result,
		 * rt_mutex_setprio() can trigger (RT) balancing operations,
		 * which can then trigger wakeups of the stop thread to push
		 * around the current task.
		 *
		 * The stop task itself will never be part of the PI-chain, it
		 * never blocks, therefore that ->pi_lock recursion is safe.
		 * Tell lockdep about this by placing the stop->pi_lock in its
		 * own class.
		 */
		lockdep_set_class(&stop->pi_lock, &stop_pi_lock);
	}

	cpu_rq(cpu)->stop = stop;

	if (old_stop) {
		/*
		 * Reset it back to a normal scheduling class so that
		 * it can die in pieces.
		 */
		old_stop->sched_class = &rt_sched_class;
	}
}

#else /* CONFIG_SMP */

static inline int __set_cpus_allowed_ptr(struct task_struct *p,
					 const struct cpumask *new_mask,
					 u32 flags)
{
	return set_cpus_allowed_ptr(p, new_mask);
}

static inline void migrate_disable_switch(struct rq *rq, struct task_struct *p) { }

static inline bool rq_has_pinned_tasks(struct rq *rq)
{
	return false;
}

#endif /* !CONFIG_SMP */

static void
ttwu_stat(struct task_struct *p, int cpu, int wake_flags)
{
	struct rq *rq;

	if (!schedstat_enabled())
		return;

	rq = this_rq();

#ifdef CONFIG_SMP
	if (cpu == rq->cpu) {
		__schedstat_inc(rq->ttwu_local);
		__schedstat_inc(p->se.statistics.nr_wakeups_local);
	} else {
		struct sched_domain *sd;

		__schedstat_inc(p->se.statistics.nr_wakeups_remote);
		rcu_read_lock();
		for_each_domain(rq->cpu, sd) {
			if (cpumask_test_cpu(cpu, sched_domain_span(sd))) {
				__schedstat_inc(sd->ttwu_wake_remote);
				break;
			}
		}
		rcu_read_unlock();
	}

	if (wake_flags & WF_MIGRATED)
		__schedstat_inc(p->se.statistics.nr_wakeups_migrate);
#endif /* CONFIG_SMP */

	__schedstat_inc(rq->ttwu_count);
	__schedstat_inc(p->se.statistics.nr_wakeups);

	if (wake_flags & WF_SYNC)
		__schedstat_inc(p->se.statistics.nr_wakeups_sync);
}

/*
 * Mark the task runnable and perform wakeup-preemption.
 */
static void ttwu_do_wakeup(struct rq *rq, struct task_struct *p, int wake_flags,
			   struct rq_flags *rf)
{
	check_preempt_curr(rq, p, wake_flags);
	p->state = TASK_RUNNING;
	trace_sched_wakeup(p);

#ifdef CONFIG_SMP
	if (p->sched_class->task_woken) {
		/*
		 * Our task @p is fully woken up and running; so it's safe to
		 * drop the rq->lock, hereafter rq is only used for statistics.
		 */
		rq_unpin_lock(rq, rf);
		p->sched_class->task_woken(rq, p);
		rq_repin_lock(rq, rf);
	}

	if (rq->idle_stamp) {
		u64 delta = rq_clock(rq) - rq->idle_stamp;
		u64 max = 2*rq->max_idle_balance_cost;

		update_avg(&rq->avg_idle, delta);

		if (rq->avg_idle > max)
			rq->avg_idle = max;

		rq->idle_stamp = 0;
	}
#endif
}

static void
ttwu_do_activate(struct rq *rq, struct task_struct *p, int wake_flags,
		 struct rq_flags *rf)
{
	int en_flags = ENQUEUE_WAKEUP | ENQUEUE_NOCLOCK;

	lockdep_assert_held(&rq->lock);

	if (p->sched_contributes_to_load)
		rq->nr_uninterruptible--;

#ifdef CONFIG_SMP
	if (wake_flags & WF_MIGRATED)
		en_flags |= ENQUEUE_MIGRATED;
	else
#endif
	if (p->in_iowait) {
		delayacct_blkio_end(p);
		atomic_dec(&task_rq(p)->nr_iowait);
	}

	activate_task(rq, p, en_flags);
	ttwu_do_wakeup(rq, p, wake_flags, rf);
}

/*
 * Consider @p being inside a wait loop:
 *
 *   for (;;) {
 *      set_current_state(TASK_UNINTERRUPTIBLE);
 *
 *      if (CONDITION)
 *         break;
 *
 *      schedule();
 *   }
 *   __set_current_state(TASK_RUNNING);
 *
 * between set_current_state() and schedule(). In this case @p is still
 * runnable, so all that needs doing is change p->state back to TASK_RUNNING in
 * an atomic manner.
 *
 * By taking task_rq(p)->lock we serialize against schedule(), if @p->on_rq
 * then schedule() must still happen and p->state can be changed to
 * TASK_RUNNING. Otherwise we lost the race, schedule() has happened, and we
 * need to do a full wakeup with enqueue.
 *
 * Returns: %true when the wakeup is done,
 *          %false otherwise.
 */
static int ttwu_runnable(struct task_struct *p, int wake_flags)
{
	struct rq_flags rf;
	struct rq *rq;
	int ret = 0;

	rq = __task_rq_lock(p, &rf);
	if (task_on_rq_queued(p)) {
		/* check_preempt_curr() may use rq clock */
		update_rq_clock(rq);
		ttwu_do_wakeup(rq, p, wake_flags, &rf);
		ret = 1;
	}
	__task_rq_unlock(rq, &rf);

	return ret;
}

#ifdef CONFIG_SMP
void sched_ttwu_pending(void *arg)
{
	struct llist_node *llist = arg;
	struct rq *rq = this_rq();
	struct task_struct *p, *t;
	struct rq_flags rf;

	if (!llist)
		return;

	/*
	 * rq::ttwu_pending racy indication of out-standing wakeups.
	 * Races such that false-negatives are possible, since they
	 * are shorter lived that false-positives would be.
	 */
	WRITE_ONCE(rq->ttwu_pending, 0);

	rq_lock_irqsave(rq, &rf);
	update_rq_clock(rq);

	llist_for_each_entry_safe(p, t, llist, wake_entry.llist) {
		if (WARN_ON_ONCE(p->on_cpu))
			smp_cond_load_acquire(&p->on_cpu, !VAL);

		if (WARN_ON_ONCE(task_cpu(p) != cpu_of(rq)))
			set_task_cpu(p, cpu_of(rq));

		ttwu_do_activate(rq, p, p->sched_remote_wakeup ? WF_MIGRATED : 0, &rf);
	}

	rq_unlock_irqrestore(rq, &rf);
}

void send_call_function_single_ipi(int cpu)
{
	struct rq *rq = cpu_rq(cpu);

	if (!set_nr_if_polling(rq->idle))
		arch_send_call_function_single_ipi(cpu);
	else
		trace_sched_wake_idle_without_ipi(cpu);
}

/*
 * Queue a task on the target CPUs wake_list and wake the CPU via IPI if
 * necessary. The wakee CPU on receipt of the IPI will queue the task
 * via sched_ttwu_wakeup() for activation so the wakee incurs the cost
 * of the wakeup instead of the waker.
 */
static void __ttwu_queue_wakelist(struct task_struct *p, int cpu, int wake_flags)
{
	struct rq *rq = cpu_rq(cpu);

	p->sched_remote_wakeup = !!(wake_flags & WF_MIGRATED);

	WRITE_ONCE(rq->ttwu_pending, 1);
	__smp_call_single_queue(cpu, &p->wake_entry.llist);
}

void wake_up_if_idle(int cpu)
{
	struct rq *rq = cpu_rq(cpu);
	struct rq_flags rf;

	rcu_read_lock();

	if (!is_idle_task(rcu_dereference(rq->curr)))
		goto out;

	if (set_nr_if_polling(rq->idle)) {
		trace_sched_wake_idle_without_ipi(cpu);
	} else {
		rq_lock_irqsave(rq, &rf);
		if (is_idle_task(rq->curr))
			smp_send_reschedule(cpu);
		/* Else CPU is not idle, do nothing here: */
		rq_unlock_irqrestore(rq, &rf);
	}

out:
	rcu_read_unlock();
}

bool cpus_share_cache(int this_cpu, int that_cpu)
{
	return per_cpu(sd_llc_id, this_cpu) == per_cpu(sd_llc_id, that_cpu);
}

static inline bool ttwu_queue_cond(int cpu, int wake_flags)
{
	/*
	 * Do not complicate things with the async wake_list while the CPU is
	 * in hotplug state.
	 */
	if (!cpu_active(cpu))
		return false;

	/*
	 * If the CPU does not share cache, then queue the task on the
	 * remote rqs wakelist to avoid accessing remote data.
	 */
	if (!cpus_share_cache(smp_processor_id(), cpu))
		return true;

	/*
	 * If the task is descheduling and the only running task on the
	 * CPU then use the wakelist to offload the task activation to
	 * the soon-to-be-idle CPU as the current CPU is likely busy.
	 * nr_running is checked to avoid unnecessary task stacking.
	 */
	if ((wake_flags & WF_ON_CPU) && cpu_rq(cpu)->nr_running <= 1)
		return true;

	return false;
}

static bool ttwu_queue_wakelist(struct task_struct *p, int cpu, int wake_flags)
{
	if (sched_feat(TTWU_QUEUE) && ttwu_queue_cond(cpu, wake_flags)) {
		if (WARN_ON_ONCE(cpu == smp_processor_id()))
			return false;

		sched_clock_cpu(cpu); /* Sync clocks across CPUs */
		__ttwu_queue_wakelist(p, cpu, wake_flags);
		return true;
	}

	return false;
}

#else /* !CONFIG_SMP */

static inline bool ttwu_queue_wakelist(struct task_struct *p, int cpu, int wake_flags)
{
	return false;
}

#endif /* CONFIG_SMP */

static void ttwu_queue(struct task_struct *p, int cpu, int wake_flags)
{
	struct rq *rq = cpu_rq(cpu);
	struct rq_flags rf;

	if (ttwu_queue_wakelist(p, cpu, wake_flags))
		return;

	rq_lock(rq, &rf);
	update_rq_clock(rq);
	ttwu_do_activate(rq, p, wake_flags, &rf);
	rq_unlock(rq, &rf);
}

/*
 * Notes on Program-Order guarantees on SMP systems.
 *
 *  MIGRATION
 *
 * The basic program-order guarantee on SMP systems is that when a task [t]
 * migrates, all its activity on its old CPU [c0] happens-before any subsequent
 * execution on its new CPU [c1].
 *
 * For migration (of runnable tasks) this is provided by the following means:
 *
 *  A) UNLOCK of the rq(c0)->lock scheduling out task t
 *  B) migration for t is required to synchronize *both* rq(c0)->lock and
 *     rq(c1)->lock (if not at the same time, then in that order).
 *  C) LOCK of the rq(c1)->lock scheduling in task
 *
 * Release/acquire chaining guarantees that B happens after A and C after B.
 * Note: the CPU doing B need not be c0 or c1
 *
 * Example:
 *
 *   CPU0            CPU1            CPU2
 *
 *   LOCK rq(0)->lock
 *   sched-out X
 *   sched-in Y
 *   UNLOCK rq(0)->lock
 *
 *                                   LOCK rq(0)->lock // orders against CPU0
 *                                   dequeue X
 *                                   UNLOCK rq(0)->lock
 *
 *                                   LOCK rq(1)->lock
 *                                   enqueue X
 *                                   UNLOCK rq(1)->lock
 *
 *                   LOCK rq(1)->lock // orders against CPU2
 *                   sched-out Z
 *                   sched-in X
 *                   UNLOCK rq(1)->lock
 *
 *
 *  BLOCKING -- aka. SLEEP + WAKEUP
 *
 * For blocking we (obviously) need to provide the same guarantee as for
 * migration. However the means are completely different as there is no lock
 * chain to provide order. Instead we do:
 *
 *   1) smp_store_release(X->on_cpu, 0)   -- finish_task()
 *   2) smp_cond_load_acquire(!X->on_cpu) -- try_to_wake_up()
 *
 * Example:
 *
 *   CPU0 (schedule)  CPU1 (try_to_wake_up) CPU2 (schedule)
 *
 *   LOCK rq(0)->lock LOCK X->pi_lock
 *   dequeue X
 *   sched-out X
 *   smp_store_release(X->on_cpu, 0);
 *
 *                    smp_cond_load_acquire(&X->on_cpu, !VAL);
 *                    X->state = WAKING
 *                    set_task_cpu(X,2)
 *
 *                    LOCK rq(2)->lock
 *                    enqueue X
 *                    X->state = RUNNING
 *                    UNLOCK rq(2)->lock
 *
 *                                          LOCK rq(2)->lock // orders against CPU1
 *                                          sched-out Z
 *                                          sched-in X
 *                                          UNLOCK rq(2)->lock
 *
 *                    UNLOCK X->pi_lock
 *   UNLOCK rq(0)->lock
 *
 *
 * However, for wakeups there is a second guarantee we must provide, namely we
 * must ensure that CONDITION=1 done by the caller can not be reordered with
 * accesses to the task state; see try_to_wake_up() and set_current_state().
 */

/**
 * try_to_wake_up - wake up a thread
 * @p: the thread to be awakened
 * @state: the mask of task states that can be woken
 * @wake_flags: wake modifier flags (WF_*)
 *
 * Conceptually does:
 *
 *   If (@state & @p->state) @p->state = TASK_RUNNING.
 *
 * If the task was not queued/runnable, also place it back on a runqueue.
 *
 * This function is atomic against schedule() which would dequeue the task.
 *
 * It issues a full memory barrier before accessing @p->state, see the comment
 * with set_current_state().
 *
 * Uses p->pi_lock to serialize against concurrent wake-ups.
 *
 * Relies on p->pi_lock stabilizing:
 *  - p->sched_class
 *  - p->cpus_ptr
 *  - p->sched_task_group
 * in order to do migration, see its use of select_task_rq()/set_task_cpu().
 *
 * Tries really hard to only take one task_rq(p)->lock for performance.
 * Takes rq->lock in:
 *  - ttwu_runnable()    -- old rq, unavoidable, see comment there;
 *  - ttwu_queue()       -- new rq, for enqueue of the task;
 *  - psi_ttwu_dequeue() -- much sadness :-( accounting will kill us.
 *
 * As a consequence we race really badly with just about everything. See the
 * many memory barriers and their comments for details.
 *
 * Return: %true if @p->state changes (an actual wakeup was done),
 *	   %false otherwise.
 */
static int
try_to_wake_up(struct task_struct *p, unsigned int state, int wake_flags)
{
	unsigned long flags;
	int cpu, success = 0;

	preempt_disable();
	if (p == current) {
		/*
		 * We're waking current, this means 'p->on_rq' and 'task_cpu(p)
		 * == smp_processor_id()'. Together this means we can special
		 * case the whole 'p->on_rq && ttwu_runnable()' case below
		 * without taking any locks.
		 *
		 * In particular:
		 *  - we rely on Program-Order guarantees for all the ordering,
		 *  - we're serialized against set_special_state() by virtue of
		 *    it disabling IRQs (this allows not taking ->pi_lock).
		 */
		if (!(p->state & state))
			goto out;

		success = 1;
		trace_sched_waking(p);
		p->state = TASK_RUNNING;
		trace_sched_wakeup(p);
		goto out;
	}

	/*
	 * If we are going to wake up a thread waiting for CONDITION we
	 * need to ensure that CONDITION=1 done by the caller can not be
	 * reordered with p->state check below. This pairs with smp_store_mb()
	 * in set_current_state() that the waiting thread does.
	 */
	raw_spin_lock_irqsave(&p->pi_lock, flags);
	smp_mb__after_spinlock();
	if (!(p->state & state))
		goto unlock;

	trace_sched_waking(p);

	/* We're going to change ->state: */
	success = 1;

	/*
	 * Ensure we load p->on_rq _after_ p->state, otherwise it would
	 * be possible to, falsely, observe p->on_rq == 0 and get stuck
	 * in smp_cond_load_acquire() below.
	 *
	 * sched_ttwu_pending()			try_to_wake_up()
	 *   STORE p->on_rq = 1			  LOAD p->state
	 *   UNLOCK rq->lock
	 *
	 * __schedule() (switch to task 'p')
	 *   LOCK rq->lock			  smp_rmb();
	 *   smp_mb__after_spinlock();
	 *   UNLOCK rq->lock
	 *
	 * [task p]
	 *   STORE p->state = UNINTERRUPTIBLE	  LOAD p->on_rq
	 *
	 * Pairs with the LOCK+smp_mb__after_spinlock() on rq->lock in
	 * __schedule().  See the comment for smp_mb__after_spinlock().
	 *
	 * A similar smb_rmb() lives in try_invoke_on_locked_down_task().
	 */
	smp_rmb();
	if (READ_ONCE(p->on_rq) && ttwu_runnable(p, wake_flags))
		goto unlock;

#ifdef CONFIG_SMP
	/*
	 * Ensure we load p->on_cpu _after_ p->on_rq, otherwise it would be
	 * possible to, falsely, observe p->on_cpu == 0.
	 *
	 * One must be running (->on_cpu == 1) in order to remove oneself
	 * from the runqueue.
	 *
	 * __schedule() (switch to task 'p')	try_to_wake_up()
	 *   STORE p->on_cpu = 1		  LOAD p->on_rq
	 *   UNLOCK rq->lock
	 *
	 * __schedule() (put 'p' to sleep)
	 *   LOCK rq->lock			  smp_rmb();
	 *   smp_mb__after_spinlock();
	 *   STORE p->on_rq = 0			  LOAD p->on_cpu
	 *
	 * Pairs with the LOCK+smp_mb__after_spinlock() on rq->lock in
	 * __schedule().  See the comment for smp_mb__after_spinlock().
	 *
	 * Form a control-dep-acquire with p->on_rq == 0 above, to ensure
	 * schedule()'s deactivate_task() has 'happened' and p will no longer
	 * care about it's own p->state. See the comment in __schedule().
	 */
	smp_acquire__after_ctrl_dep();

	/*
	 * We're doing the wakeup (@success == 1), they did a dequeue (p->on_rq
	 * == 0), which means we need to do an enqueue, change p->state to
	 * TASK_WAKING such that we can unlock p->pi_lock before doing the
	 * enqueue, such as ttwu_queue_wakelist().
	 */
	p->state = TASK_WAKING;

	/*
	 * If the owning (remote) CPU is still in the middle of schedule() with
	 * this task as prev, considering queueing p on the remote CPUs wake_list
	 * which potentially sends an IPI instead of spinning on p->on_cpu to
	 * let the waker make forward progress. This is safe because IRQs are
	 * disabled and the IPI will deliver after on_cpu is cleared.
	 *
	 * Ensure we load task_cpu(p) after p->on_cpu:
	 *
	 * set_task_cpu(p, cpu);
	 *   STORE p->cpu = @cpu
	 * __schedule() (switch to task 'p')
	 *   LOCK rq->lock
	 *   smp_mb__after_spin_lock()		smp_cond_load_acquire(&p->on_cpu)
	 *   STORE p->on_cpu = 1		LOAD p->cpu
	 *
	 * to ensure we observe the correct CPU on which the task is currently
	 * scheduling.
	 */
	if (smp_load_acquire(&p->on_cpu) &&
	    ttwu_queue_wakelist(p, task_cpu(p), wake_flags | WF_ON_CPU))
		goto unlock;

	/*
	 * If the owning (remote) CPU is still in the middle of schedule() with
	 * this task as prev, wait until it's done referencing the task.
	 *
	 * Pairs with the smp_store_release() in finish_task().
	 *
	 * This ensures that tasks getting woken will be fully ordered against
	 * their previous state and preserve Program Order.
	 */
	smp_cond_load_acquire(&p->on_cpu, !VAL);

	cpu = select_task_rq(p, p->wake_cpu, wake_flags | WF_TTWU);
	if (task_cpu(p) != cpu) {
		if (p->in_iowait) {
			delayacct_blkio_end(p);
			atomic_dec(&task_rq(p)->nr_iowait);
		}

		wake_flags |= WF_MIGRATED;
		psi_ttwu_dequeue(p);
		set_task_cpu(p, cpu);
	}
#else
	cpu = task_cpu(p);
#endif /* CONFIG_SMP */

	ttwu_queue(p, cpu, wake_flags);
unlock:
	raw_spin_unlock_irqrestore(&p->pi_lock, flags);
out:
	if (success)
		ttwu_stat(p, task_cpu(p), wake_flags);
	preempt_enable();

	return success;
}

/**
 * try_invoke_on_locked_down_task - Invoke a function on task in fixed state
 * @p: Process for which the function is to be invoked, can be @current.
 * @func: Function to invoke.
 * @arg: Argument to function.
 *
 * If the specified task can be quickly locked into a definite state
 * (either sleeping or on a given runqueue), arrange to keep it in that
 * state while invoking @func(@arg).  This function can use ->on_rq and
 * task_curr() to work out what the state is, if required.  Given that
 * @func can be invoked with a runqueue lock held, it had better be quite
 * lightweight.
 *
 * Returns:
 *	@false if the task slipped out from under the locks.
 *	@true if the task was locked onto a runqueue or is sleeping.
 *		However, @func can override this by returning @false.
 */
bool try_invoke_on_locked_down_task(struct task_struct *p, bool (*func)(struct task_struct *t, void *arg), void *arg)
{
	struct rq_flags rf;
	bool ret = false;
	struct rq *rq;

	raw_spin_lock_irqsave(&p->pi_lock, rf.flags);
	if (p->on_rq) {
		rq = __task_rq_lock(p, &rf);
		if (task_rq(p) == rq)
			ret = func(p, arg);
		rq_unlock(rq, &rf);
	} else {
		switch (p->state) {
		case TASK_RUNNING:
		case TASK_WAKING:
			break;
		default:
			smp_rmb(); // See smp_rmb() comment in try_to_wake_up().
			if (!p->on_rq)
				ret = func(p, arg);
		}
	}
	raw_spin_unlock_irqrestore(&p->pi_lock, rf.flags);
	return ret;
}

/**
 * wake_up_process - Wake up a specific process
 * @p: The process to be woken up.
 *
 * Attempt to wake up the nominated process and move it to the set of runnable
 * processes.
 *
 * Return: 1 if the process was woken up, 0 if it was already running.
 *
 * This function executes a full memory barrier before accessing the task state.
 */
int wake_up_process(struct task_struct *p)
{
	return try_to_wake_up(p, TASK_NORMAL, 0);
}
EXPORT_SYMBOL(wake_up_process);

int wake_up_state(struct task_struct *p, unsigned int state)
{
	return try_to_wake_up(p, state, 0);
}

/*
 * Perform scheduler related setup for a newly forked process p.
 * p is forked by current.
 *
 * __sched_fork() is basic setup used by init_idle() too:
 */
static void __sched_fork(unsigned long clone_flags, struct task_struct *p)
{
	p->on_rq			= 0;

	p->se.on_rq			= 0;
	p->se.exec_start		= 0;
	p->se.sum_exec_runtime		= 0;
	p->se.prev_sum_exec_runtime	= 0;
	p->se.nr_migrations		= 0;
	p->se.vruntime			= 0;
	INIT_LIST_HEAD(&p->se.group_node);

#ifdef CONFIG_FAIR_GROUP_SCHED
	p->se.cfs_rq			= NULL;
#endif

#ifdef CONFIG_SCHEDSTATS
	/* Even if schedstat is disabled, there should not be garbage */
	memset(&p->se.statistics, 0, sizeof(p->se.statistics));
#endif

	RB_CLEAR_NODE(&p->dl.rb_node);
	init_dl_task_timer(&p->dl);
	init_dl_inactive_task_timer(&p->dl);
	__dl_clear_params(p);

	INIT_LIST_HEAD(&p->rt.run_list);
	p->rt.timeout		= 0;
	p->rt.time_slice	= sched_rr_timeslice;
	p->rt.on_rq		= 0;
	p->rt.on_list		= 0;

#ifdef CONFIG_PREEMPT_NOTIFIERS
	INIT_HLIST_HEAD(&p->preempt_notifiers);
#endif

#ifdef CONFIG_COMPACTION
	p->capture_control = NULL;
#endif
	init_numa_balancing(clone_flags, p);
#ifdef CONFIG_SMP
	p->wake_entry.u_flags = CSD_TYPE_TTWU;
	p->migration_pending = NULL;
#endif
}

DEFINE_STATIC_KEY_FALSE(sched_numa_balancing);

#ifdef CONFIG_NUMA_BALANCING

void set_numabalancing_state(bool enabled)
{
	if (enabled)
		static_branch_enable(&sched_numa_balancing);
	else
		static_branch_disable(&sched_numa_balancing);
}

#ifdef CONFIG_PROC_SYSCTL
int sysctl_numa_balancing(struct ctl_table *table, int write,
			  void *buffer, size_t *lenp, loff_t *ppos)
{
	struct ctl_table t;
	int err;
	int state = static_branch_likely(&sched_numa_balancing);

	if (write && !capable(CAP_SYS_ADMIN))
		return -EPERM;

	t = *table;
	t.data = &state;
	err = proc_dointvec_minmax(&t, write, buffer, lenp, ppos);
	if (err < 0)
		return err;
	if (write)
		set_numabalancing_state(state);
	return err;
}
#endif
#endif

#ifdef CONFIG_SCHEDSTATS

DEFINE_STATIC_KEY_FALSE(sched_schedstats);
static bool __initdata __sched_schedstats = false;

static void set_schedstats(bool enabled)
{
	if (enabled)
		static_branch_enable(&sched_schedstats);
	else
		static_branch_disable(&sched_schedstats);
}

void force_schedstat_enabled(void)
{
	if (!schedstat_enabled()) {
		pr_info("kernel profiling enabled schedstats, disable via kernel.sched_schedstats.\n");
		static_branch_enable(&sched_schedstats);
	}
}

static int __init setup_schedstats(char *str)
{
	int ret = 0;
	if (!str)
		goto out;

	/*
	 * This code is called before jump labels have been set up, so we can't
	 * change the static branch directly just yet.  Instead set a temporary
	 * variable so init_schedstats() can do it later.
	 */
	if (!strcmp(str, "enable")) {
		__sched_schedstats = true;
		ret = 1;
	} else if (!strcmp(str, "disable")) {
		__sched_schedstats = false;
		ret = 1;
	}
out:
	if (!ret)
		pr_warn("Unable to parse schedstats=\n");

	return ret;
}
__setup("schedstats=", setup_schedstats);

static void __init init_schedstats(void)
{
	set_schedstats(__sched_schedstats);
}

#ifdef CONFIG_PROC_SYSCTL
int sysctl_schedstats(struct ctl_table *table, int write, void *buffer,
		size_t *lenp, loff_t *ppos)
{
	struct ctl_table t;
	int err;
	int state = static_branch_likely(&sched_schedstats);

	if (write && !capable(CAP_SYS_ADMIN))
		return -EPERM;

	t = *table;
	t.data = &state;
	err = proc_dointvec_minmax(&t, write, buffer, lenp, ppos);
	if (err < 0)
		return err;
	if (write)
		set_schedstats(state);
	return err;
}
#endif /* CONFIG_PROC_SYSCTL */
#else  /* !CONFIG_SCHEDSTATS */
static inline void init_schedstats(void) {}
#endif /* CONFIG_SCHEDSTATS */

/*
 * fork()/clone()-time setup:
 */
int sched_fork(unsigned long clone_flags, struct task_struct *p)
{
	unsigned long flags;

	__sched_fork(clone_flags, p);
	/*
	 * We mark the process as NEW here. This guarantees that
	 * nobody will actually run it, and a signal or other external
	 * event cannot wake it up and insert it on the runqueue either.
	 */
	p->state = TASK_NEW;

	/*
	 * Make sure we do not leak PI boosting priority to the child.
	 */
	p->prio = current->normal_prio;

	uclamp_fork(p);

	/*
	 * Revert to default priority/policy on fork if requested.
	 */
	if (unlikely(p->sched_reset_on_fork)) {
		if (task_has_dl_policy(p) || task_has_rt_policy(p)) {
			p->policy = SCHED_NORMAL;
			p->static_prio = NICE_TO_PRIO(0);
			p->rt_priority = 0;
		} else if (PRIO_TO_NICE(p->static_prio) < 0)
			p->static_prio = NICE_TO_PRIO(0);

		p->prio = p->normal_prio = __normal_prio(p);
		set_load_weight(p, false);

		/*
		 * We don't need the reset flag anymore after the fork. It has
		 * fulfilled its duty:
		 */
		p->sched_reset_on_fork = 0;
	}

	if (dl_prio(p->prio))
		return -EAGAIN;
	else if (rt_prio(p->prio))
		p->sched_class = &rt_sched_class;
	else
		p->sched_class = &fair_sched_class;

	init_entity_runnable_average(&p->se);

	/*
	 * The child is not yet in the pid-hash so no cgroup attach races,
	 * and the cgroup is pinned to this child due to cgroup_fork()
	 * is ran before sched_fork().
	 *
	 * Silence PROVE_RCU.
	 */
	raw_spin_lock_irqsave(&p->pi_lock, flags);
	rseq_migrate(p);
	/*
	 * We're setting the CPU for the first time, we don't migrate,
	 * so use __set_task_cpu().
	 */
	__set_task_cpu(p, smp_processor_id());
	if (p->sched_class->task_fork)
		p->sched_class->task_fork(p);
	raw_spin_unlock_irqrestore(&p->pi_lock, flags);

#ifdef CONFIG_SCHED_INFO
	if (likely(sched_info_on()))
		memset(&p->sched_info, 0, sizeof(p->sched_info));
#endif
#if defined(CONFIG_SMP)
	p->on_cpu = 0;
#endif
	init_task_preempt_count(p);
#ifdef CONFIG_SMP
	plist_node_init(&p->pushable_tasks, MAX_PRIO);
	RB_CLEAR_NODE(&p->pushable_dl_tasks);
#endif
	return 0;
}

void sched_post_fork(struct task_struct *p)
{
	uclamp_post_fork(p);
}

unsigned long to_ratio(u64 period, u64 runtime)
{
	if (runtime == RUNTIME_INF)
		return BW_UNIT;

	/*
	 * Doing this here saves a lot of checks in all
	 * the calling paths, and returning zero seems
	 * safe for them anyway.
	 */
	if (period == 0)
		return 0;

	return div64_u64(runtime << BW_SHIFT, period);
}

/*
 * wake_up_new_task - wake up a newly created task for the first time.
 *
 * This function will do some initial scheduler statistics housekeeping
 * that must be done for every newly created context, then puts the task
 * on the runqueue and wakes it.
 */
void wake_up_new_task(struct task_struct *p)
{
	struct rq_flags rf;
	struct rq *rq;

	raw_spin_lock_irqsave(&p->pi_lock, rf.flags);
	p->state = TASK_RUNNING;
#ifdef CONFIG_SMP
	/*
	 * Fork balancing, do it here and not earlier because:
	 *  - cpus_ptr can change in the fork path
	 *  - any previously selected CPU might disappear through hotplug
	 *
	 * Use __set_task_cpu() to avoid calling sched_class::migrate_task_rq,
	 * as we're not fully set-up yet.
	 */
	p->recent_used_cpu = task_cpu(p);
	rseq_migrate(p);
	__set_task_cpu(p, select_task_rq(p, task_cpu(p), WF_FORK));
#endif
	rq = __task_rq_lock(p, &rf);
	update_rq_clock(rq);
	post_init_entity_util_avg(p);

	activate_task(rq, p, ENQUEUE_NOCLOCK);
	trace_sched_wakeup_new(p);
	check_preempt_curr(rq, p, WF_FORK);
#ifdef CONFIG_SMP
	if (p->sched_class->task_woken) {
		/*
		 * Nothing relies on rq->lock after this, so it's fine to
		 * drop it.
		 */
		rq_unpin_lock(rq, &rf);
		p->sched_class->task_woken(rq, p);
		rq_repin_lock(rq, &rf);
	}
#endif
	task_rq_unlock(rq, p, &rf);
}

#ifdef CONFIG_PREEMPT_NOTIFIERS

static DEFINE_STATIC_KEY_FALSE(preempt_notifier_key);

void preempt_notifier_inc(void)
{
	static_branch_inc(&preempt_notifier_key);
}
EXPORT_SYMBOL_GPL(preempt_notifier_inc);

void preempt_notifier_dec(void)
{
	static_branch_dec(&preempt_notifier_key);
}
EXPORT_SYMBOL_GPL(preempt_notifier_dec);

/**
 * preempt_notifier_register - tell me when current is being preempted & rescheduled
 * @notifier: notifier struct to register
 */
void preempt_notifier_register(struct preempt_notifier *notifier)
{
	if (!static_branch_unlikely(&preempt_notifier_key))
		WARN(1, "registering preempt_notifier while notifiers disabled\n");

	hlist_add_head(&notifier->link, &current->preempt_notifiers);
}
EXPORT_SYMBOL_GPL(preempt_notifier_register);

/**
 * preempt_notifier_unregister - no longer interested in preemption notifications
 * @notifier: notifier struct to unregister
 *
 * This is *not* safe to call from within a preemption notifier.
 */
void preempt_notifier_unregister(struct preempt_notifier *notifier)
{
	hlist_del(&notifier->link);
}
EXPORT_SYMBOL_GPL(preempt_notifier_unregister);

static void __fire_sched_in_preempt_notifiers(struct task_struct *curr)
{
	struct preempt_notifier *notifier;

	hlist_for_each_entry(notifier, &curr->preempt_notifiers, link)
		notifier->ops->sched_in(notifier, raw_smp_processor_id());
}

static __always_inline void fire_sched_in_preempt_notifiers(struct task_struct *curr)
{
	if (static_branch_unlikely(&preempt_notifier_key))
		__fire_sched_in_preempt_notifiers(curr);
}

static void
__fire_sched_out_preempt_notifiers(struct task_struct *curr,
				   struct task_struct *next)
{
	struct preempt_notifier *notifier;

	hlist_for_each_entry(notifier, &curr->preempt_notifiers, link)
		notifier->ops->sched_out(notifier, next);
}

static __always_inline void
fire_sched_out_preempt_notifiers(struct task_struct *curr,
				 struct task_struct *next)
{
	if (static_branch_unlikely(&preempt_notifier_key))
		__fire_sched_out_preempt_notifiers(curr, next);
}

#else /* !CONFIG_PREEMPT_NOTIFIERS */

static inline void fire_sched_in_preempt_notifiers(struct task_struct *curr)
{
}

static inline void
fire_sched_out_preempt_notifiers(struct task_struct *curr,
				 struct task_struct *next)
{
}

#endif /* CONFIG_PREEMPT_NOTIFIERS */

static inline void prepare_task(struct task_struct *next)
{
#ifdef CONFIG_SMP
	/*
	 * Claim the task as running, we do this before switching to it
	 * such that any running task will have this set.
	 *
	 * See the ttwu() WF_ON_CPU case and its ordering comment.
	 */
	WRITE_ONCE(next->on_cpu, 1);
#endif
}

static inline void finish_task(struct task_struct *prev)
{
#ifdef CONFIG_SMP
	/*
	 * This must be the very last reference to @prev from this CPU. After
	 * p->on_cpu is cleared, the task can be moved to a different CPU. We
	 * must ensure this doesn't happen until the switch is completely
	 * finished.
	 *
	 * In particular, the load of prev->state in finish_task_switch() must
	 * happen before this.
	 *
	 * Pairs with the smp_cond_load_acquire() in try_to_wake_up().
	 */
	smp_store_release(&prev->on_cpu, 0);
#endif
}

#ifdef CONFIG_SMP

static void do_balance_callbacks(struct rq *rq, struct callback_head *head)
{
	void (*func)(struct rq *rq);
	struct callback_head *next;

	lockdep_assert_held(&rq->lock);

	while (head) {
		func = (void (*)(struct rq *))head->func;
		next = head->next;
		head->next = NULL;
		head = next;

		func(rq);
	}
}

static void balance_push(struct rq *rq);

struct callback_head balance_push_callback = {
	.next = NULL,
	.func = (void (*)(struct callback_head *))balance_push,
};

static inline struct callback_head *splice_balance_callbacks(struct rq *rq)
{
	struct callback_head *head = rq->balance_callback;

	lockdep_assert_held(&rq->lock);
	if (head)
		rq->balance_callback = NULL;

	return head;
}

static void __balance_callbacks(struct rq *rq)
{
	do_balance_callbacks(rq, splice_balance_callbacks(rq));
}

static inline void balance_callbacks(struct rq *rq, struct callback_head *head)
{
	unsigned long flags;

	if (unlikely(head)) {
		raw_spin_lock_irqsave(&rq->lock, flags);
		do_balance_callbacks(rq, head);
		raw_spin_unlock_irqrestore(&rq->lock, flags);
	}
}

#else

static inline void __balance_callbacks(struct rq *rq)
{
}

static inline struct callback_head *splice_balance_callbacks(struct rq *rq)
{
	return NULL;
}

static inline void balance_callbacks(struct rq *rq, struct callback_head *head)
{
}

#endif

static inline void
prepare_lock_switch(struct rq *rq, struct task_struct *next, struct rq_flags *rf)
{
	/*
	 * Since the runqueue lock will be released by the next
	 * task (which is an invalid locking op but in the case
	 * of the scheduler it's an obvious special-case), so we
	 * do an early lockdep release here:
	 */
	rq_unpin_lock(rq, rf);
	spin_release(&rq->lock.dep_map, _THIS_IP_);
#ifdef CONFIG_DEBUG_SPINLOCK
	/* this is a valid case when another task releases the spinlock */
	rq->lock.owner = next;
#endif
}

static inline void finish_lock_switch(struct rq *rq)
{
	/*
	 * If we are tracking spinlock dependencies then we have to
	 * fix up the runqueue lock - which gets 'carried over' from
	 * prev into current:
	 */
	spin_acquire(&rq->lock.dep_map, 0, 0, _THIS_IP_);
	__balance_callbacks(rq);
	raw_spin_unlock_irq(&rq->lock);
}

/*
 * NOP if the arch has not defined these:
 */

#ifndef prepare_arch_switch
# define prepare_arch_switch(next)	do { } while (0)
#endif

#ifndef finish_arch_post_lock_switch
# define finish_arch_post_lock_switch()	do { } while (0)
#endif

static inline void kmap_local_sched_out(void)
{
#ifdef CONFIG_KMAP_LOCAL
	if (unlikely(current->kmap_ctrl.idx))
		__kmap_local_sched_out();
#endif
}

static inline void kmap_local_sched_in(void)
{
#ifdef CONFIG_KMAP_LOCAL
	if (unlikely(current->kmap_ctrl.idx))
		__kmap_local_sched_in();
#endif
}

/**
 * prepare_task_switch - prepare to switch tasks
 * @rq: the runqueue preparing to switch
 * @prev: the current task that is being switched out
 * @next: the task we are going to switch to.
 *
 * This is called with the rq lock held and interrupts off. It must
 * be paired with a subsequent finish_task_switch after the context
 * switch.
 *
 * prepare_task_switch sets up locking and calls architecture specific
 * hooks.
 */
static inline void
prepare_task_switch(struct rq *rq, struct task_struct *prev,
		    struct task_struct *next)
{
	kcov_prepare_switch(prev);
	sched_info_switch(rq, prev, next);
	perf_event_task_sched_out(prev, next);
	rseq_preempt(prev);
	fire_sched_out_preempt_notifiers(prev, next);
	kmap_local_sched_out();
	prepare_task(next);
	prepare_arch_switch(next);
}

/**
 * finish_task_switch - clean up after a task-switch
 * @prev: the thread we just switched away from.
 *
 * finish_task_switch must be called after the context switch, paired
 * with a prepare_task_switch call before the context switch.
 * finish_task_switch will reconcile locking set up by prepare_task_switch,
 * and do any other architecture-specific cleanup actions.
 *
 * Note that we may have delayed dropping an mm in context_switch(). If
 * so, we finish that here outside of the runqueue lock. (Doing it
 * with the lock held can cause deadlocks; see schedule() for
 * details.)
 *
 * The context switch have flipped the stack from under us and restored the
 * local variables which were saved when this task called schedule() in the
 * past. prev == current is still correct but we need to recalculate this_rq
 * because prev may have moved to another CPU.
 */
static struct rq *finish_task_switch(struct task_struct *prev)
	__releases(rq->lock)
{
	struct rq *rq = this_rq();
	struct mm_struct *mm = rq->prev_mm;
	long prev_state;

	/*
	 * The previous task will have left us with a preempt_count of 2
	 * because it left us after:
	 *
	 *	schedule()
	 *	  preempt_disable();			// 1
	 *	  __schedule()
	 *	    raw_spin_lock_irq(&rq->lock)	// 2
	 *
	 * Also, see FORK_PREEMPT_COUNT.
	 */
	if (WARN_ONCE(preempt_count() != 2*PREEMPT_DISABLE_OFFSET,
		      "corrupted preempt_count: %s/%d/0x%x\n",
		      current->comm, current->pid, preempt_count()))
		preempt_count_set(FORK_PREEMPT_COUNT);

	rq->prev_mm = NULL;

	/*
	 * A task struct has one reference for the use as "current".
	 * If a task dies, then it sets TASK_DEAD in tsk->state and calls
	 * schedule one last time. The schedule call will never return, and
	 * the scheduled task must drop that reference.
	 *
	 * We must observe prev->state before clearing prev->on_cpu (in
	 * finish_task), otherwise a concurrent wakeup can get prev
	 * running on another CPU and we could rave with its RUNNING -> DEAD
	 * transition, resulting in a double drop.
	 */
	prev_state = prev->state;
	vtime_task_switch(prev);
	perf_event_task_sched_in(prev, current);
	finish_task(prev);
	finish_lock_switch(rq);
	finish_arch_post_lock_switch();
	kcov_finish_switch(current);
	/*
	 * kmap_local_sched_out() is invoked with rq::lock held and
	 * interrupts disabled. There is no requirement for that, but the
	 * sched out code does not have an interrupt enabled section.
	 * Restoring the maps on sched in does not require interrupts being
	 * disabled either.
	 */
	kmap_local_sched_in();

	fire_sched_in_preempt_notifiers(current);
	/*
	 * When switching through a kernel thread, the loop in
	 * membarrier_{private,global}_expedited() may have observed that
	 * kernel thread and not issued an IPI. It is therefore possible to
	 * schedule between user->kernel->user threads without passing though
	 * switch_mm(). Membarrier requires a barrier after storing to
	 * rq->curr, before returning to userspace, so provide them here:
	 *
	 * - a full memory barrier for {PRIVATE,GLOBAL}_EXPEDITED, implicitly
	 *   provided by mmdrop(),
	 * - a sync_core for SYNC_CORE.
	 */
	if (mm) {
		membarrier_mm_sync_core_before_usermode(mm);
		mmdrop(mm);
	}
	if (unlikely(prev_state == TASK_DEAD)) {
		if (prev->sched_class->task_dead)
			prev->sched_class->task_dead(prev);

		/*
		 * Remove function-return probe instances associated with this
		 * task and put them back on the free list.
		 */
		kprobe_flush_task(prev);

		/* Task is done with its stack. */
		put_task_stack(prev);

		put_task_struct_rcu_user(prev);
	}

	tick_nohz_task_switch();
	return rq;
}

/**
 * schedule_tail - first thing a freshly forked thread must call.
 * @prev: the thread we just switched away from.
 */
asmlinkage __visible void schedule_tail(struct task_struct *prev)
	__releases(rq->lock)
{
	struct rq *rq;

	/*
	 * New tasks start with FORK_PREEMPT_COUNT, see there and
	 * finish_task_switch() for details.
	 *
	 * finish_task_switch() will drop rq->lock() and lower preempt_count
	 * and the preempt_enable() will end up enabling preemption (on
	 * PREEMPT_COUNT kernels).
	 */

	rq = finish_task_switch(prev);
	preempt_enable();

	if (current->set_child_tid)
		put_user(task_pid_vnr(current), current->set_child_tid);

	calculate_sigpending();
}

/*
 * context_switch - switch to the new MM and the new thread's register state.
 */
static __always_inline struct rq *
context_switch(struct rq *rq, struct task_struct *prev,
	       struct task_struct *next, struct rq_flags *rf)
{
	prepare_task_switch(rq, prev, next);

	/*
	 * For paravirt, this is coupled with an exit in switch_to to
	 * combine the page table reload and the switch backend into
	 * one hypercall.
	 */
	arch_start_context_switch(prev);

	/*
	 * kernel -> kernel   lazy + transfer active
	 *   user -> kernel   lazy + mmgrab() active
	 *
	 * kernel ->   user   switch + mmdrop() active
	 *   user ->   user   switch
	 */
	if (!next->mm) {                                // to kernel
		enter_lazy_tlb(prev->active_mm, next);

		next->active_mm = prev->active_mm;
		if (prev->mm)                           // from user
			mmgrab(prev->active_mm);
		else
			prev->active_mm = NULL;
	} else {                                        // to user
		membarrier_switch_mm(rq, prev->active_mm, next->mm);
		/*
		 * sys_membarrier() requires an smp_mb() between setting
		 * rq->curr / membarrier_switch_mm() and returning to userspace.
		 *
		 * The below provides this either through switch_mm(), or in
		 * case 'prev->active_mm == next->mm' through
		 * finish_task_switch()'s mmdrop().
		 */
		switch_mm_irqs_off(prev->active_mm, next->mm, next);

		if (!prev->mm) {                        // from kernel
			/* will mmdrop() in finish_task_switch(). */
			rq->prev_mm = prev->active_mm;
			prev->active_mm = NULL;
		}
	}

	rq->clock_update_flags &= ~(RQCF_ACT_SKIP|RQCF_REQ_SKIP);

	prepare_lock_switch(rq, next, rf);

	/* Here we just switch the register state and the stack. */
	switch_to(prev, next, prev);
	barrier();

	return finish_task_switch(prev);
}

/*
 * nr_running and nr_context_switches:
 *
 * externally visible scheduler statistics: current number of runnable
 * threads, total number of context switches performed since bootup.
 */
unsigned long nr_running(void)
{
	unsigned long i, sum = 0;

	for_each_online_cpu(i)
		sum += cpu_rq(i)->nr_running;

	return sum;
}

/*
 * Check if only the current task is running on the CPU.
 *
 * Caution: this function does not check that the caller has disabled
 * preemption, thus the result might have a time-of-check-to-time-of-use
 * race.  The caller is responsible to use it correctly, for example:
 *
 * - from a non-preemptible section (of course)
 *
 * - from a thread that is bound to a single CPU
 *
 * - in a loop with very short iterations (e.g. a polling loop)
 */
bool single_task_running(void)
{
	return raw_rq()->nr_running == 1;
}
EXPORT_SYMBOL(single_task_running);

unsigned long long nr_context_switches(void)
{
	int i;
	unsigned long long sum = 0;

	for_each_possible_cpu(i)
		sum += cpu_rq(i)->nr_switches;

	return sum;
}

/*
 * Consumers of these two interfaces, like for example the cpuidle menu
 * governor, are using nonsensical data. Preferring shallow idle state selection
 * for a CPU that has IO-wait which might not even end up running the task when
 * it does become runnable.
 */

unsigned long nr_iowait_cpu(int cpu)
{
	return atomic_read(&cpu_rq(cpu)->nr_iowait);
}

/*
 * IO-wait accounting, and how it's mostly bollocks (on SMP).
 *
 * The idea behind IO-wait account is to account the idle time that we could
 * have spend running if it were not for IO. That is, if we were to improve the
 * storage performance, we'd have a proportional reduction in IO-wait time.
 *
 * This all works nicely on UP, where, when a task blocks on IO, we account
 * idle time as IO-wait, because if the storage were faster, it could've been
 * running and we'd not be idle.
 *
 * This has been extended to SMP, by doing the same for each CPU. This however
 * is broken.
 *
 * Imagine for instance the case where two tasks block on one CPU, only the one
 * CPU will have IO-wait accounted, while the other has regular idle. Even
 * though, if the storage were faster, both could've ran at the same time,
 * utilising both CPUs.
 *
 * This means, that when looking globally, the current IO-wait accounting on
 * SMP is a lower bound, by reason of under accounting.
 *
 * Worse, since the numbers are provided per CPU, they are sometimes
 * interpreted per CPU, and that is nonsensical. A blocked task isn't strictly
 * associated with any one particular CPU, it can wake to another CPU than it
 * blocked on. This means the per CPU IO-wait number is meaningless.
 *
 * Task CPU affinities can make all that even more 'interesting'.
 */

unsigned long nr_iowait(void)
{
	unsigned long i, sum = 0;

	for_each_possible_cpu(i)
		sum += nr_iowait_cpu(i);

	return sum;
}

#ifdef CONFIG_SMP

/*
 * sched_exec - execve() is a valuable balancing opportunity, because at
 * this point the task has the smallest effective memory and cache footprint.
 */
void sched_exec(void)
{
	struct task_struct *p = current;
	unsigned long flags;
	int dest_cpu;

	raw_spin_lock_irqsave(&p->pi_lock, flags);
	dest_cpu = p->sched_class->select_task_rq(p, task_cpu(p), WF_EXEC);
	if (dest_cpu == smp_processor_id())
		goto unlock;

	if (likely(cpu_active(dest_cpu))) {
		struct migration_arg arg = { p, dest_cpu };

		raw_spin_unlock_irqrestore(&p->pi_lock, flags);
		stop_one_cpu(task_cpu(p), migration_cpu_stop, &arg);
		return;
	}
unlock:
	raw_spin_unlock_irqrestore(&p->pi_lock, flags);
}

#endif

DEFINE_PER_CPU(struct kernel_stat, kstat);
DEFINE_PER_CPU(struct kernel_cpustat, kernel_cpustat);

EXPORT_PER_CPU_SYMBOL(kstat);
EXPORT_PER_CPU_SYMBOL(kernel_cpustat);

/*
 * The function fair_sched_class.update_curr accesses the struct curr
 * and its field curr->exec_start; when called from task_sched_runtime(),
 * we observe a high rate of cache misses in practice.
 * Prefetching this data results in improved performance.
 */
static inline void prefetch_curr_exec_start(struct task_struct *p)
{
#ifdef CONFIG_FAIR_GROUP_SCHED
	struct sched_entity *curr = (&p->se)->cfs_rq->curr;
#else
	struct sched_entity *curr = (&task_rq(p)->cfs)->curr;
#endif
	prefetch(curr);
	prefetch(&curr->exec_start);
}

/*
 * Return accounted runtime for the task.
 * In case the task is currently running, return the runtime plus current's
 * pending runtime that have not been accounted yet.
 */
unsigned long long task_sched_runtime(struct task_struct *p)
{
	struct rq_flags rf;
	struct rq *rq;
	u64 ns;

#if defined(CONFIG_64BIT) && defined(CONFIG_SMP)
	/*
	 * 64-bit doesn't need locks to atomically read a 64-bit value.
	 * So we have a optimization chance when the task's delta_exec is 0.
	 * Reading ->on_cpu is racy, but this is ok.
	 *
	 * If we race with it leaving CPU, we'll take a lock. So we're correct.
	 * If we race with it entering CPU, unaccounted time is 0. This is
	 * indistinguishable from the read occurring a few cycles earlier.
	 * If we see ->on_cpu without ->on_rq, the task is leaving, and has
	 * been accounted, so we're correct here as well.
	 */
	if (!p->on_cpu || !task_on_rq_queued(p))
		return p->se.sum_exec_runtime;
#endif

	rq = task_rq_lock(p, &rf);
	/*
	 * Must be ->curr _and_ ->on_rq.  If dequeued, we would
	 * project cycles that may never be accounted to this
	 * thread, breaking clock_gettime().
	 */
	if (task_current(rq, p) && task_on_rq_queued(p)) {
		prefetch_curr_exec_start(p);
		update_rq_clock(rq);
		p->sched_class->update_curr(rq);
	}
	ns = p->se.sum_exec_runtime;
	task_rq_unlock(rq, p, &rf);

	return ns;
}

/*
 * This function gets called by the timer code, with HZ frequency.
 * We call it with interrupts disabled.
 */
void scheduler_tick(void)
{
	int cpu = smp_processor_id();
	struct rq *rq = cpu_rq(cpu);
	struct task_struct *curr = rq->curr;
	struct rq_flags rf;
	unsigned long thermal_pressure;

	arch_scale_freq_tick();
	sched_clock_tick();

	rq_lock(rq, &rf);

	update_rq_clock(rq);
	thermal_pressure = arch_scale_thermal_pressure(cpu_of(rq));
	update_thermal_load_avg(rq_clock_thermal(rq), rq, thermal_pressure);
	curr->sched_class->task_tick(rq, curr, 0);
	calc_global_load_tick(rq);
	psi_task_tick(rq);

	rq_unlock(rq, &rf);

	perf_event_task_tick();

#ifdef CONFIG_SMP
	rq->idle_balance = idle_cpu(cpu);
	trigger_load_balance(rq);
#endif
}

#ifdef CONFIG_NO_HZ_FULL

struct tick_work {
	int			cpu;
	atomic_t		state;
	struct delayed_work	work;
};
/* Values for ->state, see diagram below. */
#define TICK_SCHED_REMOTE_OFFLINE	0
#define TICK_SCHED_REMOTE_OFFLINING	1
#define TICK_SCHED_REMOTE_RUNNING	2

/*
 * State diagram for ->state:
 *
 *
 *          TICK_SCHED_REMOTE_OFFLINE
 *                    |   ^
 *                    |   |
 *                    |   | sched_tick_remote()
 *                    |   |
 *                    |   |
 *                    +--TICK_SCHED_REMOTE_OFFLINING
 *                    |   ^
 *                    |   |
 * sched_tick_start() |   | sched_tick_stop()
 *                    |   |
 *                    V   |
 *          TICK_SCHED_REMOTE_RUNNING
 *
 *
 * Other transitions get WARN_ON_ONCE(), except that sched_tick_remote()
 * and sched_tick_start() are happy to leave the state in RUNNING.
 */

static struct tick_work __percpu *tick_work_cpu;

static void sched_tick_remote(struct work_struct *work)
{
	struct delayed_work *dwork = to_delayed_work(work);
	struct tick_work *twork = container_of(dwork, struct tick_work, work);
	int cpu = twork->cpu;
	struct rq *rq = cpu_rq(cpu);
	struct task_struct *curr;
	struct rq_flags rf;
	u64 delta;
	int os;

	/*
	 * Handle the tick only if it appears the remote CPU is running in full
	 * dynticks mode. The check is racy by nature, but missing a tick or
	 * having one too much is no big deal because the scheduler tick updates
	 * statistics and checks timeslices in a time-independent way, regardless
	 * of when exactly it is running.
	 */
	if (!tick_nohz_tick_stopped_cpu(cpu))
		goto out_requeue;

	rq_lock_irq(rq, &rf);
	curr = rq->curr;
	if (cpu_is_offline(cpu))
		goto out_unlock;

	update_rq_clock(rq);

	if (!is_idle_task(curr)) {
		/*
		 * Make sure the next tick runs within a reasonable
		 * amount of time.
		 */
		delta = rq_clock_task(rq) - curr->se.exec_start;
		WARN_ON_ONCE(delta > (u64)NSEC_PER_SEC * 3);
	}
	curr->sched_class->task_tick(rq, curr, 0);

	calc_load_nohz_remote(rq);
out_unlock:
	rq_unlock_irq(rq, &rf);
out_requeue:

	/*
	 * Run the remote tick once per second (1Hz). This arbitrary
	 * frequency is large enough to avoid overload but short enough
	 * to keep scheduler internal stats reasonably up to date.  But
	 * first update state to reflect hotplug activity if required.
	 */
	os = atomic_fetch_add_unless(&twork->state, -1, TICK_SCHED_REMOTE_RUNNING);
	WARN_ON_ONCE(os == TICK_SCHED_REMOTE_OFFLINE);
	if (os == TICK_SCHED_REMOTE_RUNNING)
		queue_delayed_work(system_unbound_wq, dwork, HZ);
}

static void sched_tick_start(int cpu)
{
	int os;
	struct tick_work *twork;

	if (housekeeping_cpu(cpu, HK_FLAG_TICK))
		return;

	WARN_ON_ONCE(!tick_work_cpu);

	twork = per_cpu_ptr(tick_work_cpu, cpu);
	os = atomic_xchg(&twork->state, TICK_SCHED_REMOTE_RUNNING);
	WARN_ON_ONCE(os == TICK_SCHED_REMOTE_RUNNING);
	if (os == TICK_SCHED_REMOTE_OFFLINE) {
		twork->cpu = cpu;
		INIT_DELAYED_WORK(&twork->work, sched_tick_remote);
		queue_delayed_work(system_unbound_wq, &twork->work, HZ);
	}
}

#ifdef CONFIG_HOTPLUG_CPU
static void sched_tick_stop(int cpu)
{
	struct tick_work *twork;
	int os;

	if (housekeeping_cpu(cpu, HK_FLAG_TICK))
		return;

	WARN_ON_ONCE(!tick_work_cpu);

	twork = per_cpu_ptr(tick_work_cpu, cpu);
	/* There cannot be competing actions, but don't rely on stop-machine. */
	os = atomic_xchg(&twork->state, TICK_SCHED_REMOTE_OFFLINING);
	WARN_ON_ONCE(os != TICK_SCHED_REMOTE_RUNNING);
	/* Don't cancel, as this would mess up the state machine. */
}
#endif /* CONFIG_HOTPLUG_CPU */

int __init sched_tick_offload_init(void)
{
	tick_work_cpu = alloc_percpu(struct tick_work);
	BUG_ON(!tick_work_cpu);
	return 0;
}

#else /* !CONFIG_NO_HZ_FULL */
static inline void sched_tick_start(int cpu) { }
static inline void sched_tick_stop(int cpu) { }
#endif

#if defined(CONFIG_PREEMPTION) && (defined(CONFIG_DEBUG_PREEMPT) || \
				defined(CONFIG_TRACE_PREEMPT_TOGGLE))
/*
 * If the value passed in is equal to the current preempt count
 * then we just disabled preemption. Start timing the latency.
 */
static inline void preempt_latency_start(int val)
{
	if (preempt_count() == val) {
		unsigned long ip = get_lock_parent_ip();
#ifdef CONFIG_DEBUG_PREEMPT
		current->preempt_disable_ip = ip;
#endif
		trace_preempt_off(CALLER_ADDR0, ip);
	}
}

void preempt_count_add(int val)
{
#ifdef CONFIG_DEBUG_PREEMPT
	/*
	 * Underflow?
	 */
	if (DEBUG_LOCKS_WARN_ON((preempt_count() < 0)))
		return;
#endif
	__preempt_count_add(val);
#ifdef CONFIG_DEBUG_PREEMPT
	/*
	 * Spinlock count overflowing soon?
	 */
	DEBUG_LOCKS_WARN_ON((preempt_count() & PREEMPT_MASK) >=
				PREEMPT_MASK - 10);
#endif
	preempt_latency_start(val);
}
EXPORT_SYMBOL(preempt_count_add);
NOKPROBE_SYMBOL(preempt_count_add);

/*
 * If the value passed in equals to the current preempt count
 * then we just enabled preemption. Stop timing the latency.
 */
static inline void preempt_latency_stop(int val)
{
	if (preempt_count() == val)
		trace_preempt_on(CALLER_ADDR0, get_lock_parent_ip());
}

void preempt_count_sub(int val)
{
#ifdef CONFIG_DEBUG_PREEMPT
	/*
	 * Underflow?
	 */
	if (DEBUG_LOCKS_WARN_ON(val > preempt_count()))
		return;
	/*
	 * Is the spinlock portion underflowing?
	 */
	if (DEBUG_LOCKS_WARN_ON((val < PREEMPT_MASK) &&
			!(preempt_count() & PREEMPT_MASK)))
		return;
#endif

	preempt_latency_stop(val);
	__preempt_count_sub(val);
}
EXPORT_SYMBOL(preempt_count_sub);
NOKPROBE_SYMBOL(preempt_count_sub);

#else
static inline void preempt_latency_start(int val) { }
static inline void preempt_latency_stop(int val) { }
#endif

static inline unsigned long get_preempt_disable_ip(struct task_struct *p)
{
#ifdef CONFIG_DEBUG_PREEMPT
	return p->preempt_disable_ip;
#else
	return 0;
#endif
}

/*
 * Print scheduling while atomic bug:
 */
static noinline void __schedule_bug(struct task_struct *prev)
{
	/* Save this before calling printk(), since that will clobber it */
	unsigned long preempt_disable_ip = get_preempt_disable_ip(current);

	if (oops_in_progress)
		return;

	printk(KERN_ERR "BUG: scheduling while atomic: %s/%d/0x%08x\n",
		prev->comm, prev->pid, preempt_count());

	debug_show_held_locks(prev);
	print_modules();
	if (irqs_disabled())
		print_irqtrace_events(prev);
	if (IS_ENABLED(CONFIG_DEBUG_PREEMPT)
	    && in_atomic_preempt_off()) {
		pr_err("Preemption disabled at:");
		print_ip_sym(KERN_ERR, preempt_disable_ip);
	}
	if (panic_on_warn)
		panic("scheduling while atomic\n");

	dump_stack();
	add_taint(TAINT_WARN, LOCKDEP_STILL_OK);
}

/*
 * Various schedule()-time debugging checks and statistics:
 */
static inline void schedule_debug(struct task_struct *prev, bool preempt)
{
#ifdef CONFIG_SCHED_STACK_END_CHECK
	if (task_stack_end_corrupted(prev))
		panic("corrupted stack end detected inside scheduler\n");

	if (task_scs_end_corrupted(prev))
		panic("corrupted shadow stack detected inside scheduler\n");
#endif

#ifdef CONFIG_DEBUG_ATOMIC_SLEEP
	if (!preempt && prev->state && prev->non_block_count) {
		printk(KERN_ERR "BUG: scheduling in a non-blocking section: %s/%d/%i\n",
			prev->comm, prev->pid, prev->non_block_count);
		dump_stack();
		add_taint(TAINT_WARN, LOCKDEP_STILL_OK);
	}
#endif

	if (unlikely(in_atomic_preempt_off())) {
		__schedule_bug(prev);
		preempt_count_set(PREEMPT_DISABLED);
	}
	rcu_sleep_check();
	SCHED_WARN_ON(ct_state() == CONTEXT_USER);

	profile_hit(SCHED_PROFILING, __builtin_return_address(0));

	schedstat_inc(this_rq()->sched_count);
}

static void put_prev_task_balance(struct rq *rq, struct task_struct *prev,
				  struct rq_flags *rf)
{
#ifdef CONFIG_SMP
	const struct sched_class *class;
	/*
	 * We must do the balancing pass before put_prev_task(), such
	 * that when we release the rq->lock the task is in the same
	 * state as before we took rq->lock.
	 *
	 * We can terminate the balance pass as soon as we know there is
	 * a runnable task of @class priority or higher.
	 */
	for_class_range(class, prev->sched_class, &idle_sched_class) {
		if (class->balance(rq, prev, rf))
			break;
	}
#endif

	put_prev_task(rq, prev);
}

/*
 * Pick up the highest-prio task:
 */
static inline struct task_struct *
pick_next_task(struct rq *rq, struct task_struct *prev, struct rq_flags *rf)
{
	const struct sched_class *class;
	struct task_struct *p;

	/*
	 * Optimization: we know that if all tasks are in the fair class we can
	 * call that function directly, but only if the @prev task wasn't of a
	 * higher scheduling class, because otherwise those lose the
	 * opportunity to pull in more work from other CPUs.
	 */
	if (likely(prev->sched_class <= &fair_sched_class &&
		   rq->nr_running == rq->cfs.h_nr_running)) {

		p = pick_next_task_fair(rq, prev, rf);
		if (unlikely(p == RETRY_TASK))
			goto restart;

		/* Assumes fair_sched_class->next == idle_sched_class */
		if (!p) {
			put_prev_task(rq, prev);
			p = pick_next_task_idle(rq);
		}

		return p;
	}

restart:
	put_prev_task_balance(rq, prev, rf);

	for_each_class(class) {
		p = class->pick_next_task(rq);
		if (p)
			return p;
	}

	/* The idle class should always have a runnable task: */
	BUG();
}

/*
 * __schedule() is the main scheduler function.
 *
 * The main means of driving the scheduler and thus entering this function are:
 *
 *   1. Explicit blocking: mutex, semaphore, waitqueue, etc.
 *
 *   2. TIF_NEED_RESCHED flag is checked on interrupt and userspace return
 *      paths. For example, see arch/x86/entry_64.S.
 *
 *      To drive preemption between tasks, the scheduler sets the flag in timer
 *      interrupt handler scheduler_tick().
 *
 *   3. Wakeups don't really cause entry into schedule(). They add a
 *      task to the run-queue and that's it.
 *
 *      Now, if the new task added to the run-queue preempts the current
 *      task, then the wakeup sets TIF_NEED_RESCHED and schedule() gets
 *      called on the nearest possible occasion:
 *
 *       - If the kernel is preemptible (CONFIG_PREEMPTION=y):
 *
 *         - in syscall or exception context, at the next outmost
 *           preempt_enable(). (this might be as soon as the wake_up()'s
 *           spin_unlock()!)
 *
 *         - in IRQ context, return from interrupt-handler to
 *           preemptible context
 *
 *       - If the kernel is not preemptible (CONFIG_PREEMPTION is not set)
 *         then at the next:
 *
 *          - cond_resched() call
 *          - explicit schedule() call
 *          - return from syscall or exception to user-space
 *          - return from interrupt-handler to user-space
 *
 * WARNING: must be called with preemption disabled!
 */
static void __sched notrace __schedule(bool preempt)
{
	struct task_struct *prev, *next;
	unsigned long *switch_count;
	unsigned long prev_state;
	struct rq_flags rf;
	struct rq *rq;
	int cpu;

	cpu = smp_processor_id();
	rq = cpu_rq(cpu);
	prev = rq->curr;

	schedule_debug(prev, preempt);

	if (sched_feat(HRTICK) || sched_feat(HRTICK_DL))
		hrtick_clear(rq);

	local_irq_disable();
	rcu_note_context_switch(preempt);

	/*
	 * Make sure that signal_pending_state()->signal_pending() below
	 * can't be reordered with __set_current_state(TASK_INTERRUPTIBLE)
	 * done by the caller to avoid the race with signal_wake_up():
	 *
	 * __set_current_state(@state)		signal_wake_up()
	 * schedule()				  set_tsk_thread_flag(p, TIF_SIGPENDING)
	 *					  wake_up_state(p, state)
	 *   LOCK rq->lock			    LOCK p->pi_state
	 *   smp_mb__after_spinlock()		    smp_mb__after_spinlock()
	 *     if (signal_pending_state())	    if (p->state & @state)
	 *
	 * Also, the membarrier system call requires a full memory barrier
	 * after coming from user-space, before storing to rq->curr.
	 */
	rq_lock(rq, &rf);
	smp_mb__after_spinlock();

	/* Promote REQ to ACT */
	rq->clock_update_flags <<= 1;
	update_rq_clock(rq);

	switch_count = &prev->nivcsw;

	/*
	 * We must load prev->state once (task_struct::state is volatile), such
	 * that:
	 *
	 *  - we form a control dependency vs deactivate_task() below.
	 *  - ptrace_{,un}freeze_traced() can change ->state underneath us.
	 */
	prev_state = prev->state;
	if (!preempt && prev_state) {
		if (signal_pending_state(prev_state, prev)) {
			prev->state = TASK_RUNNING;
		} else {
			prev->sched_contributes_to_load =
				(prev_state & TASK_UNINTERRUPTIBLE) &&
				!(prev_state & TASK_NOLOAD) &&
				!(prev->flags & PF_FROZEN);

			if (prev->sched_contributes_to_load)
				rq->nr_uninterruptible++;

			/*
			 * __schedule()			ttwu()
			 *   prev_state = prev->state;    if (p->on_rq && ...)
			 *   if (prev_state)		    goto out;
			 *     p->on_rq = 0;		  smp_acquire__after_ctrl_dep();
			 *				  p->state = TASK_WAKING
			 *
			 * Where __schedule() and ttwu() have matching control dependencies.
			 *
			 * After this, schedule() must not care about p->state any more.
			 */
			deactivate_task(rq, prev, DEQUEUE_SLEEP | DEQUEUE_NOCLOCK);

			if (prev->in_iowait) {
				atomic_inc(&rq->nr_iowait);
				delayacct_blkio_start();
			}
		}
		switch_count = &prev->nvcsw;
	}

	next = pick_next_task(rq, prev, &rf);
	clear_tsk_need_resched(prev);
	clear_preempt_need_resched();

	if (likely(prev != next)) {
		rq->nr_switches++;
		/*
		 * RCU users of rcu_dereference(rq->curr) may not see
		 * changes to task_struct made by pick_next_task().
		 */
		RCU_INIT_POINTER(rq->curr, next);
		/*
		 * The membarrier system call requires each architecture
		 * to have a full memory barrier after updating
		 * rq->curr, before returning to user-space.
		 *
		 * Here are the schemes providing that barrier on the
		 * various architectures:
		 * - mm ? switch_mm() : mmdrop() for x86, s390, sparc, PowerPC.
		 *   switch_mm() rely on membarrier_arch_switch_mm() on PowerPC.
		 * - finish_lock_switch() for weakly-ordered
		 *   architectures where spin_unlock is a full barrier,
		 * - switch_to() for arm64 (weakly-ordered, spin_unlock
		 *   is a RELEASE barrier),
		 */
		++*switch_count;

		migrate_disable_switch(rq, prev);
		psi_sched_switch(prev, next, !task_on_rq_queued(prev));

		trace_sched_switch(preempt, prev, next);

		/* Also unlocks the rq: */
		rq = context_switch(rq, prev, next, &rf);
	} else {
		rq->clock_update_flags &= ~(RQCF_ACT_SKIP|RQCF_REQ_SKIP);

		rq_unpin_lock(rq, &rf);
		__balance_callbacks(rq);
		raw_spin_unlock_irq(&rq->lock);
	}
}

void __noreturn do_task_dead(void)
{
	/* Causes final put_task_struct in finish_task_switch(): */
	set_special_state(TASK_DEAD);

	/* Tell freezer to ignore us: */
	current->flags |= PF_NOFREEZE;

	__schedule(false);
	BUG();

	/* Avoid "noreturn function does return" - but don't continue if BUG() is a NOP: */
	for (;;)
		cpu_relax();
}

static inline void sched_submit_work(struct task_struct *tsk)
{
	unsigned int task_flags;

	if (!tsk->state)
		return;

	task_flags = tsk->flags;
	/*
	 * If a worker went to sleep, notify and ask workqueue whether
	 * it wants to wake up a task to maintain concurrency.
	 * As this function is called inside the schedule() context,
	 * we disable preemption to avoid it calling schedule() again
	 * in the possible wakeup of a kworker and because wq_worker_sleeping()
	 * requires it.
	 */
	if (task_flags & (PF_WQ_WORKER | PF_IO_WORKER)) {
		preempt_disable();
		if (task_flags & PF_WQ_WORKER)
			wq_worker_sleeping(tsk);
		else
			io_wq_worker_sleeping(tsk);
		preempt_enable_no_resched();
	}

	if (tsk_is_pi_blocked(tsk))
		return;

	/*
	 * If we are going to sleep and we have plugged IO queued,
	 * make sure to submit it to avoid deadlocks.
	 */
	if (blk_needs_flush_plug(tsk))
		blk_schedule_flush_plug(tsk);
}

static void sched_update_worker(struct task_struct *tsk)
{
	if (tsk->flags & (PF_WQ_WORKER | PF_IO_WORKER)) {
		if (tsk->flags & PF_WQ_WORKER)
			wq_worker_running(tsk);
		else
			io_wq_worker_running(tsk);
	}
}

asmlinkage __visible void __sched schedule(void)
{
	struct task_struct *tsk = current;

	sched_submit_work(tsk);
	do {
		preempt_disable();
		__schedule(false);
		sched_preempt_enable_no_resched();
	} while (need_resched());
	sched_update_worker(tsk);
}
EXPORT_SYMBOL(schedule);

/*
 * synchronize_rcu_tasks() makes sure that no task is stuck in preempted
 * state (have scheduled out non-voluntarily) by making sure that all
 * tasks have either left the run queue or have gone into user space.
 * As idle tasks do not do either, they must not ever be preempted
 * (schedule out non-voluntarily).
 *
 * schedule_idle() is similar to schedule_preempt_disable() except that it
 * never enables preemption because it does not call sched_submit_work().
 */
void __sched schedule_idle(void)
{
	/*
	 * As this skips calling sched_submit_work(), which the idle task does
	 * regardless because that function is a nop when the task is in a
	 * TASK_RUNNING state, make sure this isn't used someplace that the
	 * current task can be in any other state. Note, idle is always in the
	 * TASK_RUNNING state.
	 */
	WARN_ON_ONCE(current->state);
	do {
		__schedule(false);
	} while (need_resched());
}

#if defined(CONFIG_CONTEXT_TRACKING) && !defined(CONFIG_HAVE_CONTEXT_TRACKING_OFFSTACK)
asmlinkage __visible void __sched schedule_user(void)
{
	/*
	 * If we come here after a random call to set_need_resched(),
	 * or we have been woken up remotely but the IPI has not yet arrived,
	 * we haven't yet exited the RCU idle mode. Do it here manually until
	 * we find a better solution.
	 *
	 * NB: There are buggy callers of this function.  Ideally we
	 * should warn if prev_state != CONTEXT_USER, but that will trigger
	 * too frequently to make sense yet.
	 */
	enum ctx_state prev_state = exception_enter();
	schedule();
	exception_exit(prev_state);
}
#endif

/**
 * schedule_preempt_disabled - called with preemption disabled
 *
 * Returns with preemption disabled. Note: preempt_count must be 1
 */
void __sched schedule_preempt_disabled(void)
{
	sched_preempt_enable_no_resched();
	schedule();
	preempt_disable();
}

static void __sched notrace preempt_schedule_common(void)
{
	do {
		/*
		 * Because the function tracer can trace preempt_count_sub()
		 * and it also uses preempt_enable/disable_notrace(), if
		 * NEED_RESCHED is set, the preempt_enable_notrace() called
		 * by the function tracer will call this function again and
		 * cause infinite recursion.
		 *
		 * Preemption must be disabled here before the function
		 * tracer can trace. Break up preempt_disable() into two
		 * calls. One to disable preemption without fear of being
		 * traced. The other to still record the preemption latency,
		 * which can also be traced by the function tracer.
		 */
		preempt_disable_notrace();
		preempt_latency_start(1);
		__schedule(true);
		preempt_latency_stop(1);
		preempt_enable_no_resched_notrace();

		/*
		 * Check again in case we missed a preemption opportunity
		 * between schedule and now.
		 */
	} while (need_resched());
}

#ifdef CONFIG_PREEMPTION
/*
 * This is the entry point to schedule() from in-kernel preemption
 * off of preempt_enable.
 */
asmlinkage __visible void __sched notrace preempt_schedule(void)
{
	/*
	 * If there is a non-zero preempt_count or interrupts are disabled,
	 * we do not want to preempt the current task. Just return..
	 */
	if (likely(!preemptible()))
		return;

	preempt_schedule_common();
}
NOKPROBE_SYMBOL(preempt_schedule);
EXPORT_SYMBOL(preempt_schedule);

#ifdef CONFIG_PREEMPT_DYNAMIC
DEFINE_STATIC_CALL(preempt_schedule, __preempt_schedule_func);
EXPORT_STATIC_CALL_TRAMP(preempt_schedule);
#endif


/**
 * preempt_schedule_notrace - preempt_schedule called by tracing
 *
 * The tracing infrastructure uses preempt_enable_notrace to prevent
 * recursion and tracing preempt enabling caused by the tracing
 * infrastructure itself. But as tracing can happen in areas coming
 * from userspace or just about to enter userspace, a preempt enable
 * can occur before user_exit() is called. This will cause the scheduler
 * to be called when the system is still in usermode.
 *
 * To prevent this, the preempt_enable_notrace will use this function
 * instead of preempt_schedule() to exit user context if needed before
 * calling the scheduler.
 */
asmlinkage __visible void __sched notrace preempt_schedule_notrace(void)
{
	enum ctx_state prev_ctx;

	if (likely(!preemptible()))
		return;

	do {
		/*
		 * Because the function tracer can trace preempt_count_sub()
		 * and it also uses preempt_enable/disable_notrace(), if
		 * NEED_RESCHED is set, the preempt_enable_notrace() called
		 * by the function tracer will call this function again and
		 * cause infinite recursion.
		 *
		 * Preemption must be disabled here before the function
		 * tracer can trace. Break up preempt_disable() into two
		 * calls. One to disable preemption without fear of being
		 * traced. The other to still record the preemption latency,
		 * which can also be traced by the function tracer.
		 */
		preempt_disable_notrace();
		preempt_latency_start(1);
		/*
		 * Needs preempt disabled in case user_exit() is traced
		 * and the tracer calls preempt_enable_notrace() causing
		 * an infinite recursion.
		 */
		prev_ctx = exception_enter();
		__schedule(true);
		exception_exit(prev_ctx);

		preempt_latency_stop(1);
		preempt_enable_no_resched_notrace();
	} while (need_resched());
}
EXPORT_SYMBOL_GPL(preempt_schedule_notrace);

#ifdef CONFIG_PREEMPT_DYNAMIC
DEFINE_STATIC_CALL(preempt_schedule_notrace, __preempt_schedule_notrace_func);
EXPORT_STATIC_CALL_TRAMP(preempt_schedule_notrace);
#endif

#endif /* CONFIG_PREEMPTION */

#ifdef CONFIG_PREEMPT_DYNAMIC

#include <linux/entry-common.h>

/*
 * SC:cond_resched
 * SC:might_resched
 * SC:preempt_schedule
 * SC:preempt_schedule_notrace
 * SC:irqentry_exit_cond_resched
 *
 *
 * NONE:
 *   cond_resched               <- __cond_resched
 *   might_resched              <- RET0
 *   preempt_schedule           <- NOP
 *   preempt_schedule_notrace   <- NOP
 *   irqentry_exit_cond_resched <- NOP
 *
 * VOLUNTARY:
 *   cond_resched               <- __cond_resched
 *   might_resched              <- __cond_resched
 *   preempt_schedule           <- NOP
 *   preempt_schedule_notrace   <- NOP
 *   irqentry_exit_cond_resched <- NOP
 *
 * FULL:
 *   cond_resched               <- RET0
 *   might_resched              <- RET0
 *   preempt_schedule           <- preempt_schedule
 *   preempt_schedule_notrace   <- preempt_schedule_notrace
 *   irqentry_exit_cond_resched <- irqentry_exit_cond_resched
 */

enum {
	preempt_dynamic_none = 0,
	preempt_dynamic_voluntary,
	preempt_dynamic_full,
};

static int preempt_dynamic_mode = preempt_dynamic_full;

static int sched_dynamic_mode(const char *str)
{
	if (!strcmp(str, "none"))
		return 0;

	if (!strcmp(str, "voluntary"))
		return 1;

	if (!strcmp(str, "full"))
		return 2;

	return -1;
}

static void sched_dynamic_update(int mode)
{
	/*
	 * Avoid {NONE,VOLUNTARY} -> FULL transitions from ever ending up in
	 * the ZERO state, which is invalid.
	 */
	static_call_update(cond_resched, __cond_resched);
	static_call_update(might_resched, __cond_resched);
	static_call_update(preempt_schedule, __preempt_schedule_func);
	static_call_update(preempt_schedule_notrace, __preempt_schedule_notrace_func);
	static_call_update(irqentry_exit_cond_resched, irqentry_exit_cond_resched);

	switch (mode) {
	case preempt_dynamic_none:
		static_call_update(cond_resched, __cond_resched);
		static_call_update(might_resched, (typeof(&__cond_resched)) __static_call_return0);
		static_call_update(preempt_schedule, (typeof(&preempt_schedule)) NULL);
		static_call_update(preempt_schedule_notrace, (typeof(&preempt_schedule_notrace)) NULL);
		static_call_update(irqentry_exit_cond_resched, (typeof(&irqentry_exit_cond_resched)) NULL);
		pr_info("Dynamic Preempt: none\n");
		break;

	case preempt_dynamic_voluntary:
		static_call_update(cond_resched, __cond_resched);
		static_call_update(might_resched, __cond_resched);
		static_call_update(preempt_schedule, (typeof(&preempt_schedule)) NULL);
		static_call_update(preempt_schedule_notrace, (typeof(&preempt_schedule_notrace)) NULL);
		static_call_update(irqentry_exit_cond_resched, (typeof(&irqentry_exit_cond_resched)) NULL);
		pr_info("Dynamic Preempt: voluntary\n");
		break;

	case preempt_dynamic_full:
		static_call_update(cond_resched, (typeof(&__cond_resched)) __static_call_return0);
		static_call_update(might_resched, (typeof(&__cond_resched)) __static_call_return0);
		static_call_update(preempt_schedule, __preempt_schedule_func);
		static_call_update(preempt_schedule_notrace, __preempt_schedule_notrace_func);
		static_call_update(irqentry_exit_cond_resched, irqentry_exit_cond_resched);
		pr_info("Dynamic Preempt: full\n");
		break;
	}

	preempt_dynamic_mode = mode;
}

static int __init setup_preempt_mode(char *str)
{
	int mode = sched_dynamic_mode(str);
	if (mode < 0) {
		pr_warn("Dynamic Preempt: unsupported mode: %s\n", str);
		return 1;
	}

	sched_dynamic_update(mode);
	return 0;
}
__setup("preempt=", setup_preempt_mode);

#ifdef CONFIG_SCHED_DEBUG

static ssize_t sched_dynamic_write(struct file *filp, const char __user *ubuf,
				   size_t cnt, loff_t *ppos)
{
	char buf[16];
	int mode;

	if (cnt > 15)
		cnt = 15;

	if (copy_from_user(&buf, ubuf, cnt))
		return -EFAULT;

	buf[cnt] = 0;
	mode = sched_dynamic_mode(strstrip(buf));
	if (mode < 0)
		return mode;

	sched_dynamic_update(mode);

	*ppos += cnt;

	return cnt;
}

static int sched_dynamic_show(struct seq_file *m, void *v)
{
	static const char * preempt_modes[] = {
		"none", "voluntary", "full"
	};
	int i;

	for (i = 0; i < ARRAY_SIZE(preempt_modes); i++) {
		if (preempt_dynamic_mode == i)
			seq_puts(m, "(");
		seq_puts(m, preempt_modes[i]);
		if (preempt_dynamic_mode == i)
			seq_puts(m, ")");

		seq_puts(m, " ");
	}

	seq_puts(m, "\n");
	return 0;
}

static int sched_dynamic_open(struct inode *inode, struct file *filp)
{
	return single_open(filp, sched_dynamic_show, NULL);
}

static const struct file_operations sched_dynamic_fops = {
	.open		= sched_dynamic_open,
	.write		= sched_dynamic_write,
	.read		= seq_read,
	.llseek		= seq_lseek,
	.release	= single_release,
};

static __init int sched_init_debug_dynamic(void)
{
	debugfs_create_file("sched_preempt", 0644, NULL, NULL, &sched_dynamic_fops);
	return 0;
}
late_initcall(sched_init_debug_dynamic);

#endif /* CONFIG_SCHED_DEBUG */
#endif /* CONFIG_PREEMPT_DYNAMIC */


/*
 * This is the entry point to schedule() from kernel preemption
 * off of irq context.
 * Note, that this is called and return with irqs disabled. This will
 * protect us against recursive calling from irq.
 */
asmlinkage __visible void __sched preempt_schedule_irq(void)
{
	enum ctx_state prev_state;

	/* Catch callers which need to be fixed */
	BUG_ON(preempt_count() || !irqs_disabled());

	prev_state = exception_enter();

	do {
		preempt_disable();
		local_irq_enable();
		__schedule(true);
		local_irq_disable();
		sched_preempt_enable_no_resched();
	} while (need_resched());

	exception_exit(prev_state);
}

int default_wake_function(wait_queue_entry_t *curr, unsigned mode, int wake_flags,
			  void *key)
{
	WARN_ON_ONCE(IS_ENABLED(CONFIG_SCHED_DEBUG) && wake_flags & ~WF_SYNC);
	return try_to_wake_up(curr->private, mode, wake_flags);
}
EXPORT_SYMBOL(default_wake_function);

#ifdef CONFIG_RT_MUTEXES

static inline int __rt_effective_prio(struct task_struct *pi_task, int prio)
{
	if (pi_task)
		prio = min(prio, pi_task->prio);

	return prio;
}

static inline int rt_effective_prio(struct task_struct *p, int prio)
{
	struct task_struct *pi_task = rt_mutex_get_top_task(p);

	return __rt_effective_prio(pi_task, prio);
}

/*
 * rt_mutex_setprio - set the current priority of a task
 * @p: task to boost
 * @pi_task: donor task
 *
 * This function changes the 'effective' priority of a task. It does
 * not touch ->normal_prio like __setscheduler().
 *
 * Used by the rt_mutex code to implement priority inheritance
 * logic. Call site only calls if the priority of the task changed.
 */
void rt_mutex_setprio(struct task_struct *p, struct task_struct *pi_task)
{
	int prio, oldprio, queued, running, queue_flag =
		DEQUEUE_SAVE | DEQUEUE_MOVE | DEQUEUE_NOCLOCK;
	const struct sched_class *prev_class;
	struct rq_flags rf;
	struct rq *rq;

	/* XXX used to be waiter->prio, not waiter->task->prio */
	prio = __rt_effective_prio(pi_task, p->normal_prio);

	/*
	 * If nothing changed; bail early.
	 */
	if (p->pi_top_task == pi_task && prio == p->prio && !dl_prio(prio))
		return;

	rq = __task_rq_lock(p, &rf);
	update_rq_clock(rq);
	/*
	 * Set under pi_lock && rq->lock, such that the value can be used under
	 * either lock.
	 *
	 * Note that there is loads of tricky to make this pointer cache work
	 * right. rt_mutex_slowunlock()+rt_mutex_postunlock() work together to
	 * ensure a task is de-boosted (pi_task is set to NULL) before the
	 * task is allowed to run again (and can exit). This ensures the pointer
	 * points to a blocked task -- which guarantees the task is present.
	 */
	p->pi_top_task = pi_task;

	/*
	 * For FIFO/RR we only need to set prio, if that matches we're done.
	 */
	if (prio == p->prio && !dl_prio(prio))
		goto out_unlock;

	/*
	 * Idle task boosting is a nono in general. There is one
	 * exception, when PREEMPT_RT and NOHZ is active:
	 *
	 * The idle task calls get_next_timer_interrupt() and holds
	 * the timer wheel base->lock on the CPU and another CPU wants
	 * to access the timer (probably to cancel it). We can safely
	 * ignore the boosting request, as the idle CPU runs this code
	 * with interrupts disabled and will complete the lock
	 * protected section without being interrupted. So there is no
	 * real need to boost.
	 */
	if (unlikely(p == rq->idle)) {
		WARN_ON(p != rq->curr);
		WARN_ON(p->pi_blocked_on);
		goto out_unlock;
	}

	trace_sched_pi_setprio(p, pi_task);
	oldprio = p->prio;

	if (oldprio == prio)
		queue_flag &= ~DEQUEUE_MOVE;

	prev_class = p->sched_class;
	queued = task_on_rq_queued(p);
	running = task_current(rq, p);
	if (queued)
		dequeue_task(rq, p, queue_flag);
	if (running)
		put_prev_task(rq, p);

	/*
	 * Boosting condition are:
	 * 1. -rt task is running and holds mutex A
	 *      --> -dl task blocks on mutex A
	 *
	 * 2. -dl task is running and holds mutex A
	 *      --> -dl task blocks on mutex A and could preempt the
	 *          running task
	 */
	if (dl_prio(prio)) {
		if (!dl_prio(p->normal_prio) ||
		    (pi_task && dl_prio(pi_task->prio) &&
		     dl_entity_preempt(&pi_task->dl, &p->dl))) {
			p->dl.pi_se = pi_task->dl.pi_se;
			queue_flag |= ENQUEUE_REPLENISH;
		} else {
			p->dl.pi_se = &p->dl;
		}
		p->sched_class = &dl_sched_class;
	} else if (rt_prio(prio)) {
		if (dl_prio(oldprio))
			p->dl.pi_se = &p->dl;
		if (oldprio < prio)
			queue_flag |= ENQUEUE_HEAD;
		p->sched_class = &rt_sched_class;
	} else {
		if (dl_prio(oldprio))
			p->dl.pi_se = &p->dl;
		if (rt_prio(oldprio))
			p->rt.timeout = 0;
		p->sched_class = &fair_sched_class;
	}

	p->prio = prio;

	if (queued)
		enqueue_task(rq, p, queue_flag);
	if (running)
		set_next_task(rq, p);

	check_class_changed(rq, p, prev_class, oldprio);
out_unlock:
	/* Avoid rq from going away on us: */
	preempt_disable();

	rq_unpin_lock(rq, &rf);
	__balance_callbacks(rq);
	raw_spin_unlock(&rq->lock);

	preempt_enable();
}
#else
static inline int rt_effective_prio(struct task_struct *p, int prio)
{
	return prio;
}
#endif

void set_user_nice(struct task_struct *p, long nice)
{
	bool queued, running;
	int old_prio;
	struct rq_flags rf;
	struct rq *rq;

	if (task_nice(p) == nice || nice < MIN_NICE || nice > MAX_NICE)
		return;
	/*
	 * We have to be careful, if called from sys_setpriority(),
	 * the task might be in the middle of scheduling on another CPU.
	 */
	rq = task_rq_lock(p, &rf);
	update_rq_clock(rq);

	/*
	 * The RT priorities are set via sched_setscheduler(), but we still
	 * allow the 'normal' nice value to be set - but as expected
	 * it won't have any effect on scheduling until the task is
	 * SCHED_DEADLINE, SCHED_FIFO or SCHED_RR:
	 */
	if (task_has_dl_policy(p) || task_has_rt_policy(p)) {
		p->static_prio = NICE_TO_PRIO(nice);
		goto out_unlock;
	}
	queued = task_on_rq_queued(p);
	running = task_current(rq, p);
	if (queued)
		dequeue_task(rq, p, DEQUEUE_SAVE | DEQUEUE_NOCLOCK);
	if (running)
		put_prev_task(rq, p);

	p->static_prio = NICE_TO_PRIO(nice);
	set_load_weight(p, true);
	old_prio = p->prio;
	p->prio = effective_prio(p);

	if (queued)
		enqueue_task(rq, p, ENQUEUE_RESTORE | ENQUEUE_NOCLOCK);
	if (running)
		set_next_task(rq, p);

	/*
	 * If the task increased its priority or is running and
	 * lowered its priority, then reschedule its CPU:
	 */
	p->sched_class->prio_changed(rq, p, old_prio);

out_unlock:
	task_rq_unlock(rq, p, &rf);
}
EXPORT_SYMBOL(set_user_nice);

/*
 * can_nice - check if a task can reduce its nice value
 * @p: task
 * @nice: nice value
 */
int can_nice(const struct task_struct *p, const int nice)
{
	/* Convert nice value [19,-20] to rlimit style value [1,40]: */
	int nice_rlim = nice_to_rlimit(nice);

	return (nice_rlim <= task_rlimit(p, RLIMIT_NICE) ||
		capable(CAP_SYS_NICE));
}

#ifdef __ARCH_WANT_SYS_NICE

/*
 * sys_nice - change the priority of the current process.
 * @increment: priority increment
 *
 * sys_setpriority is a more generic, but much slower function that
 * does similar things.
 */
SYSCALL_DEFINE1(nice, int, increment)
{
	long nice, retval;

	/*
	 * Setpriority might change our priority at the same moment.
	 * We don't have to worry. Conceptually one call occurs first
	 * and we have a single winner.
	 */
	increment = clamp(increment, -NICE_WIDTH, NICE_WIDTH);
	nice = task_nice(current) + increment;

	nice = clamp_val(nice, MIN_NICE, MAX_NICE);
	if (increment < 0 && !can_nice(current, nice))
		return -EPERM;

	retval = security_task_setnice(current, nice);
	if (retval)
		return retval;

	set_user_nice(current, nice);
	return 0;
}

#endif

/**
 * task_prio - return the priority value of a given task.
 * @p: the task in question.
 *
 * Return: The priority value as seen by users in /proc.
 *
 * sched policy         return value   kernel prio    user prio/nice
 *
 * normal, batch, idle     [0 ... 39]  [100 ... 139]          0/[-20 ... 19]
 * fifo, rr             [-2 ... -100]     [98 ... 0]  [1 ... 99]
 * deadline                     -101             -1           0
 */
int task_prio(const struct task_struct *p)
{
	return p->prio - MAX_RT_PRIO;
}

/**
 * idle_cpu - is a given CPU idle currently?
 * @cpu: the processor in question.
 *
 * Return: 1 if the CPU is currently idle. 0 otherwise.
 */
int idle_cpu(int cpu)
{
	struct rq *rq = cpu_rq(cpu);

	if (rq->curr != rq->idle)
		return 0;

	if (rq->nr_running)
		return 0;

#ifdef CONFIG_SMP
	if (rq->ttwu_pending)
		return 0;
#endif

	return 1;
}

/**
 * available_idle_cpu - is a given CPU idle for enqueuing work.
 * @cpu: the CPU in question.
 *
 * Return: 1 if the CPU is currently idle. 0 otherwise.
 */
int available_idle_cpu(int cpu)
{
	if (!idle_cpu(cpu))
		return 0;

	if (vcpu_is_preempted(cpu))
		return 0;

	return 1;
}

/**
 * idle_task - return the idle task for a given CPU.
 * @cpu: the processor in question.
 *
 * Return: The idle task for the CPU @cpu.
 */
struct task_struct *idle_task(int cpu)
{
	return cpu_rq(cpu)->idle;
}

#ifdef CONFIG_SMP
/*
 * This function computes an effective utilization for the given CPU, to be
 * used for frequency selection given the linear relation: f = u * f_max.
 *
 * The scheduler tracks the following metrics:
 *
 *   cpu_util_{cfs,rt,dl,irq}()
 *   cpu_bw_dl()
 *
 * Where the cfs,rt and dl util numbers are tracked with the same metric and
 * synchronized windows and are thus directly comparable.
 *
 * The cfs,rt,dl utilization are the running times measured with rq->clock_task
 * which excludes things like IRQ and steal-time. These latter are then accrued
 * in the irq utilization.
 *
 * The DL bandwidth number otoh is not a measured metric but a value computed
 * based on the task model parameters and gives the minimal utilization
 * required to meet deadlines.
 */
unsigned long effective_cpu_util(int cpu, unsigned long util_cfs,
				 unsigned long max, enum cpu_util_type type,
				 struct task_struct *p)
{
	unsigned long dl_util, util, irq;
	struct rq *rq = cpu_rq(cpu);

	if (!uclamp_is_used() &&
	    type == FREQUENCY_UTIL && rt_rq_is_runnable(&rq->rt)) {
		return max;
	}

	/*
	 * Early check to see if IRQ/steal time saturates the CPU, can be
	 * because of inaccuracies in how we track these -- see
	 * update_irq_load_avg().
	 */
	irq = cpu_util_irq(rq);
	if (unlikely(irq >= max))
		return max;

	/*
	 * Because the time spend on RT/DL tasks is visible as 'lost' time to
	 * CFS tasks and we use the same metric to track the effective
	 * utilization (PELT windows are synchronized) we can directly add them
	 * to obtain the CPU's actual utilization.
	 *
	 * CFS and RT utilization can be boosted or capped, depending on
	 * utilization clamp constraints requested by currently RUNNABLE
	 * tasks.
	 * When there are no CFS RUNNABLE tasks, clamps are released and
	 * frequency will be gracefully reduced with the utilization decay.
	 */
	util = util_cfs + cpu_util_rt(rq);
	if (type == FREQUENCY_UTIL)
		util = uclamp_rq_util_with(rq, util, p);

	dl_util = cpu_util_dl(rq);

	/*
	 * For frequency selection we do not make cpu_util_dl() a permanent part
	 * of this sum because we want to use cpu_bw_dl() later on, but we need
	 * to check if the CFS+RT+DL sum is saturated (ie. no idle time) such
	 * that we select f_max when there is no idle time.
	 *
	 * NOTE: numerical errors or stop class might cause us to not quite hit
	 * saturation when we should -- something for later.
	 */
	if (util + dl_util >= max)
		return max;

	/*
	 * OTOH, for energy computation we need the estimated running time, so
	 * include util_dl and ignore dl_bw.
	 */
	if (type == ENERGY_UTIL)
		util += dl_util;

	/*
	 * There is still idle time; further improve the number by using the
	 * irq metric. Because IRQ/steal time is hidden from the task clock we
	 * need to scale the task numbers:
	 *
	 *              max - irq
	 *   U' = irq + --------- * U
	 *                 max
	 */
	util = scale_irq_capacity(util, irq, max);
	util += irq;

	/*
	 * Bandwidth required by DEADLINE must always be granted while, for
	 * FAIR and RT, we use blocked utilization of IDLE CPUs as a mechanism
	 * to gracefully reduce the frequency when no tasks show up for longer
	 * periods of time.
	 *
	 * Ideally we would like to set bw_dl as min/guaranteed freq and util +
	 * bw_dl as requested freq. However, cpufreq is not yet ready for such
	 * an interface. So, we only do the latter for now.
	 */
	if (type == FREQUENCY_UTIL)
		util += cpu_bw_dl(rq);

	return min(max, util);
}

unsigned long sched_cpu_util(int cpu, unsigned long max)
{
	return effective_cpu_util(cpu, cpu_util_cfs(cpu_rq(cpu)), max,
				  ENERGY_UTIL, NULL);
}
#endif /* CONFIG_SMP */

/**
 * find_process_by_pid - find a process with a matching PID value.
 * @pid: the pid in question.
 *
 * The task of @pid, if found. %NULL otherwise.
 */
static struct task_struct *find_process_by_pid(pid_t pid)
{
	return pid ? find_task_by_vpid(pid) : current;
}

/*
 * sched_setparam() passes in -1 for its policy, to let the functions
 * it calls know not to change it.
 */
#define SETPARAM_POLICY	-1

static void __setscheduler_params(struct task_struct *p,
		const struct sched_attr *attr)
{
	int policy = attr->sched_policy;

	if (policy == SETPARAM_POLICY)
		policy = p->policy;

	p->policy = policy;

	if (dl_policy(policy))
		__setparam_dl(p, attr);
	else if (fair_policy(policy))
		p->static_prio = NICE_TO_PRIO(attr->sched_nice);

	/*
	 * __sched_setscheduler() ensures attr->sched_priority == 0 when
	 * !rt_policy. Always setting this ensures that things like
	 * getparam()/getattr() don't report silly values for !rt tasks.
	 */
	p->rt_priority = attr->sched_priority;
	p->normal_prio = normal_prio(p);
	set_load_weight(p, true);
}

/* Actually do priority change: must hold pi & rq lock. */
static void __setscheduler(struct rq *rq, struct task_struct *p,
			   const struct sched_attr *attr, bool keep_boost)
{
	/*
	 * If params can't change scheduling class changes aren't allowed
	 * either.
	 */
	if (attr->sched_flags & SCHED_FLAG_KEEP_PARAMS)
		return;

	__setscheduler_params(p, attr);

	/*
	 * Keep a potential priority boosting if called from
	 * sched_setscheduler().
	 */
	p->prio = normal_prio(p);
	if (keep_boost)
		p->prio = rt_effective_prio(p, p->prio);

	if (dl_prio(p->prio))
		p->sched_class = &dl_sched_class;
	else if (rt_prio(p->prio))
		p->sched_class = &rt_sched_class;
	else
		p->sched_class = &fair_sched_class;
}

/*
 * Check the target process has a UID that matches the current process's:
 */
static bool check_same_owner(struct task_struct *p)
{
	const struct cred *cred = current_cred(), *pcred;
	bool match;

	rcu_read_lock();
	pcred = __task_cred(p);
	match = (uid_eq(cred->euid, pcred->euid) ||
		 uid_eq(cred->euid, pcred->uid));
	rcu_read_unlock();
	return match;
}

static int __sched_setscheduler(struct task_struct *p,
				const struct sched_attr *attr,
				bool user, bool pi)
{
	int newprio = dl_policy(attr->sched_policy) ? MAX_DL_PRIO - 1 :
		      MAX_RT_PRIO - 1 - attr->sched_priority;
	int retval, oldprio, oldpolicy = -1, queued, running;
	int new_effective_prio, policy = attr->sched_policy;
	const struct sched_class *prev_class;
	struct callback_head *head;
	struct rq_flags rf;
	int reset_on_fork;
	int queue_flags = DEQUEUE_SAVE | DEQUEUE_MOVE | DEQUEUE_NOCLOCK;
	struct rq *rq;

	/* The pi code expects interrupts enabled */
	BUG_ON(pi && in_interrupt());
recheck:
	/* Double check policy once rq lock held: */
	if (policy < 0) {
		reset_on_fork = p->sched_reset_on_fork;
		policy = oldpolicy = p->policy;
	} else {
		reset_on_fork = !!(attr->sched_flags & SCHED_FLAG_RESET_ON_FORK);

		if (!valid_policy(policy))
			return -EINVAL;
	}

	if (attr->sched_flags & ~(SCHED_FLAG_ALL | SCHED_FLAG_SUGOV))
		return -EINVAL;

	/*
	 * Valid priorities for SCHED_FIFO and SCHED_RR are
	 * 1..MAX_RT_PRIO-1, valid priority for SCHED_NORMAL,
	 * SCHED_BATCH and SCHED_IDLE is 0.
	 */
	if (attr->sched_priority > MAX_RT_PRIO-1)
		return -EINVAL;
	if ((dl_policy(policy) && !__checkparam_dl(attr)) ||
	    (rt_policy(policy) != (attr->sched_priority != 0)))
		return -EINVAL;

	/*
	 * Allow unprivileged RT tasks to decrease priority:
	 */
	if (user && !capable(CAP_SYS_NICE)) {
		if (fair_policy(policy)) {
			if (attr->sched_nice < task_nice(p) &&
			    !can_nice(p, attr->sched_nice))
				return -EPERM;
		}

		if (rt_policy(policy)) {
			unsigned long rlim_rtprio =
					task_rlimit(p, RLIMIT_RTPRIO);

			/* Can't set/change the rt policy: */
			if (policy != p->policy && !rlim_rtprio)
				return -EPERM;

			/* Can't increase priority: */
			if (attr->sched_priority > p->rt_priority &&
			    attr->sched_priority > rlim_rtprio)
				return -EPERM;
		}

		 /*
		  * Can't set/change SCHED_DEADLINE policy at all for now
		  * (safest behavior); in the future we would like to allow
		  * unprivileged DL tasks to increase their relative deadline
		  * or reduce their runtime (both ways reducing utilization)
		  */
		if (dl_policy(policy))
			return -EPERM;

		/*
		 * Treat SCHED_IDLE as nice 20. Only allow a switch to
		 * SCHED_NORMAL if the RLIMIT_NICE would normally permit it.
		 */
		if (task_has_idle_policy(p) && !idle_policy(policy)) {
			if (!can_nice(p, task_nice(p)))
				return -EPERM;
		}

		/* Can't change other user's priorities: */
		if (!check_same_owner(p))
			return -EPERM;

		/* Normal users shall not reset the sched_reset_on_fork flag: */
		if (p->sched_reset_on_fork && !reset_on_fork)
			return -EPERM;
	}

	if (user) {
		if (attr->sched_flags & SCHED_FLAG_SUGOV)
			return -EINVAL;

		retval = security_task_setscheduler(p);
		if (retval)
			return retval;
	}

	/* Update task specific "requested" clamps */
	if (attr->sched_flags & SCHED_FLAG_UTIL_CLAMP) {
		retval = uclamp_validate(p, attr);
		if (retval)
			return retval;
	}

	if (pi)
		cpuset_read_lock();

	/*
	 * Make sure no PI-waiters arrive (or leave) while we are
	 * changing the priority of the task:
	 *
	 * To be able to change p->policy safely, the appropriate
	 * runqueue lock must be held.
	 */
	rq = task_rq_lock(p, &rf);
	update_rq_clock(rq);

	/*
	 * Changing the policy of the stop threads its a very bad idea:
	 */
	if (p == rq->stop) {
		retval = -EINVAL;
		goto unlock;
	}

	/*
	 * If not changing anything there's no need to proceed further,
	 * but store a possible modification of reset_on_fork.
	 */
	if (unlikely(policy == p->policy)) {
		if (fair_policy(policy) && attr->sched_nice != task_nice(p))
			goto change;
		if (rt_policy(policy) && attr->sched_priority != p->rt_priority)
			goto change;
		if (dl_policy(policy) && dl_param_changed(p, attr))
			goto change;
		if (attr->sched_flags & SCHED_FLAG_UTIL_CLAMP)
			goto change;

		p->sched_reset_on_fork = reset_on_fork;
		retval = 0;
		goto unlock;
	}
change:

	if (user) {
#ifdef CONFIG_RT_GROUP_SCHED
		/*
		 * Do not allow realtime tasks into groups that have no runtime
		 * assigned.
		 */
		if (rt_bandwidth_enabled() && rt_policy(policy) &&
				task_group(p)->rt_bandwidth.rt_runtime == 0 &&
				!task_group_is_autogroup(task_group(p))) {
			retval = -EPERM;
			goto unlock;
		}
#endif
#ifdef CONFIG_SMP
		if (dl_bandwidth_enabled() && dl_policy(policy) &&
				!(attr->sched_flags & SCHED_FLAG_SUGOV)) {
			cpumask_t *span = rq->rd->span;

			/*
			 * Don't allow tasks with an affinity mask smaller than
			 * the entire root_domain to become SCHED_DEADLINE. We
			 * will also fail if there's no bandwidth available.
			 */
			if (!cpumask_subset(span, p->cpus_ptr) ||
			    rq->rd->dl_bw.bw == 0) {
				retval = -EPERM;
				goto unlock;
			}
		}
#endif
	}

	/* Re-check policy now with rq lock held: */
	if (unlikely(oldpolicy != -1 && oldpolicy != p->policy)) {
		policy = oldpolicy = -1;
		task_rq_unlock(rq, p, &rf);
		if (pi)
			cpuset_read_unlock();
		goto recheck;
	}

	/*
	 * If setscheduling to SCHED_DEADLINE (or changing the parameters
	 * of a SCHED_DEADLINE task) we need to check if enough bandwidth
	 * is available.
	 */
	if ((dl_policy(policy) || dl_task(p)) && sched_dl_overflow(p, policy, attr)) {
		retval = -EBUSY;
		goto unlock;
	}

	p->sched_reset_on_fork = reset_on_fork;
	oldprio = p->prio;

	if (pi) {
		/*
		 * Take priority boosted tasks into account. If the new
		 * effective priority is unchanged, we just store the new
		 * normal parameters and do not touch the scheduler class and
		 * the runqueue. This will be done when the task deboost
		 * itself.
		 */
		new_effective_prio = rt_effective_prio(p, newprio);
		if (new_effective_prio == oldprio)
			queue_flags &= ~DEQUEUE_MOVE;
	}

	queued = task_on_rq_queued(p);
	running = task_current(rq, p);
	if (queued)
		dequeue_task(rq, p, queue_flags);
	if (running)
		put_prev_task(rq, p);

	prev_class = p->sched_class;

	__setscheduler(rq, p, attr, pi);
	__setscheduler_uclamp(p, attr);

	if (queued) {
		/*
		 * We enqueue to tail when the priority of a task is
		 * increased (user space view).
		 */
		if (oldprio < p->prio)
			queue_flags |= ENQUEUE_HEAD;

		enqueue_task(rq, p, queue_flags);
	}
	if (running)
		set_next_task(rq, p);

	check_class_changed(rq, p, prev_class, oldprio);

	/* Avoid rq from going away on us: */
	preempt_disable();
	head = splice_balance_callbacks(rq);
	task_rq_unlock(rq, p, &rf);

	if (pi) {
		cpuset_read_unlock();
		rt_mutex_adjust_pi(p);
	}

	/* Run balance callbacks after we've adjusted the PI chain: */
	balance_callbacks(rq, head);
	preempt_enable();

	return 0;

unlock:
	task_rq_unlock(rq, p, &rf);
	if (pi)
		cpuset_read_unlock();
	return retval;
}

static int _sched_setscheduler(struct task_struct *p, int policy,
			       const struct sched_param *param, bool check)
{
	struct sched_attr attr = {
		.sched_policy   = policy,
		.sched_priority = param->sched_priority,
		.sched_nice	= PRIO_TO_NICE(p->static_prio),
	};

	/* Fixup the legacy SCHED_RESET_ON_FORK hack. */
	if ((policy != SETPARAM_POLICY) && (policy & SCHED_RESET_ON_FORK)) {
		attr.sched_flags |= SCHED_FLAG_RESET_ON_FORK;
		policy &= ~SCHED_RESET_ON_FORK;
		attr.sched_policy = policy;
	}

	return __sched_setscheduler(p, &attr, check, true);
}
/**
 * sched_setscheduler - change the scheduling policy and/or RT priority of a thread.
 * @p: the task in question.
 * @policy: new policy.
 * @param: structure containing the new RT priority.
 *
 * Use sched_set_fifo(), read its comment.
 *
 * Return: 0 on success. An error code otherwise.
 *
 * NOTE that the task may be already dead.
 */
int sched_setscheduler(struct task_struct *p, int policy,
		       const struct sched_param *param)
{
	return _sched_setscheduler(p, policy, param, true);
}

int sched_setattr(struct task_struct *p, const struct sched_attr *attr)
{
	return __sched_setscheduler(p, attr, true, true);
}

int sched_setattr_nocheck(struct task_struct *p, const struct sched_attr *attr)
{
	return __sched_setscheduler(p, attr, false, true);
}

/**
 * sched_setscheduler_nocheck - change the scheduling policy and/or RT priority of a thread from kernelspace.
 * @p: the task in question.
 * @policy: new policy.
 * @param: structure containing the new RT priority.
 *
 * Just like sched_setscheduler, only don't bother checking if the
 * current context has permission.  For example, this is needed in
 * stop_machine(): we create temporary high priority worker threads,
 * but our caller might not have that capability.
 *
 * Return: 0 on success. An error code otherwise.
 */
int sched_setscheduler_nocheck(struct task_struct *p, int policy,
			       const struct sched_param *param)
{
	return _sched_setscheduler(p, policy, param, false);
}

/*
 * SCHED_FIFO is a broken scheduler model; that is, it is fundamentally
 * incapable of resource management, which is the one thing an OS really should
 * be doing.
 *
 * This is of course the reason it is limited to privileged users only.
 *
 * Worse still; it is fundamentally impossible to compose static priority
 * workloads. You cannot take two correctly working static prio workloads
 * and smash them together and still expect them to work.
 *
 * For this reason 'all' FIFO tasks the kernel creates are basically at:
 *
 *   MAX_RT_PRIO / 2
 *
 * The administrator _MUST_ configure the system, the kernel simply doesn't
 * know enough information to make a sensible choice.
 */
void sched_set_fifo(struct task_struct *p)
{
	struct sched_param sp = { .sched_priority = MAX_RT_PRIO / 2 };
	WARN_ON_ONCE(sched_setscheduler_nocheck(p, SCHED_FIFO, &sp) != 0);
}
EXPORT_SYMBOL_GPL(sched_set_fifo);

/*
 * For when you don't much care about FIFO, but want to be above SCHED_NORMAL.
 */
void sched_set_fifo_low(struct task_struct *p)
{
	struct sched_param sp = { .sched_priority = 1 };
	WARN_ON_ONCE(sched_setscheduler_nocheck(p, SCHED_FIFO, &sp) != 0);
}
EXPORT_SYMBOL_GPL(sched_set_fifo_low);

void sched_set_normal(struct task_struct *p, int nice)
{
	struct sched_attr attr = {
		.sched_policy = SCHED_NORMAL,
		.sched_nice = nice,
	};
	WARN_ON_ONCE(sched_setattr_nocheck(p, &attr) != 0);
}
EXPORT_SYMBOL_GPL(sched_set_normal);

static int
do_sched_setscheduler(pid_t pid, int policy, struct sched_param __user *param)
{
	struct sched_param lparam;
	struct task_struct *p;
	int retval;

	if (!param || pid < 0)
		return -EINVAL;
	if (copy_from_user(&lparam, param, sizeof(struct sched_param)))
		return -EFAULT;

	rcu_read_lock();
	retval = -ESRCH;
	p = find_process_by_pid(pid);
	if (likely(p))
		get_task_struct(p);
	rcu_read_unlock();

	if (likely(p)) {
		retval = sched_setscheduler(p, policy, &lparam);
		put_task_struct(p);
	}

	return retval;
}

/*
 * Mimics kernel/events/core.c perf_copy_attr().
 */
static int sched_copy_attr(struct sched_attr __user *uattr, struct sched_attr *attr)
{
	u32 size;
	int ret;

	/* Zero the full structure, so that a short copy will be nice: */
	memset(attr, 0, sizeof(*attr));

	ret = get_user(size, &uattr->size);
	if (ret)
		return ret;

	/* ABI compatibility quirk: */
	if (!size)
		size = SCHED_ATTR_SIZE_VER0;
	if (size < SCHED_ATTR_SIZE_VER0 || size > PAGE_SIZE)
		goto err_size;

	ret = copy_struct_from_user(attr, sizeof(*attr), uattr, size);
	if (ret) {
		if (ret == -E2BIG)
			goto err_size;
		return ret;
	}

	if ((attr->sched_flags & SCHED_FLAG_UTIL_CLAMP) &&
	    size < SCHED_ATTR_SIZE_VER1)
		return -EINVAL;

	/*
	 * XXX: Do we want to be lenient like existing syscalls; or do we want
	 * to be strict and return an error on out-of-bounds values?
	 */
	attr->sched_nice = clamp(attr->sched_nice, MIN_NICE, MAX_NICE);

	return 0;

err_size:
	put_user(sizeof(*attr), &uattr->size);
	return -E2BIG;
}

/**
 * sys_sched_setscheduler - set/change the scheduler policy and RT priority
 * @pid: the pid in question.
 * @policy: new policy.
 * @param: structure containing the new RT priority.
 *
 * Return: 0 on success. An error code otherwise.
 */
SYSCALL_DEFINE3(sched_setscheduler, pid_t, pid, int, policy, struct sched_param __user *, param)
{
	if (policy < 0)
		return -EINVAL;

	return do_sched_setscheduler(pid, policy, param);
}

/**
 * sys_sched_setparam - set/change the RT priority of a thread
 * @pid: the pid in question.
 * @param: structure containing the new RT priority.
 *
 * Return: 0 on success. An error code otherwise.
 */
SYSCALL_DEFINE2(sched_setparam, pid_t, pid, struct sched_param __user *, param)
{
	return do_sched_setscheduler(pid, SETPARAM_POLICY, param);
}

/**
 * sys_sched_setattr - same as above, but with extended sched_attr
 * @pid: the pid in question.
 * @uattr: structure containing the extended parameters.
 * @flags: for future extension.
 */
SYSCALL_DEFINE3(sched_setattr, pid_t, pid, struct sched_attr __user *, uattr,
			       unsigned int, flags)
{
	struct sched_attr attr;
	struct task_struct *p;
	int retval;

	if (!uattr || pid < 0 || flags)
		return -EINVAL;

	retval = sched_copy_attr(uattr, &attr);
	if (retval)
		return retval;

	if ((int)attr.sched_policy < 0)
		return -EINVAL;
	if (attr.sched_flags & SCHED_FLAG_KEEP_POLICY)
		attr.sched_policy = SETPARAM_POLICY;

	rcu_read_lock();
	retval = -ESRCH;
	p = find_process_by_pid(pid);
	if (likely(p))
		get_task_struct(p);
	rcu_read_unlock();

	if (likely(p)) {
		retval = sched_setattr(p, &attr);
		put_task_struct(p);
	}

	return retval;
}

/**
 * sys_sched_getscheduler - get the policy (scheduling class) of a thread
 * @pid: the pid in question.
 *
 * Return: On success, the policy of the thread. Otherwise, a negative error
 * code.
 */
SYSCALL_DEFINE1(sched_getscheduler, pid_t, pid)
{
	struct task_struct *p;
	int retval;

	if (pid < 0)
		return -EINVAL;

	retval = -ESRCH;
	rcu_read_lock();
	p = find_process_by_pid(pid);
	if (p) {
		retval = security_task_getscheduler(p);
		if (!retval)
			retval = p->policy
				| (p->sched_reset_on_fork ? SCHED_RESET_ON_FORK : 0);
	}
	rcu_read_unlock();
	return retval;
}

/**
 * sys_sched_getparam - get the RT priority of a thread
 * @pid: the pid in question.
 * @param: structure containing the RT priority.
 *
 * Return: On success, 0 and the RT priority is in @param. Otherwise, an error
 * code.
 */
SYSCALL_DEFINE2(sched_getparam, pid_t, pid, struct sched_param __user *, param)
{
	struct sched_param lp = { .sched_priority = 0 };
	struct task_struct *p;
	int retval;

	if (!param || pid < 0)
		return -EINVAL;

	rcu_read_lock();
	p = find_process_by_pid(pid);
	retval = -ESRCH;
	if (!p)
		goto out_unlock;

	retval = security_task_getscheduler(p);
	if (retval)
		goto out_unlock;

	if (task_has_rt_policy(p))
		lp.sched_priority = p->rt_priority;
	rcu_read_unlock();

	/*
	 * This one might sleep, we cannot do it with a spinlock held ...
	 */
	retval = copy_to_user(param, &lp, sizeof(*param)) ? -EFAULT : 0;

	return retval;

out_unlock:
	rcu_read_unlock();
	return retval;
}

/*
 * Copy the kernel size attribute structure (which might be larger
 * than what user-space knows about) to user-space.
 *
 * Note that all cases are valid: user-space buffer can be larger or
 * smaller than the kernel-space buffer. The usual case is that both
 * have the same size.
 */
static int
sched_attr_copy_to_user(struct sched_attr __user *uattr,
			struct sched_attr *kattr,
			unsigned int usize)
{
	unsigned int ksize = sizeof(*kattr);

	if (!access_ok(uattr, usize))
		return -EFAULT;

	/*
	 * sched_getattr() ABI forwards and backwards compatibility:
	 *
	 * If usize == ksize then we just copy everything to user-space and all is good.
	 *
	 * If usize < ksize then we only copy as much as user-space has space for,
	 * this keeps ABI compatibility as well. We skip the rest.
	 *
	 * If usize > ksize then user-space is using a newer version of the ABI,
	 * which part the kernel doesn't know about. Just ignore it - tooling can
	 * detect the kernel's knowledge of attributes from the attr->size value
	 * which is set to ksize in this case.
	 */
	kattr->size = min(usize, ksize);

	if (copy_to_user(uattr, kattr, kattr->size))
		return -EFAULT;

	return 0;
}

/**
 * sys_sched_getattr - similar to sched_getparam, but with sched_attr
 * @pid: the pid in question.
 * @uattr: structure containing the extended parameters.
 * @usize: sizeof(attr) for fwd/bwd comp.
 * @flags: for future extension.
 */
SYSCALL_DEFINE4(sched_getattr, pid_t, pid, struct sched_attr __user *, uattr,
		unsigned int, usize, unsigned int, flags)
{
	struct sched_attr kattr = { };
	struct task_struct *p;
	int retval;

	if (!uattr || pid < 0 || usize > PAGE_SIZE ||
	    usize < SCHED_ATTR_SIZE_VER0 || flags)
		return -EINVAL;

	rcu_read_lock();
	p = find_process_by_pid(pid);
	retval = -ESRCH;
	if (!p)
		goto out_unlock;

	retval = security_task_getscheduler(p);
	if (retval)
		goto out_unlock;

	kattr.sched_policy = p->policy;
	if (p->sched_reset_on_fork)
		kattr.sched_flags |= SCHED_FLAG_RESET_ON_FORK;
	if (task_has_dl_policy(p))
		__getparam_dl(p, &kattr);
	else if (task_has_rt_policy(p))
		kattr.sched_priority = p->rt_priority;
	else
		kattr.sched_nice = task_nice(p);

#ifdef CONFIG_UCLAMP_TASK
	/*
	 * This could race with another potential updater, but this is fine
	 * because it'll correctly read the old or the new value. We don't need
	 * to guarantee who wins the race as long as it doesn't return garbage.
	 */
	kattr.sched_util_min = p->uclamp_req[UCLAMP_MIN].value;
	kattr.sched_util_max = p->uclamp_req[UCLAMP_MAX].value;
#endif

	rcu_read_unlock();

	return sched_attr_copy_to_user(uattr, &kattr, usize);

out_unlock:
	rcu_read_unlock();
	return retval;
}

long sched_setaffinity(pid_t pid, const struct cpumask *in_mask)
{
	cpumask_var_t cpus_allowed, new_mask;
	struct task_struct *p;
	int retval;

	rcu_read_lock();

	p = find_process_by_pid(pid);
	if (!p) {
		rcu_read_unlock();
		return -ESRCH;
	}

	/* Prevent p going away */
	get_task_struct(p);
	rcu_read_unlock();

	if (p->flags & PF_NO_SETAFFINITY) {
		retval = -EINVAL;
		goto out_put_task;
	}
	if (!alloc_cpumask_var(&cpus_allowed, GFP_KERNEL)) {
		retval = -ENOMEM;
		goto out_put_task;
	}
	if (!alloc_cpumask_var(&new_mask, GFP_KERNEL)) {
		retval = -ENOMEM;
		goto out_free_cpus_allowed;
	}
	retval = -EPERM;
	if (!check_same_owner(p)) {
		rcu_read_lock();
		if (!ns_capable(__task_cred(p)->user_ns, CAP_SYS_NICE)) {
			rcu_read_unlock();
			goto out_free_new_mask;
		}
		rcu_read_unlock();
	}

	retval = security_task_setscheduler(p);
	if (retval)
		goto out_free_new_mask;


	cpuset_cpus_allowed(p, cpus_allowed);
	cpumask_and(new_mask, in_mask, cpus_allowed);

	/*
	 * Since bandwidth control happens on root_domain basis,
	 * if admission test is enabled, we only admit -deadline
	 * tasks allowed to run on all the CPUs in the task's
	 * root_domain.
	 */
#ifdef CONFIG_SMP
	if (task_has_dl_policy(p) && dl_bandwidth_enabled()) {
		rcu_read_lock();
		if (!cpumask_subset(task_rq(p)->rd->span, new_mask)) {
			retval = -EBUSY;
			rcu_read_unlock();
			goto out_free_new_mask;
		}
		rcu_read_unlock();
	}
#endif
again:
	retval = __set_cpus_allowed_ptr(p, new_mask, SCA_CHECK);

	if (!retval) {
		cpuset_cpus_allowed(p, cpus_allowed);
		if (!cpumask_subset(new_mask, cpus_allowed)) {
			/*
			 * We must have raced with a concurrent cpuset
			 * update. Just reset the cpus_allowed to the
			 * cpuset's cpus_allowed
			 */
			cpumask_copy(new_mask, cpus_allowed);
			goto again;
		}
	}
out_free_new_mask:
	free_cpumask_var(new_mask);
out_free_cpus_allowed:
	free_cpumask_var(cpus_allowed);
out_put_task:
	put_task_struct(p);
	return retval;
}

static int get_user_cpu_mask(unsigned long __user *user_mask_ptr, unsigned len,
			     struct cpumask *new_mask)
{
	if (len < cpumask_size())
		cpumask_clear(new_mask);
	else if (len > cpumask_size())
		len = cpumask_size();

	return copy_from_user(new_mask, user_mask_ptr, len) ? -EFAULT : 0;
}

/**
 * sys_sched_setaffinity - set the CPU affinity of a process
 * @pid: pid of the process
 * @len: length in bytes of the bitmask pointed to by user_mask_ptr
 * @user_mask_ptr: user-space pointer to the new CPU mask
 *
 * Return: 0 on success. An error code otherwise.
 */
SYSCALL_DEFINE3(sched_setaffinity, pid_t, pid, unsigned int, len,
		unsigned long __user *, user_mask_ptr)
{
	cpumask_var_t new_mask;
	int retval;

	if (!alloc_cpumask_var(&new_mask, GFP_KERNEL))
		return -ENOMEM;

	retval = get_user_cpu_mask(user_mask_ptr, len, new_mask);
	if (retval == 0)
		retval = sched_setaffinity(pid, new_mask);
	free_cpumask_var(new_mask);
	return retval;
}

long sched_getaffinity(pid_t pid, struct cpumask *mask)
{
	struct task_struct *p;
	unsigned long flags;
	int retval;

	rcu_read_lock();

	retval = -ESRCH;
	p = find_process_by_pid(pid);
	if (!p)
		goto out_unlock;

	retval = security_task_getscheduler(p);
	if (retval)
		goto out_unlock;

	raw_spin_lock_irqsave(&p->pi_lock, flags);
	cpumask_and(mask, &p->cpus_mask, cpu_active_mask);
	raw_spin_unlock_irqrestore(&p->pi_lock, flags);

out_unlock:
	rcu_read_unlock();

	return retval;
}

/**
 * sys_sched_getaffinity - get the CPU affinity of a process
 * @pid: pid of the process
 * @len: length in bytes of the bitmask pointed to by user_mask_ptr
 * @user_mask_ptr: user-space pointer to hold the current CPU mask
 *
 * Return: size of CPU mask copied to user_mask_ptr on success. An
 * error code otherwise.
 */
SYSCALL_DEFINE3(sched_getaffinity, pid_t, pid, unsigned int, len,
		unsigned long __user *, user_mask_ptr)
{
	int ret;
	cpumask_var_t mask;

	if ((len * BITS_PER_BYTE) < nr_cpu_ids)
		return -EINVAL;
	if (len & (sizeof(unsigned long)-1))
		return -EINVAL;

	if (!alloc_cpumask_var(&mask, GFP_KERNEL))
		return -ENOMEM;

	ret = sched_getaffinity(pid, mask);
	if (ret == 0) {
		unsigned int retlen = min(len, cpumask_size());

		if (copy_to_user(user_mask_ptr, mask, retlen))
			ret = -EFAULT;
		else
			ret = retlen;
	}
	free_cpumask_var(mask);

	return ret;
}

static void do_sched_yield(void)
{
	struct rq_flags rf;
	struct rq *rq;

	rq = this_rq_lock_irq(&rf);

	schedstat_inc(rq->yld_count);
	current->sched_class->yield_task(rq);

	preempt_disable();
	rq_unlock_irq(rq, &rf);
	sched_preempt_enable_no_resched();

	schedule();
}

/**
 * sys_sched_yield - yield the current processor to other threads.
 *
 * This function yields the current CPU to other tasks. If there are no
 * other threads running on this CPU then this function will return.
 *
 * Return: 0.
 */
SYSCALL_DEFINE0(sched_yield)
{
	do_sched_yield();
	return 0;
}

#if !defined(CONFIG_PREEMPTION) || defined(CONFIG_PREEMPT_DYNAMIC)
int __sched __cond_resched(void)
{
	if (should_resched(0)) {
		preempt_schedule_common();
		return 1;
	}
#ifndef CONFIG_PREEMPT_RCU
	rcu_all_qs();
#endif
	return 0;
}
EXPORT_SYMBOL(__cond_resched);
#endif

#ifdef CONFIG_PREEMPT_DYNAMIC
DEFINE_STATIC_CALL_RET0(cond_resched, __cond_resched);
EXPORT_STATIC_CALL_TRAMP(cond_resched);

DEFINE_STATIC_CALL_RET0(might_resched, __cond_resched);
EXPORT_STATIC_CALL_TRAMP(might_resched);
#endif

/*
 * __cond_resched_lock() - if a reschedule is pending, drop the given lock,
 * call schedule, and on return reacquire the lock.
 *
 * This works OK both with and without CONFIG_PREEMPTION. We do strange low-level
 * operations here to prevent schedule() from being called twice (once via
 * spin_unlock(), once by hand).
 */
int __cond_resched_lock(spinlock_t *lock)
{
	int resched = should_resched(PREEMPT_LOCK_OFFSET);
	int ret = 0;

	lockdep_assert_held(lock);

	if (spin_needbreak(lock) || resched) {
		spin_unlock(lock);
		if (resched)
			preempt_schedule_common();
		else
			cpu_relax();
		ret = 1;
		spin_lock(lock);
	}
	return ret;
}
EXPORT_SYMBOL(__cond_resched_lock);

int __cond_resched_rwlock_read(rwlock_t *lock)
{
	int resched = should_resched(PREEMPT_LOCK_OFFSET);
	int ret = 0;

	lockdep_assert_held_read(lock);

	if (rwlock_needbreak(lock) || resched) {
		read_unlock(lock);
		if (resched)
			preempt_schedule_common();
		else
			cpu_relax();
		ret = 1;
		read_lock(lock);
	}
	return ret;
}
EXPORT_SYMBOL(__cond_resched_rwlock_read);

int __cond_resched_rwlock_write(rwlock_t *lock)
{
	int resched = should_resched(PREEMPT_LOCK_OFFSET);
	int ret = 0;

	lockdep_assert_held_write(lock);

	if (rwlock_needbreak(lock) || resched) {
		write_unlock(lock);
		if (resched)
			preempt_schedule_common();
		else
			cpu_relax();
		ret = 1;
		write_lock(lock);
	}
	return ret;
}
EXPORT_SYMBOL(__cond_resched_rwlock_write);

/**
 * yield - yield the current processor to other threads.
 *
 * Do not ever use this function, there's a 99% chance you're doing it wrong.
 *
 * The scheduler is at all times free to pick the calling task as the most
 * eligible task to run, if removing the yield() call from your code breaks
 * it, it's already broken.
 *
 * Typical broken usage is:
 *
 * while (!event)
 *	yield();
 *
 * where one assumes that yield() will let 'the other' process run that will
 * make event true. If the current task is a SCHED_FIFO task that will never
 * happen. Never use yield() as a progress guarantee!!
 *
 * If you want to use yield() to wait for something, use wait_event().
 * If you want to use yield() to be 'nice' for others, use cond_resched().
 * If you still want to use yield(), do not!
 */
void __sched yield(void)
{
	set_current_state(TASK_RUNNING);
	do_sched_yield();
}
EXPORT_SYMBOL(yield);

/**
 * yield_to - yield the current processor to another thread in
 * your thread group, or accelerate that thread toward the
 * processor it's on.
 * @p: target task
 * @preempt: whether task preemption is allowed or not
 *
 * It's the caller's job to ensure that the target task struct
 * can't go away on us before we can do any checks.
 *
 * Return:
 *	true (>0) if we indeed boosted the target task.
 *	false (0) if we failed to boost the target.
 *	-ESRCH if there's no task to yield to.
 */
int __sched yield_to(struct task_struct *p, bool preempt)
{
	struct task_struct *curr = current;
	struct rq *rq, *p_rq;
	unsigned long flags;
	int yielded = 0;

	local_irq_save(flags);
	rq = this_rq();

again:
	p_rq = task_rq(p);
	/*
	 * If we're the only runnable task on the rq and target rq also
	 * has only one task, there's absolutely no point in yielding.
	 */
	if (rq->nr_running == 1 && p_rq->nr_running == 1) {
		yielded = -ESRCH;
		goto out_irq;
	}

	double_rq_lock(rq, p_rq);
	if (task_rq(p) != p_rq) {
		double_rq_unlock(rq, p_rq);
		goto again;
	}

	if (!curr->sched_class->yield_to_task)
		goto out_unlock;

	if (curr->sched_class != p->sched_class)
		goto out_unlock;

	if (task_running(p_rq, p) || p->state)
		goto out_unlock;

	yielded = curr->sched_class->yield_to_task(rq, p);
	if (yielded) {
		schedstat_inc(rq->yld_count);
		/*
		 * Make p's CPU reschedule; pick_next_entity takes care of
		 * fairness.
		 */
		if (preempt && rq != p_rq)
			resched_curr(p_rq);
	}

out_unlock:
	double_rq_unlock(rq, p_rq);
out_irq:
	local_irq_restore(flags);

	if (yielded > 0)
		schedule();

	return yielded;
}
EXPORT_SYMBOL_GPL(yield_to);

int io_schedule_prepare(void)
{
	int old_iowait = current->in_iowait;

	current->in_iowait = 1;
	blk_schedule_flush_plug(current);

	return old_iowait;
}

void io_schedule_finish(int token)
{
	current->in_iowait = token;
}

/*
 * This task is about to go to sleep on IO. Increment rq->nr_iowait so
 * that process accounting knows that this is a task in IO wait state.
 */
long __sched io_schedule_timeout(long timeout)
{
	int token;
	long ret;

	token = io_schedule_prepare();
	ret = schedule_timeout(timeout);
	io_schedule_finish(token);

	return ret;
}
EXPORT_SYMBOL(io_schedule_timeout);

void __sched io_schedule(void)
{
	int token;

	token = io_schedule_prepare();
	schedule();
	io_schedule_finish(token);
}
EXPORT_SYMBOL(io_schedule);

/**
 * sys_sched_get_priority_max - return maximum RT priority.
 * @policy: scheduling class.
 *
 * Return: On success, this syscall returns the maximum
 * rt_priority that can be used by a given scheduling class.
 * On failure, a negative error code is returned.
 */
SYSCALL_DEFINE1(sched_get_priority_max, int, policy)
{
	int ret = -EINVAL;

	switch (policy) {
	case SCHED_FIFO:
	case SCHED_RR:
		ret = MAX_RT_PRIO-1;
		break;
	case SCHED_DEADLINE:
	case SCHED_NORMAL:
	case SCHED_BATCH:
	case SCHED_IDLE:
		ret = 0;
		break;
	}
	return ret;
}

/**
 * sys_sched_get_priority_min - return minimum RT priority.
 * @policy: scheduling class.
 *
 * Return: On success, this syscall returns the minimum
 * rt_priority that can be used by a given scheduling class.
 * On failure, a negative error code is returned.
 */
SYSCALL_DEFINE1(sched_get_priority_min, int, policy)
{
	int ret = -EINVAL;

	switch (policy) {
	case SCHED_FIFO:
	case SCHED_RR:
		ret = 1;
		break;
	case SCHED_DEADLINE:
	case SCHED_NORMAL:
	case SCHED_BATCH:
	case SCHED_IDLE:
		ret = 0;
	}
	return ret;
}

static int sched_rr_get_interval(pid_t pid, struct timespec64 *t)
{
	struct task_struct *p;
	unsigned int time_slice;
	struct rq_flags rf;
	struct rq *rq;
	int retval;

	if (pid < 0)
		return -EINVAL;

	retval = -ESRCH;
	rcu_read_lock();
	p = find_process_by_pid(pid);
	if (!p)
		goto out_unlock;

	retval = security_task_getscheduler(p);
	if (retval)
		goto out_unlock;

	rq = task_rq_lock(p, &rf);
	time_slice = 0;
	if (p->sched_class->get_rr_interval)
		time_slice = p->sched_class->get_rr_interval(rq, p);
	task_rq_unlock(rq, p, &rf);

	rcu_read_unlock();
	jiffies_to_timespec64(time_slice, t);
	return 0;

out_unlock:
	rcu_read_unlock();
	return retval;
}

/**
 * sys_sched_rr_get_interval - return the default timeslice of a process.
 * @pid: pid of the process.
 * @interval: userspace pointer to the timeslice value.
 *
 * this syscall writes the default timeslice value of a given process
 * into the user-space timespec buffer. A value of '0' means infinity.
 *
 * Return: On success, 0 and the timeslice is in @interval. Otherwise,
 * an error code.
 */
SYSCALL_DEFINE2(sched_rr_get_interval, pid_t, pid,
		struct __kernel_timespec __user *, interval)
{
	struct timespec64 t;
	int retval = sched_rr_get_interval(pid, &t);

	if (retval == 0)
		retval = put_timespec64(&t, interval);

	return retval;
}

#ifdef CONFIG_COMPAT_32BIT_TIME
SYSCALL_DEFINE2(sched_rr_get_interval_time32, pid_t, pid,
		struct old_timespec32 __user *, interval)
{
	struct timespec64 t;
	int retval = sched_rr_get_interval(pid, &t);

	if (retval == 0)
		retval = put_old_timespec32(&t, interval);
	return retval;
}
#endif

void sched_show_task(struct task_struct *p)
{
	unsigned long free = 0;
	int ppid;

	if (!try_get_task_stack(p))
		return;

	pr_info("task:%-15.15s state:%c", p->comm, task_state_to_char(p));

	if (p->state == TASK_RUNNING)
		pr_cont("  running task    ");
#ifdef CONFIG_DEBUG_STACK_USAGE
	free = stack_not_used(p);
#endif
	ppid = 0;
	rcu_read_lock();
	if (pid_alive(p))
		ppid = task_pid_nr(rcu_dereference(p->real_parent));
	rcu_read_unlock();
	pr_cont(" stack:%5lu pid:%5d ppid:%6d flags:0x%08lx\n",
		free, task_pid_nr(p), ppid,
		(unsigned long)task_thread_info(p)->flags);

	print_worker_info(KERN_INFO, p);
	print_stop_info(KERN_INFO, p);
	show_stack(p, NULL, KERN_INFO);
	put_task_stack(p);
}
EXPORT_SYMBOL_GPL(sched_show_task);

static inline bool
state_filter_match(unsigned long state_filter, struct task_struct *p)
{
	/* no filter, everything matches */
	if (!state_filter)
		return true;

	/* filter, but doesn't match */
	if (!(p->state & state_filter))
		return false;

	/*
	 * When looking for TASK_UNINTERRUPTIBLE skip TASK_IDLE (allows
	 * TASK_KILLABLE).
	 */
	if (state_filter == TASK_UNINTERRUPTIBLE && p->state == TASK_IDLE)
		return false;

	return true;
}


void show_state_filter(unsigned long state_filter)
{
	struct task_struct *g, *p;

	rcu_read_lock();
	for_each_process_thread(g, p) {
		/*
		 * reset the NMI-timeout, listing all files on a slow
		 * console might take a lot of time:
		 * Also, reset softlockup watchdogs on all CPUs, because
		 * another CPU might be blocked waiting for us to process
		 * an IPI.
		 */
		touch_nmi_watchdog();
		touch_all_softlockup_watchdogs();
		if (state_filter_match(state_filter, p))
			sched_show_task(p);
	}

#ifdef CONFIG_SCHED_DEBUG
	if (!state_filter)
		sysrq_sched_debug_show();
#endif
	rcu_read_unlock();
	/*
	 * Only show locks if all tasks are dumped:
	 */
	if (!state_filter)
		debug_show_all_locks();
}

/**
 * init_idle - set up an idle thread for a given CPU
 * @idle: task in question
 * @cpu: CPU the idle task belongs to
 *
 * NOTE: this function does not set the idle thread's NEED_RESCHED
 * flag, to make booting more robust.
 */
void init_idle(struct task_struct *idle, int cpu)
{
	struct rq *rq = cpu_rq(cpu);
	unsigned long flags;

	__sched_fork(0, idle);

	raw_spin_lock_irqsave(&idle->pi_lock, flags);
	raw_spin_lock(&rq->lock);

	idle->state = TASK_RUNNING;
	idle->se.exec_start = sched_clock();
	idle->flags |= PF_IDLE;

	scs_task_reset(idle);
	kasan_unpoison_task_stack(idle);

#ifdef CONFIG_SMP
	/*
	 * It's possible that init_idle() gets called multiple times on a task,
	 * in that case do_set_cpus_allowed() will not do the right thing.
	 *
	 * And since this is boot we can forgo the serialization.
	 */
	set_cpus_allowed_common(idle, cpumask_of(cpu), 0);
#endif
	/*
	 * We're having a chicken and egg problem, even though we are
	 * holding rq->lock, the CPU isn't yet set to this CPU so the
	 * lockdep check in task_group() will fail.
	 *
	 * Similar case to sched_fork(). / Alternatively we could
	 * use task_rq_lock() here and obtain the other rq->lock.
	 *
	 * Silence PROVE_RCU
	 */
	rcu_read_lock();
	__set_task_cpu(idle, cpu);
	rcu_read_unlock();

	rq->idle = idle;
	rcu_assign_pointer(rq->curr, idle);
	idle->on_rq = TASK_ON_RQ_QUEUED;
#ifdef CONFIG_SMP
	idle->on_cpu = 1;
#endif
	raw_spin_unlock(&rq->lock);
	raw_spin_unlock_irqrestore(&idle->pi_lock, flags);

	/* Set the preempt count _outside_ the spinlocks! */
	init_idle_preempt_count(idle, cpu);

	/*
	 * The idle tasks have their own, simple scheduling class:
	 */
	idle->sched_class = &idle_sched_class;
	ftrace_graph_init_idle_task(idle, cpu);
	vtime_init_idle(idle, cpu);
#ifdef CONFIG_SMP
	sprintf(idle->comm, "%s/%d", INIT_TASK_COMM, cpu);
#endif
}

#ifdef CONFIG_SMP

int cpuset_cpumask_can_shrink(const struct cpumask *cur,
			      const struct cpumask *trial)
{
	int ret = 1;

	if (!cpumask_weight(cur))
		return ret;

	ret = dl_cpuset_cpumask_can_shrink(cur, trial);

	return ret;
}

int task_can_attach(struct task_struct *p,
		    const struct cpumask *cs_cpus_allowed)
{
	int ret = 0;

	/*
	 * Kthreads which disallow setaffinity shouldn't be moved
	 * to a new cpuset; we don't want to change their CPU
	 * affinity and isolating such threads by their set of
	 * allowed nodes is unnecessary.  Thus, cpusets are not
	 * applicable for such threads.  This prevents checking for
	 * success of set_cpus_allowed_ptr() on all attached tasks
	 * before cpus_mask may be changed.
	 */
	if (p->flags & PF_NO_SETAFFINITY) {
		ret = -EINVAL;
		goto out;
	}

	if (dl_task(p) && !cpumask_intersects(task_rq(p)->rd->span,
					      cs_cpus_allowed))
		ret = dl_task_can_attach(p, cs_cpus_allowed);

out:
	return ret;
}

bool sched_smp_initialized __read_mostly;

#ifdef CONFIG_NUMA_BALANCING
/* Migrate current task p to target_cpu */
int migrate_task_to(struct task_struct *p, int target_cpu)
{
	struct migration_arg arg = { p, target_cpu };
	int curr_cpu = task_cpu(p);

	if (curr_cpu == target_cpu)
		return 0;

	if (!cpumask_test_cpu(target_cpu, p->cpus_ptr))
		return -EINVAL;

	/* TODO: This is not properly updating schedstats */

	trace_sched_move_numa(p, curr_cpu, target_cpu);
	return stop_one_cpu(curr_cpu, migration_cpu_stop, &arg);
}

/*
 * Requeue a task on a given node and accurately track the number of NUMA
 * tasks on the runqueues
 */
void sched_setnuma(struct task_struct *p, int nid)
{
	bool queued, running;
	struct rq_flags rf;
	struct rq *rq;

	rq = task_rq_lock(p, &rf);
	queued = task_on_rq_queued(p);
	running = task_current(rq, p);

	if (queued)
		dequeue_task(rq, p, DEQUEUE_SAVE);
	if (running)
		put_prev_task(rq, p);

	p->numa_preferred_nid = nid;

	if (queued)
		enqueue_task(rq, p, ENQUEUE_RESTORE | ENQUEUE_NOCLOCK);
	if (running)
		set_next_task(rq, p);
	task_rq_unlock(rq, p, &rf);
}
#endif /* CONFIG_NUMA_BALANCING */

#ifdef CONFIG_HOTPLUG_CPU
/*
 * Ensure that the idle task is using init_mm right before its CPU goes
 * offline.
 */
void idle_task_exit(void)
{
	struct mm_struct *mm = current->active_mm;

	BUG_ON(cpu_online(smp_processor_id()));
	BUG_ON(current != this_rq()->idle);

	if (mm != &init_mm) {
		switch_mm(mm, &init_mm, current);
		finish_arch_post_lock_switch();
	}

	/* finish_cpu(), as ran on the BP, will clean up the active_mm state */
}

static int __balance_push_cpu_stop(void *arg)
{
	struct task_struct *p = arg;
	struct rq *rq = this_rq();
	struct rq_flags rf;
	int cpu;

	raw_spin_lock_irq(&p->pi_lock);
	rq_lock(rq, &rf);

	update_rq_clock(rq);

	if (task_rq(p) == rq && task_on_rq_queued(p)) {
		cpu = select_fallback_rq(rq->cpu, p);
		rq = __migrate_task(rq, &rf, p, cpu);
	}

	rq_unlock(rq, &rf);
	raw_spin_unlock_irq(&p->pi_lock);

	put_task_struct(p);

	return 0;
}

static DEFINE_PER_CPU(struct cpu_stop_work, push_work);

/*
 * Ensure we only run per-cpu kthreads once the CPU goes !active.
 */
static void balance_push(struct rq *rq)
{
	struct task_struct *push_task = rq->curr;

	lockdep_assert_held(&rq->lock);
	SCHED_WARN_ON(rq->cpu != smp_processor_id());
	/*
	 * Ensure the thing is persistent until balance_push_set(.on = false);
	 */
	rq->balance_callback = &balance_push_callback;

	/*
	 * Both the cpu-hotplug and stop task are in this case and are
	 * required to complete the hotplug process.
	 *
	 * XXX: the idle task does not match kthread_is_per_cpu() due to
	 * histerical raisins.
	 */
	if (rq->idle == push_task ||
	    ((push_task->flags & PF_KTHREAD) && kthread_is_per_cpu(push_task)) ||
	    is_migration_disabled(push_task)) {

		/*
		 * If this is the idle task on the outgoing CPU try to wake
		 * up the hotplug control thread which might wait for the
		 * last task to vanish. The rcuwait_active() check is
		 * accurate here because the waiter is pinned on this CPU
		 * and can't obviously be running in parallel.
		 *
		 * On RT kernels this also has to check whether there are
		 * pinned and scheduled out tasks on the runqueue. They
		 * need to leave the migrate disabled section first.
		 */
		if (!rq->nr_running && !rq_has_pinned_tasks(rq) &&
		    rcuwait_active(&rq->hotplug_wait)) {
			raw_spin_unlock(&rq->lock);
			rcuwait_wake_up(&rq->hotplug_wait);
			raw_spin_lock(&rq->lock);
		}
		return;
	}

	get_task_struct(push_task);
	/*
	 * Temporarily drop rq->lock such that we can wake-up the stop task.
	 * Both preemption and IRQs are still disabled.
	 */
	raw_spin_unlock(&rq->lock);
	stop_one_cpu_nowait(rq->cpu, __balance_push_cpu_stop, push_task,
			    this_cpu_ptr(&push_work));
	/*
	 * At this point need_resched() is true and we'll take the loop in
	 * schedule(). The next pick is obviously going to be the stop task
	 * which kthread_is_per_cpu() and will push this task away.
	 */
	raw_spin_lock(&rq->lock);
}

static void balance_push_set(int cpu, bool on)
{
	struct rq *rq = cpu_rq(cpu);
	struct rq_flags rf;

	rq_lock_irqsave(rq, &rf);
	rq->balance_push = on;
	if (on) {
		WARN_ON_ONCE(rq->balance_callback);
		rq->balance_callback = &balance_push_callback;
	} else if (rq->balance_callback == &balance_push_callback) {
		rq->balance_callback = NULL;
	}
	rq_unlock_irqrestore(rq, &rf);
}

/*
 * Invoked from a CPUs hotplug control thread after the CPU has been marked
 * inactive. All tasks which are not per CPU kernel threads are either
 * pushed off this CPU now via balance_push() or placed on a different CPU
 * during wakeup. Wait until the CPU is quiescent.
 */
static void balance_hotplug_wait(void)
{
	struct rq *rq = this_rq();

	rcuwait_wait_event(&rq->hotplug_wait,
			   rq->nr_running == 1 && !rq_has_pinned_tasks(rq),
			   TASK_UNINTERRUPTIBLE);
}

#else

static inline void balance_push(struct rq *rq)
{
}

static inline void balance_push_set(int cpu, bool on)
{
}

static inline void balance_hotplug_wait(void)
{
}

#endif /* CONFIG_HOTPLUG_CPU */

void set_rq_online(struct rq *rq)
{
	if (!rq->online) {
		const struct sched_class *class;

		cpumask_set_cpu(rq->cpu, rq->rd->online);
		rq->online = 1;

		for_each_class(class) {
			if (class->rq_online)
				class->rq_online(rq);
		}
	}
}

void set_rq_offline(struct rq *rq)
{
	if (rq->online) {
		const struct sched_class *class;

		for_each_class(class) {
			if (class->rq_offline)
				class->rq_offline(rq);
		}

		cpumask_clear_cpu(rq->cpu, rq->rd->online);
		rq->online = 0;
	}
}

/*
 * used to mark begin/end of suspend/resume:
 */
static int num_cpus_frozen;

/*
 * Update cpusets according to cpu_active mask.  If cpusets are
 * disabled, cpuset_update_active_cpus() becomes a simple wrapper
 * around partition_sched_domains().
 *
 * If we come here as part of a suspend/resume, don't touch cpusets because we
 * want to restore it back to its original state upon resume anyway.
 */
static void cpuset_cpu_active(void)
{
	if (cpuhp_tasks_frozen) {
		/*
		 * num_cpus_frozen tracks how many CPUs are involved in suspend
		 * resume sequence. As long as this is not the last online
		 * operation in the resume sequence, just build a single sched
		 * domain, ignoring cpusets.
		 */
		partition_sched_domains(1, NULL, NULL);
		if (--num_cpus_frozen)
			return;
		/*
		 * This is the last CPU online operation. So fall through and
		 * restore the original sched domains by considering the
		 * cpuset configurations.
		 */
		cpuset_force_rebuild();
	}
	cpuset_update_active_cpus();
}

static int cpuset_cpu_inactive(unsigned int cpu)
{
	if (!cpuhp_tasks_frozen) {
		if (dl_cpu_busy(cpu))
			return -EBUSY;
		cpuset_update_active_cpus();
	} else {
		num_cpus_frozen++;
		partition_sched_domains(1, NULL, NULL);
	}
	return 0;
}

int sched_cpu_activate(unsigned int cpu)
{
	struct rq *rq = cpu_rq(cpu);
	struct rq_flags rf;

	/*
	 * Make sure that when the hotplug state machine does a roll-back
	 * we clear balance_push. Ideally that would happen earlier...
	 */
	balance_push_set(cpu, false);

#ifdef CONFIG_SCHED_SMT
	/*
	 * When going up, increment the number of cores with SMT present.
	 */
	if (cpumask_weight(cpu_smt_mask(cpu)) == 2)
		static_branch_inc_cpuslocked(&sched_smt_present);
#endif
	set_cpu_active(cpu, true);

	if (sched_smp_initialized) {
		sched_domains_numa_masks_set(cpu);
		cpuset_cpu_active();
	}

	/*
	 * Put the rq online, if not already. This happens:
	 *
	 * 1) In the early boot process, because we build the real domains
	 *    after all CPUs have been brought up.
	 *
	 * 2) At runtime, if cpuset_cpu_active() fails to rebuild the
	 *    domains.
	 */
	rq_lock_irqsave(rq, &rf);
	if (rq->rd) {
		BUG_ON(!cpumask_test_cpu(cpu, rq->rd->span));
		set_rq_online(rq);
	}
	rq_unlock_irqrestore(rq, &rf);

	return 0;
}

int sched_cpu_deactivate(unsigned int cpu)
{
	struct rq *rq = cpu_rq(cpu);
	struct rq_flags rf;
	int ret;

	/*
	 * Remove CPU from nohz.idle_cpus_mask to prevent participating in
	 * load balancing when not active
	 */
	nohz_balance_exit_idle(rq);

	set_cpu_active(cpu, false);

<<<<<<< HEAD
	/*
	 * From this point forward, this CPU will refuse to run any task that
	 * is not: migrate_disable() or KTHREAD_IS_PER_CPU, and will actively
	 * push those tasks away until this gets cleared, see
	 * sched_cpu_dying().
	 */
	balance_push_set(cpu, true);

	/*
=======
	/*
	 * From this point forward, this CPU will refuse to run any task that
	 * is not: migrate_disable() or KTHREAD_IS_PER_CPU, and will actively
	 * push those tasks away until this gets cleared, see
	 * sched_cpu_dying().
	 */
	balance_push_set(cpu, true);

	/*
>>>>>>> 04bd701d
	 * We've cleared cpu_active_mask / set balance_push, wait for all
	 * preempt-disabled and RCU users of this state to go away such that
	 * all new such users will observe it.
	 *
	 * Specifically, we rely on ttwu to no longer target this CPU, see
	 * ttwu_queue_cond() and is_cpu_allowed().
	 *
	 * Do sync before park smpboot threads to take care the rcu boost case.
	 */
	synchronize_rcu();

	rq_lock_irqsave(rq, &rf);
	if (rq->rd) {
		update_rq_clock(rq);
		BUG_ON(!cpumask_test_cpu(cpu, rq->rd->span));
		set_rq_offline(rq);
	}
	rq_unlock_irqrestore(rq, &rf);

#ifdef CONFIG_SCHED_SMT
	/*
	 * When going down, decrement the number of cores with SMT present.
	 */
	if (cpumask_weight(cpu_smt_mask(cpu)) == 2)
		static_branch_dec_cpuslocked(&sched_smt_present);
#endif

	if (!sched_smp_initialized)
		return 0;

	ret = cpuset_cpu_inactive(cpu);
	if (ret) {
		balance_push_set(cpu, false);
		set_cpu_active(cpu, true);
		return ret;
	}
	sched_domains_numa_masks_clear(cpu);
	return 0;
}

static void sched_rq_cpu_starting(unsigned int cpu)
{
	struct rq *rq = cpu_rq(cpu);

	rq->calc_load_update = calc_load_update;
	update_max_interval();
}

int sched_cpu_starting(unsigned int cpu)
{
	sched_rq_cpu_starting(cpu);
	sched_tick_start(cpu);
	return 0;
}

#ifdef CONFIG_HOTPLUG_CPU

/*
 * Invoked immediately before the stopper thread is invoked to bring the
 * CPU down completely. At this point all per CPU kthreads except the
 * hotplug thread (current) and the stopper thread (inactive) have been
 * either parked or have been unbound from the outgoing CPU. Ensure that
 * any of those which might be on the way out are gone.
 *
 * If after this point a bound task is being woken on this CPU then the
 * responsible hotplug callback has failed to do it's job.
 * sched_cpu_dying() will catch it with the appropriate fireworks.
 */
int sched_cpu_wait_empty(unsigned int cpu)
{
	balance_hotplug_wait();
	return 0;
}

/*
 * Since this CPU is going 'away' for a while, fold any nr_active delta we
 * might have. Called from the CPU stopper task after ensuring that the
 * stopper is the last running task on the CPU, so nr_active count is
 * stable. We need to take the teardown thread which is calling this into
 * account, so we hand in adjust = 1 to the load calculation.
 *
 * Also see the comment "Global load-average calculations".
 */
static void calc_load_migrate(struct rq *rq)
{
	long delta = calc_load_fold_active(rq, 1);

	if (delta)
		atomic_long_add(delta, &calc_load_tasks);
}

static void dump_rq_tasks(struct rq *rq, const char *loglvl)
{
	struct task_struct *g, *p;
	int cpu = cpu_of(rq);

	lockdep_assert_held(&rq->lock);

	printk("%sCPU%d enqueued tasks (%u total):\n", loglvl, cpu, rq->nr_running);
	for_each_process_thread(g, p) {
		if (task_cpu(p) != cpu)
			continue;

		if (!task_on_rq_queued(p))
			continue;

		printk("%s\tpid: %d, name: %s\n", loglvl, p->pid, p->comm);
	}
}

int sched_cpu_dying(unsigned int cpu)
{
	struct rq *rq = cpu_rq(cpu);
	struct rq_flags rf;

	/* Handle pending wakeups and then migrate everything off */
	sched_tick_stop(cpu);

	rq_lock_irqsave(rq, &rf);
	if (rq->nr_running != 1 || rq_has_pinned_tasks(rq)) {
		WARN(true, "Dying CPU not properly vacated!");
		dump_rq_tasks(rq, KERN_WARNING);
	}
	rq_unlock_irqrestore(rq, &rf);

	/*
	 * Now that the CPU is offline, make sure we're welcome
	 * to new tasks once we come back up.
	 */
	balance_push_set(cpu, false);

	calc_load_migrate(rq);
	update_max_interval();
	hrtick_clear(rq);
	return 0;
}
#endif

void __init sched_init_smp(void)
{
	sched_init_numa();

	/*
	 * There's no userspace yet to cause hotplug operations; hence all the
	 * CPU masks are stable and all blatant races in the below code cannot
	 * happen.
	 */
	mutex_lock(&sched_domains_mutex);
	sched_init_domains(cpu_active_mask);
	mutex_unlock(&sched_domains_mutex);

	/* Move init over to a non-isolated CPU */
	if (set_cpus_allowed_ptr(current, housekeeping_cpumask(HK_FLAG_DOMAIN)) < 0)
		BUG();
	sched_init_granularity();

	init_sched_rt_class();
	init_sched_dl_class();

	sched_smp_initialized = true;
}

static int __init migration_init(void)
{
	sched_cpu_starting(smp_processor_id());
	return 0;
}
early_initcall(migration_init);

#else
void __init sched_init_smp(void)
{
	sched_init_granularity();
}
#endif /* CONFIG_SMP */

int in_sched_functions(unsigned long addr)
{
	return in_lock_functions(addr) ||
		(addr >= (unsigned long)__sched_text_start
		&& addr < (unsigned long)__sched_text_end);
}

#ifdef CONFIG_CGROUP_SCHED
/*
 * Default task group.
 * Every task in system belongs to this group at bootup.
 */
struct task_group root_task_group;
LIST_HEAD(task_groups);

/* Cacheline aligned slab cache for task_group */
static struct kmem_cache *task_group_cache __read_mostly;
#endif

DECLARE_PER_CPU(cpumask_var_t, load_balance_mask);
DECLARE_PER_CPU(cpumask_var_t, select_idle_mask);

void __init sched_init(void)
{
	unsigned long ptr = 0;
	int i;

	/* Make sure the linker didn't screw up */
	BUG_ON(&idle_sched_class + 1 != &fair_sched_class ||
	       &fair_sched_class + 1 != &rt_sched_class ||
	       &rt_sched_class + 1   != &dl_sched_class);
#ifdef CONFIG_SMP
	BUG_ON(&dl_sched_class + 1 != &stop_sched_class);
#endif

	wait_bit_init();

#ifdef CONFIG_FAIR_GROUP_SCHED
	ptr += 2 * nr_cpu_ids * sizeof(void **);
#endif
#ifdef CONFIG_RT_GROUP_SCHED
	ptr += 2 * nr_cpu_ids * sizeof(void **);
#endif
	if (ptr) {
		ptr = (unsigned long)kzalloc(ptr, GFP_NOWAIT);

#ifdef CONFIG_FAIR_GROUP_SCHED
		root_task_group.se = (struct sched_entity **)ptr;
		ptr += nr_cpu_ids * sizeof(void **);

		root_task_group.cfs_rq = (struct cfs_rq **)ptr;
		ptr += nr_cpu_ids * sizeof(void **);

		root_task_group.shares = ROOT_TASK_GROUP_LOAD;
		init_cfs_bandwidth(&root_task_group.cfs_bandwidth);
#endif /* CONFIG_FAIR_GROUP_SCHED */
#ifdef CONFIG_RT_GROUP_SCHED
		root_task_group.rt_se = (struct sched_rt_entity **)ptr;
		ptr += nr_cpu_ids * sizeof(void **);

		root_task_group.rt_rq = (struct rt_rq **)ptr;
		ptr += nr_cpu_ids * sizeof(void **);

#endif /* CONFIG_RT_GROUP_SCHED */
	}
#ifdef CONFIG_CPUMASK_OFFSTACK
	for_each_possible_cpu(i) {
		per_cpu(load_balance_mask, i) = (cpumask_var_t)kzalloc_node(
			cpumask_size(), GFP_KERNEL, cpu_to_node(i));
		per_cpu(select_idle_mask, i) = (cpumask_var_t)kzalloc_node(
			cpumask_size(), GFP_KERNEL, cpu_to_node(i));
	}
#endif /* CONFIG_CPUMASK_OFFSTACK */

	init_rt_bandwidth(&def_rt_bandwidth, global_rt_period(), global_rt_runtime());
	init_dl_bandwidth(&def_dl_bandwidth, global_rt_period(), global_rt_runtime());

#ifdef CONFIG_SMP
	init_defrootdomain();
#endif

#ifdef CONFIG_RT_GROUP_SCHED
	init_rt_bandwidth(&root_task_group.rt_bandwidth,
			global_rt_period(), global_rt_runtime());
#endif /* CONFIG_RT_GROUP_SCHED */

#ifdef CONFIG_CGROUP_SCHED
	task_group_cache = KMEM_CACHE(task_group, 0);

	list_add(&root_task_group.list, &task_groups);
	INIT_LIST_HEAD(&root_task_group.children);
	INIT_LIST_HEAD(&root_task_group.siblings);
	autogroup_init(&init_task);
#endif /* CONFIG_CGROUP_SCHED */

	for_each_possible_cpu(i) {
		struct rq *rq;

		rq = cpu_rq(i);
		raw_spin_lock_init(&rq->lock);
		rq->nr_running = 0;
		rq->calc_load_active = 0;
		rq->calc_load_update = jiffies + LOAD_FREQ;
		init_cfs_rq(&rq->cfs);
		init_rt_rq(&rq->rt);
		init_dl_rq(&rq->dl);
#ifdef CONFIG_FAIR_GROUP_SCHED
		INIT_LIST_HEAD(&rq->leaf_cfs_rq_list);
		rq->tmp_alone_branch = &rq->leaf_cfs_rq_list;
		/*
		 * How much CPU bandwidth does root_task_group get?
		 *
		 * In case of task-groups formed thr' the cgroup filesystem, it
		 * gets 100% of the CPU resources in the system. This overall
		 * system CPU resource is divided among the tasks of
		 * root_task_group and its child task-groups in a fair manner,
		 * based on each entity's (task or task-group's) weight
		 * (se->load.weight).
		 *
		 * In other words, if root_task_group has 10 tasks of weight
		 * 1024) and two child groups A0 and A1 (of weight 1024 each),
		 * then A0's share of the CPU resource is:
		 *
		 *	A0's bandwidth = 1024 / (10*1024 + 1024 + 1024) = 8.33%
		 *
		 * We achieve this by letting root_task_group's tasks sit
		 * directly in rq->cfs (i.e root_task_group->se[] = NULL).
		 */
		init_tg_cfs_entry(&root_task_group, &rq->cfs, NULL, i, NULL);
#endif /* CONFIG_FAIR_GROUP_SCHED */

		rq->rt.rt_runtime = def_rt_bandwidth.rt_runtime;
#ifdef CONFIG_RT_GROUP_SCHED
		init_tg_rt_entry(&root_task_group, &rq->rt, NULL, i, NULL);
#endif
#ifdef CONFIG_SMP
		rq->sd = NULL;
		rq->rd = NULL;
		rq->cpu_capacity = rq->cpu_capacity_orig = SCHED_CAPACITY_SCALE;
		rq->balance_callback = NULL;
		rq->active_balance = 0;
		rq->next_balance = jiffies;
		rq->push_cpu = 0;
		rq->cpu = i;
		rq->online = 0;
		rq->idle_stamp = 0;
		rq->avg_idle = 2*sysctl_sched_migration_cost;
		rq->max_idle_balance_cost = sysctl_sched_migration_cost;

		INIT_LIST_HEAD(&rq->cfs_tasks);

		rq_attach_root(rq, &def_root_domain);
#ifdef CONFIG_NO_HZ_COMMON
		rq->last_blocked_load_update_tick = jiffies;
		atomic_set(&rq->nohz_flags, 0);

		INIT_CSD(&rq->nohz_csd, nohz_csd_func, rq);
#endif
#ifdef CONFIG_HOTPLUG_CPU
		rcuwait_init(&rq->hotplug_wait);
#endif
#endif /* CONFIG_SMP */
		hrtick_rq_init(rq);
		atomic_set(&rq->nr_iowait, 0);
	}

	set_load_weight(&init_task, false);

	/*
	 * The boot idle thread does lazy MMU switching as well:
	 */
	mmgrab(&init_mm);
	enter_lazy_tlb(&init_mm, current);

	/*
	 * Make us the idle thread. Technically, schedule() should not be
	 * called from this thread, however somewhere below it might be,
	 * but because we are the idle thread, we just pick up running again
	 * when this runqueue becomes "idle".
	 */
	init_idle(current, smp_processor_id());

	calc_load_update = jiffies + LOAD_FREQ;

#ifdef CONFIG_SMP
	idle_thread_set_boot_cpu();
#endif
	init_sched_fair_class();

	init_schedstats();

	psi_init();

	init_uclamp();

	scheduler_running = 1;
}

#ifdef CONFIG_DEBUG_ATOMIC_SLEEP
static inline int preempt_count_equals(int preempt_offset)
{
	int nested = preempt_count() + rcu_preempt_depth();

	return (nested == preempt_offset);
}

void __might_sleep(const char *file, int line, int preempt_offset)
{
	/*
	 * Blocking primitives will set (and therefore destroy) current->state,
	 * since we will exit with TASK_RUNNING make sure we enter with it,
	 * otherwise we will destroy state.
	 */
	WARN_ONCE(current->state != TASK_RUNNING && current->task_state_change,
			"do not call blocking ops when !TASK_RUNNING; "
			"state=%lx set at [<%p>] %pS\n",
			current->state,
			(void *)current->task_state_change,
			(void *)current->task_state_change);

	___might_sleep(file, line, preempt_offset);
}
EXPORT_SYMBOL(__might_sleep);

void ___might_sleep(const char *file, int line, int preempt_offset)
{
	/* Ratelimiting timestamp: */
	static unsigned long prev_jiffy;

	unsigned long preempt_disable_ip;

	/* WARN_ON_ONCE() by default, no rate limit required: */
	rcu_sleep_check();

	if ((preempt_count_equals(preempt_offset) && !irqs_disabled() &&
	     !is_idle_task(current) && !current->non_block_count) ||
	    system_state == SYSTEM_BOOTING || system_state > SYSTEM_RUNNING ||
	    oops_in_progress)
		return;

	if (time_before(jiffies, prev_jiffy + HZ) && prev_jiffy)
		return;
	prev_jiffy = jiffies;

	/* Save this before calling printk(), since that will clobber it: */
	preempt_disable_ip = get_preempt_disable_ip(current);

	printk(KERN_ERR
		"BUG: sleeping function called from invalid context at %s:%d\n",
			file, line);
	printk(KERN_ERR
		"in_atomic(): %d, irqs_disabled(): %d, non_block: %d, pid: %d, name: %s\n",
			in_atomic(), irqs_disabled(), current->non_block_count,
			current->pid, current->comm);

	if (task_stack_end_corrupted(current))
		printk(KERN_EMERG "Thread overran stack, or stack corrupted\n");

	debug_show_held_locks(current);
	if (irqs_disabled())
		print_irqtrace_events(current);
	if (IS_ENABLED(CONFIG_DEBUG_PREEMPT)
	    && !preempt_count_equals(preempt_offset)) {
		pr_err("Preemption disabled at:");
		print_ip_sym(KERN_ERR, preempt_disable_ip);
	}
	dump_stack();
	add_taint(TAINT_WARN, LOCKDEP_STILL_OK);
}
EXPORT_SYMBOL(___might_sleep);

void __cant_sleep(const char *file, int line, int preempt_offset)
{
	static unsigned long prev_jiffy;

	if (irqs_disabled())
		return;

	if (!IS_ENABLED(CONFIG_PREEMPT_COUNT))
		return;

	if (preempt_count() > preempt_offset)
		return;

	if (time_before(jiffies, prev_jiffy + HZ) && prev_jiffy)
		return;
	prev_jiffy = jiffies;

	printk(KERN_ERR "BUG: assuming atomic context at %s:%d\n", file, line);
	printk(KERN_ERR "in_atomic(): %d, irqs_disabled(): %d, pid: %d, name: %s\n",
			in_atomic(), irqs_disabled(),
			current->pid, current->comm);

	debug_show_held_locks(current);
	dump_stack();
	add_taint(TAINT_WARN, LOCKDEP_STILL_OK);
}
EXPORT_SYMBOL_GPL(__cant_sleep);

#ifdef CONFIG_SMP
void __cant_migrate(const char *file, int line)
{
	static unsigned long prev_jiffy;

	if (irqs_disabled())
		return;

	if (is_migration_disabled(current))
		return;

	if (!IS_ENABLED(CONFIG_PREEMPT_COUNT))
		return;

	if (preempt_count() > 0)
		return;

	if (time_before(jiffies, prev_jiffy + HZ) && prev_jiffy)
		return;
	prev_jiffy = jiffies;

	pr_err("BUG: assuming non migratable context at %s:%d\n", file, line);
	pr_err("in_atomic(): %d, irqs_disabled(): %d, migration_disabled() %u pid: %d, name: %s\n",
	       in_atomic(), irqs_disabled(), is_migration_disabled(current),
	       current->pid, current->comm);

	debug_show_held_locks(current);
	dump_stack();
	add_taint(TAINT_WARN, LOCKDEP_STILL_OK);
}
EXPORT_SYMBOL_GPL(__cant_migrate);
#endif
#endif

#ifdef CONFIG_MAGIC_SYSRQ
void normalize_rt_tasks(void)
{
	struct task_struct *g, *p;
	struct sched_attr attr = {
		.sched_policy = SCHED_NORMAL,
	};

	read_lock(&tasklist_lock);
	for_each_process_thread(g, p) {
		/*
		 * Only normalize user tasks:
		 */
		if (p->flags & PF_KTHREAD)
			continue;

		p->se.exec_start = 0;
		schedstat_set(p->se.statistics.wait_start,  0);
		schedstat_set(p->se.statistics.sleep_start, 0);
		schedstat_set(p->se.statistics.block_start, 0);

		if (!dl_task(p) && !rt_task(p)) {
			/*
			 * Renice negative nice level userspace
			 * tasks back to 0:
			 */
			if (task_nice(p) < 0)
				set_user_nice(p, 0);
			continue;
		}

		__sched_setscheduler(p, &attr, false, false);
	}
	read_unlock(&tasklist_lock);
}

#endif /* CONFIG_MAGIC_SYSRQ */

#if defined(CONFIG_IA64) || defined(CONFIG_KGDB_KDB)
/*
 * These functions are only useful for the IA64 MCA handling, or kdb.
 *
 * They can only be called when the whole system has been
 * stopped - every CPU needs to be quiescent, and no scheduling
 * activity can take place. Using them for anything else would
 * be a serious bug, and as a result, they aren't even visible
 * under any other configuration.
 */

/**
 * curr_task - return the current task for a given CPU.
 * @cpu: the processor in question.
 *
 * ONLY VALID WHEN THE WHOLE SYSTEM IS STOPPED!
 *
 * Return: The current task for @cpu.
 */
struct task_struct *curr_task(int cpu)
{
	return cpu_curr(cpu);
}

#endif /* defined(CONFIG_IA64) || defined(CONFIG_KGDB_KDB) */

#ifdef CONFIG_IA64
/**
 * ia64_set_curr_task - set the current task for a given CPU.
 * @cpu: the processor in question.
 * @p: the task pointer to set.
 *
 * Description: This function must only be used when non-maskable interrupts
 * are serviced on a separate stack. It allows the architecture to switch the
 * notion of the current task on a CPU in a non-blocking manner. This function
 * must be called with all CPU's synchronized, and interrupts disabled, the
 * and caller must save the original value of the current task (see
 * curr_task() above) and restore that value before reenabling interrupts and
 * re-starting the system.
 *
 * ONLY VALID WHEN THE WHOLE SYSTEM IS STOPPED!
 */
void ia64_set_curr_task(int cpu, struct task_struct *p)
{
	cpu_curr(cpu) = p;
}

#endif

#ifdef CONFIG_CGROUP_SCHED
/* task_group_lock serializes the addition/removal of task groups */
static DEFINE_SPINLOCK(task_group_lock);

static inline void alloc_uclamp_sched_group(struct task_group *tg,
					    struct task_group *parent)
{
#ifdef CONFIG_UCLAMP_TASK_GROUP
	enum uclamp_id clamp_id;

	for_each_clamp_id(clamp_id) {
		uclamp_se_set(&tg->uclamp_req[clamp_id],
			      uclamp_none(clamp_id), false);
		tg->uclamp[clamp_id] = parent->uclamp[clamp_id];
	}
#endif
}

static void sched_free_group(struct task_group *tg)
{
	free_fair_sched_group(tg);
	free_rt_sched_group(tg);
	autogroup_free(tg);
	kmem_cache_free(task_group_cache, tg);
}

/* allocate runqueue etc for a new task group */
struct task_group *sched_create_group(struct task_group *parent)
{
	struct task_group *tg;

	tg = kmem_cache_alloc(task_group_cache, GFP_KERNEL | __GFP_ZERO);
	if (!tg)
		return ERR_PTR(-ENOMEM);

	if (!alloc_fair_sched_group(tg, parent))
		goto err;

	if (!alloc_rt_sched_group(tg, parent))
		goto err;

	alloc_uclamp_sched_group(tg, parent);

	return tg;

err:
	sched_free_group(tg);
	return ERR_PTR(-ENOMEM);
}

void sched_online_group(struct task_group *tg, struct task_group *parent)
{
	unsigned long flags;

	spin_lock_irqsave(&task_group_lock, flags);
	list_add_rcu(&tg->list, &task_groups);

	/* Root should already exist: */
	WARN_ON(!parent);

	tg->parent = parent;
	INIT_LIST_HEAD(&tg->children);
	list_add_rcu(&tg->siblings, &parent->children);
	spin_unlock_irqrestore(&task_group_lock, flags);

	online_fair_sched_group(tg);
}

/* rcu callback to free various structures associated with a task group */
static void sched_free_group_rcu(struct rcu_head *rhp)
{
	/* Now it should be safe to free those cfs_rqs: */
	sched_free_group(container_of(rhp, struct task_group, rcu));
}

void sched_destroy_group(struct task_group *tg)
{
	/* Wait for possible concurrent references to cfs_rqs complete: */
	call_rcu(&tg->rcu, sched_free_group_rcu);
}

void sched_offline_group(struct task_group *tg)
{
	unsigned long flags;

	/* End participation in shares distribution: */
	unregister_fair_sched_group(tg);

	spin_lock_irqsave(&task_group_lock, flags);
	list_del_rcu(&tg->list);
	list_del_rcu(&tg->siblings);
	spin_unlock_irqrestore(&task_group_lock, flags);
}

static void sched_change_group(struct task_struct *tsk, int type)
{
	struct task_group *tg;

	/*
	 * All callers are synchronized by task_rq_lock(); we do not use RCU
	 * which is pointless here. Thus, we pass "true" to task_css_check()
	 * to prevent lockdep warnings.
	 */
	tg = container_of(task_css_check(tsk, cpu_cgrp_id, true),
			  struct task_group, css);
	tg = autogroup_task_group(tsk, tg);
	tsk->sched_task_group = tg;

#ifdef CONFIG_FAIR_GROUP_SCHED
	if (tsk->sched_class->task_change_group)
		tsk->sched_class->task_change_group(tsk, type);
	else
#endif
		set_task_rq(tsk, task_cpu(tsk));
}

/*
 * Change task's runqueue when it moves between groups.
 *
 * The caller of this function should have put the task in its new group by
 * now. This function just updates tsk->se.cfs_rq and tsk->se.parent to reflect
 * its new group.
 */
void sched_move_task(struct task_struct *tsk)
{
	int queued, running, queue_flags =
		DEQUEUE_SAVE | DEQUEUE_MOVE | DEQUEUE_NOCLOCK;
	struct rq_flags rf;
	struct rq *rq;

	rq = task_rq_lock(tsk, &rf);
	update_rq_clock(rq);

	running = task_current(rq, tsk);
	queued = task_on_rq_queued(tsk);

	if (queued)
		dequeue_task(rq, tsk, queue_flags);
	if (running)
		put_prev_task(rq, tsk);

	sched_change_group(tsk, TASK_MOVE_GROUP);

	if (queued)
		enqueue_task(rq, tsk, queue_flags);
	if (running) {
		set_next_task(rq, tsk);
		/*
		 * After changing group, the running task may have joined a
		 * throttled one but it's still the running task. Trigger a
		 * resched to make sure that task can still run.
		 */
		resched_curr(rq);
	}

	task_rq_unlock(rq, tsk, &rf);
}

static inline struct task_group *css_tg(struct cgroup_subsys_state *css)
{
	return css ? container_of(css, struct task_group, css) : NULL;
}

static struct cgroup_subsys_state *
cpu_cgroup_css_alloc(struct cgroup_subsys_state *parent_css)
{
	struct task_group *parent = css_tg(parent_css);
	struct task_group *tg;

	if (!parent) {
		/* This is early initialization for the top cgroup */
		return &root_task_group.css;
	}

	tg = sched_create_group(parent);
	if (IS_ERR(tg))
		return ERR_PTR(-ENOMEM);

	return &tg->css;
}

/* Expose task group only after completing cgroup initialization */
static int cpu_cgroup_css_online(struct cgroup_subsys_state *css)
{
	struct task_group *tg = css_tg(css);
	struct task_group *parent = css_tg(css->parent);

	if (parent)
		sched_online_group(tg, parent);

#ifdef CONFIG_UCLAMP_TASK_GROUP
	/* Propagate the effective uclamp value for the new group */
	cpu_util_update_eff(css);
#endif

	return 0;
}

static void cpu_cgroup_css_released(struct cgroup_subsys_state *css)
{
	struct task_group *tg = css_tg(css);

	sched_offline_group(tg);
}

static void cpu_cgroup_css_free(struct cgroup_subsys_state *css)
{
	struct task_group *tg = css_tg(css);

	/*
	 * Relies on the RCU grace period between css_released() and this.
	 */
	sched_free_group(tg);
}

/*
 * This is called before wake_up_new_task(), therefore we really only
 * have to set its group bits, all the other stuff does not apply.
 */
static void cpu_cgroup_fork(struct task_struct *task)
{
	struct rq_flags rf;
	struct rq *rq;

	rq = task_rq_lock(task, &rf);

	update_rq_clock(rq);
	sched_change_group(task, TASK_SET_GROUP);

	task_rq_unlock(rq, task, &rf);
}

static int cpu_cgroup_can_attach(struct cgroup_taskset *tset)
{
	struct task_struct *task;
	struct cgroup_subsys_state *css;
	int ret = 0;

	cgroup_taskset_for_each(task, css, tset) {
#ifdef CONFIG_RT_GROUP_SCHED
		if (!sched_rt_can_attach(css_tg(css), task))
			return -EINVAL;
#endif
		/*
		 * Serialize against wake_up_new_task() such that if it's
		 * running, we're sure to observe its full state.
		 */
		raw_spin_lock_irq(&task->pi_lock);
		/*
		 * Avoid calling sched_move_task() before wake_up_new_task()
		 * has happened. This would lead to problems with PELT, due to
		 * move wanting to detach+attach while we're not attached yet.
		 */
		if (task->state == TASK_NEW)
			ret = -EINVAL;
		raw_spin_unlock_irq(&task->pi_lock);

		if (ret)
			break;
	}
	return ret;
}

static void cpu_cgroup_attach(struct cgroup_taskset *tset)
{
	struct task_struct *task;
	struct cgroup_subsys_state *css;

	cgroup_taskset_for_each(task, css, tset)
		sched_move_task(task);
}

#ifdef CONFIG_UCLAMP_TASK_GROUP
static void cpu_util_update_eff(struct cgroup_subsys_state *css)
{
	struct cgroup_subsys_state *top_css = css;
	struct uclamp_se *uc_parent = NULL;
	struct uclamp_se *uc_se = NULL;
	unsigned int eff[UCLAMP_CNT];
	enum uclamp_id clamp_id;
	unsigned int clamps;

	css_for_each_descendant_pre(css, top_css) {
		uc_parent = css_tg(css)->parent
			? css_tg(css)->parent->uclamp : NULL;

		for_each_clamp_id(clamp_id) {
			/* Assume effective clamps matches requested clamps */
			eff[clamp_id] = css_tg(css)->uclamp_req[clamp_id].value;
			/* Cap effective clamps with parent's effective clamps */
			if (uc_parent &&
			    eff[clamp_id] > uc_parent[clamp_id].value) {
				eff[clamp_id] = uc_parent[clamp_id].value;
			}
		}
		/* Ensure protection is always capped by limit */
		eff[UCLAMP_MIN] = min(eff[UCLAMP_MIN], eff[UCLAMP_MAX]);

		/* Propagate most restrictive effective clamps */
		clamps = 0x0;
		uc_se = css_tg(css)->uclamp;
		for_each_clamp_id(clamp_id) {
			if (eff[clamp_id] == uc_se[clamp_id].value)
				continue;
			uc_se[clamp_id].value = eff[clamp_id];
			uc_se[clamp_id].bucket_id = uclamp_bucket_id(eff[clamp_id]);
			clamps |= (0x1 << clamp_id);
		}
		if (!clamps) {
			css = css_rightmost_descendant(css);
			continue;
		}

		/* Immediately update descendants RUNNABLE tasks */
		uclamp_update_active_tasks(css, clamps);
	}
}

/*
 * Integer 10^N with a given N exponent by casting to integer the literal "1eN"
 * C expression. Since there is no way to convert a macro argument (N) into a
 * character constant, use two levels of macros.
 */
#define _POW10(exp) ((unsigned int)1e##exp)
#define POW10(exp) _POW10(exp)

struct uclamp_request {
#define UCLAMP_PERCENT_SHIFT	2
#define UCLAMP_PERCENT_SCALE	(100 * POW10(UCLAMP_PERCENT_SHIFT))
	s64 percent;
	u64 util;
	int ret;
};

static inline struct uclamp_request
capacity_from_percent(char *buf)
{
	struct uclamp_request req = {
		.percent = UCLAMP_PERCENT_SCALE,
		.util = SCHED_CAPACITY_SCALE,
		.ret = 0,
	};

	buf = strim(buf);
	if (strcmp(buf, "max")) {
		req.ret = cgroup_parse_float(buf, UCLAMP_PERCENT_SHIFT,
					     &req.percent);
		if (req.ret)
			return req;
		if ((u64)req.percent > UCLAMP_PERCENT_SCALE) {
			req.ret = -ERANGE;
			return req;
		}

		req.util = req.percent << SCHED_CAPACITY_SHIFT;
		req.util = DIV_ROUND_CLOSEST_ULL(req.util, UCLAMP_PERCENT_SCALE);
	}

	return req;
}

static ssize_t cpu_uclamp_write(struct kernfs_open_file *of, char *buf,
				size_t nbytes, loff_t off,
				enum uclamp_id clamp_id)
{
	struct uclamp_request req;
	struct task_group *tg;

	req = capacity_from_percent(buf);
	if (req.ret)
		return req.ret;

	static_branch_enable(&sched_uclamp_used);

	mutex_lock(&uclamp_mutex);
	rcu_read_lock();

	tg = css_tg(of_css(of));
	if (tg->uclamp_req[clamp_id].value != req.util)
		uclamp_se_set(&tg->uclamp_req[clamp_id], req.util, false);

	/*
	 * Because of not recoverable conversion rounding we keep track of the
	 * exact requested value
	 */
	tg->uclamp_pct[clamp_id] = req.percent;

	/* Update effective clamps to track the most restrictive value */
	cpu_util_update_eff(of_css(of));

	rcu_read_unlock();
	mutex_unlock(&uclamp_mutex);

	return nbytes;
}

static ssize_t cpu_uclamp_min_write(struct kernfs_open_file *of,
				    char *buf, size_t nbytes,
				    loff_t off)
{
	return cpu_uclamp_write(of, buf, nbytes, off, UCLAMP_MIN);
}

static ssize_t cpu_uclamp_max_write(struct kernfs_open_file *of,
				    char *buf, size_t nbytes,
				    loff_t off)
{
	return cpu_uclamp_write(of, buf, nbytes, off, UCLAMP_MAX);
}

static inline void cpu_uclamp_print(struct seq_file *sf,
				    enum uclamp_id clamp_id)
{
	struct task_group *tg;
	u64 util_clamp;
	u64 percent;
	u32 rem;

	rcu_read_lock();
	tg = css_tg(seq_css(sf));
	util_clamp = tg->uclamp_req[clamp_id].value;
	rcu_read_unlock();

	if (util_clamp == SCHED_CAPACITY_SCALE) {
		seq_puts(sf, "max\n");
		return;
	}

	percent = tg->uclamp_pct[clamp_id];
	percent = div_u64_rem(percent, POW10(UCLAMP_PERCENT_SHIFT), &rem);
	seq_printf(sf, "%llu.%0*u\n", percent, UCLAMP_PERCENT_SHIFT, rem);
}

static int cpu_uclamp_min_show(struct seq_file *sf, void *v)
{
	cpu_uclamp_print(sf, UCLAMP_MIN);
	return 0;
}

static int cpu_uclamp_max_show(struct seq_file *sf, void *v)
{
	cpu_uclamp_print(sf, UCLAMP_MAX);
	return 0;
}
#endif /* CONFIG_UCLAMP_TASK_GROUP */

#ifdef CONFIG_FAIR_GROUP_SCHED
static int cpu_shares_write_u64(struct cgroup_subsys_state *css,
				struct cftype *cftype, u64 shareval)
{
	if (shareval > scale_load_down(ULONG_MAX))
		shareval = MAX_SHARES;
	return sched_group_set_shares(css_tg(css), scale_load(shareval));
}

static u64 cpu_shares_read_u64(struct cgroup_subsys_state *css,
			       struct cftype *cft)
{
	struct task_group *tg = css_tg(css);

	return (u64) scale_load_down(tg->shares);
}

#ifdef CONFIG_CFS_BANDWIDTH
static DEFINE_MUTEX(cfs_constraints_mutex);

const u64 max_cfs_quota_period = 1 * NSEC_PER_SEC; /* 1s */
static const u64 min_cfs_quota_period = 1 * NSEC_PER_MSEC; /* 1ms */
/* More than 203 days if BW_SHIFT equals 20. */
static const u64 max_cfs_runtime = MAX_BW * NSEC_PER_USEC;

static int __cfs_schedulable(struct task_group *tg, u64 period, u64 runtime);

static int tg_set_cfs_bandwidth(struct task_group *tg, u64 period, u64 quota)
{
	int i, ret = 0, runtime_enabled, runtime_was_enabled;
	struct cfs_bandwidth *cfs_b = &tg->cfs_bandwidth;

	if (tg == &root_task_group)
		return -EINVAL;

	/*
	 * Ensure we have at some amount of bandwidth every period.  This is
	 * to prevent reaching a state of large arrears when throttled via
	 * entity_tick() resulting in prolonged exit starvation.
	 */
	if (quota < min_cfs_quota_period || period < min_cfs_quota_period)
		return -EINVAL;

	/*
	 * Likewise, bound things on the otherside by preventing insane quota
	 * periods.  This also allows us to normalize in computing quota
	 * feasibility.
	 */
	if (period > max_cfs_quota_period)
		return -EINVAL;

	/*
	 * Bound quota to defend quota against overflow during bandwidth shift.
	 */
	if (quota != RUNTIME_INF && quota > max_cfs_runtime)
		return -EINVAL;

	/*
	 * Prevent race between setting of cfs_rq->runtime_enabled and
	 * unthrottle_offline_cfs_rqs().
	 */
	get_online_cpus();
	mutex_lock(&cfs_constraints_mutex);
	ret = __cfs_schedulable(tg, period, quota);
	if (ret)
		goto out_unlock;

	runtime_enabled = quota != RUNTIME_INF;
	runtime_was_enabled = cfs_b->quota != RUNTIME_INF;
	/*
	 * If we need to toggle cfs_bandwidth_used, off->on must occur
	 * before making related changes, and on->off must occur afterwards
	 */
	if (runtime_enabled && !runtime_was_enabled)
		cfs_bandwidth_usage_inc();
	raw_spin_lock_irq(&cfs_b->lock);
	cfs_b->period = ns_to_ktime(period);
	cfs_b->quota = quota;

	__refill_cfs_bandwidth_runtime(cfs_b);

	/* Restart the period timer (if active) to handle new period expiry: */
	if (runtime_enabled)
		start_cfs_bandwidth(cfs_b);

	raw_spin_unlock_irq(&cfs_b->lock);

	for_each_online_cpu(i) {
		struct cfs_rq *cfs_rq = tg->cfs_rq[i];
		struct rq *rq = cfs_rq->rq;
		struct rq_flags rf;

		rq_lock_irq(rq, &rf);
		cfs_rq->runtime_enabled = runtime_enabled;
		cfs_rq->runtime_remaining = 0;

		if (cfs_rq->throttled)
			unthrottle_cfs_rq(cfs_rq);
		rq_unlock_irq(rq, &rf);
	}
	if (runtime_was_enabled && !runtime_enabled)
		cfs_bandwidth_usage_dec();
out_unlock:
	mutex_unlock(&cfs_constraints_mutex);
	put_online_cpus();

	return ret;
}

static int tg_set_cfs_quota(struct task_group *tg, long cfs_quota_us)
{
	u64 quota, period;

	period = ktime_to_ns(tg->cfs_bandwidth.period);
	if (cfs_quota_us < 0)
		quota = RUNTIME_INF;
	else if ((u64)cfs_quota_us <= U64_MAX / NSEC_PER_USEC)
		quota = (u64)cfs_quota_us * NSEC_PER_USEC;
	else
		return -EINVAL;

	return tg_set_cfs_bandwidth(tg, period, quota);
}

static long tg_get_cfs_quota(struct task_group *tg)
{
	u64 quota_us;

	if (tg->cfs_bandwidth.quota == RUNTIME_INF)
		return -1;

	quota_us = tg->cfs_bandwidth.quota;
	do_div(quota_us, NSEC_PER_USEC);

	return quota_us;
}

static int tg_set_cfs_period(struct task_group *tg, long cfs_period_us)
{
	u64 quota, period;

	if ((u64)cfs_period_us > U64_MAX / NSEC_PER_USEC)
		return -EINVAL;

	period = (u64)cfs_period_us * NSEC_PER_USEC;
	quota = tg->cfs_bandwidth.quota;

	return tg_set_cfs_bandwidth(tg, period, quota);
}

static long tg_get_cfs_period(struct task_group *tg)
{
	u64 cfs_period_us;

	cfs_period_us = ktime_to_ns(tg->cfs_bandwidth.period);
	do_div(cfs_period_us, NSEC_PER_USEC);

	return cfs_period_us;
}

static s64 cpu_cfs_quota_read_s64(struct cgroup_subsys_state *css,
				  struct cftype *cft)
{
	return tg_get_cfs_quota(css_tg(css));
}

static int cpu_cfs_quota_write_s64(struct cgroup_subsys_state *css,
				   struct cftype *cftype, s64 cfs_quota_us)
{
	return tg_set_cfs_quota(css_tg(css), cfs_quota_us);
}

static u64 cpu_cfs_period_read_u64(struct cgroup_subsys_state *css,
				   struct cftype *cft)
{
	return tg_get_cfs_period(css_tg(css));
}

static int cpu_cfs_period_write_u64(struct cgroup_subsys_state *css,
				    struct cftype *cftype, u64 cfs_period_us)
{
	return tg_set_cfs_period(css_tg(css), cfs_period_us);
}

struct cfs_schedulable_data {
	struct task_group *tg;
	u64 period, quota;
};

/*
 * normalize group quota/period to be quota/max_period
 * note: units are usecs
 */
static u64 normalize_cfs_quota(struct task_group *tg,
			       struct cfs_schedulable_data *d)
{
	u64 quota, period;

	if (tg == d->tg) {
		period = d->period;
		quota = d->quota;
	} else {
		period = tg_get_cfs_period(tg);
		quota = tg_get_cfs_quota(tg);
	}

	/* note: these should typically be equivalent */
	if (quota == RUNTIME_INF || quota == -1)
		return RUNTIME_INF;

	return to_ratio(period, quota);
}

static int tg_cfs_schedulable_down(struct task_group *tg, void *data)
{
	struct cfs_schedulable_data *d = data;
	struct cfs_bandwidth *cfs_b = &tg->cfs_bandwidth;
	s64 quota = 0, parent_quota = -1;

	if (!tg->parent) {
		quota = RUNTIME_INF;
	} else {
		struct cfs_bandwidth *parent_b = &tg->parent->cfs_bandwidth;

		quota = normalize_cfs_quota(tg, d);
		parent_quota = parent_b->hierarchical_quota;

		/*
		 * Ensure max(child_quota) <= parent_quota.  On cgroup2,
		 * always take the min.  On cgroup1, only inherit when no
		 * limit is set:
		 */
		if (cgroup_subsys_on_dfl(cpu_cgrp_subsys)) {
			quota = min(quota, parent_quota);
		} else {
			if (quota == RUNTIME_INF)
				quota = parent_quota;
			else if (parent_quota != RUNTIME_INF && quota > parent_quota)
				return -EINVAL;
		}
	}
	cfs_b->hierarchical_quota = quota;

	return 0;
}

static int __cfs_schedulable(struct task_group *tg, u64 period, u64 quota)
{
	int ret;
	struct cfs_schedulable_data data = {
		.tg = tg,
		.period = period,
		.quota = quota,
	};

	if (quota != RUNTIME_INF) {
		do_div(data.period, NSEC_PER_USEC);
		do_div(data.quota, NSEC_PER_USEC);
	}

	rcu_read_lock();
	ret = walk_tg_tree(tg_cfs_schedulable_down, tg_nop, &data);
	rcu_read_unlock();

	return ret;
}

static int cpu_cfs_stat_show(struct seq_file *sf, void *v)
{
	struct task_group *tg = css_tg(seq_css(sf));
	struct cfs_bandwidth *cfs_b = &tg->cfs_bandwidth;

	seq_printf(sf, "nr_periods %d\n", cfs_b->nr_periods);
	seq_printf(sf, "nr_throttled %d\n", cfs_b->nr_throttled);
	seq_printf(sf, "throttled_time %llu\n", cfs_b->throttled_time);

	if (schedstat_enabled() && tg != &root_task_group) {
		u64 ws = 0;
		int i;

		for_each_possible_cpu(i)
			ws += schedstat_val(tg->se[i]->statistics.wait_sum);

		seq_printf(sf, "wait_sum %llu\n", ws);
	}

	return 0;
}
#endif /* CONFIG_CFS_BANDWIDTH */
#endif /* CONFIG_FAIR_GROUP_SCHED */

#ifdef CONFIG_RT_GROUP_SCHED
static int cpu_rt_runtime_write(struct cgroup_subsys_state *css,
				struct cftype *cft, s64 val)
{
	return sched_group_set_rt_runtime(css_tg(css), val);
}

static s64 cpu_rt_runtime_read(struct cgroup_subsys_state *css,
			       struct cftype *cft)
{
	return sched_group_rt_runtime(css_tg(css));
}

static int cpu_rt_period_write_uint(struct cgroup_subsys_state *css,
				    struct cftype *cftype, u64 rt_period_us)
{
	return sched_group_set_rt_period(css_tg(css), rt_period_us);
}

static u64 cpu_rt_period_read_uint(struct cgroup_subsys_state *css,
				   struct cftype *cft)
{
	return sched_group_rt_period(css_tg(css));
}
#endif /* CONFIG_RT_GROUP_SCHED */

static struct cftype cpu_legacy_files[] = {
#ifdef CONFIG_FAIR_GROUP_SCHED
	{
		.name = "shares",
		.read_u64 = cpu_shares_read_u64,
		.write_u64 = cpu_shares_write_u64,
	},
#endif
#ifdef CONFIG_CFS_BANDWIDTH
	{
		.name = "cfs_quota_us",
		.read_s64 = cpu_cfs_quota_read_s64,
		.write_s64 = cpu_cfs_quota_write_s64,
	},
	{
		.name = "cfs_period_us",
		.read_u64 = cpu_cfs_period_read_u64,
		.write_u64 = cpu_cfs_period_write_u64,
	},
	{
		.name = "stat",
		.seq_show = cpu_cfs_stat_show,
	},
#endif
#ifdef CONFIG_RT_GROUP_SCHED
	{
		.name = "rt_runtime_us",
		.read_s64 = cpu_rt_runtime_read,
		.write_s64 = cpu_rt_runtime_write,
	},
	{
		.name = "rt_period_us",
		.read_u64 = cpu_rt_period_read_uint,
		.write_u64 = cpu_rt_period_write_uint,
	},
#endif
#ifdef CONFIG_UCLAMP_TASK_GROUP
	{
		.name = "uclamp.min",
		.flags = CFTYPE_NOT_ON_ROOT,
		.seq_show = cpu_uclamp_min_show,
		.write = cpu_uclamp_min_write,
	},
	{
		.name = "uclamp.max",
		.flags = CFTYPE_NOT_ON_ROOT,
		.seq_show = cpu_uclamp_max_show,
		.write = cpu_uclamp_max_write,
	},
#endif
	{ }	/* Terminate */
};

static int cpu_extra_stat_show(struct seq_file *sf,
			       struct cgroup_subsys_state *css)
{
#ifdef CONFIG_CFS_BANDWIDTH
	{
		struct task_group *tg = css_tg(css);
		struct cfs_bandwidth *cfs_b = &tg->cfs_bandwidth;
		u64 throttled_usec;

		throttled_usec = cfs_b->throttled_time;
		do_div(throttled_usec, NSEC_PER_USEC);

		seq_printf(sf, "nr_periods %d\n"
			   "nr_throttled %d\n"
			   "throttled_usec %llu\n",
			   cfs_b->nr_periods, cfs_b->nr_throttled,
			   throttled_usec);
	}
#endif
	return 0;
}

#ifdef CONFIG_FAIR_GROUP_SCHED
static u64 cpu_weight_read_u64(struct cgroup_subsys_state *css,
			       struct cftype *cft)
{
	struct task_group *tg = css_tg(css);
	u64 weight = scale_load_down(tg->shares);

	return DIV_ROUND_CLOSEST_ULL(weight * CGROUP_WEIGHT_DFL, 1024);
}

static int cpu_weight_write_u64(struct cgroup_subsys_state *css,
				struct cftype *cft, u64 weight)
{
	/*
	 * cgroup weight knobs should use the common MIN, DFL and MAX
	 * values which are 1, 100 and 10000 respectively.  While it loses
	 * a bit of range on both ends, it maps pretty well onto the shares
	 * value used by scheduler and the round-trip conversions preserve
	 * the original value over the entire range.
	 */
	if (weight < CGROUP_WEIGHT_MIN || weight > CGROUP_WEIGHT_MAX)
		return -ERANGE;

	weight = DIV_ROUND_CLOSEST_ULL(weight * 1024, CGROUP_WEIGHT_DFL);

	return sched_group_set_shares(css_tg(css), scale_load(weight));
}

static s64 cpu_weight_nice_read_s64(struct cgroup_subsys_state *css,
				    struct cftype *cft)
{
	unsigned long weight = scale_load_down(css_tg(css)->shares);
	int last_delta = INT_MAX;
	int prio, delta;

	/* find the closest nice value to the current weight */
	for (prio = 0; prio < ARRAY_SIZE(sched_prio_to_weight); prio++) {
		delta = abs(sched_prio_to_weight[prio] - weight);
		if (delta >= last_delta)
			break;
		last_delta = delta;
	}

	return PRIO_TO_NICE(prio - 1 + MAX_RT_PRIO);
}

static int cpu_weight_nice_write_s64(struct cgroup_subsys_state *css,
				     struct cftype *cft, s64 nice)
{
	unsigned long weight;
	int idx;

	if (nice < MIN_NICE || nice > MAX_NICE)
		return -ERANGE;

	idx = NICE_TO_PRIO(nice) - MAX_RT_PRIO;
	idx = array_index_nospec(idx, 40);
	weight = sched_prio_to_weight[idx];

	return sched_group_set_shares(css_tg(css), scale_load(weight));
}
#endif

static void __maybe_unused cpu_period_quota_print(struct seq_file *sf,
						  long period, long quota)
{
	if (quota < 0)
		seq_puts(sf, "max");
	else
		seq_printf(sf, "%ld", quota);

	seq_printf(sf, " %ld\n", period);
}

/* caller should put the current value in *@periodp before calling */
static int __maybe_unused cpu_period_quota_parse(char *buf,
						 u64 *periodp, u64 *quotap)
{
	char tok[21];	/* U64_MAX */

	if (sscanf(buf, "%20s %llu", tok, periodp) < 1)
		return -EINVAL;

	*periodp *= NSEC_PER_USEC;

	if (sscanf(tok, "%llu", quotap))
		*quotap *= NSEC_PER_USEC;
	else if (!strcmp(tok, "max"))
		*quotap = RUNTIME_INF;
	else
		return -EINVAL;

	return 0;
}

#ifdef CONFIG_CFS_BANDWIDTH
static int cpu_max_show(struct seq_file *sf, void *v)
{
	struct task_group *tg = css_tg(seq_css(sf));

	cpu_period_quota_print(sf, tg_get_cfs_period(tg), tg_get_cfs_quota(tg));
	return 0;
}

static ssize_t cpu_max_write(struct kernfs_open_file *of,
			     char *buf, size_t nbytes, loff_t off)
{
	struct task_group *tg = css_tg(of_css(of));
	u64 period = tg_get_cfs_period(tg);
	u64 quota;
	int ret;

	ret = cpu_period_quota_parse(buf, &period, &quota);
	if (!ret)
		ret = tg_set_cfs_bandwidth(tg, period, quota);
	return ret ?: nbytes;
}
#endif

static struct cftype cpu_files[] = {
#ifdef CONFIG_FAIR_GROUP_SCHED
	{
		.name = "weight",
		.flags = CFTYPE_NOT_ON_ROOT,
		.read_u64 = cpu_weight_read_u64,
		.write_u64 = cpu_weight_write_u64,
	},
	{
		.name = "weight.nice",
		.flags = CFTYPE_NOT_ON_ROOT,
		.read_s64 = cpu_weight_nice_read_s64,
		.write_s64 = cpu_weight_nice_write_s64,
	},
#endif
#ifdef CONFIG_CFS_BANDWIDTH
	{
		.name = "max",
		.flags = CFTYPE_NOT_ON_ROOT,
		.seq_show = cpu_max_show,
		.write = cpu_max_write,
	},
#endif
#ifdef CONFIG_UCLAMP_TASK_GROUP
	{
		.name = "uclamp.min",
		.flags = CFTYPE_NOT_ON_ROOT,
		.seq_show = cpu_uclamp_min_show,
		.write = cpu_uclamp_min_write,
	},
	{
		.name = "uclamp.max",
		.flags = CFTYPE_NOT_ON_ROOT,
		.seq_show = cpu_uclamp_max_show,
		.write = cpu_uclamp_max_write,
	},
#endif
	{ }	/* terminate */
};

struct cgroup_subsys cpu_cgrp_subsys = {
	.css_alloc	= cpu_cgroup_css_alloc,
	.css_online	= cpu_cgroup_css_online,
	.css_released	= cpu_cgroup_css_released,
	.css_free	= cpu_cgroup_css_free,
	.css_extra_stat_show = cpu_extra_stat_show,
	.fork		= cpu_cgroup_fork,
	.can_attach	= cpu_cgroup_can_attach,
	.attach		= cpu_cgroup_attach,
	.legacy_cftypes	= cpu_legacy_files,
	.dfl_cftypes	= cpu_files,
	.early_init	= true,
	.threaded	= true,
};

#endif	/* CONFIG_CGROUP_SCHED */

void dump_cpu_task(int cpu)
{
	pr_info("Task dump for CPU %d:\n", cpu);
	sched_show_task(cpu_curr(cpu));
}

/*
 * Nice levels are multiplicative, with a gentle 10% change for every
 * nice level changed. I.e. when a CPU-bound task goes from nice 0 to
 * nice 1, it will get ~10% less CPU time than another CPU-bound task
 * that remained on nice 0.
 *
 * The "10% effect" is relative and cumulative: from _any_ nice level,
 * if you go up 1 level, it's -10% CPU usage, if you go down 1 level
 * it's +10% CPU usage. (to achieve that we use a multiplier of 1.25.
 * If a task goes up by ~10% and another task goes down by ~10% then
 * the relative distance between them is ~25%.)
 */
const int sched_prio_to_weight[40] = {
 /* -20 */     88761,     71755,     56483,     46273,     36291,
 /* -15 */     29154,     23254,     18705,     14949,     11916,
 /* -10 */      9548,      7620,      6100,      4904,      3906,
 /*  -5 */      3121,      2501,      1991,      1586,      1277,
 /*   0 */      1024,       820,       655,       526,       423,
 /*   5 */       335,       272,       215,       172,       137,
 /*  10 */       110,        87,        70,        56,        45,
 /*  15 */        36,        29,        23,        18,        15,
};

/*
 * Inverse (2^32/x) values of the sched_prio_to_weight[] array, precalculated.
 *
 * In cases where the weight does not change often, we can use the
 * precalculated inverse to speed up arithmetics by turning divisions
 * into multiplications:
 */
const u32 sched_prio_to_wmult[40] = {
 /* -20 */     48388,     59856,     76040,     92818,    118348,
 /* -15 */    147320,    184698,    229616,    287308,    360437,
 /* -10 */    449829,    563644,    704093,    875809,   1099582,
 /*  -5 */   1376151,   1717300,   2157191,   2708050,   3363326,
 /*   0 */   4194304,   5237765,   6557202,   8165337,  10153587,
 /*   5 */  12820798,  15790321,  19976592,  24970740,  31350126,
 /*  10 */  39045157,  49367440,  61356676,  76695844,  95443717,
 /*  15 */ 119304647, 148102320, 186737708, 238609294, 286331153,
};

void call_trace_sched_update_nr_running(struct rq *rq, int count)
{
        trace_sched_update_nr_running_tp(rq, count);
}<|MERGE_RESOLUTION|>--- conflicted
+++ resolved
@@ -1800,7 +1800,6 @@
 
 	/* migrate_disabled() must be allowed to finish. */
 	if (is_migration_disabled(p))
-<<<<<<< HEAD
 		return cpu_online(cpu);
 
 	/* Non kernel threads are not allowed during either online or offline. */
@@ -1811,18 +1810,6 @@
 	if (kthread_is_per_cpu(p))
 		return cpu_online(cpu);
 
-=======
-		return cpu_online(cpu);
-
-	/* Non kernel threads are not allowed during either online or offline. */
-	if (!(p->flags & PF_KTHREAD))
-		return cpu_active(cpu);
-
-	/* KTHREAD_IS_PER_CPU is always allowed. */
-	if (kthread_is_per_cpu(p))
-		return cpu_online(cpu);
-
->>>>>>> 04bd701d
 	/* Regular kernel threads don't get to stay during offline. */
 	if (cpu_rq(cpu)->balance_push)
 		return false;
@@ -7889,7 +7876,6 @@
 
 	set_cpu_active(cpu, false);
 
-<<<<<<< HEAD
 	/*
 	 * From this point forward, this CPU will refuse to run any task that
 	 * is not: migrate_disable() or KTHREAD_IS_PER_CPU, and will actively
@@ -7899,17 +7885,6 @@
 	balance_push_set(cpu, true);
 
 	/*
-=======
-	/*
-	 * From this point forward, this CPU will refuse to run any task that
-	 * is not: migrate_disable() or KTHREAD_IS_PER_CPU, and will actively
-	 * push those tasks away until this gets cleared, see
-	 * sched_cpu_dying().
-	 */
-	balance_push_set(cpu, true);
-
-	/*
->>>>>>> 04bd701d
 	 * We've cleared cpu_active_mask / set balance_push, wait for all
 	 * preempt-disabled and RCU users of this state to go away such that
 	 * all new such users will observe it.
