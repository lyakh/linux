// SPDX-License-Identifier: GPL-2.0

/*
 * Copyright (C) 2020 Google LLC.
 */

#include <linux/filter.h>
#include <linux/bpf.h>
#include <linux/btf.h>
#include <linux/binfmts.h>
#include <linux/lsm_hooks.h>
#include <linux/bpf_lsm.h>
#include <linux/kallsyms.h>
#include <linux/bpf_verifier.h>
#include <net/bpf_sk_storage.h>
#include <linux/bpf_local_storage.h>
#include <linux/btf_ids.h>
<<<<<<< HEAD
=======
#include <linux/ima.h>
>>>>>>> 76ec55ca

/* For every LSM hook that allows attachment of BPF programs, declare a nop
 * function where a BPF program can be attached.
 */
#define LSM_HOOK(RET, DEFAULT, NAME, ...)	\
noinline RET bpf_lsm_##NAME(__VA_ARGS__)	\
{						\
	return DEFAULT;				\
}

#include <linux/lsm_hook_defs.h>
#undef LSM_HOOK

#define LSM_HOOK(RET, DEFAULT, NAME, ...) BTF_ID(func, bpf_lsm_##NAME)
BTF_SET_START(bpf_lsm_hooks)
#include <linux/lsm_hook_defs.h>
#undef LSM_HOOK
BTF_SET_END(bpf_lsm_hooks)

int bpf_lsm_verify_prog(struct bpf_verifier_log *vlog,
			const struct bpf_prog *prog)
{
	if (!prog->gpl_compatible) {
		bpf_log(vlog,
			"LSM programs must have a GPL compatible license\n");
		return -EINVAL;
	}

	if (!btf_id_set_contains(&bpf_lsm_hooks, prog->aux->attach_btf_id)) {
		bpf_log(vlog, "attach_btf_id %u points to wrong type name %s\n",
			prog->aux->attach_btf_id, prog->aux->attach_func_name);
		return -EINVAL;
	}

	return 0;
}

/* Mask for all the currently supported BPRM option flags */
#define BPF_F_BRPM_OPTS_MASK	BPF_F_BPRM_SECUREEXEC

BPF_CALL_2(bpf_bprm_opts_set, struct linux_binprm *, bprm, u64, flags)
{
	if (flags & ~BPF_F_BRPM_OPTS_MASK)
		return -EINVAL;

	bprm->secureexec = (flags & BPF_F_BPRM_SECUREEXEC);
	return 0;
}

BTF_ID_LIST_SINGLE(bpf_bprm_opts_set_btf_ids, struct, linux_binprm)

const static struct bpf_func_proto bpf_bprm_opts_set_proto = {
	.func		= bpf_bprm_opts_set,
	.gpl_only	= false,
	.ret_type	= RET_INTEGER,
	.arg1_type	= ARG_PTR_TO_BTF_ID,
	.arg1_btf_id	= &bpf_bprm_opts_set_btf_ids[0],
	.arg2_type	= ARG_ANYTHING,
};

BPF_CALL_3(bpf_ima_inode_hash, struct inode *, inode, void *, dst, u32, size)
{
	return ima_inode_hash(inode, dst, size);
}

static bool bpf_ima_inode_hash_allowed(const struct bpf_prog *prog)
{
	return bpf_lsm_is_sleepable_hook(prog->aux->attach_btf_id);
}

BTF_ID_LIST_SINGLE(bpf_ima_inode_hash_btf_ids, struct, inode)

const static struct bpf_func_proto bpf_ima_inode_hash_proto = {
	.func		= bpf_ima_inode_hash,
	.gpl_only	= false,
	.ret_type	= RET_INTEGER,
	.arg1_type	= ARG_PTR_TO_BTF_ID,
	.arg1_btf_id	= &bpf_ima_inode_hash_btf_ids[0],
	.arg2_type	= ARG_PTR_TO_UNINIT_MEM,
	.arg3_type	= ARG_CONST_SIZE,
	.allowed	= bpf_ima_inode_hash_allowed,
};

static const struct bpf_func_proto *
bpf_lsm_func_proto(enum bpf_func_id func_id, const struct bpf_prog *prog)
{
	switch (func_id) {
	case BPF_FUNC_inode_storage_get:
		return &bpf_inode_storage_get_proto;
	case BPF_FUNC_inode_storage_delete:
		return &bpf_inode_storage_delete_proto;
	case BPF_FUNC_sk_storage_get:
		return &bpf_sk_storage_get_proto;
	case BPF_FUNC_sk_storage_delete:
		return &bpf_sk_storage_delete_proto;
	case BPF_FUNC_spin_lock:
		return &bpf_spin_lock_proto;
	case BPF_FUNC_spin_unlock:
		return &bpf_spin_unlock_proto;
	case BPF_FUNC_task_storage_get:
		return &bpf_task_storage_get_proto;
	case BPF_FUNC_task_storage_delete:
		return &bpf_task_storage_delete_proto;
	case BPF_FUNC_bprm_opts_set:
		return &bpf_bprm_opts_set_proto;
	case BPF_FUNC_ima_inode_hash:
		return prog->aux->sleepable ? &bpf_ima_inode_hash_proto : NULL;
	default:
		return tracing_prog_func_proto(func_id, prog);
	}
}

/* The set of hooks which are called without pagefaults disabled and are allowed
 * to "sleep" and thus can be used for sleeable BPF programs.
 */
BTF_SET_START(sleepable_lsm_hooks)
BTF_ID(func, bpf_lsm_bpf)
BTF_ID(func, bpf_lsm_bpf_map)
BTF_ID(func, bpf_lsm_bpf_map_alloc_security)
BTF_ID(func, bpf_lsm_bpf_map_free_security)
BTF_ID(func, bpf_lsm_bpf_prog)
BTF_ID(func, bpf_lsm_bprm_check_security)
BTF_ID(func, bpf_lsm_bprm_committed_creds)
BTF_ID(func, bpf_lsm_bprm_committing_creds)
BTF_ID(func, bpf_lsm_bprm_creds_for_exec)
BTF_ID(func, bpf_lsm_bprm_creds_from_file)
BTF_ID(func, bpf_lsm_capget)
BTF_ID(func, bpf_lsm_capset)
BTF_ID(func, bpf_lsm_cred_prepare)
BTF_ID(func, bpf_lsm_file_ioctl)
BTF_ID(func, bpf_lsm_file_lock)
BTF_ID(func, bpf_lsm_file_open)
BTF_ID(func, bpf_lsm_file_receive)
BTF_ID(func, bpf_lsm_inet_conn_established)
BTF_ID(func, bpf_lsm_inode_create)
BTF_ID(func, bpf_lsm_inode_free_security)
BTF_ID(func, bpf_lsm_inode_getattr)
BTF_ID(func, bpf_lsm_inode_getxattr)
BTF_ID(func, bpf_lsm_inode_mknod)
BTF_ID(func, bpf_lsm_inode_need_killpriv)
BTF_ID(func, bpf_lsm_inode_post_setxattr)
BTF_ID(func, bpf_lsm_inode_readlink)
BTF_ID(func, bpf_lsm_inode_rename)
BTF_ID(func, bpf_lsm_inode_rmdir)
BTF_ID(func, bpf_lsm_inode_setattr)
BTF_ID(func, bpf_lsm_inode_setxattr)
BTF_ID(func, bpf_lsm_inode_symlink)
BTF_ID(func, bpf_lsm_inode_unlink)
BTF_ID(func, bpf_lsm_kernel_module_request)
BTF_ID(func, bpf_lsm_kernfs_init_security)
BTF_ID(func, bpf_lsm_key_free)
BTF_ID(func, bpf_lsm_mmap_file)
BTF_ID(func, bpf_lsm_netlink_send)
BTF_ID(func, bpf_lsm_path_notify)
BTF_ID(func, bpf_lsm_release_secctx)
BTF_ID(func, bpf_lsm_sb_alloc_security)
BTF_ID(func, bpf_lsm_sb_eat_lsm_opts)
BTF_ID(func, bpf_lsm_sb_kern_mount)
BTF_ID(func, bpf_lsm_sb_mount)
BTF_ID(func, bpf_lsm_sb_remount)
BTF_ID(func, bpf_lsm_sb_set_mnt_opts)
BTF_ID(func, bpf_lsm_sb_show_options)
BTF_ID(func, bpf_lsm_sb_statfs)
BTF_ID(func, bpf_lsm_sb_umount)
BTF_ID(func, bpf_lsm_settime)
BTF_ID(func, bpf_lsm_socket_accept)
BTF_ID(func, bpf_lsm_socket_bind)
BTF_ID(func, bpf_lsm_socket_connect)
BTF_ID(func, bpf_lsm_socket_create)
BTF_ID(func, bpf_lsm_socket_getpeername)
BTF_ID(func, bpf_lsm_socket_getpeersec_dgram)
BTF_ID(func, bpf_lsm_socket_getsockname)
BTF_ID(func, bpf_lsm_socket_getsockopt)
BTF_ID(func, bpf_lsm_socket_listen)
BTF_ID(func, bpf_lsm_socket_post_create)
BTF_ID(func, bpf_lsm_socket_recvmsg)
BTF_ID(func, bpf_lsm_socket_sendmsg)
BTF_ID(func, bpf_lsm_socket_shutdown)
BTF_ID(func, bpf_lsm_socket_socketpair)
BTF_ID(func, bpf_lsm_syslog)
BTF_ID(func, bpf_lsm_task_alloc)
BTF_ID(func, bpf_lsm_task_getsecid)
BTF_ID(func, bpf_lsm_task_prctl)
BTF_ID(func, bpf_lsm_task_setscheduler)
BTF_ID(func, bpf_lsm_task_to_inode)
BTF_SET_END(sleepable_lsm_hooks)

bool bpf_lsm_is_sleepable_hook(u32 btf_id)
{
	return btf_id_set_contains(&sleepable_lsm_hooks, btf_id);
}

const struct bpf_prog_ops lsm_prog_ops = {
};

const struct bpf_verifier_ops lsm_verifier_ops = {
	.get_func_proto = bpf_lsm_func_proto,
	.is_valid_access = btf_ctx_access,
};<|MERGE_RESOLUTION|>--- conflicted
+++ resolved
@@ -15,10 +15,7 @@
 #include <net/bpf_sk_storage.h>
 #include <linux/bpf_local_storage.h>
 #include <linux/btf_ids.h>
-<<<<<<< HEAD
-=======
 #include <linux/ima.h>
->>>>>>> 76ec55ca
 
 /* For every LSM hook that allows attachment of BPF programs, declare a nop
  * function where a BPF program can be attached.
