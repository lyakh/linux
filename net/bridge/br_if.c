/*
 *	Userspace interface
 *	Linux ethernet bridge
 *
 *	Authors:
 *	Lennert Buytenhek		<buytenh@gnu.org>
 *
 *	This program is free software; you can redistribute it and/or
 *	modify it under the terms of the GNU General Public License
 *	as published by the Free Software Foundation; either version
 *	2 of the License, or (at your option) any later version.
 */

#include <linux/kernel.h>
#include <linux/netdevice.h>
#include <linux/ethtool.h>
#include <linux/if_arp.h>
#include <linux/module.h>
#include <linux/init.h>
#include <linux/rtnetlink.h>
#include <linux/if_ether.h>
#include <net/sock.h>

#include "br_private.h"

/*
 * Determine initial path cost based on speed.
 * using recommendations from 802.1d standard
 *
 * Since driver might sleep need to not be holding any locks.
 */
static int port_cost(struct net_device *dev)
{
	if (dev->ethtool_ops && dev->ethtool_ops->get_settings) {
		struct ethtool_cmd ecmd = { .cmd = ETHTOOL_GSET, };

		if (!dev->ethtool_ops->get_settings(dev, &ecmd)) {
			switch(ecmd.speed) {
			case SPEED_10000:
				return 2;
			case SPEED_1000:
				return 4;
			case SPEED_100:
				return 19;
			case SPEED_10:
				return 100;
			}
		}
	}

	/* Old silly heuristics based on name */
	if (!strncmp(dev->name, "lec", 3))
		return 7;

	if (!strncmp(dev->name, "plip", 4))
		return 2500;

	return 100;	/* assume old 10Mbps */
}


/*
 * Check for port carrier transistions.
 * Called from work queue to allow for calling functions that
 * might sleep (such as speed check), and to debounce.
 */
void br_port_carrier_check(struct net_bridge_port *p)
{
	struct net_device *dev = p->dev;
	struct net_bridge *br = p->br;

	if (netif_carrier_ok(dev))
		p->path_cost = port_cost(dev);

	if (netif_running(br->dev)) {
		spin_lock_bh(&br->lock);
		if (netif_carrier_ok(dev)) {
			if (p->state == BR_STATE_DISABLED)
				br_stp_enable_port(p);
		} else {
			if (p->state != BR_STATE_DISABLED)
				br_stp_disable_port(p);
		}
		spin_unlock_bh(&br->lock);
	}
}

static void release_nbp(struct kobject *kobj)
{
	struct net_bridge_port *p
		= container_of(kobj, struct net_bridge_port, kobj);
	kfree(p);
}

static struct kobj_type brport_ktype = {
#ifdef CONFIG_SYSFS
	.sysfs_ops = &brport_sysfs_ops,
#endif
	.release = release_nbp,
};

static void destroy_nbp(struct net_bridge_port *p)
{
	struct net_device *dev = p->dev;

	p->br = NULL;
	p->dev = NULL;
	dev_put(dev);

	kobject_put(&p->kobj);
}

static void destroy_nbp_rcu(struct rcu_head *head)
{
	struct net_bridge_port *p =
			container_of(head, struct net_bridge_port, rcu);
	destroy_nbp(p);
}

/* Delete port(interface) from bridge is done in two steps.
 * via RCU. First step, marks device as down. That deletes
 * all the timers and stops new packets from flowing through.
 *
 * Final cleanup doesn't occur until after all CPU's finished
 * processing packets.
 *
 * Protected from multiple admin operations by RTNL mutex
 */
static void del_nbp(struct net_bridge_port *p)
{
	struct net_bridge *br = p->br;
	struct net_device *dev = p->dev;

	sysfs_remove_link(br->ifobj, dev->name);

	dev_set_promiscuity(dev, -1);

	spin_lock_bh(&br->lock);
	br_stp_disable_port(p);
	spin_unlock_bh(&br->lock);

	br_ifinfo_notify(RTM_DELLINK, p);

	br_fdb_delete_by_port(br, p, 1);

	list_del_rcu(&p->list);

	rcu_assign_pointer(dev->br_port, NULL);

	kobject_uevent(&p->kobj, KOBJ_REMOVE);
	kobject_del(&p->kobj);

	call_rcu(&p->rcu, destroy_nbp_rcu);
}

/* called with RTNL */
static void del_br(struct net_bridge *br)
{
	struct net_bridge_port *p, *n;

	list_for_each_entry_safe(p, n, &br->port_list, list) {
		del_nbp(p);
	}

	del_timer_sync(&br->gc_timer);

	br_sysfs_delbr(br->dev);
	unregister_netdevice(br->dev);
}

static struct net_device *new_bridge_dev(struct net *net, const char *name)
{
	struct net_bridge *br;
	struct net_device *dev;

	dev = alloc_netdev(sizeof(struct net_bridge), name,
			   br_dev_setup);

	if (!dev)
		return NULL;
	dev_net_set(dev, net);

	br = netdev_priv(dev);
	br->dev = dev;

	spin_lock_init(&br->lock);
	INIT_LIST_HEAD(&br->port_list);
	spin_lock_init(&br->hash_lock);

	br->bridge_id.prio[0] = 0x80;
	br->bridge_id.prio[1] = 0x00;

	memcpy(br->group_addr, br_group_address, ETH_ALEN);

	br->feature_mask = dev->features;
	br->stp_enabled = BR_NO_STP;
	br->designated_root = br->bridge_id;
	br->root_path_cost = 0;
	br->root_port = 0;
	br->bridge_max_age = br->max_age = 20 * HZ;
	br->bridge_hello_time = br->hello_time = 2 * HZ;
	br->bridge_forward_delay = br->forward_delay = 15 * HZ;
	br->topology_change = 0;
	br->topology_change_detected = 0;
	br->ageing_time = 300 * HZ;

	br_netfilter_rtable_init(br);

	INIT_LIST_HEAD(&br->age_list);

	br_stp_timer_init(br);

	return dev;
}

/* find an available port number */
static int find_portno(struct net_bridge *br)
{
	int index;
	struct net_bridge_port *p;
	unsigned long *inuse;

	inuse = kcalloc(BITS_TO_LONGS(BR_MAX_PORTS), sizeof(unsigned long),
			GFP_KERNEL);
	if (!inuse)
		return -ENOMEM;

	set_bit(0, inuse);	/* zero is reserved */
	list_for_each_entry(p, &br->port_list, list) {
		set_bit(p->port_no, inuse);
	}
	index = find_first_zero_bit(inuse, BR_MAX_PORTS);
	kfree(inuse);

	return (index >= BR_MAX_PORTS) ? -EXFULL : index;
}

/* called with RTNL but without bridge lock */
static struct net_bridge_port *new_nbp(struct net_bridge *br,
				       struct net_device *dev)
{
	int index;
	struct net_bridge_port *p;

	index = find_portno(br);
	if (index < 0)
		return ERR_PTR(index);

	p = kzalloc(sizeof(*p), GFP_KERNEL);
	if (p == NULL)
		return ERR_PTR(-ENOMEM);

	p->br = br;
	dev_hold(dev);
	p->dev = dev;
	p->path_cost = port_cost(dev);
	p->priority = 0x8000 >> BR_PORT_BITS;
	p->port_no = index;
	p->flags = 0;
	br_init_port(p);
	p->state = BR_STATE_DISABLED;
	br_stp_port_timer_init(p);

	return p;
}

static struct device_type br_type = {
	.name	= "bridge",
};

int br_add_bridge(struct net *net, const char *name)
{
	struct net_device *dev;
	int ret;

	dev = new_bridge_dev(net, name);
	if (!dev)
		return -ENOMEM;

	rtnl_lock();
	if (strchr(dev->name, '%')) {
		ret = dev_alloc_name(dev, dev->name);
		if (ret < 0)
			goto out_free;
	}

	SET_NETDEV_DEVTYPE(dev, &br_type);

	ret = register_netdevice(dev);
	if (ret)
		goto out_free;

	ret = br_sysfs_addbr(dev);
	if (ret)
		unregister_netdevice(dev);
 out:
	rtnl_unlock();
	return ret;

out_free:
	free_netdev(dev);
	goto out;
}

int br_del_bridge(struct net *net, const char *name)
{
	struct net_device *dev;
	int ret = 0;

	rtnl_lock();
	dev = __dev_get_by_name(net, name);
	if (dev == NULL)
		ret =  -ENXIO; 	/* Could not find device */

	else if (!(dev->priv_flags & IFF_EBRIDGE)) {
		/* Attempt to delete non bridge device! */
		ret = -EPERM;
	}

	else if (dev->flags & IFF_UP) {
		/* Not shutdown yet. */
		ret = -EBUSY;
	}

	else
		del_br(netdev_priv(dev));

	rtnl_unlock();
	return ret;
}

/* MTU of the bridge pseudo-device: ETH_DATA_LEN or the minimum of the ports */
int br_min_mtu(const struct net_bridge *br)
{
	const struct net_bridge_port *p;
	int mtu = 0;

	ASSERT_RTNL();

	if (list_empty(&br->port_list))
		mtu = ETH_DATA_LEN;
	else {
		list_for_each_entry(p, &br->port_list, list) {
			if (!mtu  || p->dev->mtu < mtu)
				mtu = p->dev->mtu;
		}
	}
	return mtu;
}

/*
 * Recomputes features using slave's features
 */
void br_features_recompute(struct net_bridge *br)
{
	struct net_bridge_port *p;
	unsigned long features, mask;

	features = mask = br->feature_mask;
	if (list_empty(&br->port_list))
		goto done;

	features &= ~NETIF_F_ONE_FOR_ALL;

	list_for_each_entry(p, &br->port_list, list) {
		features = netdev_increment_features(features,
						     p->dev->features, mask);
	}

done:
	br->dev->features = netdev_fix_features(features, NULL);
}

/* called with RTNL */
int br_add_if(struct net_bridge *br, struct net_device *dev)
{
	struct net_bridge_port *p;
	int err = 0;

	if (dev->flags & IFF_LOOPBACK || dev->type != ARPHRD_ETHER)
		return -EINVAL;

	if (dev->netdev_ops->ndo_start_xmit == br_dev_xmit)
		return -ELOOP;

	if (dev->br_port != NULL)
		return -EBUSY;

	p = new_nbp(br, dev);
	if (IS_ERR(p))
		return PTR_ERR(p);

	err = dev_set_promiscuity(dev, 1);
	if (err)
		goto put_back;

	err = kobject_init_and_add(&p->kobj, &brport_ktype, &(dev->dev.kobj),
				   SYSFS_BRIDGE_PORT_ATTR);
	if (err)
		goto err0;

	err = br_fdb_insert(br, p, dev->dev_addr);
	if (err)
		goto err1;

	err = br_sysfs_addif(p);
	if (err)
		goto err2;

	rcu_assign_pointer(dev->br_port, p);
	dev_disable_lro(dev);

	list_add_rcu(&p->list, &br->port_list);

	spin_lock_bh(&br->lock);
	br_stp_recalculate_bridge_id(br);
	br_features_recompute(br);

	if ((dev->flags & IFF_UP) && netif_carrier_ok(dev) &&
	    (br->dev->flags & IFF_UP))
		br_stp_enable_port(p);
	spin_unlock_bh(&br->lock);

	br_ifinfo_notify(RTM_NEWLINK, p);

	dev_set_mtu(br->dev, br_min_mtu(br));

	kobject_uevent(&p->kobj, KOBJ_ADD);

	return 0;
err2:
	br_fdb_delete_by_port(br, p, 1);
err1:
	kobject_put(&p->kobj);
<<<<<<< HEAD
=======
	p = NULL; /* kobject_put frees */
>>>>>>> ad1cd745
err0:
	dev_set_promiscuity(dev, -1);
put_back:
	dev_put(dev);
	kfree(p);
	return err;
}

/* called with RTNL */
int br_del_if(struct net_bridge *br, struct net_device *dev)
{
	struct net_bridge_port *p = dev->br_port;

	if (!p || p->br != br)
		return -EINVAL;

	del_nbp(p);

	spin_lock_bh(&br->lock);
	br_stp_recalculate_bridge_id(br);
	br_features_recompute(br);
	spin_unlock_bh(&br->lock);

	return 0;
}

void br_net_exit(struct net *net)
{
	struct net_device *dev;

	rtnl_lock();
restart:
	for_each_netdev(net, dev) {
		if (dev->priv_flags & IFF_EBRIDGE) {
			del_br(netdev_priv(dev));
			goto restart;
		}
	}
	rtnl_unlock();

}<|MERGE_RESOLUTION|>--- conflicted
+++ resolved
@@ -432,10 +432,7 @@
 	br_fdb_delete_by_port(br, p, 1);
 err1:
 	kobject_put(&p->kobj);
-<<<<<<< HEAD
-=======
 	p = NULL; /* kobject_put frees */
->>>>>>> ad1cd745
 err0:
 	dev_set_promiscuity(dev, -1);
 put_back:
