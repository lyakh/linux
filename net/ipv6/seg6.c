// SPDX-License-Identifier: GPL-2.0-or-later
/*
 *  SR-IPv6 implementation
 *
 *  Author:
 *  David Lebrun <david.lebrun@uclouvain.be>
 */

#include <linux/errno.h>
#include <linux/types.h>
#include <linux/socket.h>
#include <linux/net.h>
#include <linux/in6.h>
#include <linux/slab.h>
#include <linux/rhashtable.h>

#include <net/ipv6.h>
#include <net/protocol.h>

#include <net/seg6.h>
#include <net/genetlink.h>
#include <linux/seg6.h>
#include <linux/seg6_genl.h>
#ifdef CONFIG_IPV6_SEG6_HMAC
#include <net/seg6_hmac.h>
#endif

bool seg6_validate_srh(struct ipv6_sr_hdr *srh, int len, bool reduced)
{
	unsigned int tlv_offset;
	int max_last_entry;
	int trailing;

	if (srh->type != IPV6_SRCRT_TYPE_4)
		return false;

	if (((srh->hdrlen + 1) << 3) != len)
		return false;

<<<<<<< HEAD
	max_last_entry = (srh->hdrlen / 2) - 1;

	if (srh->first_segment > max_last_entry)
		return false;

	if (srh->segments_left > srh->first_segment + 1)
=======
	if (!reduced && srh->segments_left > srh->first_segment) {
>>>>>>> 4775cbe7
		return false;
	} else {
		max_last_entry = (srh->hdrlen / 2) - 1;

		if (srh->first_segment > max_last_entry)
			return false;

		if (srh->segments_left > srh->first_segment + 1)
			return false;
	}

	tlv_offset = sizeof(*srh) + ((srh->first_segment + 1) << 4);

	trailing = len - tlv_offset;
	if (trailing < 0)
		return false;

	while (trailing) {
		struct sr6_tlv *tlv;
		unsigned int tlv_len;

		if (trailing < sizeof(*tlv))
			return false;

		tlv = (struct sr6_tlv *)((unsigned char *)srh + tlv_offset);
		tlv_len = sizeof(*tlv) + tlv->len;

		trailing -= tlv_len;
		if (trailing < 0)
			return false;

		tlv_offset += tlv_len;
	}

	return true;
}

static struct genl_family seg6_genl_family;

static const struct nla_policy seg6_genl_policy[SEG6_ATTR_MAX + 1] = {
	[SEG6_ATTR_DST]				= { .type = NLA_BINARY,
		.len = sizeof(struct in6_addr) },
	[SEG6_ATTR_DSTLEN]			= { .type = NLA_S32, },
	[SEG6_ATTR_HMACKEYID]		= { .type = NLA_U32, },
	[SEG6_ATTR_SECRET]			= { .type = NLA_BINARY, },
	[SEG6_ATTR_SECRETLEN]		= { .type = NLA_U8, },
	[SEG6_ATTR_ALGID]			= { .type = NLA_U8, },
	[SEG6_ATTR_HMACINFO]		= { .type = NLA_NESTED, },
};

#ifdef CONFIG_IPV6_SEG6_HMAC

static int seg6_genl_sethmac(struct sk_buff *skb, struct genl_info *info)
{
	struct net *net = genl_info_net(info);
	struct seg6_pernet_data *sdata;
	struct seg6_hmac_info *hinfo;
	u32 hmackeyid;
	char *secret;
	int err = 0;
	u8 algid;
	u8 slen;

	sdata = seg6_pernet(net);

	if (!info->attrs[SEG6_ATTR_HMACKEYID] ||
	    !info->attrs[SEG6_ATTR_SECRETLEN] ||
	    !info->attrs[SEG6_ATTR_ALGID])
		return -EINVAL;

	hmackeyid = nla_get_u32(info->attrs[SEG6_ATTR_HMACKEYID]);
	slen = nla_get_u8(info->attrs[SEG6_ATTR_SECRETLEN]);
	algid = nla_get_u8(info->attrs[SEG6_ATTR_ALGID]);

	if (hmackeyid == 0)
		return -EINVAL;

	if (slen > SEG6_HMAC_SECRET_LEN)
		return -EINVAL;

	mutex_lock(&sdata->lock);
	hinfo = seg6_hmac_info_lookup(net, hmackeyid);

	if (!slen) {
		if (!hinfo)
			err = -ENOENT;

		err = seg6_hmac_info_del(net, hmackeyid);

		goto out_unlock;
	}

	if (!info->attrs[SEG6_ATTR_SECRET]) {
		err = -EINVAL;
		goto out_unlock;
	}

	if (hinfo) {
		err = seg6_hmac_info_del(net, hmackeyid);
		if (err)
			goto out_unlock;
	}

	secret = (char *)nla_data(info->attrs[SEG6_ATTR_SECRET]);

	hinfo = kzalloc(sizeof(*hinfo), GFP_KERNEL);
	if (!hinfo) {
		err = -ENOMEM;
		goto out_unlock;
	}

	memcpy(hinfo->secret, secret, slen);
	hinfo->slen = slen;
	hinfo->alg_id = algid;
	hinfo->hmackeyid = hmackeyid;

	err = seg6_hmac_info_add(net, hmackeyid, hinfo);
	if (err)
		kfree(hinfo);

out_unlock:
	mutex_unlock(&sdata->lock);
	return err;
}

#else

static int seg6_genl_sethmac(struct sk_buff *skb, struct genl_info *info)
{
	return -ENOTSUPP;
}

#endif

static int seg6_genl_set_tunsrc(struct sk_buff *skb, struct genl_info *info)
{
	struct net *net = genl_info_net(info);
	struct in6_addr *val, *t_old, *t_new;
	struct seg6_pernet_data *sdata;

	sdata = seg6_pernet(net);

	if (!info->attrs[SEG6_ATTR_DST])
		return -EINVAL;

	val = nla_data(info->attrs[SEG6_ATTR_DST]);
	t_new = kmemdup(val, sizeof(*val), GFP_KERNEL);
	if (!t_new)
		return -ENOMEM;

	mutex_lock(&sdata->lock);

	t_old = sdata->tun_src;
	rcu_assign_pointer(sdata->tun_src, t_new);

	mutex_unlock(&sdata->lock);

	synchronize_net();
	kfree(t_old);

	return 0;
}

static int seg6_genl_get_tunsrc(struct sk_buff *skb, struct genl_info *info)
{
	struct net *net = genl_info_net(info);
	struct in6_addr *tun_src;
	struct sk_buff *msg;
	void *hdr;

	msg = genlmsg_new(NLMSG_DEFAULT_SIZE, GFP_KERNEL);
	if (!msg)
		return -ENOMEM;

	hdr = genlmsg_put(msg, info->snd_portid, info->snd_seq,
			  &seg6_genl_family, 0, SEG6_CMD_GET_TUNSRC);
	if (!hdr)
		goto free_msg;

	rcu_read_lock();
	tun_src = rcu_dereference(seg6_pernet(net)->tun_src);

	if (nla_put(msg, SEG6_ATTR_DST, sizeof(struct in6_addr), tun_src))
		goto nla_put_failure;

	rcu_read_unlock();

	genlmsg_end(msg, hdr);
	return genlmsg_reply(msg, info);

nla_put_failure:
	rcu_read_unlock();
free_msg:
	nlmsg_free(msg);
	return -ENOMEM;
}

#ifdef CONFIG_IPV6_SEG6_HMAC

static int __seg6_hmac_fill_info(struct seg6_hmac_info *hinfo,
				 struct sk_buff *msg)
{
	if (nla_put_u32(msg, SEG6_ATTR_HMACKEYID, hinfo->hmackeyid) ||
	    nla_put_u8(msg, SEG6_ATTR_SECRETLEN, hinfo->slen) ||
	    nla_put(msg, SEG6_ATTR_SECRET, hinfo->slen, hinfo->secret) ||
	    nla_put_u8(msg, SEG6_ATTR_ALGID, hinfo->alg_id))
		return -1;

	return 0;
}

static int __seg6_genl_dumphmac_element(struct seg6_hmac_info *hinfo,
					u32 portid, u32 seq, u32 flags,
					struct sk_buff *skb, u8 cmd)
{
	void *hdr;

	hdr = genlmsg_put(skb, portid, seq, &seg6_genl_family, flags, cmd);
	if (!hdr)
		return -ENOMEM;

	if (__seg6_hmac_fill_info(hinfo, skb) < 0)
		goto nla_put_failure;

	genlmsg_end(skb, hdr);
	return 0;

nla_put_failure:
	genlmsg_cancel(skb, hdr);
	return -EMSGSIZE;
}

static int seg6_genl_dumphmac_start(struct netlink_callback *cb)
{
	struct net *net = sock_net(cb->skb->sk);
	struct seg6_pernet_data *sdata;
	struct rhashtable_iter *iter;

	sdata = seg6_pernet(net);
	iter = (struct rhashtable_iter *)cb->args[0];

	if (!iter) {
		iter = kmalloc(sizeof(*iter), GFP_KERNEL);
		if (!iter)
			return -ENOMEM;

		cb->args[0] = (long)iter;
	}

	rhashtable_walk_enter(&sdata->hmac_infos, iter);

	return 0;
}

static int seg6_genl_dumphmac_done(struct netlink_callback *cb)
{
	struct rhashtable_iter *iter = (struct rhashtable_iter *)cb->args[0];

	rhashtable_walk_exit(iter);

	kfree(iter);

	return 0;
}

static int seg6_genl_dumphmac(struct sk_buff *skb, struct netlink_callback *cb)
{
	struct rhashtable_iter *iter = (struct rhashtable_iter *)cb->args[0];
	struct seg6_hmac_info *hinfo;
	int ret;

	rhashtable_walk_start(iter);

	for (;;) {
		hinfo = rhashtable_walk_next(iter);

		if (IS_ERR(hinfo)) {
			if (PTR_ERR(hinfo) == -EAGAIN)
				continue;
			ret = PTR_ERR(hinfo);
			goto done;
		} else if (!hinfo) {
			break;
		}

		ret = __seg6_genl_dumphmac_element(hinfo,
						   NETLINK_CB(cb->skb).portid,
						   cb->nlh->nlmsg_seq,
						   NLM_F_MULTI,
						   skb, SEG6_CMD_DUMPHMAC);
		if (ret)
			goto done;
	}

	ret = skb->len;

done:
	rhashtable_walk_stop(iter);
	return ret;
}

#else

static int seg6_genl_dumphmac_start(struct netlink_callback *cb)
{
	return 0;
}

static int seg6_genl_dumphmac_done(struct netlink_callback *cb)
{
	return 0;
}

static int seg6_genl_dumphmac(struct sk_buff *skb, struct netlink_callback *cb)
{
	return -ENOTSUPP;
}

#endif

static int __net_init seg6_net_init(struct net *net)
{
	struct seg6_pernet_data *sdata;

	sdata = kzalloc(sizeof(*sdata), GFP_KERNEL);
	if (!sdata)
		return -ENOMEM;

	mutex_init(&sdata->lock);

	sdata->tun_src = kzalloc(sizeof(*sdata->tun_src), GFP_KERNEL);
	if (!sdata->tun_src) {
		kfree(sdata);
		return -ENOMEM;
	}

	net->ipv6.seg6_data = sdata;

#ifdef CONFIG_IPV6_SEG6_HMAC
	seg6_hmac_net_init(net);
#endif

	return 0;
}

static void __net_exit seg6_net_exit(struct net *net)
{
	struct seg6_pernet_data *sdata = seg6_pernet(net);

#ifdef CONFIG_IPV6_SEG6_HMAC
	seg6_hmac_net_exit(net);
#endif

	kfree(sdata->tun_src);
	kfree(sdata);
}

static struct pernet_operations ip6_segments_ops = {
	.init = seg6_net_init,
	.exit = seg6_net_exit,
};

static const struct genl_ops seg6_genl_ops[] = {
	{
		.cmd	= SEG6_CMD_SETHMAC,
		.validate = GENL_DONT_VALIDATE_STRICT | GENL_DONT_VALIDATE_DUMP,
		.doit	= seg6_genl_sethmac,
		.flags	= GENL_ADMIN_PERM,
	},
	{
		.cmd	= SEG6_CMD_DUMPHMAC,
		.validate = GENL_DONT_VALIDATE_STRICT | GENL_DONT_VALIDATE_DUMP,
		.start	= seg6_genl_dumphmac_start,
		.dumpit	= seg6_genl_dumphmac,
		.done	= seg6_genl_dumphmac_done,
		.flags	= GENL_ADMIN_PERM,
	},
	{
		.cmd	= SEG6_CMD_SET_TUNSRC,
		.validate = GENL_DONT_VALIDATE_STRICT | GENL_DONT_VALIDATE_DUMP,
		.doit	= seg6_genl_set_tunsrc,
		.flags	= GENL_ADMIN_PERM,
	},
	{
		.cmd	= SEG6_CMD_GET_TUNSRC,
		.validate = GENL_DONT_VALIDATE_STRICT | GENL_DONT_VALIDATE_DUMP,
		.doit	= seg6_genl_get_tunsrc,
		.flags	= GENL_ADMIN_PERM,
	},
};

static struct genl_family seg6_genl_family __ro_after_init = {
	.hdrsize	= 0,
	.name		= SEG6_GENL_NAME,
	.version	= SEG6_GENL_VERSION,
	.maxattr	= SEG6_ATTR_MAX,
	.policy = seg6_genl_policy,
	.netnsok	= true,
	.parallel_ops	= true,
	.ops		= seg6_genl_ops,
	.n_ops		= ARRAY_SIZE(seg6_genl_ops),
	.module		= THIS_MODULE,
};

int __init seg6_init(void)
{
	int err;

	err = genl_register_family(&seg6_genl_family);
	if (err)
		goto out;

	err = register_pernet_subsys(&ip6_segments_ops);
	if (err)
		goto out_unregister_genl;

#ifdef CONFIG_IPV6_SEG6_LWTUNNEL
	err = seg6_iptunnel_init();
	if (err)
		goto out_unregister_pernet;

	err = seg6_local_init();
	if (err)
		goto out_unregister_pernet;
#endif

#ifdef CONFIG_IPV6_SEG6_HMAC
	err = seg6_hmac_init();
	if (err)
		goto out_unregister_iptun;
#endif

	pr_info("Segment Routing with IPv6\n");

out:
	return err;
#ifdef CONFIG_IPV6_SEG6_HMAC
out_unregister_iptun:
#ifdef CONFIG_IPV6_SEG6_LWTUNNEL
	seg6_local_exit();
	seg6_iptunnel_exit();
#endif
#endif
#ifdef CONFIG_IPV6_SEG6_LWTUNNEL
out_unregister_pernet:
	unregister_pernet_subsys(&ip6_segments_ops);
#endif
out_unregister_genl:
	genl_unregister_family(&seg6_genl_family);
	goto out;
}

void seg6_exit(void)
{
#ifdef CONFIG_IPV6_SEG6_HMAC
	seg6_hmac_exit();
#endif
#ifdef CONFIG_IPV6_SEG6_LWTUNNEL
	seg6_iptunnel_exit();
#endif
	unregister_pernet_subsys(&ip6_segments_ops);
	genl_unregister_family(&seg6_genl_family);
}<|MERGE_RESOLUTION|>--- conflicted
+++ resolved
@@ -37,16 +37,7 @@
 	if (((srh->hdrlen + 1) << 3) != len)
 		return false;
 
-<<<<<<< HEAD
-	max_last_entry = (srh->hdrlen / 2) - 1;
-
-	if (srh->first_segment > max_last_entry)
-		return false;
-
-	if (srh->segments_left > srh->first_segment + 1)
-=======
 	if (!reduced && srh->segments_left > srh->first_segment) {
->>>>>>> 4775cbe7
 		return false;
 	} else {
 		max_last_entry = (srh->hdrlen / 2) - 1;
