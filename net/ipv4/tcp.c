// SPDX-License-Identifier: GPL-2.0-or-later
/*
 * INET		An implementation of the TCP/IP protocol suite for the LINUX
 *		operating system.  INET is implemented using the  BSD Socket
 *		interface as the means of communication with the user level.
 *
 *		Implementation of the Transmission Control Protocol(TCP).
 *
 * Authors:	Ross Biro
 *		Fred N. van Kempen, <waltje@uWalt.NL.Mugnet.ORG>
 *		Mark Evans, <evansmp@uhura.aston.ac.uk>
 *		Corey Minyard <wf-rch!minyard@relay.EU.net>
 *		Florian La Roche, <flla@stud.uni-sb.de>
 *		Charles Hedrick, <hedrick@klinzhai.rutgers.edu>
 *		Linus Torvalds, <torvalds@cs.helsinki.fi>
 *		Alan Cox, <gw4pts@gw4pts.ampr.org>
 *		Matthew Dillon, <dillon@apollo.west.oic.com>
 *		Arnt Gulbrandsen, <agulbra@nvg.unit.no>
 *		Jorge Cwik, <jorge@laser.satlink.net>
 *
 * Fixes:
 *		Alan Cox	:	Numerous verify_area() calls
 *		Alan Cox	:	Set the ACK bit on a reset
 *		Alan Cox	:	Stopped it crashing if it closed while
 *					sk->inuse=1 and was trying to connect
 *					(tcp_err()).
 *		Alan Cox	:	All icmp error handling was broken
 *					pointers passed where wrong and the
 *					socket was looked up backwards. Nobody
 *					tested any icmp error code obviously.
 *		Alan Cox	:	tcp_err() now handled properly. It
 *					wakes people on errors. poll
 *					behaves and the icmp error race
 *					has gone by moving it into sock.c
 *		Alan Cox	:	tcp_send_reset() fixed to work for
 *					everything not just packets for
 *					unknown sockets.
 *		Alan Cox	:	tcp option processing.
 *		Alan Cox	:	Reset tweaked (still not 100%) [Had
 *					syn rule wrong]
 *		Herp Rosmanith  :	More reset fixes
 *		Alan Cox	:	No longer acks invalid rst frames.
 *					Acking any kind of RST is right out.
 *		Alan Cox	:	Sets an ignore me flag on an rst
 *					receive otherwise odd bits of prattle
 *					escape still
 *		Alan Cox	:	Fixed another acking RST frame bug.
 *					Should stop LAN workplace lockups.
 *		Alan Cox	: 	Some tidyups using the new skb list
 *					facilities
 *		Alan Cox	:	sk->keepopen now seems to work
 *		Alan Cox	:	Pulls options out correctly on accepts
 *		Alan Cox	:	Fixed assorted sk->rqueue->next errors
 *		Alan Cox	:	PSH doesn't end a TCP read. Switched a
 *					bit to skb ops.
 *		Alan Cox	:	Tidied tcp_data to avoid a potential
 *					nasty.
 *		Alan Cox	:	Added some better commenting, as the
 *					tcp is hard to follow
 *		Alan Cox	:	Removed incorrect check for 20 * psh
 *	Michael O'Reilly	:	ack < copied bug fix.
 *	Johannes Stille		:	Misc tcp fixes (not all in yet).
 *		Alan Cox	:	FIN with no memory -> CRASH
 *		Alan Cox	:	Added socket option proto entries.
 *					Also added awareness of them to accept.
 *		Alan Cox	:	Added TCP options (SOL_TCP)
 *		Alan Cox	:	Switched wakeup calls to callbacks,
 *					so the kernel can layer network
 *					sockets.
 *		Alan Cox	:	Use ip_tos/ip_ttl settings.
 *		Alan Cox	:	Handle FIN (more) properly (we hope).
 *		Alan Cox	:	RST frames sent on unsynchronised
 *					state ack error.
 *		Alan Cox	:	Put in missing check for SYN bit.
 *		Alan Cox	:	Added tcp_select_window() aka NET2E
 *					window non shrink trick.
 *		Alan Cox	:	Added a couple of small NET2E timer
 *					fixes
 *		Charles Hedrick :	TCP fixes
 *		Toomas Tamm	:	TCP window fixes
 *		Alan Cox	:	Small URG fix to rlogin ^C ack fight
 *		Charles Hedrick	:	Rewrote most of it to actually work
 *		Linus		:	Rewrote tcp_read() and URG handling
 *					completely
 *		Gerhard Koerting:	Fixed some missing timer handling
 *		Matthew Dillon  :	Reworked TCP machine states as per RFC
 *		Gerhard Koerting:	PC/TCP workarounds
 *		Adam Caldwell	:	Assorted timer/timing errors
 *		Matthew Dillon	:	Fixed another RST bug
 *		Alan Cox	:	Move to kernel side addressing changes.
 *		Alan Cox	:	Beginning work on TCP fastpathing
 *					(not yet usable)
 *		Arnt Gulbrandsen:	Turbocharged tcp_check() routine.
 *		Alan Cox	:	TCP fast path debugging
 *		Alan Cox	:	Window clamping
 *		Michael Riepe	:	Bug in tcp_check()
 *		Matt Dillon	:	More TCP improvements and RST bug fixes
 *		Matt Dillon	:	Yet more small nasties remove from the
 *					TCP code (Be very nice to this man if
 *					tcp finally works 100%) 8)
 *		Alan Cox	:	BSD accept semantics.
 *		Alan Cox	:	Reset on closedown bug.
 *	Peter De Schrijver	:	ENOTCONN check missing in tcp_sendto().
 *		Michael Pall	:	Handle poll() after URG properly in
 *					all cases.
 *		Michael Pall	:	Undo the last fix in tcp_read_urg()
 *					(multi URG PUSH broke rlogin).
 *		Michael Pall	:	Fix the multi URG PUSH problem in
 *					tcp_readable(), poll() after URG
 *					works now.
 *		Michael Pall	:	recv(...,MSG_OOB) never blocks in the
 *					BSD api.
 *		Alan Cox	:	Changed the semantics of sk->socket to
 *					fix a race and a signal problem with
 *					accept() and async I/O.
 *		Alan Cox	:	Relaxed the rules on tcp_sendto().
 *		Yury Shevchuk	:	Really fixed accept() blocking problem.
 *		Craig I. Hagan  :	Allow for BSD compatible TIME_WAIT for
 *					clients/servers which listen in on
 *					fixed ports.
 *		Alan Cox	:	Cleaned the above up and shrank it to
 *					a sensible code size.
 *		Alan Cox	:	Self connect lockup fix.
 *		Alan Cox	:	No connect to multicast.
 *		Ross Biro	:	Close unaccepted children on master
 *					socket close.
 *		Alan Cox	:	Reset tracing code.
 *		Alan Cox	:	Spurious resets on shutdown.
 *		Alan Cox	:	Giant 15 minute/60 second timer error
 *		Alan Cox	:	Small whoops in polling before an
 *					accept.
 *		Alan Cox	:	Kept the state trace facility since
 *					it's handy for debugging.
 *		Alan Cox	:	More reset handler fixes.
 *		Alan Cox	:	Started rewriting the code based on
 *					the RFC's for other useful protocol
 *					references see: Comer, KA9Q NOS, and
 *					for a reference on the difference
 *					between specifications and how BSD
 *					works see the 4.4lite source.
 *		A.N.Kuznetsov	:	Don't time wait on completion of tidy
 *					close.
 *		Linus Torvalds	:	Fin/Shutdown & copied_seq changes.
 *		Linus Torvalds	:	Fixed BSD port reuse to work first syn
 *		Alan Cox	:	Reimplemented timers as per the RFC
 *					and using multiple timers for sanity.
 *		Alan Cox	:	Small bug fixes, and a lot of new
 *					comments.
 *		Alan Cox	:	Fixed dual reader crash by locking
 *					the buffers (much like datagram.c)
 *		Alan Cox	:	Fixed stuck sockets in probe. A probe
 *					now gets fed up of retrying without
 *					(even a no space) answer.
 *		Alan Cox	:	Extracted closing code better
 *		Alan Cox	:	Fixed the closing state machine to
 *					resemble the RFC.
 *		Alan Cox	:	More 'per spec' fixes.
 *		Jorge Cwik	:	Even faster checksumming.
 *		Alan Cox	:	tcp_data() doesn't ack illegal PSH
 *					only frames. At least one pc tcp stack
 *					generates them.
 *		Alan Cox	:	Cache last socket.
 *		Alan Cox	:	Per route irtt.
 *		Matt Day	:	poll()->select() match BSD precisely on error
 *		Alan Cox	:	New buffers
 *		Marc Tamsky	:	Various sk->prot->retransmits and
 *					sk->retransmits misupdating fixed.
 *					Fixed tcp_write_timeout: stuck close,
 *					and TCP syn retries gets used now.
 *		Mark Yarvis	:	In tcp_read_wakeup(), don't send an
 *					ack if state is TCP_CLOSED.
 *		Alan Cox	:	Look up device on a retransmit - routes may
 *					change. Doesn't yet cope with MSS shrink right
 *					but it's a start!
 *		Marc Tamsky	:	Closing in closing fixes.
 *		Mike Shaver	:	RFC1122 verifications.
 *		Alan Cox	:	rcv_saddr errors.
 *		Alan Cox	:	Block double connect().
 *		Alan Cox	:	Small hooks for enSKIP.
 *		Alexey Kuznetsov:	Path MTU discovery.
 *		Alan Cox	:	Support soft errors.
 *		Alan Cox	:	Fix MTU discovery pathological case
 *					when the remote claims no mtu!
 *		Marc Tamsky	:	TCP_CLOSE fix.
 *		Colin (G3TNE)	:	Send a reset on syn ack replies in
 *					window but wrong (fixes NT lpd problems)
 *		Pedro Roque	:	Better TCP window handling, delayed ack.
 *		Joerg Reuter	:	No modification of locked buffers in
 *					tcp_do_retransmit()
 *		Eric Schenk	:	Changed receiver side silly window
 *					avoidance algorithm to BSD style
 *					algorithm. This doubles throughput
 *					against machines running Solaris,
 *					and seems to result in general
 *					improvement.
 *	Stefan Magdalinski	:	adjusted tcp_readable() to fix FIONREAD
 *	Willy Konynenberg	:	Transparent proxying support.
 *	Mike McLagan		:	Routing by source
 *		Keith Owens	:	Do proper merging with partial SKB's in
 *					tcp_do_sendmsg to avoid burstiness.
 *		Eric Schenk	:	Fix fast close down bug with
 *					shutdown() followed by close().
 *		Andi Kleen 	:	Make poll agree with SIGIO
 *	Salvatore Sanfilippo	:	Support SO_LINGER with linger == 1 and
 *					lingertime == 0 (RFC 793 ABORT Call)
 *	Hirokazu Takahashi	:	Use copy_from_user() instead of
 *					csum_and_copy_from_user() if possible.
 *
 * Description of States:
 *
 *	TCP_SYN_SENT		sent a connection request, waiting for ack
 *
 *	TCP_SYN_RECV		received a connection request, sent ack,
 *				waiting for final ack in three-way handshake.
 *
 *	TCP_ESTABLISHED		connection established
 *
 *	TCP_FIN_WAIT1		our side has shutdown, waiting to complete
 *				transmission of remaining buffered data
 *
 *	TCP_FIN_WAIT2		all buffered data sent, waiting for remote
 *				to shutdown
 *
 *	TCP_CLOSING		both sides have shutdown but we still have
 *				data we have to finish sending
 *
 *	TCP_TIME_WAIT		timeout to catch resent junk before entering
 *				closed, can only be entered from FIN_WAIT2
 *				or CLOSING.  Required because the other end
 *				may not have gotten our last ACK causing it
 *				to retransmit the data packet (which we ignore)
 *
 *	TCP_CLOSE_WAIT		remote side has shutdown and is waiting for
 *				us to finish writing our data and to shutdown
 *				(we have to close() to move on to LAST_ACK)
 *
 *	TCP_LAST_ACK		out side has shutdown after remote has
 *				shutdown.  There may still be data in our
 *				buffer that we have to finish sending
 *
 *	TCP_CLOSE		socket is finished
 */

#define pr_fmt(fmt) "TCP: " fmt

#include <crypto/hash.h>
#include <linux/kernel.h>
#include <linux/module.h>
#include <linux/types.h>
#include <linux/fcntl.h>
#include <linux/poll.h>
#include <linux/inet_diag.h>
#include <linux/init.h>
#include <linux/fs.h>
#include <linux/skbuff.h>
#include <linux/scatterlist.h>
#include <linux/splice.h>
#include <linux/net.h>
#include <linux/socket.h>
#include <linux/random.h>
#include <linux/memblock.h>
#include <linux/highmem.h>
#include <linux/swap.h>
#include <linux/cache.h>
#include <linux/err.h>
#include <linux/time.h>
#include <linux/slab.h>
#include <linux/errqueue.h>
#include <linux/static_key.h>

#include <net/icmp.h>
#include <net/inet_common.h>
#include <net/tcp.h>
#include <net/mptcp.h>
#include <net/xfrm.h>
#include <net/ip.h>
#include <net/sock.h>

#include <linux/uaccess.h>
#include <asm/ioctls.h>
#include <net/busy_poll.h>

struct percpu_counter tcp_orphan_count;
EXPORT_SYMBOL_GPL(tcp_orphan_count);

long sysctl_tcp_mem[3] __read_mostly;
EXPORT_SYMBOL(sysctl_tcp_mem);

atomic_long_t tcp_memory_allocated;	/* Current allocated memory. */
EXPORT_SYMBOL(tcp_memory_allocated);

#if IS_ENABLED(CONFIG_SMC)
DEFINE_STATIC_KEY_FALSE(tcp_have_smc);
EXPORT_SYMBOL(tcp_have_smc);
#endif

/*
 * Current number of TCP sockets.
 */
struct percpu_counter tcp_sockets_allocated;
EXPORT_SYMBOL(tcp_sockets_allocated);

/*
 * TCP splice context
 */
struct tcp_splice_state {
	struct pipe_inode_info *pipe;
	size_t len;
	unsigned int flags;
};

/*
 * Pressure flag: try to collapse.
 * Technical note: it is used by multiple contexts non atomically.
 * All the __sk_mem_schedule() is of this nature: accounting
 * is strict, actions are advisory and have some latency.
 */
unsigned long tcp_memory_pressure __read_mostly;
EXPORT_SYMBOL_GPL(tcp_memory_pressure);

DEFINE_STATIC_KEY_FALSE(tcp_rx_skb_cache_key);
EXPORT_SYMBOL(tcp_rx_skb_cache_key);

DEFINE_STATIC_KEY_FALSE(tcp_tx_skb_cache_key);

void tcp_enter_memory_pressure(struct sock *sk)
{
	unsigned long val;

	if (READ_ONCE(tcp_memory_pressure))
		return;
	val = jiffies;

	if (!val)
		val--;
	if (!cmpxchg(&tcp_memory_pressure, 0, val))
		NET_INC_STATS(sock_net(sk), LINUX_MIB_TCPMEMORYPRESSURES);
}
EXPORT_SYMBOL_GPL(tcp_enter_memory_pressure);

void tcp_leave_memory_pressure(struct sock *sk)
{
	unsigned long val;

	if (!READ_ONCE(tcp_memory_pressure))
		return;
	val = xchg(&tcp_memory_pressure, 0);
	if (val)
		NET_ADD_STATS(sock_net(sk), LINUX_MIB_TCPMEMORYPRESSURESCHRONO,
			      jiffies_to_msecs(jiffies - val));
}
EXPORT_SYMBOL_GPL(tcp_leave_memory_pressure);

/* Convert seconds to retransmits based on initial and max timeout */
static u8 secs_to_retrans(int seconds, int timeout, int rto_max)
{
	u8 res = 0;

	if (seconds > 0) {
		int period = timeout;

		res = 1;
		while (seconds > period && res < 255) {
			res++;
			timeout <<= 1;
			if (timeout > rto_max)
				timeout = rto_max;
			period += timeout;
		}
	}
	return res;
}

/* Convert retransmits to seconds based on initial and max timeout */
static int retrans_to_secs(u8 retrans, int timeout, int rto_max)
{
	int period = 0;

	if (retrans > 0) {
		period = timeout;
		while (--retrans) {
			timeout <<= 1;
			if (timeout > rto_max)
				timeout = rto_max;
			period += timeout;
		}
	}
	return period;
}

static u64 tcp_compute_delivery_rate(const struct tcp_sock *tp)
{
	u32 rate = READ_ONCE(tp->rate_delivered);
	u32 intv = READ_ONCE(tp->rate_interval_us);
	u64 rate64 = 0;

	if (rate && intv) {
		rate64 = (u64)rate * tp->mss_cache * USEC_PER_SEC;
		do_div(rate64, intv);
	}
	return rate64;
}

/* Address-family independent initialization for a tcp_sock.
 *
 * NOTE: A lot of things set to zero explicitly by call to
 *       sk_alloc() so need not be done here.
 */
void tcp_init_sock(struct sock *sk)
{
	struct inet_connection_sock *icsk = inet_csk(sk);
	struct tcp_sock *tp = tcp_sk(sk);

	tp->out_of_order_queue = RB_ROOT;
	sk->tcp_rtx_queue = RB_ROOT;
	tcp_init_xmit_timers(sk);
	INIT_LIST_HEAD(&tp->tsq_node);
	INIT_LIST_HEAD(&tp->tsorted_sent_queue);

	icsk->icsk_rto = TCP_TIMEOUT_INIT;
	tp->mdev_us = jiffies_to_usecs(TCP_TIMEOUT_INIT);
	minmax_reset(&tp->rtt_min, tcp_jiffies32, ~0U);

	/* So many TCP implementations out there (incorrectly) count the
	 * initial SYN frame in their delayed-ACK and congestion control
	 * algorithms that we must have the following bandaid to talk
	 * efficiently to them.  -DaveM
	 */
	tp->snd_cwnd = TCP_INIT_CWND;

	/* There's a bubble in the pipe until at least the first ACK. */
	tp->app_limited = ~0U;

	/* See draft-stevens-tcpca-spec-01 for discussion of the
	 * initialization of these values.
	 */
	tp->snd_ssthresh = TCP_INFINITE_SSTHRESH;
	tp->snd_cwnd_clamp = ~0;
	tp->mss_cache = TCP_MSS_DEFAULT;

	tp->reordering = sock_net(sk)->ipv4.sysctl_tcp_reordering;
	tcp_assign_congestion_control(sk);

	tp->tsoffset = 0;
	tp->rack.reo_wnd_steps = 1;

	sk->sk_write_space = sk_stream_write_space;
	sock_set_flag(sk, SOCK_USE_WRITE_QUEUE);

	icsk->icsk_sync_mss = tcp_sync_mss;

	WRITE_ONCE(sk->sk_sndbuf, sock_net(sk)->ipv4.sysctl_tcp_wmem[1]);
	WRITE_ONCE(sk->sk_rcvbuf, sock_net(sk)->ipv4.sysctl_tcp_rmem[1]);

	sk_sockets_allocated_inc(sk);
	sk->sk_route_forced_caps = NETIF_F_GSO;
}
EXPORT_SYMBOL(tcp_init_sock);

static void tcp_tx_timestamp(struct sock *sk, u16 tsflags)
{
	struct sk_buff *skb = tcp_write_queue_tail(sk);

	if (tsflags && skb) {
		struct skb_shared_info *shinfo = skb_shinfo(skb);
		struct tcp_skb_cb *tcb = TCP_SKB_CB(skb);

		sock_tx_timestamp(sk, tsflags, &shinfo->tx_flags);
		if (tsflags & SOF_TIMESTAMPING_TX_ACK)
			tcb->txstamp_ack = 1;
		if (tsflags & SOF_TIMESTAMPING_TX_RECORD_MASK)
			shinfo->tskey = TCP_SKB_CB(skb)->seq + skb->len - 1;
	}
}

static inline bool tcp_stream_is_readable(const struct tcp_sock *tp,
					  int target, struct sock *sk)
{
	int avail = READ_ONCE(tp->rcv_nxt) - READ_ONCE(tp->copied_seq);

	if (avail > 0) {
		if (avail >= target)
			return true;
		if (tcp_rmem_pressure(sk))
			return true;
	}
	if (sk->sk_prot->stream_memory_read)
		return sk->sk_prot->stream_memory_read(sk);
	return false;
}

/*
 *	Wait for a TCP event.
 *
 *	Note that we don't need to lock the socket, as the upper poll layers
 *	take care of normal races (between the test and the event) and we don't
 *	go look at any of the socket buffers directly.
 */
__poll_t tcp_poll(struct file *file, struct socket *sock, poll_table *wait)
{
	__poll_t mask;
	struct sock *sk = sock->sk;
	const struct tcp_sock *tp = tcp_sk(sk);
	int state;

	sock_poll_wait(file, sock, wait);

	state = inet_sk_state_load(sk);
	if (state == TCP_LISTEN)
		return inet_csk_listen_poll(sk);

	/* Socket is not locked. We are protected from async events
	 * by poll logic and correct handling of state changes
	 * made by other threads is impossible in any case.
	 */

	mask = 0;

	/*
	 * EPOLLHUP is certainly not done right. But poll() doesn't
	 * have a notion of HUP in just one direction, and for a
	 * socket the read side is more interesting.
	 *
	 * Some poll() documentation says that EPOLLHUP is incompatible
	 * with the EPOLLOUT/POLLWR flags, so somebody should check this
	 * all. But careful, it tends to be safer to return too many
	 * bits than too few, and you can easily break real applications
	 * if you don't tell them that something has hung up!
	 *
	 * Check-me.
	 *
	 * Check number 1. EPOLLHUP is _UNMASKABLE_ event (see UNIX98 and
	 * our fs/select.c). It means that after we received EOF,
	 * poll always returns immediately, making impossible poll() on write()
	 * in state CLOSE_WAIT. One solution is evident --- to set EPOLLHUP
	 * if and only if shutdown has been made in both directions.
	 * Actually, it is interesting to look how Solaris and DUX
	 * solve this dilemma. I would prefer, if EPOLLHUP were maskable,
	 * then we could set it on SND_SHUTDOWN. BTW examples given
	 * in Stevens' books assume exactly this behaviour, it explains
	 * why EPOLLHUP is incompatible with EPOLLOUT.	--ANK
	 *
	 * NOTE. Check for TCP_CLOSE is added. The goal is to prevent
	 * blocking on fresh not-connected or disconnected socket. --ANK
	 */
	if (sk->sk_shutdown == SHUTDOWN_MASK || state == TCP_CLOSE)
		mask |= EPOLLHUP;
	if (sk->sk_shutdown & RCV_SHUTDOWN)
		mask |= EPOLLIN | EPOLLRDNORM | EPOLLRDHUP;

	/* Connected or passive Fast Open socket? */
	if (state != TCP_SYN_SENT &&
	    (state != TCP_SYN_RECV || rcu_access_pointer(tp->fastopen_rsk))) {
		int target = sock_rcvlowat(sk, 0, INT_MAX);

		if (READ_ONCE(tp->urg_seq) == READ_ONCE(tp->copied_seq) &&
		    !sock_flag(sk, SOCK_URGINLINE) &&
		    tp->urg_data)
			target++;

		if (tcp_stream_is_readable(tp, target, sk))
			mask |= EPOLLIN | EPOLLRDNORM;

		if (!(sk->sk_shutdown & SEND_SHUTDOWN)) {
			if (sk_stream_is_writeable(sk)) {
				mask |= EPOLLOUT | EPOLLWRNORM;
			} else {  /* send SIGIO later */
				sk_set_bit(SOCKWQ_ASYNC_NOSPACE, sk);
				set_bit(SOCK_NOSPACE, &sk->sk_socket->flags);

				/* Race breaker. If space is freed after
				 * wspace test but before the flags are set,
				 * IO signal will be lost. Memory barrier
				 * pairs with the input side.
				 */
				smp_mb__after_atomic();
				if (sk_stream_is_writeable(sk))
					mask |= EPOLLOUT | EPOLLWRNORM;
			}
		} else
			mask |= EPOLLOUT | EPOLLWRNORM;

		if (tp->urg_data & TCP_URG_VALID)
			mask |= EPOLLPRI;
	} else if (state == TCP_SYN_SENT && inet_sk(sk)->defer_connect) {
		/* Active TCP fastopen socket with defer_connect
		 * Return EPOLLOUT so application can call write()
		 * in order for kernel to generate SYN+data
		 */
		mask |= EPOLLOUT | EPOLLWRNORM;
	}
	/* This barrier is coupled with smp_wmb() in tcp_reset() */
	smp_rmb();
	if (sk->sk_err || !skb_queue_empty_lockless(&sk->sk_error_queue))
		mask |= EPOLLERR;

	return mask;
}
EXPORT_SYMBOL(tcp_poll);

int tcp_ioctl(struct sock *sk, int cmd, unsigned long arg)
{
	struct tcp_sock *tp = tcp_sk(sk);
	int answ;
	bool slow;

	switch (cmd) {
	case SIOCINQ:
		if (sk->sk_state == TCP_LISTEN)
			return -EINVAL;

		slow = lock_sock_fast(sk);
		answ = tcp_inq(sk);
		unlock_sock_fast(sk, slow);
		break;
	case SIOCATMARK:
		answ = tp->urg_data &&
		       READ_ONCE(tp->urg_seq) == READ_ONCE(tp->copied_seq);
		break;
	case SIOCOUTQ:
		if (sk->sk_state == TCP_LISTEN)
			return -EINVAL;

		if ((1 << sk->sk_state) & (TCPF_SYN_SENT | TCPF_SYN_RECV))
			answ = 0;
		else
			answ = READ_ONCE(tp->write_seq) - tp->snd_una;
		break;
	case SIOCOUTQNSD:
		if (sk->sk_state == TCP_LISTEN)
			return -EINVAL;

		if ((1 << sk->sk_state) & (TCPF_SYN_SENT | TCPF_SYN_RECV))
			answ = 0;
		else
			answ = READ_ONCE(tp->write_seq) -
			       READ_ONCE(tp->snd_nxt);
		break;
	default:
		return -ENOIOCTLCMD;
	}

	return put_user(answ, (int __user *)arg);
}
EXPORT_SYMBOL(tcp_ioctl);

static inline void tcp_mark_push(struct tcp_sock *tp, struct sk_buff *skb)
{
	TCP_SKB_CB(skb)->tcp_flags |= TCPHDR_PSH;
	tp->pushed_seq = tp->write_seq;
}

static inline bool forced_push(const struct tcp_sock *tp)
{
	return after(tp->write_seq, tp->pushed_seq + (tp->max_window >> 1));
}

static void skb_entail(struct sock *sk, struct sk_buff *skb)
{
	struct tcp_sock *tp = tcp_sk(sk);
	struct tcp_skb_cb *tcb = TCP_SKB_CB(skb);

	skb->csum    = 0;
	tcb->seq     = tcb->end_seq = tp->write_seq;
	tcb->tcp_flags = TCPHDR_ACK;
	tcb->sacked  = 0;
	__skb_header_release(skb);
	tcp_add_write_queue_tail(sk, skb);
	sk_wmem_queued_add(sk, skb->truesize);
	sk_mem_charge(sk, skb->truesize);
	if (tp->nonagle & TCP_NAGLE_PUSH)
		tp->nonagle &= ~TCP_NAGLE_PUSH;

	tcp_slow_start_after_idle_check(sk);
}

static inline void tcp_mark_urg(struct tcp_sock *tp, int flags)
{
	if (flags & MSG_OOB)
		tp->snd_up = tp->write_seq;
}

/* If a not yet filled skb is pushed, do not send it if
 * we have data packets in Qdisc or NIC queues :
 * Because TX completion will happen shortly, it gives a chance
 * to coalesce future sendmsg() payload into this skb, without
 * need for a timer, and with no latency trade off.
 * As packets containing data payload have a bigger truesize
 * than pure acks (dataless) packets, the last checks prevent
 * autocorking if we only have an ACK in Qdisc/NIC queues,
 * or if TX completion was delayed after we processed ACK packet.
 */
static bool tcp_should_autocork(struct sock *sk, struct sk_buff *skb,
				int size_goal)
{
	return skb->len < size_goal &&
	       sock_net(sk)->ipv4.sysctl_tcp_autocorking &&
	       !tcp_rtx_queue_empty(sk) &&
	       refcount_read(&sk->sk_wmem_alloc) > skb->truesize;
}

void tcp_push(struct sock *sk, int flags, int mss_now,
	      int nonagle, int size_goal)
{
	struct tcp_sock *tp = tcp_sk(sk);
	struct sk_buff *skb;

	skb = tcp_write_queue_tail(sk);
	if (!skb)
		return;
	if (!(flags & MSG_MORE) || forced_push(tp))
		tcp_mark_push(tp, skb);

	tcp_mark_urg(tp, flags);

	if (tcp_should_autocork(sk, skb, size_goal)) {

		/* avoid atomic op if TSQ_THROTTLED bit is already set */
		if (!test_bit(TSQ_THROTTLED, &sk->sk_tsq_flags)) {
			NET_INC_STATS(sock_net(sk), LINUX_MIB_TCPAUTOCORKING);
			set_bit(TSQ_THROTTLED, &sk->sk_tsq_flags);
		}
		/* It is possible TX completion already happened
		 * before we set TSQ_THROTTLED.
		 */
		if (refcount_read(&sk->sk_wmem_alloc) > skb->truesize)
			return;
	}

	if (flags & MSG_MORE)
		nonagle = TCP_NAGLE_CORK;

	__tcp_push_pending_frames(sk, mss_now, nonagle);
}

static int tcp_splice_data_recv(read_descriptor_t *rd_desc, struct sk_buff *skb,
				unsigned int offset, size_t len)
{
	struct tcp_splice_state *tss = rd_desc->arg.data;
	int ret;

	ret = skb_splice_bits(skb, skb->sk, offset, tss->pipe,
			      min(rd_desc->count, len), tss->flags);
	if (ret > 0)
		rd_desc->count -= ret;
	return ret;
}

static int __tcp_splice_read(struct sock *sk, struct tcp_splice_state *tss)
{
	/* Store TCP splice context information in read_descriptor_t. */
	read_descriptor_t rd_desc = {
		.arg.data = tss,
		.count	  = tss->len,
	};

	return tcp_read_sock(sk, &rd_desc, tcp_splice_data_recv);
}

/**
 *  tcp_splice_read - splice data from TCP socket to a pipe
 * @sock:	socket to splice from
 * @ppos:	position (not valid)
 * @pipe:	pipe to splice to
 * @len:	number of bytes to splice
 * @flags:	splice modifier flags
 *
 * Description:
 *    Will read pages from given socket and fill them into a pipe.
 *
 **/
ssize_t tcp_splice_read(struct socket *sock, loff_t *ppos,
			struct pipe_inode_info *pipe, size_t len,
			unsigned int flags)
{
	struct sock *sk = sock->sk;
	struct tcp_splice_state tss = {
		.pipe = pipe,
		.len = len,
		.flags = flags,
	};
	long timeo;
	ssize_t spliced;
	int ret;

	sock_rps_record_flow(sk);
	/*
	 * We can't seek on a socket input
	 */
	if (unlikely(*ppos))
		return -ESPIPE;

	ret = spliced = 0;

	lock_sock(sk);

	timeo = sock_rcvtimeo(sk, sock->file->f_flags & O_NONBLOCK);
	while (tss.len) {
		ret = __tcp_splice_read(sk, &tss);
		if (ret < 0)
			break;
		else if (!ret) {
			if (spliced)
				break;
			if (sock_flag(sk, SOCK_DONE))
				break;
			if (sk->sk_err) {
				ret = sock_error(sk);
				break;
			}
			if (sk->sk_shutdown & RCV_SHUTDOWN)
				break;
			if (sk->sk_state == TCP_CLOSE) {
				/*
				 * This occurs when user tries to read
				 * from never connected socket.
				 */
				ret = -ENOTCONN;
				break;
			}
			if (!timeo) {
				ret = -EAGAIN;
				break;
			}
			/* if __tcp_splice_read() got nothing while we have
			 * an skb in receive queue, we do not want to loop.
			 * This might happen with URG data.
			 */
			if (!skb_queue_empty(&sk->sk_receive_queue))
				break;
			sk_wait_data(sk, &timeo, NULL);
			if (signal_pending(current)) {
				ret = sock_intr_errno(timeo);
				break;
			}
			continue;
		}
		tss.len -= ret;
		spliced += ret;

		if (!timeo)
			break;
		release_sock(sk);
		lock_sock(sk);

		if (sk->sk_err || sk->sk_state == TCP_CLOSE ||
		    (sk->sk_shutdown & RCV_SHUTDOWN) ||
		    signal_pending(current))
			break;
	}

	release_sock(sk);

	if (spliced)
		return spliced;

	return ret;
}
EXPORT_SYMBOL(tcp_splice_read);

struct sk_buff *sk_stream_alloc_skb(struct sock *sk, int size, gfp_t gfp,
				    bool force_schedule)
{
	struct sk_buff *skb;

	if (likely(!size)) {
		skb = sk->sk_tx_skb_cache;
		if (skb) {
			skb->truesize = SKB_TRUESIZE(skb_end_offset(skb));
			sk->sk_tx_skb_cache = NULL;
			pskb_trim(skb, 0);
			INIT_LIST_HEAD(&skb->tcp_tsorted_anchor);
			skb_shinfo(skb)->tx_flags = 0;
			memset(TCP_SKB_CB(skb), 0, sizeof(struct tcp_skb_cb));
			return skb;
		}
	}
	/* The TCP header must be at least 32-bit aligned.  */
	size = ALIGN(size, 4);

	if (unlikely(tcp_under_memory_pressure(sk)))
		sk_mem_reclaim_partial(sk);

	skb = alloc_skb_fclone(size + sk->sk_prot->max_header, gfp);
	if (likely(skb)) {
		bool mem_scheduled;

		if (force_schedule) {
			mem_scheduled = true;
			sk_forced_mem_schedule(sk, skb->truesize);
		} else {
			mem_scheduled = sk_wmem_schedule(sk, skb->truesize);
		}
		if (likely(mem_scheduled)) {
			skb_reserve(skb, sk->sk_prot->max_header);
			/*
			 * Make sure that we have exactly size bytes
			 * available to the caller, no more, no less.
			 */
			skb->reserved_tailroom = skb->end - skb->tail - size;
			INIT_LIST_HEAD(&skb->tcp_tsorted_anchor);
			return skb;
		}
		__kfree_skb(skb);
	} else {
		sk->sk_prot->enter_memory_pressure(sk);
		sk_stream_moderate_sndbuf(sk);
	}
	return NULL;
}

static unsigned int tcp_xmit_size_goal(struct sock *sk, u32 mss_now,
				       int large_allowed)
{
	struct tcp_sock *tp = tcp_sk(sk);
	u32 new_size_goal, size_goal;

	if (!large_allowed)
		return mss_now;

	/* Note : tcp_tso_autosize() will eventually split this later */
	new_size_goal = sk->sk_gso_max_size - 1 - MAX_TCP_HEADER;
	new_size_goal = tcp_bound_to_half_wnd(tp, new_size_goal);

	/* We try hard to avoid divides here */
	size_goal = tp->gso_segs * mss_now;
	if (unlikely(new_size_goal < size_goal ||
		     new_size_goal >= size_goal + mss_now)) {
		tp->gso_segs = min_t(u16, new_size_goal / mss_now,
				     sk->sk_gso_max_segs);
		size_goal = tp->gso_segs * mss_now;
	}

	return max(size_goal, mss_now);
}

int tcp_send_mss(struct sock *sk, int *size_goal, int flags)
{
	int mss_now;

	mss_now = tcp_current_mss(sk);
	*size_goal = tcp_xmit_size_goal(sk, mss_now, !(flags & MSG_OOB));

	return mss_now;
}

/* In some cases, both sendpage() and sendmsg() could have added
 * an skb to the write queue, but failed adding payload on it.
 * We need to remove it to consume less memory, but more
 * importantly be able to generate EPOLLOUT for Edge Trigger epoll()
 * users.
 */
static void tcp_remove_empty_skb(struct sock *sk, struct sk_buff *skb)
{
	if (skb && !skb->len) {
		tcp_unlink_write_queue(skb, sk);
		if (tcp_write_queue_empty(sk))
			tcp_chrono_stop(sk, TCP_CHRONO_BUSY);
		sk_wmem_free_skb(sk, skb);
	}
}

ssize_t do_tcp_sendpages(struct sock *sk, struct page *page, int offset,
			 size_t size, int flags)
{
	struct tcp_sock *tp = tcp_sk(sk);
	int mss_now, size_goal;
	int err;
	ssize_t copied;
	long timeo = sock_sndtimeo(sk, flags & MSG_DONTWAIT);

	if (IS_ENABLED(CONFIG_DEBUG_VM) &&
	    WARN_ONCE(PageSlab(page), "page must not be a Slab one"))
		return -EINVAL;

	/* Wait for a connection to finish. One exception is TCP Fast Open
	 * (passive side) where data is allowed to be sent before a connection
	 * is fully established.
	 */
	if (((1 << sk->sk_state) & ~(TCPF_ESTABLISHED | TCPF_CLOSE_WAIT)) &&
	    !tcp_passive_fastopen(sk)) {
		err = sk_stream_wait_connect(sk, &timeo);
		if (err != 0)
			goto out_err;
	}

	sk_clear_bit(SOCKWQ_ASYNC_NOSPACE, sk);

	mss_now = tcp_send_mss(sk, &size_goal, flags);
	copied = 0;

	err = -EPIPE;
	if (sk->sk_err || (sk->sk_shutdown & SEND_SHUTDOWN))
		goto out_err;

	while (size > 0) {
		struct sk_buff *skb = tcp_write_queue_tail(sk);
		int copy, i;
		bool can_coalesce;

		if (!skb || (copy = size_goal - skb->len) <= 0 ||
		    !tcp_skb_can_collapse_to(skb)) {
new_segment:
			if (!sk_stream_memory_free(sk))
				goto wait_for_sndbuf;

			skb = sk_stream_alloc_skb(sk, 0, sk->sk_allocation,
					tcp_rtx_and_write_queues_empty(sk));
			if (!skb)
				goto wait_for_memory;

#ifdef CONFIG_TLS_DEVICE
			skb->decrypted = !!(flags & MSG_SENDPAGE_DECRYPTED);
#endif
			skb_entail(sk, skb);
			copy = size_goal;
		}

		if (copy > size)
			copy = size;

		i = skb_shinfo(skb)->nr_frags;
		can_coalesce = skb_can_coalesce(skb, i, page, offset);
		if (!can_coalesce && i >= sysctl_max_skb_frags) {
			tcp_mark_push(tp, skb);
			goto new_segment;
		}
		if (!sk_wmem_schedule(sk, copy))
			goto wait_for_memory;

		if (can_coalesce) {
			skb_frag_size_add(&skb_shinfo(skb)->frags[i - 1], copy);
		} else {
			get_page(page);
			skb_fill_page_desc(skb, i, page, offset, copy);
		}

		if (!(flags & MSG_NO_SHARED_FRAGS))
			skb_shinfo(skb)->tx_flags |= SKBTX_SHARED_FRAG;

		skb->len += copy;
		skb->data_len += copy;
		skb->truesize += copy;
		sk_wmem_queued_add(sk, copy);
		sk_mem_charge(sk, copy);
		skb->ip_summed = CHECKSUM_PARTIAL;
		WRITE_ONCE(tp->write_seq, tp->write_seq + copy);
		TCP_SKB_CB(skb)->end_seq += copy;
		tcp_skb_pcount_set(skb, 0);

		if (!copied)
			TCP_SKB_CB(skb)->tcp_flags &= ~TCPHDR_PSH;

		copied += copy;
		offset += copy;
		size -= copy;
		if (!size)
			goto out;

		if (skb->len < size_goal || (flags & MSG_OOB))
			continue;

		if (forced_push(tp)) {
			tcp_mark_push(tp, skb);
			__tcp_push_pending_frames(sk, mss_now, TCP_NAGLE_PUSH);
		} else if (skb == tcp_send_head(sk))
			tcp_push_one(sk, mss_now);
		continue;

wait_for_sndbuf:
		set_bit(SOCK_NOSPACE, &sk->sk_socket->flags);
wait_for_memory:
		tcp_push(sk, flags & ~MSG_MORE, mss_now,
			 TCP_NAGLE_PUSH, size_goal);

		err = sk_stream_wait_memory(sk, &timeo);
		if (err != 0)
			goto do_error;

		mss_now = tcp_send_mss(sk, &size_goal, flags);
	}

out:
	if (copied) {
		tcp_tx_timestamp(sk, sk->sk_tsflags);
		if (!(flags & MSG_SENDPAGE_NOTLAST))
			tcp_push(sk, flags, mss_now, tp->nonagle, size_goal);
	}
	return copied;

do_error:
	tcp_remove_empty_skb(sk, tcp_write_queue_tail(sk));
	if (copied)
		goto out;
out_err:
	/* make sure we wake any epoll edge trigger waiter */
	if (unlikely(tcp_rtx_and_write_queues_empty(sk) && err == -EAGAIN)) {
		sk->sk_write_space(sk);
		tcp_chrono_stop(sk, TCP_CHRONO_SNDBUF_LIMITED);
	}
	return sk_stream_error(sk, flags, err);
}
EXPORT_SYMBOL_GPL(do_tcp_sendpages);

int tcp_sendpage_locked(struct sock *sk, struct page *page, int offset,
			size_t size, int flags)
{
	if (!(sk->sk_route_caps & NETIF_F_SG))
		return sock_no_sendpage_locked(sk, page, offset, size, flags);

	tcp_rate_check_app_limited(sk);  /* is sending application-limited? */

	return do_tcp_sendpages(sk, page, offset, size, flags);
}
EXPORT_SYMBOL_GPL(tcp_sendpage_locked);

int tcp_sendpage(struct sock *sk, struct page *page, int offset,
		 size_t size, int flags)
{
	int ret;

	lock_sock(sk);
	ret = tcp_sendpage_locked(sk, page, offset, size, flags);
	release_sock(sk);

	return ret;
}
EXPORT_SYMBOL(tcp_sendpage);

void tcp_free_fastopen_req(struct tcp_sock *tp)
{
	if (tp->fastopen_req) {
		kfree(tp->fastopen_req);
		tp->fastopen_req = NULL;
	}
}

static int tcp_sendmsg_fastopen(struct sock *sk, struct msghdr *msg,
				int *copied, size_t size,
				struct ubuf_info *uarg)
{
	struct tcp_sock *tp = tcp_sk(sk);
	struct inet_sock *inet = inet_sk(sk);
	struct sockaddr *uaddr = msg->msg_name;
	int err, flags;

	if (!(sock_net(sk)->ipv4.sysctl_tcp_fastopen & TFO_CLIENT_ENABLE) ||
	    (uaddr && msg->msg_namelen >= sizeof(uaddr->sa_family) &&
	     uaddr->sa_family == AF_UNSPEC))
		return -EOPNOTSUPP;
	if (tp->fastopen_req)
		return -EALREADY; /* Another Fast Open is in progress */

	tp->fastopen_req = kzalloc(sizeof(struct tcp_fastopen_request),
				   sk->sk_allocation);
	if (unlikely(!tp->fastopen_req))
		return -ENOBUFS;
	tp->fastopen_req->data = msg;
	tp->fastopen_req->size = size;
	tp->fastopen_req->uarg = uarg;

	if (inet->defer_connect) {
		err = tcp_connect(sk);
		/* Same failure procedure as in tcp_v4/6_connect */
		if (err) {
			tcp_set_state(sk, TCP_CLOSE);
			inet->inet_dport = 0;
			sk->sk_route_caps = 0;
		}
	}
	flags = (msg->msg_flags & MSG_DONTWAIT) ? O_NONBLOCK : 0;
	err = __inet_stream_connect(sk->sk_socket, uaddr,
				    msg->msg_namelen, flags, 1);
	/* fastopen_req could already be freed in __inet_stream_connect
	 * if the connection times out or gets rst
	 */
	if (tp->fastopen_req) {
		*copied = tp->fastopen_req->copied;
		tcp_free_fastopen_req(tp);
		inet->defer_connect = 0;
	}
	return err;
}

int tcp_sendmsg_locked(struct sock *sk, struct msghdr *msg, size_t size)
{
	struct tcp_sock *tp = tcp_sk(sk);
	struct ubuf_info *uarg = NULL;
	struct sk_buff *skb;
	struct sockcm_cookie sockc;
	int flags, err, copied = 0;
	int mss_now = 0, size_goal, copied_syn = 0;
	int process_backlog = 0;
	bool zc = false;
	long timeo;

	flags = msg->msg_flags;

	if (flags & MSG_ZEROCOPY && size && sock_flag(sk, SOCK_ZEROCOPY)) {
		skb = tcp_write_queue_tail(sk);
		uarg = sock_zerocopy_realloc(sk, size, skb_zcopy(skb));
		if (!uarg) {
			err = -ENOBUFS;
			goto out_err;
		}

		zc = sk->sk_route_caps & NETIF_F_SG;
		if (!zc)
			uarg->zerocopy = 0;
	}

	if (unlikely(flags & MSG_FASTOPEN || inet_sk(sk)->defer_connect) &&
	    !tp->repair) {
		err = tcp_sendmsg_fastopen(sk, msg, &copied_syn, size, uarg);
		if (err == -EINPROGRESS && copied_syn > 0)
			goto out;
		else if (err)
			goto out_err;
	}

	timeo = sock_sndtimeo(sk, flags & MSG_DONTWAIT);

	tcp_rate_check_app_limited(sk);  /* is sending application-limited? */

	/* Wait for a connection to finish. One exception is TCP Fast Open
	 * (passive side) where data is allowed to be sent before a connection
	 * is fully established.
	 */
	if (((1 << sk->sk_state) & ~(TCPF_ESTABLISHED | TCPF_CLOSE_WAIT)) &&
	    !tcp_passive_fastopen(sk)) {
		err = sk_stream_wait_connect(sk, &timeo);
		if (err != 0)
			goto do_error;
	}

	if (unlikely(tp->repair)) {
		if (tp->repair_queue == TCP_RECV_QUEUE) {
			copied = tcp_send_rcvq(sk, msg, size);
			goto out_nopush;
		}

		err = -EINVAL;
		if (tp->repair_queue == TCP_NO_QUEUE)
			goto out_err;

		/* 'common' sending to sendq */
	}

	sockcm_init(&sockc, sk);
	if (msg->msg_controllen) {
		err = sock_cmsg_send(sk, msg, &sockc);
		if (unlikely(err)) {
			err = -EINVAL;
			goto out_err;
		}
	}

	/* This should be in poll */
	sk_clear_bit(SOCKWQ_ASYNC_NOSPACE, sk);

	/* Ok commence sending. */
	copied = 0;

restart:
	mss_now = tcp_send_mss(sk, &size_goal, flags);

	err = -EPIPE;
	if (sk->sk_err || (sk->sk_shutdown & SEND_SHUTDOWN))
		goto do_error;

	while (msg_data_left(msg)) {
		int copy = 0;

		skb = tcp_write_queue_tail(sk);
		if (skb)
			copy = size_goal - skb->len;

		if (copy <= 0 || !tcp_skb_can_collapse_to(skb)) {
			bool first_skb;

new_segment:
			if (!sk_stream_memory_free(sk))
				goto wait_for_sndbuf;

			if (unlikely(process_backlog >= 16)) {
				process_backlog = 0;
				if (sk_flush_backlog(sk))
					goto restart;
			}
			first_skb = tcp_rtx_and_write_queues_empty(sk);
			skb = sk_stream_alloc_skb(sk, 0, sk->sk_allocation,
						  first_skb);
			if (!skb)
				goto wait_for_memory;

			process_backlog++;
			skb->ip_summed = CHECKSUM_PARTIAL;

			skb_entail(sk, skb);
			copy = size_goal;

			/* All packets are restored as if they have
			 * already been sent. skb_mstamp_ns isn't set to
			 * avoid wrong rtt estimation.
			 */
			if (tp->repair)
				TCP_SKB_CB(skb)->sacked |= TCPCB_REPAIRED;
		}

		/* Try to append data to the end of skb. */
		if (copy > msg_data_left(msg))
			copy = msg_data_left(msg);

		/* Where to copy to? */
		if (skb_availroom(skb) > 0 && !zc) {
			/* We have some space in skb head. Superb! */
			copy = min_t(int, copy, skb_availroom(skb));
			err = skb_add_data_nocache(sk, skb, &msg->msg_iter, copy);
			if (err)
				goto do_fault;
		} else if (!zc) {
			bool merge = true;
			int i = skb_shinfo(skb)->nr_frags;
			struct page_frag *pfrag = sk_page_frag(sk);

			if (!sk_page_frag_refill(sk, pfrag))
				goto wait_for_memory;

			if (!skb_can_coalesce(skb, i, pfrag->page,
					      pfrag->offset)) {
				if (i >= sysctl_max_skb_frags) {
					tcp_mark_push(tp, skb);
					goto new_segment;
				}
				merge = false;
			}

			copy = min_t(int, copy, pfrag->size - pfrag->offset);

			if (!sk_wmem_schedule(sk, copy))
				goto wait_for_memory;

			err = skb_copy_to_page_nocache(sk, &msg->msg_iter, skb,
						       pfrag->page,
						       pfrag->offset,
						       copy);
			if (err)
				goto do_error;

			/* Update the skb. */
			if (merge) {
				skb_frag_size_add(&skb_shinfo(skb)->frags[i - 1], copy);
			} else {
				skb_fill_page_desc(skb, i, pfrag->page,
						   pfrag->offset, copy);
				page_ref_inc(pfrag->page);
			}
			pfrag->offset += copy;
		} else {
			err = skb_zerocopy_iter_stream(sk, skb, msg, copy, uarg);
			if (err == -EMSGSIZE || err == -EEXIST) {
				tcp_mark_push(tp, skb);
				goto new_segment;
			}
			if (err < 0)
				goto do_error;
			copy = err;
		}

		if (!copied)
			TCP_SKB_CB(skb)->tcp_flags &= ~TCPHDR_PSH;

		WRITE_ONCE(tp->write_seq, tp->write_seq + copy);
		TCP_SKB_CB(skb)->end_seq += copy;
		tcp_skb_pcount_set(skb, 0);

		copied += copy;
		if (!msg_data_left(msg)) {
			if (unlikely(flags & MSG_EOR))
				TCP_SKB_CB(skb)->eor = 1;
			goto out;
		}

		if (skb->len < size_goal || (flags & MSG_OOB) || unlikely(tp->repair))
			continue;

		if (forced_push(tp)) {
			tcp_mark_push(tp, skb);
			__tcp_push_pending_frames(sk, mss_now, TCP_NAGLE_PUSH);
		} else if (skb == tcp_send_head(sk))
			tcp_push_one(sk, mss_now);
		continue;

wait_for_sndbuf:
		set_bit(SOCK_NOSPACE, &sk->sk_socket->flags);
wait_for_memory:
		if (copied)
			tcp_push(sk, flags & ~MSG_MORE, mss_now,
				 TCP_NAGLE_PUSH, size_goal);

		err = sk_stream_wait_memory(sk, &timeo);
		if (err != 0)
			goto do_error;

		mss_now = tcp_send_mss(sk, &size_goal, flags);
	}

out:
	if (copied) {
		tcp_tx_timestamp(sk, sockc.tsflags);
		tcp_push(sk, flags, mss_now, tp->nonagle, size_goal);
	}
out_nopush:
	sock_zerocopy_put(uarg);
	return copied + copied_syn;

do_error:
	skb = tcp_write_queue_tail(sk);
do_fault:
	tcp_remove_empty_skb(sk, skb);

	if (copied + copied_syn)
		goto out;
out_err:
	sock_zerocopy_put_abort(uarg, true);
	err = sk_stream_error(sk, flags, err);
	/* make sure we wake any epoll edge trigger waiter */
	if (unlikely(tcp_rtx_and_write_queues_empty(sk) && err == -EAGAIN)) {
		sk->sk_write_space(sk);
		tcp_chrono_stop(sk, TCP_CHRONO_SNDBUF_LIMITED);
	}
	return err;
}
EXPORT_SYMBOL_GPL(tcp_sendmsg_locked);

int tcp_sendmsg(struct sock *sk, struct msghdr *msg, size_t size)
{
	int ret;

	lock_sock(sk);
	ret = tcp_sendmsg_locked(sk, msg, size);
	release_sock(sk);

	return ret;
}
EXPORT_SYMBOL(tcp_sendmsg);

/*
 *	Handle reading urgent data. BSD has very simple semantics for
 *	this, no blocking and very strange errors 8)
 */

static int tcp_recv_urg(struct sock *sk, struct msghdr *msg, int len, int flags)
{
	struct tcp_sock *tp = tcp_sk(sk);

	/* No URG data to read. */
	if (sock_flag(sk, SOCK_URGINLINE) || !tp->urg_data ||
	    tp->urg_data == TCP_URG_READ)
		return -EINVAL;	/* Yes this is right ! */

	if (sk->sk_state == TCP_CLOSE && !sock_flag(sk, SOCK_DONE))
		return -ENOTCONN;

	if (tp->urg_data & TCP_URG_VALID) {
		int err = 0;
		char c = tp->urg_data;

		if (!(flags & MSG_PEEK))
			tp->urg_data = TCP_URG_READ;

		/* Read urgent data. */
		msg->msg_flags |= MSG_OOB;

		if (len > 0) {
			if (!(flags & MSG_TRUNC))
				err = memcpy_to_msg(msg, &c, 1);
			len = 1;
		} else
			msg->msg_flags |= MSG_TRUNC;

		return err ? -EFAULT : len;
	}

	if (sk->sk_state == TCP_CLOSE || (sk->sk_shutdown & RCV_SHUTDOWN))
		return 0;

	/* Fixed the recv(..., MSG_OOB) behaviour.  BSD docs and
	 * the available implementations agree in this case:
	 * this call should never block, independent of the
	 * blocking state of the socket.
	 * Mike <pall@rz.uni-karlsruhe.de>
	 */
	return -EAGAIN;
}

static int tcp_peek_sndq(struct sock *sk, struct msghdr *msg, int len)
{
	struct sk_buff *skb;
	int copied = 0, err = 0;

	/* XXX -- need to support SO_PEEK_OFF */

	skb_rbtree_walk(skb, &sk->tcp_rtx_queue) {
		err = skb_copy_datagram_msg(skb, 0, msg, skb->len);
		if (err)
			return err;
		copied += skb->len;
	}

	skb_queue_walk(&sk->sk_write_queue, skb) {
		err = skb_copy_datagram_msg(skb, 0, msg, skb->len);
		if (err)
			break;

		copied += skb->len;
	}

	return err ?: copied;
}

/* Clean up the receive buffer for full frames taken by the user,
 * then send an ACK if necessary.  COPIED is the number of bytes
 * tcp_recvmsg has given to the user so far, it speeds up the
 * calculation of whether or not we must ACK for the sake of
 * a window update.
 */
static void tcp_cleanup_rbuf(struct sock *sk, int copied)
{
	struct tcp_sock *tp = tcp_sk(sk);
	bool time_to_ack = false;

	struct sk_buff *skb = skb_peek(&sk->sk_receive_queue);

	WARN(skb && !before(tp->copied_seq, TCP_SKB_CB(skb)->end_seq),
	     "cleanup rbuf bug: copied %X seq %X rcvnxt %X\n",
	     tp->copied_seq, TCP_SKB_CB(skb)->end_seq, tp->rcv_nxt);

	if (inet_csk_ack_scheduled(sk)) {
		const struct inet_connection_sock *icsk = inet_csk(sk);
		   /* Delayed ACKs frequently hit locked sockets during bulk
		    * receive. */
		if (icsk->icsk_ack.blocked ||
		    /* Once-per-two-segments ACK was not sent by tcp_input.c */
		    tp->rcv_nxt - tp->rcv_wup > icsk->icsk_ack.rcv_mss ||
		    /*
		     * If this read emptied read buffer, we send ACK, if
		     * connection is not bidirectional, user drained
		     * receive buffer and there was a small segment
		     * in queue.
		     */
		    (copied > 0 &&
		     ((icsk->icsk_ack.pending & ICSK_ACK_PUSHED2) ||
		      ((icsk->icsk_ack.pending & ICSK_ACK_PUSHED) &&
		       !inet_csk_in_pingpong_mode(sk))) &&
		      !atomic_read(&sk->sk_rmem_alloc)))
			time_to_ack = true;
	}

	/* We send an ACK if we can now advertise a non-zero window
	 * which has been raised "significantly".
	 *
	 * Even if window raised up to infinity, do not send window open ACK
	 * in states, where we will not receive more. It is useless.
	 */
	if (copied > 0 && !time_to_ack && !(sk->sk_shutdown & RCV_SHUTDOWN)) {
		__u32 rcv_window_now = tcp_receive_window(tp);

		/* Optimize, __tcp_select_window() is not cheap. */
		if (2*rcv_window_now <= tp->window_clamp) {
			__u32 new_window = __tcp_select_window(sk);

			/* Send ACK now, if this read freed lots of space
			 * in our buffer. Certainly, new_window is new window.
			 * We can advertise it now, if it is not less than current one.
			 * "Lots" means "at least twice" here.
			 */
			if (new_window && new_window >= 2 * rcv_window_now)
				time_to_ack = true;
		}
	}
	if (time_to_ack)
		tcp_send_ack(sk);
}

static struct sk_buff *tcp_recv_skb(struct sock *sk, u32 seq, u32 *off)
{
	struct sk_buff *skb;
	u32 offset;

	while ((skb = skb_peek(&sk->sk_receive_queue)) != NULL) {
		offset = seq - TCP_SKB_CB(skb)->seq;
		if (unlikely(TCP_SKB_CB(skb)->tcp_flags & TCPHDR_SYN)) {
			pr_err_once("%s: found a SYN, please report !\n", __func__);
			offset--;
		}
		if (offset < skb->len || (TCP_SKB_CB(skb)->tcp_flags & TCPHDR_FIN)) {
			*off = offset;
			return skb;
		}
		/* This looks weird, but this can happen if TCP collapsing
		 * splitted a fat GRO packet, while we released socket lock
		 * in skb_splice_bits()
		 */
		sk_eat_skb(sk, skb);
	}
	return NULL;
}

/*
 * This routine provides an alternative to tcp_recvmsg() for routines
 * that would like to handle copying from skbuffs directly in 'sendfile'
 * fashion.
 * Note:
 *	- It is assumed that the socket was locked by the caller.
 *	- The routine does not block.
 *	- At present, there is no support for reading OOB data
 *	  or for 'peeking' the socket using this routine
 *	  (although both would be easy to implement).
 */
int tcp_read_sock(struct sock *sk, read_descriptor_t *desc,
		  sk_read_actor_t recv_actor)
{
	struct sk_buff *skb;
	struct tcp_sock *tp = tcp_sk(sk);
	u32 seq = tp->copied_seq;
	u32 offset;
	int copied = 0;

	if (sk->sk_state == TCP_LISTEN)
		return -ENOTCONN;
	while ((skb = tcp_recv_skb(sk, seq, &offset)) != NULL) {
		if (offset < skb->len) {
			int used;
			size_t len;

			len = skb->len - offset;
			/* Stop reading if we hit a patch of urgent data */
			if (tp->urg_data) {
				u32 urg_offset = tp->urg_seq - seq;
				if (urg_offset < len)
					len = urg_offset;
				if (!len)
					break;
			}
			used = recv_actor(desc, skb, offset, len);
			if (used <= 0) {
				if (!copied)
					copied = used;
				break;
			} else if (used <= len) {
				seq += used;
				copied += used;
				offset += used;
			}
			/* If recv_actor drops the lock (e.g. TCP splice
			 * receive) the skb pointer might be invalid when
			 * getting here: tcp_collapse might have deleted it
			 * while aggregating skbs from the socket queue.
			 */
			skb = tcp_recv_skb(sk, seq - 1, &offset);
			if (!skb)
				break;
			/* TCP coalescing might have appended data to the skb.
			 * Try to splice more frags
			 */
			if (offset + 1 != skb->len)
				continue;
		}
		if (TCP_SKB_CB(skb)->tcp_flags & TCPHDR_FIN) {
			sk_eat_skb(sk, skb);
			++seq;
			break;
		}
		sk_eat_skb(sk, skb);
		if (!desc->count)
			break;
		WRITE_ONCE(tp->copied_seq, seq);
	}
	WRITE_ONCE(tp->copied_seq, seq);

	tcp_rcv_space_adjust(sk);

	/* Clean up data we have read: This will do ACK frames. */
	if (copied > 0) {
		tcp_recv_skb(sk, seq, &offset);
		tcp_cleanup_rbuf(sk, copied);
	}
	return copied;
}
EXPORT_SYMBOL(tcp_read_sock);

int tcp_peek_len(struct socket *sock)
{
	return tcp_inq(sock->sk);
}
EXPORT_SYMBOL(tcp_peek_len);

/* Make sure sk_rcvbuf is big enough to satisfy SO_RCVLOWAT hint */
int tcp_set_rcvlowat(struct sock *sk, int val)
{
	int cap;

	if (sk->sk_userlocks & SOCK_RCVBUF_LOCK)
		cap = sk->sk_rcvbuf >> 1;
	else
		cap = sock_net(sk)->ipv4.sysctl_tcp_rmem[2] >> 1;
	val = min(val, cap);
	WRITE_ONCE(sk->sk_rcvlowat, val ? : 1);

	/* Check if we need to signal EPOLLIN right now */
	tcp_data_ready(sk);

	if (sk->sk_userlocks & SOCK_RCVBUF_LOCK)
		return 0;

	val <<= 1;
	if (val > sk->sk_rcvbuf) {
		WRITE_ONCE(sk->sk_rcvbuf, val);
		tcp_sk(sk)->window_clamp = tcp_win_from_space(sk, val);
	}
	return 0;
}
EXPORT_SYMBOL(tcp_set_rcvlowat);

#ifdef CONFIG_MMU
static const struct vm_operations_struct tcp_vm_ops = {
};

int tcp_mmap(struct file *file, struct socket *sock,
	     struct vm_area_struct *vma)
{
	if (vma->vm_flags & (VM_WRITE | VM_EXEC))
		return -EPERM;
	vma->vm_flags &= ~(VM_MAYWRITE | VM_MAYEXEC);

	/* Instruct vm_insert_page() to not mmap_read_lock(mm) */
	vma->vm_flags |= VM_MIXEDMAP;

	vma->vm_ops = &tcp_vm_ops;
	return 0;
}
EXPORT_SYMBOL(tcp_mmap);

static int tcp_zerocopy_vm_insert_batch(struct vm_area_struct *vma,
					struct page **pages,
					unsigned long pages_to_map,
					unsigned long *insert_addr,
					u32 *length_with_pending,
					u32 *seq,
					struct tcp_zerocopy_receive *zc)
{
	unsigned long pages_remaining = pages_to_map;
	int bytes_mapped;
	int ret;

	ret = vm_insert_pages(vma, *insert_addr, pages, &pages_remaining);
	bytes_mapped = PAGE_SIZE * (pages_to_map - pages_remaining);
	/* Even if vm_insert_pages fails, it may have partially succeeded in
	 * mapping (some but not all of the pages).
	 */
	*seq += bytes_mapped;
	*insert_addr += bytes_mapped;
	if (ret) {
		/* But if vm_insert_pages did fail, we have to unroll some state
		 * we speculatively touched before.
		 */
		const int bytes_not_mapped = PAGE_SIZE * pages_remaining;
		*length_with_pending -= bytes_not_mapped;
		zc->recv_skip_hint += bytes_not_mapped;
	}
	return ret;
}

static int tcp_zerocopy_receive(struct sock *sk,
				struct tcp_zerocopy_receive *zc)
{
	unsigned long address = (unsigned long)zc->address;
	u32 length = 0, seq, offset, zap_len;
	#define PAGE_BATCH_SIZE 8
	struct page *pages[PAGE_BATCH_SIZE];
	const skb_frag_t *frags = NULL;
	struct vm_area_struct *vma;
	struct sk_buff *skb = NULL;
	unsigned long pg_idx = 0;
	unsigned long curr_addr;
	struct tcp_sock *tp;
	int inq;
	int ret;

	if (address & (PAGE_SIZE - 1) || address != zc->address)
		return -EINVAL;

	if (sk->sk_state == TCP_LISTEN)
		return -ENOTCONN;

	sock_rps_record_flow(sk);

	tp = tcp_sk(sk);

	mmap_read_lock(current->mm);

	vma = find_vma(current->mm, address);
	if (!vma || vma->vm_start > address || vma->vm_ops != &tcp_vm_ops) {
<<<<<<< HEAD
		up_read(&current->mm->mmap_sem);
=======
		mmap_read_unlock(current->mm);
>>>>>>> 4775cbe7
		return -EINVAL;
	}
	zc->length = min_t(unsigned long, zc->length, vma->vm_end - address);

	seq = tp->copied_seq;
	inq = tcp_inq(sk);
	zc->length = min_t(u32, zc->length, inq);
	zap_len = zc->length & ~(PAGE_SIZE - 1);
	if (zap_len) {
		zap_page_range(vma, address, zap_len);
		zc->recv_skip_hint = 0;
	} else {
		zc->recv_skip_hint = zc->length;
	}
	ret = 0;
	curr_addr = address;
	while (length + PAGE_SIZE <= zc->length) {
		if (zc->recv_skip_hint < PAGE_SIZE) {
			/* If we're here, finish the current batch. */
			if (pg_idx) {
				ret = tcp_zerocopy_vm_insert_batch(vma, pages,
								   pg_idx,
								   &curr_addr,
								   &length,
								   &seq, zc);
				if (ret)
					goto out;
				pg_idx = 0;
			}
			if (skb) {
				if (zc->recv_skip_hint > 0)
					break;
				skb = skb->next;
				offset = seq - TCP_SKB_CB(skb)->seq;
			} else {
				skb = tcp_recv_skb(sk, seq, &offset);
			}
			zc->recv_skip_hint = skb->len - offset;
			offset -= skb_headlen(skb);
			if ((int)offset < 0 || skb_has_frag_list(skb))
				break;
			frags = skb_shinfo(skb)->frags;
			while (offset) {
				if (skb_frag_size(frags) > offset)
					goto out;
				offset -= skb_frag_size(frags);
				frags++;
			}
		}
		if (skb_frag_size(frags) != PAGE_SIZE || skb_frag_off(frags)) {
			int remaining = zc->recv_skip_hint;

			while (remaining && (skb_frag_size(frags) != PAGE_SIZE ||
					     skb_frag_off(frags))) {
				remaining -= skb_frag_size(frags);
				frags++;
			}
			zc->recv_skip_hint -= remaining;
			break;
		}
		pages[pg_idx] = skb_frag_page(frags);
		pg_idx++;
		length += PAGE_SIZE;
		zc->recv_skip_hint -= PAGE_SIZE;
		frags++;
		if (pg_idx == PAGE_BATCH_SIZE) {
			ret = tcp_zerocopy_vm_insert_batch(vma, pages, pg_idx,
							   &curr_addr, &length,
							   &seq, zc);
			if (ret)
				goto out;
			pg_idx = 0;
		}
	}
	if (pg_idx) {
		ret = tcp_zerocopy_vm_insert_batch(vma, pages, pg_idx,
						   &curr_addr, &length, &seq,
						   zc);
	}
out:
	mmap_read_unlock(current->mm);
	if (length) {
		WRITE_ONCE(tp->copied_seq, seq);
		tcp_rcv_space_adjust(sk);

		/* Clean up data we have read: This will do ACK frames. */
		tcp_recv_skb(sk, seq, &offset);
		tcp_cleanup_rbuf(sk, length);
		ret = 0;
		if (length == zc->length)
			zc->recv_skip_hint = 0;
	} else {
		if (!zc->recv_skip_hint && sock_flag(sk, SOCK_DONE))
			ret = -EIO;
	}
	zc->length = length;
	return ret;
}
#endif

static void tcp_update_recv_tstamps(struct sk_buff *skb,
				    struct scm_timestamping_internal *tss)
{
	if (skb->tstamp)
		tss->ts[0] = ktime_to_timespec64(skb->tstamp);
	else
		tss->ts[0] = (struct timespec64) {0};

	if (skb_hwtstamps(skb)->hwtstamp)
		tss->ts[2] = ktime_to_timespec64(skb_hwtstamps(skb)->hwtstamp);
	else
		tss->ts[2] = (struct timespec64) {0};
}

/* Similar to __sock_recv_timestamp, but does not require an skb */
static void tcp_recv_timestamp(struct msghdr *msg, const struct sock *sk,
			       struct scm_timestamping_internal *tss)
{
	int new_tstamp = sock_flag(sk, SOCK_TSTAMP_NEW);
	bool has_timestamping = false;

	if (tss->ts[0].tv_sec || tss->ts[0].tv_nsec) {
		if (sock_flag(sk, SOCK_RCVTSTAMP)) {
			if (sock_flag(sk, SOCK_RCVTSTAMPNS)) {
				if (new_tstamp) {
					struct __kernel_timespec kts = {
						.tv_sec = tss->ts[0].tv_sec,
						.tv_nsec = tss->ts[0].tv_nsec,
					};
					put_cmsg(msg, SOL_SOCKET, SO_TIMESTAMPNS_NEW,
						 sizeof(kts), &kts);
				} else {
					struct __kernel_old_timespec ts_old = {
						.tv_sec = tss->ts[0].tv_sec,
						.tv_nsec = tss->ts[0].tv_nsec,
					};
					put_cmsg(msg, SOL_SOCKET, SO_TIMESTAMPNS_OLD,
						 sizeof(ts_old), &ts_old);
				}
			} else {
				if (new_tstamp) {
					struct __kernel_sock_timeval stv = {
						.tv_sec = tss->ts[0].tv_sec,
						.tv_usec = tss->ts[0].tv_nsec / 1000,
					};
					put_cmsg(msg, SOL_SOCKET, SO_TIMESTAMP_NEW,
						 sizeof(stv), &stv);
				} else {
					struct __kernel_old_timeval tv = {
						.tv_sec = tss->ts[0].tv_sec,
						.tv_usec = tss->ts[0].tv_nsec / 1000,
					};
					put_cmsg(msg, SOL_SOCKET, SO_TIMESTAMP_OLD,
						 sizeof(tv), &tv);
				}
			}
		}

		if (sk->sk_tsflags & SOF_TIMESTAMPING_SOFTWARE)
			has_timestamping = true;
		else
			tss->ts[0] = (struct timespec64) {0};
	}

	if (tss->ts[2].tv_sec || tss->ts[2].tv_nsec) {
		if (sk->sk_tsflags & SOF_TIMESTAMPING_RAW_HARDWARE)
			has_timestamping = true;
		else
			tss->ts[2] = (struct timespec64) {0};
	}

	if (has_timestamping) {
		tss->ts[1] = (struct timespec64) {0};
		if (sock_flag(sk, SOCK_TSTAMP_NEW))
			put_cmsg_scm_timestamping64(msg, tss);
		else
			put_cmsg_scm_timestamping(msg, tss);
	}
}

static int tcp_inq_hint(struct sock *sk)
{
	const struct tcp_sock *tp = tcp_sk(sk);
	u32 copied_seq = READ_ONCE(tp->copied_seq);
	u32 rcv_nxt = READ_ONCE(tp->rcv_nxt);
	int inq;

	inq = rcv_nxt - copied_seq;
	if (unlikely(inq < 0 || copied_seq != READ_ONCE(tp->copied_seq))) {
		lock_sock(sk);
		inq = tp->rcv_nxt - tp->copied_seq;
		release_sock(sk);
	}
	/* After receiving a FIN, tell the user-space to continue reading
	 * by returning a non-zero inq.
	 */
	if (inq == 0 && sock_flag(sk, SOCK_DONE))
		inq = 1;
	return inq;
}

/*
 *	This routine copies from a sock struct into the user buffer.
 *
 *	Technical note: in 2.3 we work on _locked_ socket, so that
 *	tricks with *seq access order and skb->users are not required.
 *	Probably, code can be easily improved even more.
 */

int tcp_recvmsg(struct sock *sk, struct msghdr *msg, size_t len, int nonblock,
		int flags, int *addr_len)
{
	struct tcp_sock *tp = tcp_sk(sk);
	int copied = 0;
	u32 peek_seq;
	u32 *seq;
	unsigned long used;
	int err, inq;
	int target;		/* Read at least this many bytes */
	long timeo;
	struct sk_buff *skb, *last;
	u32 urg_hole = 0;
	struct scm_timestamping_internal tss;
	int cmsg_flags;

	if (unlikely(flags & MSG_ERRQUEUE))
		return inet_recv_error(sk, msg, len, addr_len);

	if (sk_can_busy_loop(sk) && skb_queue_empty_lockless(&sk->sk_receive_queue) &&
	    (sk->sk_state == TCP_ESTABLISHED))
		sk_busy_loop(sk, nonblock);

	lock_sock(sk);

	err = -ENOTCONN;
	if (sk->sk_state == TCP_LISTEN)
		goto out;

	cmsg_flags = tp->recvmsg_inq ? 1 : 0;
	timeo = sock_rcvtimeo(sk, nonblock);

	/* Urgent data needs to be handled specially. */
	if (flags & MSG_OOB)
		goto recv_urg;

	if (unlikely(tp->repair)) {
		err = -EPERM;
		if (!(flags & MSG_PEEK))
			goto out;

		if (tp->repair_queue == TCP_SEND_QUEUE)
			goto recv_sndq;

		err = -EINVAL;
		if (tp->repair_queue == TCP_NO_QUEUE)
			goto out;

		/* 'common' recv queue MSG_PEEK-ing */
	}

	seq = &tp->copied_seq;
	if (flags & MSG_PEEK) {
		peek_seq = tp->copied_seq;
		seq = &peek_seq;
	}

	target = sock_rcvlowat(sk, flags & MSG_WAITALL, len);

	do {
		u32 offset;

		/* Are we at urgent data? Stop if we have read anything or have SIGURG pending. */
		if (tp->urg_data && tp->urg_seq == *seq) {
			if (copied)
				break;
			if (signal_pending(current)) {
				copied = timeo ? sock_intr_errno(timeo) : -EAGAIN;
				break;
			}
		}

		/* Next get a buffer. */

		last = skb_peek_tail(&sk->sk_receive_queue);
		skb_queue_walk(&sk->sk_receive_queue, skb) {
			last = skb;
			/* Now that we have two receive queues this
			 * shouldn't happen.
			 */
			if (WARN(before(*seq, TCP_SKB_CB(skb)->seq),
				 "TCP recvmsg seq # bug: copied %X, seq %X, rcvnxt %X, fl %X\n",
				 *seq, TCP_SKB_CB(skb)->seq, tp->rcv_nxt,
				 flags))
				break;

			offset = *seq - TCP_SKB_CB(skb)->seq;
			if (unlikely(TCP_SKB_CB(skb)->tcp_flags & TCPHDR_SYN)) {
				pr_err_once("%s: found a SYN, please report !\n", __func__);
				offset--;
			}
			if (offset < skb->len)
				goto found_ok_skb;
			if (TCP_SKB_CB(skb)->tcp_flags & TCPHDR_FIN)
				goto found_fin_ok;
			WARN(!(flags & MSG_PEEK),
			     "TCP recvmsg seq # bug 2: copied %X, seq %X, rcvnxt %X, fl %X\n",
			     *seq, TCP_SKB_CB(skb)->seq, tp->rcv_nxt, flags);
		}

		/* Well, if we have backlog, try to process it now yet. */

		if (copied >= target && !READ_ONCE(sk->sk_backlog.tail))
			break;

		if (copied) {
			if (sk->sk_err ||
			    sk->sk_state == TCP_CLOSE ||
			    (sk->sk_shutdown & RCV_SHUTDOWN) ||
			    !timeo ||
			    signal_pending(current))
				break;
		} else {
			if (sock_flag(sk, SOCK_DONE))
				break;

			if (sk->sk_err) {
				copied = sock_error(sk);
				break;
			}

			if (sk->sk_shutdown & RCV_SHUTDOWN)
				break;

			if (sk->sk_state == TCP_CLOSE) {
				/* This occurs when user tries to read
				 * from never connected socket.
				 */
				copied = -ENOTCONN;
				break;
			}

			if (!timeo) {
				copied = -EAGAIN;
				break;
			}

			if (signal_pending(current)) {
				copied = sock_intr_errno(timeo);
				break;
			}
		}

		tcp_cleanup_rbuf(sk, copied);

		if (copied >= target) {
			/* Do not sleep, just process backlog. */
			release_sock(sk);
			lock_sock(sk);
		} else {
			sk_wait_data(sk, &timeo, last);
		}

		if ((flags & MSG_PEEK) &&
		    (peek_seq - copied - urg_hole != tp->copied_seq)) {
			net_dbg_ratelimited("TCP(%s:%d): Application bug, race in MSG_PEEK\n",
					    current->comm,
					    task_pid_nr(current));
			peek_seq = tp->copied_seq;
		}
		continue;

found_ok_skb:
		/* Ok so how much can we use? */
		used = skb->len - offset;
		if (len < used)
			used = len;

		/* Do we have urgent data here? */
		if (tp->urg_data) {
			u32 urg_offset = tp->urg_seq - *seq;
			if (urg_offset < used) {
				if (!urg_offset) {
					if (!sock_flag(sk, SOCK_URGINLINE)) {
						WRITE_ONCE(*seq, *seq + 1);
						urg_hole++;
						offset++;
						used--;
						if (!used)
							goto skip_copy;
					}
				} else
					used = urg_offset;
			}
		}

		if (!(flags & MSG_TRUNC)) {
			err = skb_copy_datagram_msg(skb, offset, msg, used);
			if (err) {
				/* Exception. Bailout! */
				if (!copied)
					copied = -EFAULT;
				break;
			}
		}

		WRITE_ONCE(*seq, *seq + used);
		copied += used;
		len -= used;

		tcp_rcv_space_adjust(sk);

skip_copy:
		if (tp->urg_data && after(tp->copied_seq, tp->urg_seq)) {
			tp->urg_data = 0;
			tcp_fast_path_check(sk);
		}

		if (TCP_SKB_CB(skb)->has_rxtstamp) {
			tcp_update_recv_tstamps(skb, &tss);
			cmsg_flags |= 2;
		}

		if (used + offset < skb->len)
			continue;

		if (TCP_SKB_CB(skb)->tcp_flags & TCPHDR_FIN)
			goto found_fin_ok;
		if (!(flags & MSG_PEEK))
			sk_eat_skb(sk, skb);
		continue;

found_fin_ok:
		/* Process the FIN. */
		WRITE_ONCE(*seq, *seq + 1);
		if (!(flags & MSG_PEEK))
			sk_eat_skb(sk, skb);
		break;
	} while (len > 0);

	/* According to UNIX98, msg_name/msg_namelen are ignored
	 * on connected socket. I was just happy when found this 8) --ANK
	 */

	/* Clean up data we have read: This will do ACK frames. */
	tcp_cleanup_rbuf(sk, copied);

	release_sock(sk);

	if (cmsg_flags) {
		if (cmsg_flags & 2)
			tcp_recv_timestamp(msg, sk, &tss);
		if (cmsg_flags & 1) {
			inq = tcp_inq_hint(sk);
			put_cmsg(msg, SOL_TCP, TCP_CM_INQ, sizeof(inq), &inq);
		}
	}

	return copied;

out:
	release_sock(sk);
	return err;

recv_urg:
	err = tcp_recv_urg(sk, msg, len, flags);
	goto out;

recv_sndq:
	err = tcp_peek_sndq(sk, msg, len);
	goto out;
}
EXPORT_SYMBOL(tcp_recvmsg);

void tcp_set_state(struct sock *sk, int state)
{
	int oldstate = sk->sk_state;

	/* We defined a new enum for TCP states that are exported in BPF
	 * so as not force the internal TCP states to be frozen. The
	 * following checks will detect if an internal state value ever
	 * differs from the BPF value. If this ever happens, then we will
	 * need to remap the internal value to the BPF value before calling
	 * tcp_call_bpf_2arg.
	 */
	BUILD_BUG_ON((int)BPF_TCP_ESTABLISHED != (int)TCP_ESTABLISHED);
	BUILD_BUG_ON((int)BPF_TCP_SYN_SENT != (int)TCP_SYN_SENT);
	BUILD_BUG_ON((int)BPF_TCP_SYN_RECV != (int)TCP_SYN_RECV);
	BUILD_BUG_ON((int)BPF_TCP_FIN_WAIT1 != (int)TCP_FIN_WAIT1);
	BUILD_BUG_ON((int)BPF_TCP_FIN_WAIT2 != (int)TCP_FIN_WAIT2);
	BUILD_BUG_ON((int)BPF_TCP_TIME_WAIT != (int)TCP_TIME_WAIT);
	BUILD_BUG_ON((int)BPF_TCP_CLOSE != (int)TCP_CLOSE);
	BUILD_BUG_ON((int)BPF_TCP_CLOSE_WAIT != (int)TCP_CLOSE_WAIT);
	BUILD_BUG_ON((int)BPF_TCP_LAST_ACK != (int)TCP_LAST_ACK);
	BUILD_BUG_ON((int)BPF_TCP_LISTEN != (int)TCP_LISTEN);
	BUILD_BUG_ON((int)BPF_TCP_CLOSING != (int)TCP_CLOSING);
	BUILD_BUG_ON((int)BPF_TCP_NEW_SYN_RECV != (int)TCP_NEW_SYN_RECV);
	BUILD_BUG_ON((int)BPF_TCP_MAX_STATES != (int)TCP_MAX_STATES);

	if (BPF_SOCK_OPS_TEST_FLAG(tcp_sk(sk), BPF_SOCK_OPS_STATE_CB_FLAG))
		tcp_call_bpf_2arg(sk, BPF_SOCK_OPS_STATE_CB, oldstate, state);

	switch (state) {
	case TCP_ESTABLISHED:
		if (oldstate != TCP_ESTABLISHED)
			TCP_INC_STATS(sock_net(sk), TCP_MIB_CURRESTAB);
		break;

	case TCP_CLOSE:
		if (oldstate == TCP_CLOSE_WAIT || oldstate == TCP_ESTABLISHED)
			TCP_INC_STATS(sock_net(sk), TCP_MIB_ESTABRESETS);

		sk->sk_prot->unhash(sk);
		if (inet_csk(sk)->icsk_bind_hash &&
		    !(sk->sk_userlocks & SOCK_BINDPORT_LOCK))
			inet_put_port(sk);
		fallthrough;
	default:
		if (oldstate == TCP_ESTABLISHED)
			TCP_DEC_STATS(sock_net(sk), TCP_MIB_CURRESTAB);
	}

	/* Change state AFTER socket is unhashed to avoid closed
	 * socket sitting in hash tables.
	 */
	inet_sk_state_store(sk, state);
}
EXPORT_SYMBOL_GPL(tcp_set_state);

/*
 *	State processing on a close. This implements the state shift for
 *	sending our FIN frame. Note that we only send a FIN for some
 *	states. A shutdown() may have already sent the FIN, or we may be
 *	closed.
 */

static const unsigned char new_state[16] = {
  /* current state:        new state:      action:	*/
  [0 /* (Invalid) */]	= TCP_CLOSE,
  [TCP_ESTABLISHED]	= TCP_FIN_WAIT1 | TCP_ACTION_FIN,
  [TCP_SYN_SENT]	= TCP_CLOSE,
  [TCP_SYN_RECV]	= TCP_FIN_WAIT1 | TCP_ACTION_FIN,
  [TCP_FIN_WAIT1]	= TCP_FIN_WAIT1,
  [TCP_FIN_WAIT2]	= TCP_FIN_WAIT2,
  [TCP_TIME_WAIT]	= TCP_CLOSE,
  [TCP_CLOSE]		= TCP_CLOSE,
  [TCP_CLOSE_WAIT]	= TCP_LAST_ACK  | TCP_ACTION_FIN,
  [TCP_LAST_ACK]	= TCP_LAST_ACK,
  [TCP_LISTEN]		= TCP_CLOSE,
  [TCP_CLOSING]		= TCP_CLOSING,
  [TCP_NEW_SYN_RECV]	= TCP_CLOSE,	/* should not happen ! */
};

static int tcp_close_state(struct sock *sk)
{
	int next = (int)new_state[sk->sk_state];
	int ns = next & TCP_STATE_MASK;

	tcp_set_state(sk, ns);

	return next & TCP_ACTION_FIN;
}

/*
 *	Shutdown the sending side of a connection. Much like close except
 *	that we don't receive shut down or sock_set_flag(sk, SOCK_DEAD).
 */

void tcp_shutdown(struct sock *sk, int how)
{
	/*	We need to grab some memory, and put together a FIN,
	 *	and then put it into the queue to be sent.
	 *		Tim MacKenzie(tym@dibbler.cs.monash.edu.au) 4 Dec '92.
	 */
	if (!(how & SEND_SHUTDOWN))
		return;

	/* If we've already sent a FIN, or it's a closed state, skip this. */
	if ((1 << sk->sk_state) &
	    (TCPF_ESTABLISHED | TCPF_SYN_SENT |
	     TCPF_SYN_RECV | TCPF_CLOSE_WAIT)) {
		/* Clear out any half completed packets.  FIN if needed. */
		if (tcp_close_state(sk))
			tcp_send_fin(sk);
	}
}
EXPORT_SYMBOL(tcp_shutdown);

bool tcp_check_oom(struct sock *sk, int shift)
{
	bool too_many_orphans, out_of_socket_memory;

	too_many_orphans = tcp_too_many_orphans(sk, shift);
	out_of_socket_memory = tcp_out_of_memory(sk);

	if (too_many_orphans)
		net_info_ratelimited("too many orphaned sockets\n");
	if (out_of_socket_memory)
		net_info_ratelimited("out of memory -- consider tuning tcp_mem\n");
	return too_many_orphans || out_of_socket_memory;
}

void tcp_close(struct sock *sk, long timeout)
{
	struct sk_buff *skb;
	int data_was_unread = 0;
	int state;

	lock_sock(sk);
	sk->sk_shutdown = SHUTDOWN_MASK;

	if (sk->sk_state == TCP_LISTEN) {
		tcp_set_state(sk, TCP_CLOSE);

		/* Special case. */
		inet_csk_listen_stop(sk);

		goto adjudge_to_death;
	}

	/*  We need to flush the recv. buffs.  We do this only on the
	 *  descriptor close, not protocol-sourced closes, because the
	 *  reader process may not have drained the data yet!
	 */
	while ((skb = __skb_dequeue(&sk->sk_receive_queue)) != NULL) {
		u32 len = TCP_SKB_CB(skb)->end_seq - TCP_SKB_CB(skb)->seq;

		if (TCP_SKB_CB(skb)->tcp_flags & TCPHDR_FIN)
			len--;
		data_was_unread += len;
		__kfree_skb(skb);
	}

	sk_mem_reclaim(sk);

	/* If socket has been already reset (e.g. in tcp_reset()) - kill it. */
	if (sk->sk_state == TCP_CLOSE)
		goto adjudge_to_death;

	/* As outlined in RFC 2525, section 2.17, we send a RST here because
	 * data was lost. To witness the awful effects of the old behavior of
	 * always doing a FIN, run an older 2.1.x kernel or 2.0.x, start a bulk
	 * GET in an FTP client, suspend the process, wait for the client to
	 * advertise a zero window, then kill -9 the FTP client, wheee...
	 * Note: timeout is always zero in such a case.
	 */
	if (unlikely(tcp_sk(sk)->repair)) {
		sk->sk_prot->disconnect(sk, 0);
	} else if (data_was_unread) {
		/* Unread data was tossed, zap the connection. */
		NET_INC_STATS(sock_net(sk), LINUX_MIB_TCPABORTONCLOSE);
		tcp_set_state(sk, TCP_CLOSE);
		tcp_send_active_reset(sk, sk->sk_allocation);
	} else if (sock_flag(sk, SOCK_LINGER) && !sk->sk_lingertime) {
		/* Check zero linger _after_ checking for unread data. */
		sk->sk_prot->disconnect(sk, 0);
		NET_INC_STATS(sock_net(sk), LINUX_MIB_TCPABORTONDATA);
	} else if (tcp_close_state(sk)) {
		/* We FIN if the application ate all the data before
		 * zapping the connection.
		 */

		/* RED-PEN. Formally speaking, we have broken TCP state
		 * machine. State transitions:
		 *
		 * TCP_ESTABLISHED -> TCP_FIN_WAIT1
		 * TCP_SYN_RECV	-> TCP_FIN_WAIT1 (forget it, it's impossible)
		 * TCP_CLOSE_WAIT -> TCP_LAST_ACK
		 *
		 * are legal only when FIN has been sent (i.e. in window),
		 * rather than queued out of window. Purists blame.
		 *
		 * F.e. "RFC state" is ESTABLISHED,
		 * if Linux state is FIN-WAIT-1, but FIN is still not sent.
		 *
		 * The visible declinations are that sometimes
		 * we enter time-wait state, when it is not required really
		 * (harmless), do not send active resets, when they are
		 * required by specs (TCP_ESTABLISHED, TCP_CLOSE_WAIT, when
		 * they look as CLOSING or LAST_ACK for Linux)
		 * Probably, I missed some more holelets.
		 * 						--ANK
		 * XXX (TFO) - To start off we don't support SYN+ACK+FIN
		 * in a single packet! (May consider it later but will
		 * probably need API support or TCP_CORK SYN-ACK until
		 * data is written and socket is closed.)
		 */
		tcp_send_fin(sk);
	}

	sk_stream_wait_close(sk, timeout);

adjudge_to_death:
	state = sk->sk_state;
	sock_hold(sk);
	sock_orphan(sk);

	local_bh_disable();
	bh_lock_sock(sk);
	/* remove backlog if any, without releasing ownership. */
	__release_sock(sk);

	percpu_counter_inc(sk->sk_prot->orphan_count);

	/* Have we already been destroyed by a softirq or backlog? */
	if (state != TCP_CLOSE && sk->sk_state == TCP_CLOSE)
		goto out;

	/*	This is a (useful) BSD violating of the RFC. There is a
	 *	problem with TCP as specified in that the other end could
	 *	keep a socket open forever with no application left this end.
	 *	We use a 1 minute timeout (about the same as BSD) then kill
	 *	our end. If they send after that then tough - BUT: long enough
	 *	that we won't make the old 4*rto = almost no time - whoops
	 *	reset mistake.
	 *
	 *	Nope, it was not mistake. It is really desired behaviour
	 *	f.e. on http servers, when such sockets are useless, but
	 *	consume significant resources. Let's do it with special
	 *	linger2	option.					--ANK
	 */

	if (sk->sk_state == TCP_FIN_WAIT2) {
		struct tcp_sock *tp = tcp_sk(sk);
		if (tp->linger2 < 0) {
			tcp_set_state(sk, TCP_CLOSE);
			tcp_send_active_reset(sk, GFP_ATOMIC);
			__NET_INC_STATS(sock_net(sk),
					LINUX_MIB_TCPABORTONLINGER);
		} else {
			const int tmo = tcp_fin_time(sk);

			if (tmo > TCP_TIMEWAIT_LEN) {
				inet_csk_reset_keepalive_timer(sk,
						tmo - TCP_TIMEWAIT_LEN);
			} else {
				tcp_time_wait(sk, TCP_FIN_WAIT2, tmo);
				goto out;
			}
		}
	}
	if (sk->sk_state != TCP_CLOSE) {
		sk_mem_reclaim(sk);
		if (tcp_check_oom(sk, 0)) {
			tcp_set_state(sk, TCP_CLOSE);
			tcp_send_active_reset(sk, GFP_ATOMIC);
			__NET_INC_STATS(sock_net(sk),
					LINUX_MIB_TCPABORTONMEMORY);
		} else if (!check_net(sock_net(sk))) {
			/* Not possible to send reset; just close */
			tcp_set_state(sk, TCP_CLOSE);
		}
	}

	if (sk->sk_state == TCP_CLOSE) {
		struct request_sock *req;

		req = rcu_dereference_protected(tcp_sk(sk)->fastopen_rsk,
						lockdep_sock_is_held(sk));
		/* We could get here with a non-NULL req if the socket is
		 * aborted (e.g., closed with unread data) before 3WHS
		 * finishes.
		 */
		if (req)
			reqsk_fastopen_remove(sk, req, false);
		inet_csk_destroy_sock(sk);
	}
	/* Otherwise, socket is reprieved until protocol close. */

out:
	bh_unlock_sock(sk);
	local_bh_enable();
	release_sock(sk);
	sock_put(sk);
}
EXPORT_SYMBOL(tcp_close);

/* These states need RST on ABORT according to RFC793 */

static inline bool tcp_need_reset(int state)
{
	return (1 << state) &
	       (TCPF_ESTABLISHED | TCPF_CLOSE_WAIT | TCPF_FIN_WAIT1 |
		TCPF_FIN_WAIT2 | TCPF_SYN_RECV);
}

static void tcp_rtx_queue_purge(struct sock *sk)
{
	struct rb_node *p = rb_first(&sk->tcp_rtx_queue);

	tcp_sk(sk)->highest_sack = NULL;
	while (p) {
		struct sk_buff *skb = rb_to_skb(p);

		p = rb_next(p);
		/* Since we are deleting whole queue, no need to
		 * list_del(&skb->tcp_tsorted_anchor)
		 */
		tcp_rtx_queue_unlink(skb, sk);
		sk_wmem_free_skb(sk, skb);
	}
}

void tcp_write_queue_purge(struct sock *sk)
{
	struct sk_buff *skb;

	tcp_chrono_stop(sk, TCP_CHRONO_BUSY);
	while ((skb = __skb_dequeue(&sk->sk_write_queue)) != NULL) {
		tcp_skb_tsorted_anchor_cleanup(skb);
		sk_wmem_free_skb(sk, skb);
	}
	tcp_rtx_queue_purge(sk);
	skb = sk->sk_tx_skb_cache;
	if (skb) {
		__kfree_skb(skb);
		sk->sk_tx_skb_cache = NULL;
	}
	INIT_LIST_HEAD(&tcp_sk(sk)->tsorted_sent_queue);
	sk_mem_reclaim(sk);
	tcp_clear_all_retrans_hints(tcp_sk(sk));
	tcp_sk(sk)->packets_out = 0;
	inet_csk(sk)->icsk_backoff = 0;
}

int tcp_disconnect(struct sock *sk, int flags)
{
	struct inet_sock *inet = inet_sk(sk);
	struct inet_connection_sock *icsk = inet_csk(sk);
	struct tcp_sock *tp = tcp_sk(sk);
	int old_state = sk->sk_state;
	u32 seq;

	if (old_state != TCP_CLOSE)
		tcp_set_state(sk, TCP_CLOSE);

	/* ABORT function of RFC793 */
	if (old_state == TCP_LISTEN) {
		inet_csk_listen_stop(sk);
	} else if (unlikely(tp->repair)) {
		sk->sk_err = ECONNABORTED;
	} else if (tcp_need_reset(old_state) ||
		   (tp->snd_nxt != tp->write_seq &&
		    (1 << old_state) & (TCPF_CLOSING | TCPF_LAST_ACK))) {
		/* The last check adjusts for discrepancy of Linux wrt. RFC
		 * states
		 */
		tcp_send_active_reset(sk, gfp_any());
		sk->sk_err = ECONNRESET;
	} else if (old_state == TCP_SYN_SENT)
		sk->sk_err = ECONNRESET;

	tcp_clear_xmit_timers(sk);
	__skb_queue_purge(&sk->sk_receive_queue);
	if (sk->sk_rx_skb_cache) {
		__kfree_skb(sk->sk_rx_skb_cache);
		sk->sk_rx_skb_cache = NULL;
	}
	WRITE_ONCE(tp->copied_seq, tp->rcv_nxt);
	tp->urg_data = 0;
	tcp_write_queue_purge(sk);
	tcp_fastopen_active_disable_ofo_check(sk);
	skb_rbtree_purge(&tp->out_of_order_queue);

	inet->inet_dport = 0;

	if (!(sk->sk_userlocks & SOCK_BINDADDR_LOCK))
		inet_reset_saddr(sk);

	sk->sk_shutdown = 0;
	sock_reset_flag(sk, SOCK_DONE);
	tp->srtt_us = 0;
	tp->mdev_us = jiffies_to_usecs(TCP_TIMEOUT_INIT);
	tp->rcv_rtt_last_tsecr = 0;

	seq = tp->write_seq + tp->max_window + 2;
	if (!seq)
		seq = 1;
	WRITE_ONCE(tp->write_seq, seq);

	icsk->icsk_backoff = 0;
	icsk->icsk_probes_out = 0;
	icsk->icsk_rto = TCP_TIMEOUT_INIT;
	tp->snd_ssthresh = TCP_INFINITE_SSTHRESH;
	tp->snd_cwnd = TCP_INIT_CWND;
	tp->snd_cwnd_cnt = 0;
	tp->window_clamp = 0;
	tp->delivered = 0;
	tp->delivered_ce = 0;
	tcp_set_ca_state(sk, TCP_CA_Open);
	tp->is_sack_reneg = 0;
	tcp_clear_retrans(tp);
	tp->total_retrans = 0;
	inet_csk_delack_init(sk);
	/* Initialize rcv_mss to TCP_MIN_MSS to avoid division by 0
	 * issue in __tcp_select_window()
	 */
	icsk->icsk_ack.rcv_mss = TCP_MIN_MSS;
	memset(&tp->rx_opt, 0, sizeof(tp->rx_opt));
	__sk_dst_reset(sk);
	dst_release(sk->sk_rx_dst);
	sk->sk_rx_dst = NULL;
	tcp_saved_syn_free(tp);
	tp->compressed_ack = 0;
	tp->segs_in = 0;
	tp->segs_out = 0;
	tp->bytes_sent = 0;
	tp->bytes_acked = 0;
	tp->bytes_received = 0;
	tp->bytes_retrans = 0;
	tp->data_segs_in = 0;
	tp->data_segs_out = 0;
	tp->duplicate_sack[0].start_seq = 0;
	tp->duplicate_sack[0].end_seq = 0;
	tp->dsack_dups = 0;
	tp->reord_seen = 0;
	tp->retrans_out = 0;
	tp->sacked_out = 0;
	tp->tlp_high_seq = 0;
	tp->last_oow_ack_time = 0;
	/* There's a bubble in the pipe until at least the first ACK. */
	tp->app_limited = ~0U;
	tp->rack.mstamp = 0;
	tp->rack.advanced = 0;
	tp->rack.reo_wnd_steps = 1;
	tp->rack.last_delivered = 0;
	tp->rack.reo_wnd_persist = 0;
	tp->rack.dsack_seen = 0;
	tp->syn_data_acked = 0;
	tp->rx_opt.saw_tstamp = 0;
	tp->rx_opt.dsack = 0;
	tp->rx_opt.num_sacks = 0;
	tp->rcv_ooopack = 0;


	/* Clean up fastopen related fields */
	tcp_free_fastopen_req(tp);
	inet->defer_connect = 0;
	tp->fastopen_client_fail = 0;

	WARN_ON(inet->inet_num && !icsk->icsk_bind_hash);

	if (sk->sk_frag.page) {
		put_page(sk->sk_frag.page);
		sk->sk_frag.page = NULL;
		sk->sk_frag.offset = 0;
	}

	sk->sk_error_report(sk);
	return 0;
}
EXPORT_SYMBOL(tcp_disconnect);

static inline bool tcp_can_repair_sock(const struct sock *sk)
{
	return ns_capable(sock_net(sk)->user_ns, CAP_NET_ADMIN) &&
		(sk->sk_state != TCP_LISTEN);
}

static int tcp_repair_set_window(struct tcp_sock *tp, char __user *optbuf, int len)
{
	struct tcp_repair_window opt;

	if (!tp->repair)
		return -EPERM;

	if (len != sizeof(opt))
		return -EINVAL;

	if (copy_from_user(&opt, optbuf, sizeof(opt)))
		return -EFAULT;

	if (opt.max_window < opt.snd_wnd)
		return -EINVAL;

	if (after(opt.snd_wl1, tp->rcv_nxt + opt.rcv_wnd))
		return -EINVAL;

	if (after(opt.rcv_wup, tp->rcv_nxt))
		return -EINVAL;

	tp->snd_wl1	= opt.snd_wl1;
	tp->snd_wnd	= opt.snd_wnd;
	tp->max_window	= opt.max_window;

	tp->rcv_wnd	= opt.rcv_wnd;
	tp->rcv_wup	= opt.rcv_wup;

	return 0;
}

static int tcp_repair_options_est(struct sock *sk,
		struct tcp_repair_opt __user *optbuf, unsigned int len)
{
	struct tcp_sock *tp = tcp_sk(sk);
	struct tcp_repair_opt opt;

	while (len >= sizeof(opt)) {
		if (copy_from_user(&opt, optbuf, sizeof(opt)))
			return -EFAULT;

		optbuf++;
		len -= sizeof(opt);

		switch (opt.opt_code) {
		case TCPOPT_MSS:
			tp->rx_opt.mss_clamp = opt.opt_val;
			tcp_mtup_init(sk);
			break;
		case TCPOPT_WINDOW:
			{
				u16 snd_wscale = opt.opt_val & 0xFFFF;
				u16 rcv_wscale = opt.opt_val >> 16;

				if (snd_wscale > TCP_MAX_WSCALE || rcv_wscale > TCP_MAX_WSCALE)
					return -EFBIG;

				tp->rx_opt.snd_wscale = snd_wscale;
				tp->rx_opt.rcv_wscale = rcv_wscale;
				tp->rx_opt.wscale_ok = 1;
			}
			break;
		case TCPOPT_SACK_PERM:
			if (opt.opt_val != 0)
				return -EINVAL;

			tp->rx_opt.sack_ok |= TCP_SACK_SEEN;
			break;
		case TCPOPT_TIMESTAMP:
			if (opt.opt_val != 0)
				return -EINVAL;

			tp->rx_opt.tstamp_ok = 1;
			break;
		}
	}

	return 0;
}

DEFINE_STATIC_KEY_FALSE(tcp_tx_delay_enabled);
EXPORT_SYMBOL(tcp_tx_delay_enabled);

static void tcp_enable_tx_delay(void)
{
	if (!static_branch_unlikely(&tcp_tx_delay_enabled)) {
		static int __tcp_tx_delay_enabled = 0;

		if (cmpxchg(&__tcp_tx_delay_enabled, 0, 1) == 0) {
			static_branch_enable(&tcp_tx_delay_enabled);
			pr_info("TCP_TX_DELAY enabled\n");
		}
	}
}

/* When set indicates to always queue non-full frames.  Later the user clears
 * this option and we transmit any pending partial frames in the queue.  This is
 * meant to be used alongside sendfile() to get properly filled frames when the
 * user (for example) must write out headers with a write() call first and then
 * use sendfile to send out the data parts.
 *
 * TCP_CORK can be set together with TCP_NODELAY and it is stronger than
 * TCP_NODELAY.
 */
static void __tcp_sock_set_cork(struct sock *sk, bool on)
{
	struct tcp_sock *tp = tcp_sk(sk);

	if (on) {
		tp->nonagle |= TCP_NAGLE_CORK;
	} else {
		tp->nonagle &= ~TCP_NAGLE_CORK;
		if (tp->nonagle & TCP_NAGLE_OFF)
			tp->nonagle |= TCP_NAGLE_PUSH;
		tcp_push_pending_frames(sk);
	}
}

void tcp_sock_set_cork(struct sock *sk, bool on)
{
	lock_sock(sk);
	__tcp_sock_set_cork(sk, on);
	release_sock(sk);
}
EXPORT_SYMBOL(tcp_sock_set_cork);

/* TCP_NODELAY is weaker than TCP_CORK, so that this option on corked socket is
 * remembered, but it is not activated until cork is cleared.
 *
 * However, when TCP_NODELAY is set we make an explicit push, which overrides
 * even TCP_CORK for currently queued segments.
 */
static void __tcp_sock_set_nodelay(struct sock *sk, bool on)
{
	if (on) {
		tcp_sk(sk)->nonagle |= TCP_NAGLE_OFF|TCP_NAGLE_PUSH;
		tcp_push_pending_frames(sk);
	} else {
		tcp_sk(sk)->nonagle &= ~TCP_NAGLE_OFF;
	}
}

void tcp_sock_set_nodelay(struct sock *sk)
{
	lock_sock(sk);
	__tcp_sock_set_nodelay(sk, true);
	release_sock(sk);
}
EXPORT_SYMBOL(tcp_sock_set_nodelay);

static void __tcp_sock_set_quickack(struct sock *sk, int val)
{
	if (!val) {
		inet_csk_enter_pingpong_mode(sk);
		return;
	}

	inet_csk_exit_pingpong_mode(sk);
	if ((1 << sk->sk_state) & (TCPF_ESTABLISHED | TCPF_CLOSE_WAIT) &&
	    inet_csk_ack_scheduled(sk)) {
		inet_csk(sk)->icsk_ack.pending |= ICSK_ACK_PUSHED;
		tcp_cleanup_rbuf(sk, 1);
		if (!(val & 1))
			inet_csk_enter_pingpong_mode(sk);
	}
}

void tcp_sock_set_quickack(struct sock *sk, int val)
{
	lock_sock(sk);
	__tcp_sock_set_quickack(sk, val);
	release_sock(sk);
}
EXPORT_SYMBOL(tcp_sock_set_quickack);

int tcp_sock_set_syncnt(struct sock *sk, int val)
{
	if (val < 1 || val > MAX_TCP_SYNCNT)
		return -EINVAL;

	lock_sock(sk);
	inet_csk(sk)->icsk_syn_retries = val;
	release_sock(sk);
	return 0;
}
EXPORT_SYMBOL(tcp_sock_set_syncnt);

void tcp_sock_set_user_timeout(struct sock *sk, u32 val)
{
	lock_sock(sk);
	inet_csk(sk)->icsk_user_timeout = val;
	release_sock(sk);
}
EXPORT_SYMBOL(tcp_sock_set_user_timeout);

static int __tcp_sock_set_keepidle(struct sock *sk, int val)
{
	struct tcp_sock *tp = tcp_sk(sk);

	if (val < 1 || val > MAX_TCP_KEEPIDLE)
		return -EINVAL;

	tp->keepalive_time = val * HZ;
	if (sock_flag(sk, SOCK_KEEPOPEN) &&
	    !((1 << sk->sk_state) & (TCPF_CLOSE | TCPF_LISTEN))) {
		u32 elapsed = keepalive_time_elapsed(tp);

		if (tp->keepalive_time > elapsed)
			elapsed = tp->keepalive_time - elapsed;
		else
			elapsed = 0;
		inet_csk_reset_keepalive_timer(sk, elapsed);
	}

	return 0;
}

int tcp_sock_set_keepidle(struct sock *sk, int val)
{
	int err;

	lock_sock(sk);
	err = __tcp_sock_set_keepidle(sk, val);
	release_sock(sk);
	return err;
}
EXPORT_SYMBOL(tcp_sock_set_keepidle);

int tcp_sock_set_keepintvl(struct sock *sk, int val)
{
	if (val < 1 || val > MAX_TCP_KEEPINTVL)
		return -EINVAL;

	lock_sock(sk);
	tcp_sk(sk)->keepalive_intvl = val * HZ;
	release_sock(sk);
	return 0;
}
EXPORT_SYMBOL(tcp_sock_set_keepintvl);

int tcp_sock_set_keepcnt(struct sock *sk, int val)
{
	if (val < 1 || val > MAX_TCP_KEEPCNT)
		return -EINVAL;

	lock_sock(sk);
	tcp_sk(sk)->keepalive_probes = val;
	release_sock(sk);
	return 0;
}
EXPORT_SYMBOL(tcp_sock_set_keepcnt);

/*
 *	Socket option code for TCP.
 */
static int do_tcp_setsockopt(struct sock *sk, int level,
		int optname, char __user *optval, unsigned int optlen)
{
	struct tcp_sock *tp = tcp_sk(sk);
	struct inet_connection_sock *icsk = inet_csk(sk);
	struct net *net = sock_net(sk);
	int val;
	int err = 0;

	/* These are data/string values, all the others are ints */
	switch (optname) {
	case TCP_CONGESTION: {
		char name[TCP_CA_NAME_MAX];

		if (optlen < 1)
			return -EINVAL;

		val = strncpy_from_user(name, optval,
					min_t(long, TCP_CA_NAME_MAX-1, optlen));
		if (val < 0)
			return -EFAULT;
		name[val] = 0;

		lock_sock(sk);
		err = tcp_set_congestion_control(sk, name, true, true,
						 ns_capable(sock_net(sk)->user_ns,
							    CAP_NET_ADMIN));
		release_sock(sk);
		return err;
	}
	case TCP_ULP: {
		char name[TCP_ULP_NAME_MAX];

		if (optlen < 1)
			return -EINVAL;

		val = strncpy_from_user(name, optval,
					min_t(long, TCP_ULP_NAME_MAX - 1,
					      optlen));
		if (val < 0)
			return -EFAULT;
		name[val] = 0;

		lock_sock(sk);
		err = tcp_set_ulp(sk, name);
		release_sock(sk);
		return err;
	}
	case TCP_FASTOPEN_KEY: {
		__u8 key[TCP_FASTOPEN_KEY_BUF_LENGTH];
		__u8 *backup_key = NULL;

		/* Allow a backup key as well to facilitate key rotation
		 * First key is the active one.
		 */
		if (optlen != TCP_FASTOPEN_KEY_LENGTH &&
		    optlen != TCP_FASTOPEN_KEY_BUF_LENGTH)
			return -EINVAL;

		if (copy_from_user(key, optval, optlen))
			return -EFAULT;

		if (optlen == TCP_FASTOPEN_KEY_BUF_LENGTH)
			backup_key = key + TCP_FASTOPEN_KEY_LENGTH;

		return tcp_fastopen_reset_cipher(net, sk, key, backup_key);
	}
	default:
		/* fallthru */
		break;
	}

	if (optlen < sizeof(int))
		return -EINVAL;

	if (get_user(val, (int __user *)optval))
		return -EFAULT;

	lock_sock(sk);

	switch (optname) {
	case TCP_MAXSEG:
		/* Values greater than interface MTU won't take effect. However
		 * at the point when this call is done we typically don't yet
		 * know which interface is going to be used
		 */
		if (val && (val < TCP_MIN_MSS || val > MAX_TCP_WINDOW)) {
			err = -EINVAL;
			break;
		}
		tp->rx_opt.user_mss = val;
		break;

	case TCP_NODELAY:
		__tcp_sock_set_nodelay(sk, val);
		break;

	case TCP_THIN_LINEAR_TIMEOUTS:
		if (val < 0 || val > 1)
			err = -EINVAL;
		else
			tp->thin_lto = val;
		break;

	case TCP_THIN_DUPACK:
		if (val < 0 || val > 1)
			err = -EINVAL;
		break;

	case TCP_REPAIR:
		if (!tcp_can_repair_sock(sk))
			err = -EPERM;
		else if (val == TCP_REPAIR_ON) {
			tp->repair = 1;
			sk->sk_reuse = SK_FORCE_REUSE;
			tp->repair_queue = TCP_NO_QUEUE;
		} else if (val == TCP_REPAIR_OFF) {
			tp->repair = 0;
			sk->sk_reuse = SK_NO_REUSE;
			tcp_send_window_probe(sk);
		} else if (val == TCP_REPAIR_OFF_NO_WP) {
			tp->repair = 0;
			sk->sk_reuse = SK_NO_REUSE;
		} else
			err = -EINVAL;

		break;

	case TCP_REPAIR_QUEUE:
		if (!tp->repair)
			err = -EPERM;
		else if ((unsigned int)val < TCP_QUEUES_NR)
			tp->repair_queue = val;
		else
			err = -EINVAL;
		break;

	case TCP_QUEUE_SEQ:
		if (sk->sk_state != TCP_CLOSE)
			err = -EPERM;
		else if (tp->repair_queue == TCP_SEND_QUEUE)
			WRITE_ONCE(tp->write_seq, val);
		else if (tp->repair_queue == TCP_RECV_QUEUE) {
			WRITE_ONCE(tp->rcv_nxt, val);
			WRITE_ONCE(tp->copied_seq, val);
		}
		else
			err = -EINVAL;
		break;

	case TCP_REPAIR_OPTIONS:
		if (!tp->repair)
			err = -EINVAL;
		else if (sk->sk_state == TCP_ESTABLISHED)
			err = tcp_repair_options_est(sk,
					(struct tcp_repair_opt __user *)optval,
					optlen);
		else
			err = -EPERM;
		break;

	case TCP_CORK:
		__tcp_sock_set_cork(sk, val);
		break;

	case TCP_KEEPIDLE:
		err = __tcp_sock_set_keepidle(sk, val);
		break;
	case TCP_KEEPINTVL:
		if (val < 1 || val > MAX_TCP_KEEPINTVL)
			err = -EINVAL;
		else
			tp->keepalive_intvl = val * HZ;
		break;
	case TCP_KEEPCNT:
		if (val < 1 || val > MAX_TCP_KEEPCNT)
			err = -EINVAL;
		else
			tp->keepalive_probes = val;
		break;
	case TCP_SYNCNT:
		if (val < 1 || val > MAX_TCP_SYNCNT)
			err = -EINVAL;
		else
			icsk->icsk_syn_retries = val;
		break;

	case TCP_SAVE_SYN:
		if (val < 0 || val > 1)
			err = -EINVAL;
		else
			tp->save_syn = val;
		break;

	case TCP_LINGER2:
		if (val < 0)
			tp->linger2 = -1;
		else if (val > TCP_FIN_TIMEOUT_MAX / HZ)
			tp->linger2 = TCP_FIN_TIMEOUT_MAX;
		else
			tp->linger2 = val * HZ;
		break;

	case TCP_DEFER_ACCEPT:
		/* Translate value in seconds to number of retransmits */
		icsk->icsk_accept_queue.rskq_defer_accept =
			secs_to_retrans(val, TCP_TIMEOUT_INIT / HZ,
					TCP_RTO_MAX / HZ);
		break;

	case TCP_WINDOW_CLAMP:
		if (!val) {
			if (sk->sk_state != TCP_CLOSE) {
				err = -EINVAL;
				break;
			}
			tp->window_clamp = 0;
		} else
			tp->window_clamp = val < SOCK_MIN_RCVBUF / 2 ?
						SOCK_MIN_RCVBUF / 2 : val;
		break;

	case TCP_QUICKACK:
		__tcp_sock_set_quickack(sk, val);
		break;

#ifdef CONFIG_TCP_MD5SIG
	case TCP_MD5SIG:
	case TCP_MD5SIG_EXT:
		if ((1 << sk->sk_state) & (TCPF_CLOSE | TCPF_LISTEN))
			err = tp->af_specific->md5_parse(sk, optname, optval, optlen);
		else
			err = -EINVAL;
		break;
#endif
	case TCP_USER_TIMEOUT:
		/* Cap the max time in ms TCP will retry or probe the window
		 * before giving up and aborting (ETIMEDOUT) a connection.
		 */
		if (val < 0)
			err = -EINVAL;
		else
			icsk->icsk_user_timeout = val;
		break;

	case TCP_FASTOPEN:
		if (val >= 0 && ((1 << sk->sk_state) & (TCPF_CLOSE |
		    TCPF_LISTEN))) {
			tcp_fastopen_init_key_once(net);

			fastopen_queue_tune(sk, val);
		} else {
			err = -EINVAL;
		}
		break;
	case TCP_FASTOPEN_CONNECT:
		if (val > 1 || val < 0) {
			err = -EINVAL;
		} else if (net->ipv4.sysctl_tcp_fastopen & TFO_CLIENT_ENABLE) {
			if (sk->sk_state == TCP_CLOSE)
				tp->fastopen_connect = val;
			else
				err = -EINVAL;
		} else {
			err = -EOPNOTSUPP;
		}
		break;
	case TCP_FASTOPEN_NO_COOKIE:
		if (val > 1 || val < 0)
			err = -EINVAL;
		else if (!((1 << sk->sk_state) & (TCPF_CLOSE | TCPF_LISTEN)))
			err = -EINVAL;
		else
			tp->fastopen_no_cookie = val;
		break;
	case TCP_TIMESTAMP:
		if (!tp->repair)
			err = -EPERM;
		else
			tp->tsoffset = val - tcp_time_stamp_raw();
		break;
	case TCP_REPAIR_WINDOW:
		err = tcp_repair_set_window(tp, optval, optlen);
		break;
	case TCP_NOTSENT_LOWAT:
		tp->notsent_lowat = val;
		sk->sk_write_space(sk);
		break;
	case TCP_INQ:
		if (val > 1 || val < 0)
			err = -EINVAL;
		else
			tp->recvmsg_inq = val;
		break;
	case TCP_TX_DELAY:
		if (val)
			tcp_enable_tx_delay();
		tp->tcp_tx_delay = val;
		break;
	default:
		err = -ENOPROTOOPT;
		break;
	}

	release_sock(sk);
	return err;
}

int tcp_setsockopt(struct sock *sk, int level, int optname, char __user *optval,
		   unsigned int optlen)
{
	const struct inet_connection_sock *icsk = inet_csk(sk);

	if (level != SOL_TCP)
		return icsk->icsk_af_ops->setsockopt(sk, level, optname,
						     optval, optlen);
	return do_tcp_setsockopt(sk, level, optname, optval, optlen);
}
EXPORT_SYMBOL(tcp_setsockopt);

#ifdef CONFIG_COMPAT
int compat_tcp_setsockopt(struct sock *sk, int level, int optname,
			  char __user *optval, unsigned int optlen)
{
	if (level != SOL_TCP)
		return inet_csk_compat_setsockopt(sk, level, optname,
						  optval, optlen);
	return do_tcp_setsockopt(sk, level, optname, optval, optlen);
}
EXPORT_SYMBOL(compat_tcp_setsockopt);
#endif

static void tcp_get_info_chrono_stats(const struct tcp_sock *tp,
				      struct tcp_info *info)
{
	u64 stats[__TCP_CHRONO_MAX], total = 0;
	enum tcp_chrono i;

	for (i = TCP_CHRONO_BUSY; i < __TCP_CHRONO_MAX; ++i) {
		stats[i] = tp->chrono_stat[i - 1];
		if (i == tp->chrono_type)
			stats[i] += tcp_jiffies32 - tp->chrono_start;
		stats[i] *= USEC_PER_SEC / HZ;
		total += stats[i];
	}

	info->tcpi_busy_time = total;
	info->tcpi_rwnd_limited = stats[TCP_CHRONO_RWND_LIMITED];
	info->tcpi_sndbuf_limited = stats[TCP_CHRONO_SNDBUF_LIMITED];
}

/* Return information about state of tcp endpoint in API format. */
void tcp_get_info(struct sock *sk, struct tcp_info *info)
{
	const struct tcp_sock *tp = tcp_sk(sk); /* iff sk_type == SOCK_STREAM */
	const struct inet_connection_sock *icsk = inet_csk(sk);
	unsigned long rate;
	u32 now;
	u64 rate64;
	bool slow;

	memset(info, 0, sizeof(*info));
	if (sk->sk_type != SOCK_STREAM)
		return;

	info->tcpi_state = inet_sk_state_load(sk);

	/* Report meaningful fields for all TCP states, including listeners */
	rate = READ_ONCE(sk->sk_pacing_rate);
	rate64 = (rate != ~0UL) ? rate : ~0ULL;
	info->tcpi_pacing_rate = rate64;

	rate = READ_ONCE(sk->sk_max_pacing_rate);
	rate64 = (rate != ~0UL) ? rate : ~0ULL;
	info->tcpi_max_pacing_rate = rate64;

	info->tcpi_reordering = tp->reordering;
	info->tcpi_snd_cwnd = tp->snd_cwnd;

	if (info->tcpi_state == TCP_LISTEN) {
		/* listeners aliased fields :
		 * tcpi_unacked -> Number of children ready for accept()
		 * tcpi_sacked  -> max backlog
		 */
		info->tcpi_unacked = READ_ONCE(sk->sk_ack_backlog);
		info->tcpi_sacked = READ_ONCE(sk->sk_max_ack_backlog);
		return;
	}

	slow = lock_sock_fast(sk);

	info->tcpi_ca_state = icsk->icsk_ca_state;
	info->tcpi_retransmits = icsk->icsk_retransmits;
	info->tcpi_probes = icsk->icsk_probes_out;
	info->tcpi_backoff = icsk->icsk_backoff;

	if (tp->rx_opt.tstamp_ok)
		info->tcpi_options |= TCPI_OPT_TIMESTAMPS;
	if (tcp_is_sack(tp))
		info->tcpi_options |= TCPI_OPT_SACK;
	if (tp->rx_opt.wscale_ok) {
		info->tcpi_options |= TCPI_OPT_WSCALE;
		info->tcpi_snd_wscale = tp->rx_opt.snd_wscale;
		info->tcpi_rcv_wscale = tp->rx_opt.rcv_wscale;
	}

	if (tp->ecn_flags & TCP_ECN_OK)
		info->tcpi_options |= TCPI_OPT_ECN;
	if (tp->ecn_flags & TCP_ECN_SEEN)
		info->tcpi_options |= TCPI_OPT_ECN_SEEN;
	if (tp->syn_data_acked)
		info->tcpi_options |= TCPI_OPT_SYN_DATA;

	info->tcpi_rto = jiffies_to_usecs(icsk->icsk_rto);
	info->tcpi_ato = jiffies_to_usecs(icsk->icsk_ack.ato);
	info->tcpi_snd_mss = tp->mss_cache;
	info->tcpi_rcv_mss = icsk->icsk_ack.rcv_mss;

	info->tcpi_unacked = tp->packets_out;
	info->tcpi_sacked = tp->sacked_out;

	info->tcpi_lost = tp->lost_out;
	info->tcpi_retrans = tp->retrans_out;

	now = tcp_jiffies32;
	info->tcpi_last_data_sent = jiffies_to_msecs(now - tp->lsndtime);
	info->tcpi_last_data_recv = jiffies_to_msecs(now - icsk->icsk_ack.lrcvtime);
	info->tcpi_last_ack_recv = jiffies_to_msecs(now - tp->rcv_tstamp);

	info->tcpi_pmtu = icsk->icsk_pmtu_cookie;
	info->tcpi_rcv_ssthresh = tp->rcv_ssthresh;
	info->tcpi_rtt = tp->srtt_us >> 3;
	info->tcpi_rttvar = tp->mdev_us >> 2;
	info->tcpi_snd_ssthresh = tp->snd_ssthresh;
	info->tcpi_advmss = tp->advmss;

	info->tcpi_rcv_rtt = tp->rcv_rtt_est.rtt_us >> 3;
	info->tcpi_rcv_space = tp->rcvq_space.space;

	info->tcpi_total_retrans = tp->total_retrans;

	info->tcpi_bytes_acked = tp->bytes_acked;
	info->tcpi_bytes_received = tp->bytes_received;
	info->tcpi_notsent_bytes = max_t(int, 0, tp->write_seq - tp->snd_nxt);
	tcp_get_info_chrono_stats(tp, info);

	info->tcpi_segs_out = tp->segs_out;
	info->tcpi_segs_in = tp->segs_in;

	info->tcpi_min_rtt = tcp_min_rtt(tp);
	info->tcpi_data_segs_in = tp->data_segs_in;
	info->tcpi_data_segs_out = tp->data_segs_out;

	info->tcpi_delivery_rate_app_limited = tp->rate_app_limited ? 1 : 0;
	rate64 = tcp_compute_delivery_rate(tp);
	if (rate64)
		info->tcpi_delivery_rate = rate64;
	info->tcpi_delivered = tp->delivered;
	info->tcpi_delivered_ce = tp->delivered_ce;
	info->tcpi_bytes_sent = tp->bytes_sent;
	info->tcpi_bytes_retrans = tp->bytes_retrans;
	info->tcpi_dsack_dups = tp->dsack_dups;
	info->tcpi_reord_seen = tp->reord_seen;
	info->tcpi_rcv_ooopack = tp->rcv_ooopack;
	info->tcpi_snd_wnd = tp->snd_wnd;
	info->tcpi_fastopen_client_fail = tp->fastopen_client_fail;
	unlock_sock_fast(sk, slow);
}
EXPORT_SYMBOL_GPL(tcp_get_info);

static size_t tcp_opt_stats_get_size(void)
{
	return
		nla_total_size_64bit(sizeof(u64)) + /* TCP_NLA_BUSY */
		nla_total_size_64bit(sizeof(u64)) + /* TCP_NLA_RWND_LIMITED */
		nla_total_size_64bit(sizeof(u64)) + /* TCP_NLA_SNDBUF_LIMITED */
		nla_total_size_64bit(sizeof(u64)) + /* TCP_NLA_DATA_SEGS_OUT */
		nla_total_size_64bit(sizeof(u64)) + /* TCP_NLA_TOTAL_RETRANS */
		nla_total_size_64bit(sizeof(u64)) + /* TCP_NLA_PACING_RATE */
		nla_total_size_64bit(sizeof(u64)) + /* TCP_NLA_DELIVERY_RATE */
		nla_total_size(sizeof(u32)) + /* TCP_NLA_SND_CWND */
		nla_total_size(sizeof(u32)) + /* TCP_NLA_REORDERING */
		nla_total_size(sizeof(u32)) + /* TCP_NLA_MIN_RTT */
		nla_total_size(sizeof(u8)) + /* TCP_NLA_RECUR_RETRANS */
		nla_total_size(sizeof(u8)) + /* TCP_NLA_DELIVERY_RATE_APP_LMT */
		nla_total_size(sizeof(u32)) + /* TCP_NLA_SNDQ_SIZE */
		nla_total_size(sizeof(u8)) + /* TCP_NLA_CA_STATE */
		nla_total_size(sizeof(u32)) + /* TCP_NLA_SND_SSTHRESH */
		nla_total_size(sizeof(u32)) + /* TCP_NLA_DELIVERED */
		nla_total_size(sizeof(u32)) + /* TCP_NLA_DELIVERED_CE */
		nla_total_size_64bit(sizeof(u64)) + /* TCP_NLA_BYTES_SENT */
		nla_total_size_64bit(sizeof(u64)) + /* TCP_NLA_BYTES_RETRANS */
		nla_total_size(sizeof(u32)) + /* TCP_NLA_DSACK_DUPS */
		nla_total_size(sizeof(u32)) + /* TCP_NLA_REORD_SEEN */
		nla_total_size(sizeof(u32)) + /* TCP_NLA_SRTT */
		nla_total_size(sizeof(u16)) + /* TCP_NLA_TIMEOUT_REHASH */
		nla_total_size(sizeof(u32)) + /* TCP_NLA_BYTES_NOTSENT */
		0;
}

struct sk_buff *tcp_get_timestamping_opt_stats(const struct sock *sk)
{
	const struct tcp_sock *tp = tcp_sk(sk);
	struct sk_buff *stats;
	struct tcp_info info;
	unsigned long rate;
	u64 rate64;

	stats = alloc_skb(tcp_opt_stats_get_size(), GFP_ATOMIC);
	if (!stats)
		return NULL;

	tcp_get_info_chrono_stats(tp, &info);
	nla_put_u64_64bit(stats, TCP_NLA_BUSY,
			  info.tcpi_busy_time, TCP_NLA_PAD);
	nla_put_u64_64bit(stats, TCP_NLA_RWND_LIMITED,
			  info.tcpi_rwnd_limited, TCP_NLA_PAD);
	nla_put_u64_64bit(stats, TCP_NLA_SNDBUF_LIMITED,
			  info.tcpi_sndbuf_limited, TCP_NLA_PAD);
	nla_put_u64_64bit(stats, TCP_NLA_DATA_SEGS_OUT,
			  tp->data_segs_out, TCP_NLA_PAD);
	nla_put_u64_64bit(stats, TCP_NLA_TOTAL_RETRANS,
			  tp->total_retrans, TCP_NLA_PAD);

	rate = READ_ONCE(sk->sk_pacing_rate);
	rate64 = (rate != ~0UL) ? rate : ~0ULL;
	nla_put_u64_64bit(stats, TCP_NLA_PACING_RATE, rate64, TCP_NLA_PAD);

	rate64 = tcp_compute_delivery_rate(tp);
	nla_put_u64_64bit(stats, TCP_NLA_DELIVERY_RATE, rate64, TCP_NLA_PAD);

	nla_put_u32(stats, TCP_NLA_SND_CWND, tp->snd_cwnd);
	nla_put_u32(stats, TCP_NLA_REORDERING, tp->reordering);
	nla_put_u32(stats, TCP_NLA_MIN_RTT, tcp_min_rtt(tp));

	nla_put_u8(stats, TCP_NLA_RECUR_RETRANS, inet_csk(sk)->icsk_retransmits);
	nla_put_u8(stats, TCP_NLA_DELIVERY_RATE_APP_LMT, !!tp->rate_app_limited);
	nla_put_u32(stats, TCP_NLA_SND_SSTHRESH, tp->snd_ssthresh);
	nla_put_u32(stats, TCP_NLA_DELIVERED, tp->delivered);
	nla_put_u32(stats, TCP_NLA_DELIVERED_CE, tp->delivered_ce);

	nla_put_u32(stats, TCP_NLA_SNDQ_SIZE, tp->write_seq - tp->snd_una);
	nla_put_u8(stats, TCP_NLA_CA_STATE, inet_csk(sk)->icsk_ca_state);

	nla_put_u64_64bit(stats, TCP_NLA_BYTES_SENT, tp->bytes_sent,
			  TCP_NLA_PAD);
	nla_put_u64_64bit(stats, TCP_NLA_BYTES_RETRANS, tp->bytes_retrans,
			  TCP_NLA_PAD);
	nla_put_u32(stats, TCP_NLA_DSACK_DUPS, tp->dsack_dups);
	nla_put_u32(stats, TCP_NLA_REORD_SEEN, tp->reord_seen);
	nla_put_u32(stats, TCP_NLA_SRTT, tp->srtt_us >> 3);
	nla_put_u16(stats, TCP_NLA_TIMEOUT_REHASH, tp->timeout_rehash);
	nla_put_u32(stats, TCP_NLA_BYTES_NOTSENT,
		    max_t(int, 0, tp->write_seq - tp->snd_nxt));

	return stats;
}

static int do_tcp_getsockopt(struct sock *sk, int level,
		int optname, char __user *optval, int __user *optlen)
{
	struct inet_connection_sock *icsk = inet_csk(sk);
	struct tcp_sock *tp = tcp_sk(sk);
	struct net *net = sock_net(sk);
	int val, len;

	if (get_user(len, optlen))
		return -EFAULT;

	len = min_t(unsigned int, len, sizeof(int));

	if (len < 0)
		return -EINVAL;

	switch (optname) {
	case TCP_MAXSEG:
		val = tp->mss_cache;
		if (!val && ((1 << sk->sk_state) & (TCPF_CLOSE | TCPF_LISTEN)))
			val = tp->rx_opt.user_mss;
		if (tp->repair)
			val = tp->rx_opt.mss_clamp;
		break;
	case TCP_NODELAY:
		val = !!(tp->nonagle&TCP_NAGLE_OFF);
		break;
	case TCP_CORK:
		val = !!(tp->nonagle&TCP_NAGLE_CORK);
		break;
	case TCP_KEEPIDLE:
		val = keepalive_time_when(tp) / HZ;
		break;
	case TCP_KEEPINTVL:
		val = keepalive_intvl_when(tp) / HZ;
		break;
	case TCP_KEEPCNT:
		val = keepalive_probes(tp);
		break;
	case TCP_SYNCNT:
		val = icsk->icsk_syn_retries ? : net->ipv4.sysctl_tcp_syn_retries;
		break;
	case TCP_LINGER2:
		val = tp->linger2;
		if (val >= 0)
			val = (val ? : net->ipv4.sysctl_tcp_fin_timeout) / HZ;
		break;
	case TCP_DEFER_ACCEPT:
		val = retrans_to_secs(icsk->icsk_accept_queue.rskq_defer_accept,
				      TCP_TIMEOUT_INIT / HZ, TCP_RTO_MAX / HZ);
		break;
	case TCP_WINDOW_CLAMP:
		val = tp->window_clamp;
		break;
	case TCP_INFO: {
		struct tcp_info info;

		if (get_user(len, optlen))
			return -EFAULT;

		tcp_get_info(sk, &info);

		len = min_t(unsigned int, len, sizeof(info));
		if (put_user(len, optlen))
			return -EFAULT;
		if (copy_to_user(optval, &info, len))
			return -EFAULT;
		return 0;
	}
	case TCP_CC_INFO: {
		const struct tcp_congestion_ops *ca_ops;
		union tcp_cc_info info;
		size_t sz = 0;
		int attr;

		if (get_user(len, optlen))
			return -EFAULT;

		ca_ops = icsk->icsk_ca_ops;
		if (ca_ops && ca_ops->get_info)
			sz = ca_ops->get_info(sk, ~0U, &attr, &info);

		len = min_t(unsigned int, len, sz);
		if (put_user(len, optlen))
			return -EFAULT;
		if (copy_to_user(optval, &info, len))
			return -EFAULT;
		return 0;
	}
	case TCP_QUICKACK:
		val = !inet_csk_in_pingpong_mode(sk);
		break;

	case TCP_CONGESTION:
		if (get_user(len, optlen))
			return -EFAULT;
		len = min_t(unsigned int, len, TCP_CA_NAME_MAX);
		if (put_user(len, optlen))
			return -EFAULT;
		if (copy_to_user(optval, icsk->icsk_ca_ops->name, len))
			return -EFAULT;
		return 0;

	case TCP_ULP:
		if (get_user(len, optlen))
			return -EFAULT;
		len = min_t(unsigned int, len, TCP_ULP_NAME_MAX);
		if (!icsk->icsk_ulp_ops) {
			if (put_user(0, optlen))
				return -EFAULT;
			return 0;
		}
		if (put_user(len, optlen))
			return -EFAULT;
		if (copy_to_user(optval, icsk->icsk_ulp_ops->name, len))
			return -EFAULT;
		return 0;

	case TCP_FASTOPEN_KEY: {
		__u8 key[TCP_FASTOPEN_KEY_BUF_LENGTH];
		struct tcp_fastopen_context *ctx;
		unsigned int key_len = 0;

		if (get_user(len, optlen))
			return -EFAULT;

		rcu_read_lock();
		ctx = rcu_dereference(icsk->icsk_accept_queue.fastopenq.ctx);
		if (ctx) {
			key_len = tcp_fastopen_context_len(ctx) *
					TCP_FASTOPEN_KEY_LENGTH;
			memcpy(&key[0], &ctx->key[0], key_len);
		}
		rcu_read_unlock();

		len = min_t(unsigned int, len, key_len);
		if (put_user(len, optlen))
			return -EFAULT;
		if (copy_to_user(optval, key, len))
			return -EFAULT;
		return 0;
	}
	case TCP_THIN_LINEAR_TIMEOUTS:
		val = tp->thin_lto;
		break;

	case TCP_THIN_DUPACK:
		val = 0;
		break;

	case TCP_REPAIR:
		val = tp->repair;
		break;

	case TCP_REPAIR_QUEUE:
		if (tp->repair)
			val = tp->repair_queue;
		else
			return -EINVAL;
		break;

	case TCP_REPAIR_WINDOW: {
		struct tcp_repair_window opt;

		if (get_user(len, optlen))
			return -EFAULT;

		if (len != sizeof(opt))
			return -EINVAL;

		if (!tp->repair)
			return -EPERM;

		opt.snd_wl1	= tp->snd_wl1;
		opt.snd_wnd	= tp->snd_wnd;
		opt.max_window	= tp->max_window;
		opt.rcv_wnd	= tp->rcv_wnd;
		opt.rcv_wup	= tp->rcv_wup;

		if (copy_to_user(optval, &opt, len))
			return -EFAULT;
		return 0;
	}
	case TCP_QUEUE_SEQ:
		if (tp->repair_queue == TCP_SEND_QUEUE)
			val = tp->write_seq;
		else if (tp->repair_queue == TCP_RECV_QUEUE)
			val = tp->rcv_nxt;
		else
			return -EINVAL;
		break;

	case TCP_USER_TIMEOUT:
		val = icsk->icsk_user_timeout;
		break;

	case TCP_FASTOPEN:
		val = icsk->icsk_accept_queue.fastopenq.max_qlen;
		break;

	case TCP_FASTOPEN_CONNECT:
		val = tp->fastopen_connect;
		break;

	case TCP_FASTOPEN_NO_COOKIE:
		val = tp->fastopen_no_cookie;
		break;

	case TCP_TX_DELAY:
		val = tp->tcp_tx_delay;
		break;

	case TCP_TIMESTAMP:
		val = tcp_time_stamp_raw() + tp->tsoffset;
		break;
	case TCP_NOTSENT_LOWAT:
		val = tp->notsent_lowat;
		break;
	case TCP_INQ:
		val = tp->recvmsg_inq;
		break;
	case TCP_SAVE_SYN:
		val = tp->save_syn;
		break;
	case TCP_SAVED_SYN: {
		if (get_user(len, optlen))
			return -EFAULT;

		lock_sock(sk);
		if (tp->saved_syn) {
			if (len < tp->saved_syn[0]) {
				if (put_user(tp->saved_syn[0], optlen)) {
					release_sock(sk);
					return -EFAULT;
				}
				release_sock(sk);
				return -EINVAL;
			}
			len = tp->saved_syn[0];
			if (put_user(len, optlen)) {
				release_sock(sk);
				return -EFAULT;
			}
			if (copy_to_user(optval, tp->saved_syn + 1, len)) {
				release_sock(sk);
				return -EFAULT;
			}
			tcp_saved_syn_free(tp);
			release_sock(sk);
		} else {
			release_sock(sk);
			len = 0;
			if (put_user(len, optlen))
				return -EFAULT;
		}
		return 0;
	}
#ifdef CONFIG_MMU
	case TCP_ZEROCOPY_RECEIVE: {
		struct tcp_zerocopy_receive zc;
		int err;

		if (get_user(len, optlen))
			return -EFAULT;
		if (len < offsetofend(struct tcp_zerocopy_receive, length))
			return -EINVAL;
		if (len > sizeof(zc)) {
			len = sizeof(zc);
			if (put_user(len, optlen))
				return -EFAULT;
		}
		if (copy_from_user(&zc, optval, len))
			return -EFAULT;
		lock_sock(sk);
		err = tcp_zerocopy_receive(sk, &zc);
		release_sock(sk);
		if (len == sizeof(zc))
			goto zerocopy_rcv_sk_err;
		switch (len) {
		case offsetofend(struct tcp_zerocopy_receive, err):
			goto zerocopy_rcv_sk_err;
		case offsetofend(struct tcp_zerocopy_receive, inq):
			goto zerocopy_rcv_inq;
		case offsetofend(struct tcp_zerocopy_receive, length):
		default:
			goto zerocopy_rcv_out;
		}
zerocopy_rcv_sk_err:
		if (!err)
			zc.err = sock_error(sk);
zerocopy_rcv_inq:
		zc.inq = tcp_inq_hint(sk);
zerocopy_rcv_out:
		if (!err && copy_to_user(optval, &zc, len))
			err = -EFAULT;
		return err;
	}
#endif
	default:
		return -ENOPROTOOPT;
	}

	if (put_user(len, optlen))
		return -EFAULT;
	if (copy_to_user(optval, &val, len))
		return -EFAULT;
	return 0;
}

int tcp_getsockopt(struct sock *sk, int level, int optname, char __user *optval,
		   int __user *optlen)
{
	struct inet_connection_sock *icsk = inet_csk(sk);

	if (level != SOL_TCP)
		return icsk->icsk_af_ops->getsockopt(sk, level, optname,
						     optval, optlen);
	return do_tcp_getsockopt(sk, level, optname, optval, optlen);
}
EXPORT_SYMBOL(tcp_getsockopt);

#ifdef CONFIG_COMPAT
int compat_tcp_getsockopt(struct sock *sk, int level, int optname,
			  char __user *optval, int __user *optlen)
{
	if (level != SOL_TCP)
		return inet_csk_compat_getsockopt(sk, level, optname,
						  optval, optlen);
	return do_tcp_getsockopt(sk, level, optname, optval, optlen);
}
EXPORT_SYMBOL(compat_tcp_getsockopt);
#endif

#ifdef CONFIG_TCP_MD5SIG
static DEFINE_PER_CPU(struct tcp_md5sig_pool, tcp_md5sig_pool);
static DEFINE_MUTEX(tcp_md5sig_mutex);
static bool tcp_md5sig_pool_populated = false;

static void __tcp_alloc_md5sig_pool(void)
{
	struct crypto_ahash *hash;
	int cpu;

	hash = crypto_alloc_ahash("md5", 0, CRYPTO_ALG_ASYNC);
	if (IS_ERR(hash))
		return;

	for_each_possible_cpu(cpu) {
		void *scratch = per_cpu(tcp_md5sig_pool, cpu).scratch;
		struct ahash_request *req;

		if (!scratch) {
			scratch = kmalloc_node(sizeof(union tcp_md5sum_block) +
					       sizeof(struct tcphdr),
					       GFP_KERNEL,
					       cpu_to_node(cpu));
			if (!scratch)
				return;
			per_cpu(tcp_md5sig_pool, cpu).scratch = scratch;
		}
		if (per_cpu(tcp_md5sig_pool, cpu).md5_req)
			continue;

		req = ahash_request_alloc(hash, GFP_KERNEL);
		if (!req)
			return;

		ahash_request_set_callback(req, 0, NULL, NULL);

		per_cpu(tcp_md5sig_pool, cpu).md5_req = req;
	}
	/* before setting tcp_md5sig_pool_populated, we must commit all writes
	 * to memory. See smp_rmb() in tcp_get_md5sig_pool()
	 */
	smp_wmb();
	tcp_md5sig_pool_populated = true;
}

bool tcp_alloc_md5sig_pool(void)
{
	if (unlikely(!tcp_md5sig_pool_populated)) {
		mutex_lock(&tcp_md5sig_mutex);

		if (!tcp_md5sig_pool_populated) {
			__tcp_alloc_md5sig_pool();
			if (tcp_md5sig_pool_populated)
				static_branch_inc(&tcp_md5_needed);
		}

		mutex_unlock(&tcp_md5sig_mutex);
	}
	return tcp_md5sig_pool_populated;
}
EXPORT_SYMBOL(tcp_alloc_md5sig_pool);


/**
 *	tcp_get_md5sig_pool - get md5sig_pool for this user
 *
 *	We use percpu structure, so if we succeed, we exit with preemption
 *	and BH disabled, to make sure another thread or softirq handling
 *	wont try to get same context.
 */
struct tcp_md5sig_pool *tcp_get_md5sig_pool(void)
{
	local_bh_disable();

	if (tcp_md5sig_pool_populated) {
		/* coupled with smp_wmb() in __tcp_alloc_md5sig_pool() */
		smp_rmb();
		return this_cpu_ptr(&tcp_md5sig_pool);
	}
	local_bh_enable();
	return NULL;
}
EXPORT_SYMBOL(tcp_get_md5sig_pool);

int tcp_md5_hash_skb_data(struct tcp_md5sig_pool *hp,
			  const struct sk_buff *skb, unsigned int header_len)
{
	struct scatterlist sg;
	const struct tcphdr *tp = tcp_hdr(skb);
	struct ahash_request *req = hp->md5_req;
	unsigned int i;
	const unsigned int head_data_len = skb_headlen(skb) > header_len ?
					   skb_headlen(skb) - header_len : 0;
	const struct skb_shared_info *shi = skb_shinfo(skb);
	struct sk_buff *frag_iter;

	sg_init_table(&sg, 1);

	sg_set_buf(&sg, ((u8 *) tp) + header_len, head_data_len);
	ahash_request_set_crypt(req, &sg, NULL, head_data_len);
	if (crypto_ahash_update(req))
		return 1;

	for (i = 0; i < shi->nr_frags; ++i) {
		const skb_frag_t *f = &shi->frags[i];
		unsigned int offset = skb_frag_off(f);
		struct page *page = skb_frag_page(f) + (offset >> PAGE_SHIFT);

		sg_set_page(&sg, page, skb_frag_size(f),
			    offset_in_page(offset));
		ahash_request_set_crypt(req, &sg, NULL, skb_frag_size(f));
		if (crypto_ahash_update(req))
			return 1;
	}

	skb_walk_frags(skb, frag_iter)
		if (tcp_md5_hash_skb_data(hp, frag_iter, 0))
			return 1;

	return 0;
}
EXPORT_SYMBOL(tcp_md5_hash_skb_data);

int tcp_md5_hash_key(struct tcp_md5sig_pool *hp, const struct tcp_md5sig_key *key)
{
	struct scatterlist sg;

	sg_init_one(&sg, key->key, key->keylen);
	ahash_request_set_crypt(hp->md5_req, &sg, NULL, key->keylen);
	return crypto_ahash_update(hp->md5_req);
}
EXPORT_SYMBOL(tcp_md5_hash_key);

#endif

void tcp_done(struct sock *sk)
{
	struct request_sock *req;

	/* We might be called with a new socket, after
	 * inet_csk_prepare_forced_close() has been called
	 * so we can not use lockdep_sock_is_held(sk)
	 */
	req = rcu_dereference_protected(tcp_sk(sk)->fastopen_rsk, 1);

	if (sk->sk_state == TCP_SYN_SENT || sk->sk_state == TCP_SYN_RECV)
		TCP_INC_STATS(sock_net(sk), TCP_MIB_ATTEMPTFAILS);

	tcp_set_state(sk, TCP_CLOSE);
	tcp_clear_xmit_timers(sk);
	if (req)
		reqsk_fastopen_remove(sk, req, false);

	sk->sk_shutdown = SHUTDOWN_MASK;

	if (!sock_flag(sk, SOCK_DEAD))
		sk->sk_state_change(sk);
	else
		inet_csk_destroy_sock(sk);
}
EXPORT_SYMBOL_GPL(tcp_done);

int tcp_abort(struct sock *sk, int err)
{
	if (!sk_fullsock(sk)) {
		if (sk->sk_state == TCP_NEW_SYN_RECV) {
			struct request_sock *req = inet_reqsk(sk);

			local_bh_disable();
			inet_csk_reqsk_queue_drop(req->rsk_listener, req);
			local_bh_enable();
			return 0;
		}
		return -EOPNOTSUPP;
	}

	/* Don't race with userspace socket closes such as tcp_close. */
	lock_sock(sk);

	if (sk->sk_state == TCP_LISTEN) {
		tcp_set_state(sk, TCP_CLOSE);
		inet_csk_listen_stop(sk);
	}

	/* Don't race with BH socket closes such as inet_csk_listen_stop. */
	local_bh_disable();
	bh_lock_sock(sk);

	if (!sock_flag(sk, SOCK_DEAD)) {
		sk->sk_err = err;
		/* This barrier is coupled with smp_rmb() in tcp_poll() */
		smp_wmb();
		sk->sk_error_report(sk);
		if (tcp_need_reset(sk->sk_state))
			tcp_send_active_reset(sk, GFP_ATOMIC);
		tcp_done(sk);
	}

	bh_unlock_sock(sk);
	local_bh_enable();
	tcp_write_queue_purge(sk);
	release_sock(sk);
	return 0;
}
EXPORT_SYMBOL_GPL(tcp_abort);

extern struct tcp_congestion_ops tcp_reno;

static __initdata unsigned long thash_entries;
static int __init set_thash_entries(char *str)
{
	ssize_t ret;

	if (!str)
		return 0;

	ret = kstrtoul(str, 0, &thash_entries);
	if (ret)
		return 0;

	return 1;
}
__setup("thash_entries=", set_thash_entries);

static void __init tcp_init_mem(void)
{
	unsigned long limit = nr_free_buffer_pages() / 16;

	limit = max(limit, 128UL);
	sysctl_tcp_mem[0] = limit / 4 * 3;		/* 4.68 % */
	sysctl_tcp_mem[1] = limit;			/* 6.25 % */
	sysctl_tcp_mem[2] = sysctl_tcp_mem[0] * 2;	/* 9.37 % */
}

void __init tcp_init(void)
{
	int max_rshare, max_wshare, cnt;
	unsigned long limit;
	unsigned int i;

	BUILD_BUG_ON(TCP_MIN_SND_MSS <= MAX_TCP_OPTION_SPACE);
	BUILD_BUG_ON(sizeof(struct tcp_skb_cb) >
		     sizeof_field(struct sk_buff, cb));

	percpu_counter_init(&tcp_sockets_allocated, 0, GFP_KERNEL);
	percpu_counter_init(&tcp_orphan_count, 0, GFP_KERNEL);
	inet_hashinfo_init(&tcp_hashinfo);
	inet_hashinfo2_init(&tcp_hashinfo, "tcp_listen_portaddr_hash",
			    thash_entries, 21,  /* one slot per 2 MB*/
			    0, 64 * 1024);
	tcp_hashinfo.bind_bucket_cachep =
		kmem_cache_create("tcp_bind_bucket",
				  sizeof(struct inet_bind_bucket), 0,
				  SLAB_HWCACHE_ALIGN|SLAB_PANIC, NULL);

	/* Size and allocate the main established and bind bucket
	 * hash tables.
	 *
	 * The methodology is similar to that of the buffer cache.
	 */
	tcp_hashinfo.ehash =
		alloc_large_system_hash("TCP established",
					sizeof(struct inet_ehash_bucket),
					thash_entries,
					17, /* one slot per 128 KB of memory */
					0,
					NULL,
					&tcp_hashinfo.ehash_mask,
					0,
					thash_entries ? 0 : 512 * 1024);
	for (i = 0; i <= tcp_hashinfo.ehash_mask; i++)
		INIT_HLIST_NULLS_HEAD(&tcp_hashinfo.ehash[i].chain, i);

	if (inet_ehash_locks_alloc(&tcp_hashinfo))
		panic("TCP: failed to alloc ehash_locks");
	tcp_hashinfo.bhash =
		alloc_large_system_hash("TCP bind",
					sizeof(struct inet_bind_hashbucket),
					tcp_hashinfo.ehash_mask + 1,
					17, /* one slot per 128 KB of memory */
					0,
					&tcp_hashinfo.bhash_size,
					NULL,
					0,
					64 * 1024);
	tcp_hashinfo.bhash_size = 1U << tcp_hashinfo.bhash_size;
	for (i = 0; i < tcp_hashinfo.bhash_size; i++) {
		spin_lock_init(&tcp_hashinfo.bhash[i].lock);
		INIT_HLIST_HEAD(&tcp_hashinfo.bhash[i].chain);
	}


	cnt = tcp_hashinfo.ehash_mask + 1;
	sysctl_tcp_max_orphans = cnt / 2;

	tcp_init_mem();
	/* Set per-socket limits to no more than 1/128 the pressure threshold */
	limit = nr_free_buffer_pages() << (PAGE_SHIFT - 7);
	max_wshare = min(4UL*1024*1024, limit);
	max_rshare = min(6UL*1024*1024, limit);

	init_net.ipv4.sysctl_tcp_wmem[0] = SK_MEM_QUANTUM;
	init_net.ipv4.sysctl_tcp_wmem[1] = 16*1024;
	init_net.ipv4.sysctl_tcp_wmem[2] = max(64*1024, max_wshare);

	init_net.ipv4.sysctl_tcp_rmem[0] = SK_MEM_QUANTUM;
	init_net.ipv4.sysctl_tcp_rmem[1] = 131072;
	init_net.ipv4.sysctl_tcp_rmem[2] = max(131072, max_rshare);

	pr_info("Hash tables configured (established %u bind %u)\n",
		tcp_hashinfo.ehash_mask + 1, tcp_hashinfo.bhash_size);

	tcp_v4_init();
	tcp_metrics_init();
	BUG_ON(tcp_register_congestion_control(&tcp_reno) != 0);
	tcp_tasklet_init();
	mptcp_init();
}<|MERGE_RESOLUTION|>--- conflicted
+++ resolved
@@ -1802,11 +1802,7 @@
 
 	vma = find_vma(current->mm, address);
 	if (!vma || vma->vm_start > address || vma->vm_ops != &tcp_vm_ops) {
-<<<<<<< HEAD
-		up_read(&current->mm->mmap_sem);
-=======
 		mmap_read_unlock(current->mm);
->>>>>>> 4775cbe7
 		return -EINVAL;
 	}
 	zc->length = min_t(unsigned long, zc->length, vma->vm_end - address);
