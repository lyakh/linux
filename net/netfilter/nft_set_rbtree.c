// SPDX-License-Identifier: GPL-2.0-only
/*
 * Copyright (c) 2008-2009 Patrick McHardy <kaber@trash.net>
 *
 * Development of this code funded by Astaro AG (http://www.astaro.com/)
 */

#include <linux/kernel.h>
#include <linux/init.h>
#include <linux/module.h>
#include <linux/list.h>
#include <linux/rbtree.h>
#include <linux/netlink.h>
#include <linux/netfilter.h>
#include <linux/netfilter/nf_tables.h>
#include <net/netfilter/nf_tables_core.h>

struct nft_rbtree {
	struct rb_root		root;
	rwlock_t		lock;
	seqcount_t		count;
	struct delayed_work	gc_work;
};

struct nft_rbtree_elem {
	struct rb_node		node;
	struct nft_set_ext	ext;
};

static bool nft_rbtree_interval_end(const struct nft_rbtree_elem *rbe)
{
	return nft_set_ext_exists(&rbe->ext, NFT_SET_EXT_FLAGS) &&
	       (*nft_set_ext_flags(&rbe->ext) & NFT_SET_ELEM_INTERVAL_END);
}

static bool nft_rbtree_interval_start(const struct nft_rbtree_elem *rbe)
{
	return !nft_rbtree_interval_end(rbe);
}

static bool nft_rbtree_equal(const struct nft_set *set, const void *this,
			     const struct nft_rbtree_elem *interval)
{
	return memcmp(this, nft_set_ext_key(&interval->ext), set->klen) == 0;
}

static bool __nft_rbtree_lookup(const struct net *net, const struct nft_set *set,
				const u32 *key, const struct nft_set_ext **ext,
				unsigned int seq)
{
	struct nft_rbtree *priv = nft_set_priv(set);
	const struct nft_rbtree_elem *rbe, *interval = NULL;
	u8 genmask = nft_genmask_cur(net);
	const struct rb_node *parent;
	const void *this;
	int d;

	parent = rcu_dereference_raw(priv->root.rb_node);
	while (parent != NULL) {
		if (read_seqcount_retry(&priv->count, seq))
			return false;

		rbe = rb_entry(parent, struct nft_rbtree_elem, node);

		this = nft_set_ext_key(&rbe->ext);
		d = memcmp(this, key, set->klen);
		if (d < 0) {
			parent = rcu_dereference_raw(parent->rb_left);
			if (interval &&
			    nft_rbtree_equal(set, this, interval) &&
			    nft_rbtree_interval_end(rbe) &&
			    nft_rbtree_interval_start(interval))
				continue;
			interval = rbe;
		} else if (d > 0)
			parent = rcu_dereference_raw(parent->rb_right);
		else {
			if (!nft_set_elem_active(&rbe->ext, genmask)) {
				parent = rcu_dereference_raw(parent->rb_left);
				continue;
			}

			if (nft_set_elem_expired(&rbe->ext))
				return false;

			if (nft_rbtree_interval_end(rbe)) {
				if (nft_set_is_anonymous(set))
					return false;
				parent = rcu_dereference_raw(parent->rb_left);
				interval = NULL;
				continue;
			}

			*ext = &rbe->ext;
			return true;
		}
	}

	if (set->flags & NFT_SET_INTERVAL && interval != NULL &&
	    nft_set_elem_active(&interval->ext, genmask) &&
	    !nft_set_elem_expired(&interval->ext) &&
	    nft_rbtree_interval_start(interval)) {
		*ext = &interval->ext;
		return true;
	}

	return false;
}

static bool nft_rbtree_lookup(const struct net *net, const struct nft_set *set,
			      const u32 *key, const struct nft_set_ext **ext)
{
	struct nft_rbtree *priv = nft_set_priv(set);
	unsigned int seq = read_seqcount_begin(&priv->count);
	bool ret;

	ret = __nft_rbtree_lookup(net, set, key, ext, seq);
	if (ret || !read_seqcount_retry(&priv->count, seq))
		return ret;

	read_lock_bh(&priv->lock);
	seq = read_seqcount_begin(&priv->count);
	ret = __nft_rbtree_lookup(net, set, key, ext, seq);
	read_unlock_bh(&priv->lock);

	return ret;
}

static bool __nft_rbtree_get(const struct net *net, const struct nft_set *set,
			     const u32 *key, struct nft_rbtree_elem **elem,
			     unsigned int seq, unsigned int flags, u8 genmask)
{
	struct nft_rbtree_elem *rbe, *interval = NULL;
	struct nft_rbtree *priv = nft_set_priv(set);
	const struct rb_node *parent;
	const void *this;
	int d;

	parent = rcu_dereference_raw(priv->root.rb_node);
	while (parent != NULL) {
		if (read_seqcount_retry(&priv->count, seq))
			return false;

		rbe = rb_entry(parent, struct nft_rbtree_elem, node);

		this = nft_set_ext_key(&rbe->ext);
		d = memcmp(this, key, set->klen);
		if (d < 0) {
			parent = rcu_dereference_raw(parent->rb_left);
			if (!(flags & NFT_SET_ELEM_INTERVAL_END))
				interval = rbe;
		} else if (d > 0) {
			parent = rcu_dereference_raw(parent->rb_right);
			if (flags & NFT_SET_ELEM_INTERVAL_END)
				interval = rbe;
		} else {
			if (!nft_set_elem_active(&rbe->ext, genmask)) {
				parent = rcu_dereference_raw(parent->rb_left);
				continue;
			}

			if (nft_set_elem_expired(&rbe->ext))
				return false;

			if (!nft_set_ext_exists(&rbe->ext, NFT_SET_EXT_FLAGS) ||
			    (*nft_set_ext_flags(&rbe->ext) & NFT_SET_ELEM_INTERVAL_END) ==
			    (flags & NFT_SET_ELEM_INTERVAL_END)) {
				*elem = rbe;
				return true;
			}

			if (nft_rbtree_interval_end(rbe))
				interval = NULL;

			parent = rcu_dereference_raw(parent->rb_left);
		}
	}

	if (set->flags & NFT_SET_INTERVAL && interval != NULL &&
	    nft_set_elem_active(&interval->ext, genmask) &&
	    !nft_set_elem_expired(&interval->ext) &&
	    ((!nft_rbtree_interval_end(interval) &&
	      !(flags & NFT_SET_ELEM_INTERVAL_END)) ||
	     (nft_rbtree_interval_end(interval) &&
	      (flags & NFT_SET_ELEM_INTERVAL_END)))) {
		*elem = interval;
		return true;
	}

	return false;
}

static void *nft_rbtree_get(const struct net *net, const struct nft_set *set,
			    const struct nft_set_elem *elem, unsigned int flags)
{
	struct nft_rbtree *priv = nft_set_priv(set);
	unsigned int seq = read_seqcount_begin(&priv->count);
	struct nft_rbtree_elem *rbe = ERR_PTR(-ENOENT);
	const u32 *key = (const u32 *)&elem->key.val;
	u8 genmask = nft_genmask_cur(net);
	bool ret;

	ret = __nft_rbtree_get(net, set, key, &rbe, seq, flags, genmask);
	if (ret || !read_seqcount_retry(&priv->count, seq))
		return rbe;

	read_lock_bh(&priv->lock);
	seq = read_seqcount_begin(&priv->count);
	ret = __nft_rbtree_get(net, set, key, &rbe, seq, flags, genmask);
	if (!ret)
		rbe = ERR_PTR(-ENOENT);
	read_unlock_bh(&priv->lock);

	return rbe;
}

static int __nft_rbtree_insert(const struct net *net, const struct nft_set *set,
			       struct nft_rbtree_elem *new,
			       struct nft_set_ext **ext)
{
	struct nft_rbtree *priv = nft_set_priv(set);
	u8 genmask = nft_genmask_next(net);
	struct nft_rbtree_elem *rbe;
	struct rb_node *parent, **p;
	bool overlap = false;
	int d;

	/* Detect overlaps as we descend the tree. Set the flag in these cases:
	 *
	 * a1. _ _ __>|  ?_ _ __|  (insert end before existing end)
	 * a2. _ _ ___|  ?_ _ _>|  (insert end after existing end)
	 * a3. _ _ ___? >|_ _ __|  (insert start before existing end)
	 *
	 * and clear it later on, as we eventually reach the points indicated by
	 * '?' above, in the cases described below. We'll always meet these
	 * later, locally, due to tree ordering, and overlaps for the intervals
	 * that are the closest together are always evaluated last.
	 *
	 * b1. _ _ __>|  !_ _ __|  (insert end before existing start)
	 * b2. _ _ ___|  !_ _ _>|  (insert end after existing start)
	 * b3. _ _ ___! >|_ _ __|  (insert start after existing end)
	 *
	 * Case a3. resolves to b3.:
	 * - if the inserted start element is the leftmost, because the '0'
	 *   element in the tree serves as end element
	 * - otherwise, if an existing end is found. Note that end elements are
	 *   always inserted after corresponding start elements.
	 *
	 * For a new, rightmost pair of elements, we'll hit cases b3. and b2.,
	 * in that order.
	 *
	 * The flag is also cleared in two special cases:
	 *
	 * b4. |__ _ _!|<_ _ _   (insert start right before existing end)
	 * b5. |__ _ >|!__ _ _   (insert end right after existing start)
	 *
	 * which always happen as last step and imply that no further
	 * overlapping is possible.
	 */

	parent = NULL;
	p = &priv->root.rb_node;
	while (*p != NULL) {
		parent = *p;
		rbe = rb_entry(parent, struct nft_rbtree_elem, node);
		d = memcmp(nft_set_ext_key(&rbe->ext),
			   nft_set_ext_key(&new->ext),
			   set->klen);
		if (d < 0) {
			p = &parent->rb_left;

			if (nft_rbtree_interval_start(new)) {
				if (nft_rbtree_interval_end(rbe) &&
<<<<<<< HEAD
				    nft_set_elem_active(&rbe->ext, genmask))
=======
				    nft_set_elem_active(&rbe->ext, genmask) &&
				    !nft_set_elem_expired(&rbe->ext))
>>>>>>> 209564d5
					overlap = false;
			} else {
				overlap = nft_rbtree_interval_end(rbe) &&
					  nft_set_elem_active(&rbe->ext,
							      genmask) &&
					  !nft_set_elem_expired(&rbe->ext);
			}
		} else if (d > 0) {
			p = &parent->rb_right;

			if (nft_rbtree_interval_end(new)) {
				overlap = nft_rbtree_interval_end(rbe) &&
					  nft_set_elem_active(&rbe->ext,
							      genmask) &&
					  !nft_set_elem_expired(&rbe->ext);
			} else if (nft_rbtree_interval_end(rbe) &&
				   nft_set_elem_active(&rbe->ext, genmask) &&
				   !nft_set_elem_expired(&rbe->ext)) {
				overlap = true;
			}
		} else {
			if (nft_rbtree_interval_end(rbe) &&
			    nft_rbtree_interval_start(new)) {
				p = &parent->rb_left;

				if (nft_set_elem_active(&rbe->ext, genmask) &&
				    !nft_set_elem_expired(&rbe->ext))
					overlap = false;
			} else if (nft_rbtree_interval_start(rbe) &&
				   nft_rbtree_interval_end(new)) {
				p = &parent->rb_right;

				if (nft_set_elem_active(&rbe->ext, genmask) &&
				    !nft_set_elem_expired(&rbe->ext))
					overlap = false;
			} else if (nft_set_elem_active(&rbe->ext, genmask) &&
				   !nft_set_elem_expired(&rbe->ext)) {
				*ext = &rbe->ext;
				return -EEXIST;
			} else {
				p = &parent->rb_left;
			}
		}
	}

	if (overlap)
		return -ENOTEMPTY;

	rb_link_node_rcu(&new->node, parent, p);
	rb_insert_color(&new->node, &priv->root);
	return 0;
}

static int nft_rbtree_insert(const struct net *net, const struct nft_set *set,
			     const struct nft_set_elem *elem,
			     struct nft_set_ext **ext)
{
	struct nft_rbtree *priv = nft_set_priv(set);
	struct nft_rbtree_elem *rbe = elem->priv;
	int err;

	write_lock_bh(&priv->lock);
	write_seqcount_begin(&priv->count);
	err = __nft_rbtree_insert(net, set, rbe, ext);
	write_seqcount_end(&priv->count);
	write_unlock_bh(&priv->lock);

	return err;
}

static void nft_rbtree_remove(const struct net *net,
			      const struct nft_set *set,
			      const struct nft_set_elem *elem)
{
	struct nft_rbtree *priv = nft_set_priv(set);
	struct nft_rbtree_elem *rbe = elem->priv;

	write_lock_bh(&priv->lock);
	write_seqcount_begin(&priv->count);
	rb_erase(&rbe->node, &priv->root);
	write_seqcount_end(&priv->count);
	write_unlock_bh(&priv->lock);
}

static void nft_rbtree_activate(const struct net *net,
				const struct nft_set *set,
				const struct nft_set_elem *elem)
{
	struct nft_rbtree_elem *rbe = elem->priv;

	nft_set_elem_change_active(net, set, &rbe->ext);
	nft_set_elem_clear_busy(&rbe->ext);
}

static bool nft_rbtree_flush(const struct net *net,
			     const struct nft_set *set, void *priv)
{
	struct nft_rbtree_elem *rbe = priv;

	if (!nft_set_elem_mark_busy(&rbe->ext) ||
	    !nft_is_active(net, &rbe->ext)) {
		nft_set_elem_change_active(net, set, &rbe->ext);
		return true;
	}
	return false;
}

static void *nft_rbtree_deactivate(const struct net *net,
				   const struct nft_set *set,
				   const struct nft_set_elem *elem)
{
	const struct nft_rbtree *priv = nft_set_priv(set);
	const struct rb_node *parent = priv->root.rb_node;
	struct nft_rbtree_elem *rbe, *this = elem->priv;
	u8 genmask = nft_genmask_next(net);
	int d;

	while (parent != NULL) {
		rbe = rb_entry(parent, struct nft_rbtree_elem, node);

		d = memcmp(nft_set_ext_key(&rbe->ext), &elem->key.val,
					   set->klen);
		if (d < 0)
			parent = parent->rb_left;
		else if (d > 0)
			parent = parent->rb_right;
		else {
			if (nft_rbtree_interval_end(rbe) &&
			    nft_rbtree_interval_start(this)) {
				parent = parent->rb_left;
				continue;
			} else if (nft_rbtree_interval_start(rbe) &&
				   nft_rbtree_interval_end(this)) {
				parent = parent->rb_right;
				continue;
			} else if (!nft_set_elem_active(&rbe->ext, genmask)) {
				parent = parent->rb_left;
				continue;
			}
			nft_rbtree_flush(net, set, rbe);
			return rbe;
		}
	}
	return NULL;
}

static void nft_rbtree_walk(const struct nft_ctx *ctx,
			    struct nft_set *set,
			    struct nft_set_iter *iter)
{
	struct nft_rbtree *priv = nft_set_priv(set);
	struct nft_rbtree_elem *rbe;
	struct nft_set_elem elem;
	struct rb_node *node;

	read_lock_bh(&priv->lock);
	for (node = rb_first(&priv->root); node != NULL; node = rb_next(node)) {
		rbe = rb_entry(node, struct nft_rbtree_elem, node);

		if (iter->count < iter->skip)
			goto cont;
		if (nft_set_elem_expired(&rbe->ext))
			goto cont;
		if (!nft_set_elem_active(&rbe->ext, iter->genmask))
			goto cont;

		elem.priv = rbe;

		iter->err = iter->fn(ctx, set, iter, &elem);
		if (iter->err < 0) {
			read_unlock_bh(&priv->lock);
			return;
		}
cont:
		iter->count++;
	}
	read_unlock_bh(&priv->lock);
}

static void nft_rbtree_gc(struct work_struct *work)
{
	struct nft_rbtree_elem *rbe, *rbe_end = NULL, *rbe_prev = NULL;
	struct nft_set_gc_batch *gcb = NULL;
	struct nft_rbtree *priv;
	struct rb_node *node;
	struct nft_set *set;

	priv = container_of(work, struct nft_rbtree, gc_work.work);
	set  = nft_set_container_of(priv);

	write_lock_bh(&priv->lock);
	write_seqcount_begin(&priv->count);
	for (node = rb_first(&priv->root); node != NULL; node = rb_next(node)) {
		rbe = rb_entry(node, struct nft_rbtree_elem, node);

		if (nft_rbtree_interval_end(rbe)) {
			rbe_end = rbe;
			continue;
		}
		if (!nft_set_elem_expired(&rbe->ext))
			continue;
		if (nft_set_elem_mark_busy(&rbe->ext))
			continue;

		if (rbe_prev) {
			rb_erase(&rbe_prev->node, &priv->root);
			rbe_prev = NULL;
		}
		gcb = nft_set_gc_batch_check(set, gcb, GFP_ATOMIC);
		if (!gcb)
			break;

		atomic_dec(&set->nelems);
		nft_set_gc_batch_add(gcb, rbe);
		rbe_prev = rbe;

		if (rbe_end) {
			atomic_dec(&set->nelems);
			nft_set_gc_batch_add(gcb, rbe_end);
			rb_erase(&rbe_end->node, &priv->root);
			rbe_end = NULL;
		}
		node = rb_next(node);
		if (!node)
			break;
	}
	if (rbe_prev)
		rb_erase(&rbe_prev->node, &priv->root);
	write_seqcount_end(&priv->count);
	write_unlock_bh(&priv->lock);

	nft_set_gc_batch_complete(gcb);

	queue_delayed_work(system_power_efficient_wq, &priv->gc_work,
			   nft_set_gc_interval(set));
}

static u64 nft_rbtree_privsize(const struct nlattr * const nla[],
			       const struct nft_set_desc *desc)
{
	return sizeof(struct nft_rbtree);
}

static int nft_rbtree_init(const struct nft_set *set,
			   const struct nft_set_desc *desc,
			   const struct nlattr * const nla[])
{
	struct nft_rbtree *priv = nft_set_priv(set);

	rwlock_init(&priv->lock);
	seqcount_init(&priv->count);
	priv->root = RB_ROOT;

	INIT_DEFERRABLE_WORK(&priv->gc_work, nft_rbtree_gc);
	if (set->flags & NFT_SET_TIMEOUT)
		queue_delayed_work(system_power_efficient_wq, &priv->gc_work,
				   nft_set_gc_interval(set));

	return 0;
}

static void nft_rbtree_destroy(const struct nft_set *set)
{
	struct nft_rbtree *priv = nft_set_priv(set);
	struct nft_rbtree_elem *rbe;
	struct rb_node *node;

	cancel_delayed_work_sync(&priv->gc_work);
	rcu_barrier();
	while ((node = priv->root.rb_node) != NULL) {
		rb_erase(node, &priv->root);
		rbe = rb_entry(node, struct nft_rbtree_elem, node);
		nft_set_elem_destroy(set, rbe, true);
	}
}

static bool nft_rbtree_estimate(const struct nft_set_desc *desc, u32 features,
				struct nft_set_estimate *est)
{
	if (desc->field_count > 1)
		return false;

	if (desc->size)
		est->size = sizeof(struct nft_rbtree) +
			    desc->size * sizeof(struct nft_rbtree_elem);
	else
		est->size = ~0;

	est->lookup = NFT_SET_CLASS_O_LOG_N;
	est->space  = NFT_SET_CLASS_O_N;

	return true;
}

const struct nft_set_type nft_set_rbtree_type = {
	.features	= NFT_SET_INTERVAL | NFT_SET_MAP | NFT_SET_OBJECT | NFT_SET_TIMEOUT,
	.ops		= {
		.privsize	= nft_rbtree_privsize,
		.elemsize	= offsetof(struct nft_rbtree_elem, ext),
		.estimate	= nft_rbtree_estimate,
		.init		= nft_rbtree_init,
		.destroy	= nft_rbtree_destroy,
		.insert		= nft_rbtree_insert,
		.remove		= nft_rbtree_remove,
		.deactivate	= nft_rbtree_deactivate,
		.flush		= nft_rbtree_flush,
		.activate	= nft_rbtree_activate,
		.lookup		= nft_rbtree_lookup,
		.walk		= nft_rbtree_walk,
		.get		= nft_rbtree_get,
	},
};<|MERGE_RESOLUTION|>--- conflicted
+++ resolved
@@ -271,12 +271,8 @@
 
 			if (nft_rbtree_interval_start(new)) {
 				if (nft_rbtree_interval_end(rbe) &&
-<<<<<<< HEAD
-				    nft_set_elem_active(&rbe->ext, genmask))
-=======
 				    nft_set_elem_active(&rbe->ext, genmask) &&
 				    !nft_set_elem_expired(&rbe->ext))
->>>>>>> 209564d5
 					overlap = false;
 			} else {
 				overlap = nft_rbtree_interval_end(rbe) &&
