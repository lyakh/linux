--- conflicted
+++ resolved
@@ -3015,10 +3015,7 @@
 	if (msk->fastopening)
 		return 0;
 
-<<<<<<< HEAD
-=======
 	mptcp_listen_inuse_dec(sk);
->>>>>>> 282db109
 	inet_sk_state_store(sk, TCP_CLOSE);
 
 	mptcp_stop_timer(sk);
